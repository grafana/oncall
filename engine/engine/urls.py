--- conflicted
+++ resolved
@@ -50,9 +50,6 @@
         path("slack/", include("apps.slack.urls")),
     ]
 
-<<<<<<< HEAD
-if settings.LICENSE == settings.OPEN_SOURCE_LICENSE_NAME:
-=======
 if settings.FEATURE_MOBILE_APP_INTEGRATION_ENABLED:
     urlpatterns += [
         path("mobile_app/v1/", include("apps.mobile_app.urls", namespace="mobile_app")),
@@ -60,8 +57,7 @@
     ]
 
 
-if settings.OSS_INSTALLATION:
->>>>>>> 19f1491e
+if settings.LICENSE == settings.OPEN_SOURCE_LICENSE_NAME:
     urlpatterns += [
         path("api/internal/v1/", include("apps.oss_installation.urls", namespace="oss_installation")),
     ]
