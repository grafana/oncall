FROM python:3.11.4-slim-bookworm AS base

# Create a group and user to run an app
ENV APP_USER=appuser
RUN groupadd --system --gid 2000 ${APP_USER} && \
    useradd --no-log-init --system --uid 1000 --gid ${APP_USER} ${APP_USER}

RUN apt-get update && apt-get install -y \
    python3-dev \
    gcc \
    libmariadb-dev \
    libpq-dev \
    netcat-traditional \
    curl \
    bash \
    git \
    libpcre3 \
    libpcre3-dev

WORKDIR /etc/app
COPY ./requirements.txt ./
RUN pip install --upgrade pip
RUN pip install -r requirements.txt

# we intentionally have two COPY commands, this is to have the requirements.txt in a separate build step
# which only invalidates when the requirements.txt actually changes. This avoids having to unneccasrily reinstall deps (which is time-consuming)
# https://stackoverflow.com/questions/34398632/docker-how-to-run-pip-requirements-txt-only-if-there-was-a-change/34399661#34399661
COPY ./ ./

# Collect static files
RUN DJANGO_SETTINGS_MODULE=settings.prod_without_db DATABASE_TYPE=sqlite3 DATABASE_NAME=/var/lib/oncall/oncall.db SECRET_KEY="ThEmUsTSecretKEYforBUILDstage123" SILK_PROFILER_ENABLED="True" python manage.py collectstatic --no-input

# Change permissions for the app folder, as previous commands run as root
RUN chown -R ${APP_USER}:${APP_USER} /etc/app

# Create SQLite database and set permissions
RUN mkdir -p /var/lib/oncall
RUN DATABASE_TYPE=sqlite3 DATABASE_NAME=/var/lib/oncall/oncall.db python manage.py create_sqlite_db
RUN chown -R ${APP_USER}:${APP_USER} /var/lib/oncall

# This is required for silk profilers to sync between uwsgi workers
RUN mkdir -p /tmp/silk_profiles;
RUN chown -R ${APP_USER}:${APP_USER} /tmp/silk_profiles

# This is required for prometheus_client to sync between uwsgi workers
RUN mkdir -p /tmp/prometheus_django_metrics;
RUN chown -R ${APP_USER}:${APP_USER} /tmp/prometheus_django_metrics
ENV prometheus_multiproc_dir "/tmp/prometheus_django_metrics"

CMD [ "uwsgi", "--ini", "uwsgi.ini" ]

FROM base AS dev
<<<<<<< HEAD
RUN apt-get install -y sqlite3 postgresql-client
=======
RUN apt-get install -y sqlite3 default-mysql-client postgresql-client
RUN pip install -r requirements-dev.txt
>>>>>>> 8cdc56a3

FROM dev AS dev-enterprise
RUN pip install -r requirements-enterprise-docker.txt

FROM base AS prod

<<<<<<< HEAD
# This is required for prometheus_client to sync between uwsgi workers
RUN mkdir -p /tmp/prometheus_django_metrics;
RUN chown -R 1000:2000 /tmp/prometheus_django_metrics
ENV prometheus_multiproc_dir "/tmp/prometheus_django_metrics"
=======
# Change to a non-root user (number is required by Kubernetes runAsNonRoot check)
USER 1000

CMD [ "uwsgi", "--ini", "uwsgi.ini" ]
>>>>>>> 8cdc56a3
<|MERGE_RESOLUTION|>--- conflicted
+++ resolved
@@ -50,26 +50,15 @@
 CMD [ "uwsgi", "--ini", "uwsgi.ini" ]
 
 FROM base AS dev
-<<<<<<< HEAD
-RUN apt-get install -y sqlite3 postgresql-client
-=======
 RUN apt-get install -y sqlite3 default-mysql-client postgresql-client
 RUN pip install -r requirements-dev.txt
->>>>>>> 8cdc56a3
 
 FROM dev AS dev-enterprise
 RUN pip install -r requirements-enterprise-docker.txt
 
 FROM base AS prod
 
-<<<<<<< HEAD
-# This is required for prometheus_client to sync between uwsgi workers
-RUN mkdir -p /tmp/prometheus_django_metrics;
-RUN chown -R 1000:2000 /tmp/prometheus_django_metrics
-ENV prometheus_multiproc_dir "/tmp/prometheus_django_metrics"
-=======
 # Change to a non-root user (number is required by Kubernetes runAsNonRoot check)
 USER 1000
 
-CMD [ "uwsgi", "--ini", "uwsgi.ini" ]
->>>>>>> 8cdc56a3
+CMD [ "uwsgi", "--ini", "uwsgi.ini" ]