import datetime
import json
import os
import sys
import typing
import uuid
from importlib import import_module, reload
from unittest.mock import patch

import pytest
from celery import Task
from django.db.models.signals import post_save
from django.urls import clear_url_caches
from django.utils import timezone
from pytest_factoryboy import register
from rest_framework.test import APIClient
from telegram import Bot

from apps.alerts.models import (
    Alert,
    AlertGroupLogRecord,
    AlertReceiveChannel,
    MaintainableObject,
    ResolutionNote,
    listen_for_alertgrouplogrecord,
    listen_for_alertreceivechannel_model_save,
)
from apps.alerts.signals import user_notification_action_triggered_signal
from apps.alerts.tests.factories import (
    AlertFactory,
    AlertGroupFactory,
    AlertGroupLogRecordFactory,
    AlertReceiveChannelFactory,
    ChannelFilterFactory,
    CustomActionFactory,
    EscalationChainFactory,
    EscalationPolicyFactory,
    InvitationFactory,
    ResolutionNoteFactory,
    ResolutionNoteSlackMessageFactory,
)
from apps.api.permissions import (
    ACTION_PREFIX,
    GrafanaAPIPermission,
    LegacyAccessControlCompatiblePermission,
    LegacyAccessControlRole,
    RBACPermission,
)
from apps.auth_token.models import ApiAuthToken, PluginAuthToken, SlackAuthToken
from apps.base.models.user_notification_policy_log_record import (
    UserNotificationPolicyLogRecord,
    listen_for_usernotificationpolicylogrecord_model_save,
)
from apps.base.tests.factories import (
    LiveSettingFactory,
    UserNotificationPolicyFactory,
    UserNotificationPolicyLogRecordFactory,
)
from apps.email.tests.factories import EmailMessageFactory
from apps.heartbeat.tests.factories import IntegrationHeartBeatFactory
from apps.labels.tests.factories import AlertReceiveChannelAssociatedLabelFactory, LabelKeyFactory, LabelValueFactory
from apps.mobile_app.models import MobileAppAuthToken, MobileAppVerificationToken
from apps.phone_notifications.phone_backend import PhoneBackend
from apps.phone_notifications.tests.factories import PhoneCallRecordFactory, SMSRecordFactory
from apps.phone_notifications.tests.mock_phone_provider import MockPhoneProvider
from apps.schedules.models import OnCallScheduleWeb
from apps.schedules.tests.factories import (
    CustomOnCallShiftFactory,
    OnCallScheduleCalendarFactory,
    OnCallScheduleFactory,
    OnCallScheduleICalFactory,
    ShiftSwapRequestFactory,
)
from apps.slack.client import SlackClient
from apps.slack.tests.factories import (
    SlackChannelFactory,
    SlackMessageFactory,
    SlackTeamIdentityFactory,
    SlackUserGroupFactory,
    SlackUserIdentityFactory,
)
from apps.telegram.tests.factories import (
    TelegramChannelFactory,
    TelegramChannelVerificationCodeFactory,
    TelegramMessageFactory,
    TelegramToUserConnectorFactory,
    TelegramVerificationCodeFactory,
)
from apps.user_management.models.user import User, listen_for_user_model_save
from apps.user_management.tests.factories import OrganizationFactory, RegionFactory, TeamFactory, UserFactory
from apps.webhooks.presets.preset_options import WebhookPresetOptions
from apps.webhooks.tests.factories import CustomWebhookFactory, WebhookResponseFactory
from apps.webhooks.tests.test_webhook_presets import TEST_WEBHOOK_PRESET_ID, TestWebhookPreset

register(OrganizationFactory)
register(UserFactory)
register(TeamFactory)


register(AlertReceiveChannelFactory)
register(ChannelFilterFactory)
register(EscalationPolicyFactory)
register(OnCallScheduleICalFactory)
register(OnCallScheduleCalendarFactory)
register(CustomOnCallShiftFactory)
register(ShiftSwapRequestFactory)
register(AlertFactory)
register(AlertGroupFactory)
register(AlertGroupLogRecordFactory)
register(InvitationFactory)
register(CustomActionFactory)
register(SlackUserGroupFactory)

register(SlackUserIdentityFactory)
register(SlackTeamIdentityFactory)
register(SlackMessageFactory)

register(TelegramToUserConnectorFactory)
register(TelegramChannelFactory)
register(TelegramVerificationCodeFactory)
register(TelegramChannelVerificationCodeFactory)
register(TelegramMessageFactory)

register(ResolutionNoteSlackMessageFactory)

register(PhoneCallRecordFactory)
register(SMSRecordFactory)
register(EmailMessageFactory)

register(IntegrationHeartBeatFactory)
register(LiveSettingFactory)

register(LabelKeyFactory)
register(LabelValueFactory)
register(AlertReceiveChannelAssociatedLabelFactory)

IS_RBAC_ENABLED = os.getenv("ONCALL_TESTING_RBAC_ENABLED", "True") == "True"


@pytest.fixture(autouse=True)
def mock_slack_api_call(monkeypatch):
    def mock_api_call(*args, **kwargs):
        return {
            "status": 200,
            "usergroups": [],
            "channel": {"id": "TEST_CHANNEL_ID"},
            "user": {
                "name": "TEST_SLACK_LOGIN",
                "real_name": "TEST_SLACK_NAME",
                "profile": {"image_512": "TEST_SLACK_IMAGE"},
            },
            "team": {"name": "TEST_TEAM"},
        }

    monkeypatch.setattr(SlackClient, "api_call", mock_api_call)


@pytest.fixture(autouse=True)
def mock_telegram_bot_username(monkeypatch):
    def mock_username(*args, **kwargs):
        return "oncall_bot"

    monkeypatch.setattr(Bot, "username", mock_username)


@pytest.fixture(autouse=True)
def mock_phone_provider(monkeypatch):
    def mock_get_provider(*args, **kwargs):
        return MockPhoneProvider()

    monkeypatch.setattr(PhoneBackend, "_get_phone_provider", mock_get_provider)


@pytest.fixture(autouse=True)
def mock_apply_async(monkeypatch):
    def mock_apply_async(*args, **kwargs):
        return uuid.uuid4()

    monkeypatch.setattr(Task, "apply_async", mock_apply_async)


@pytest.fixture(autouse=True)
def mock_is_labels_feature_enabled():
    with patch("apps.labels.utils.is_labels_feature_enabled", return_value=True) as mocked_is_labels_feature_enabled:
        yield mocked_is_labels_feature_enabled


@pytest.fixture
def make_organization():
    def _make_organization(**kwargs):
        return OrganizationFactory(**kwargs, is_rbac_permissions_enabled=IS_RBAC_ENABLED)

    return _make_organization


@pytest.fixture
def make_user_for_organization(make_user):
    def _make_user_for_organization(organization, role: typing.Optional[LegacyAccessControlRole] = None, **kwargs):
        post_save.disconnect(listen_for_user_model_save, sender=User)
        user = make_user(organization=organization, role=role, **kwargs)
        post_save.disconnect(listen_for_user_model_save, sender=User)
        return user

    return _make_user_for_organization


@pytest.fixture
def make_token_for_organization():
    def _make_token_for_organization(organization):
        return PluginAuthToken.create_auth_token(organization)

    return _make_token_for_organization


@pytest.fixture
def make_mobile_app_verification_token_for_user():
    def _make_mobile_app_verification_token_for_user(user, organization):
        return MobileAppVerificationToken.create_auth_token(user, organization)

    return _make_mobile_app_verification_token_for_user


@pytest.fixture
def make_mobile_app_auth_token_for_user():
    def _make_mobile_app_auth_token_for_user(user, organization):
        return MobileAppAuthToken.create_auth_token(user, organization)

    return _make_mobile_app_auth_token_for_user


@pytest.fixture
def make_slack_token_for_user():
    def _make_slack_token_for_user(user):
        return SlackAuthToken.create_auth_token(organization=user.organization, user=user)

    return _make_slack_token_for_user


@pytest.fixture
def make_public_api_token():
    def _make_public_api_token(user, organization, name="test_api_token"):
        return ApiAuthToken.create_auth_token(user, organization, name)

    return _make_public_api_token


@pytest.fixture
def make_user_auth_headers():
    def _make_user_auth_headers(
        user,
        token,
        grafana_token: typing.Optional[str] = None,
        grafana_context_data: typing.Optional[typing.Dict] = None,
    ):
        instance_context_headers = {"stack_id": user.organization.stack_id, "org_id": user.organization.org_id}
        grafana_context_headers = {"UserId": user.user_id}
        if grafana_token is not None:
            instance_context_headers["grafana_token"] = grafana_token
        if grafana_context_data is not None:
            grafana_context_headers.update(grafana_context_data)

        return {
            "HTTP_X-Instance-Context": json.dumps(instance_context_headers),
            "HTTP_X-Grafana-Context": json.dumps(grafana_context_headers),
            "HTTP_AUTHORIZATION": f"{token}",
        }

    return _make_user_auth_headers


RoleMapping = typing.Dict[LegacyAccessControlRole, typing.List[LegacyAccessControlCompatiblePermission]]


def get_user_permission_role_mapping_from_frontend_plugin_json() -> RoleMapping:
    """
    This is used to take the RBAC permission -> basic role grants on the frontend
    and test that the RBAC grants work the same way against the backend in terms of authorization
    """

    class PluginJSONRoleDefinition(typing.TypedDict):
        permissions: typing.List[GrafanaAPIPermission]

    class PluginJSONRole(typing.TypedDict):
        role: PluginJSONRoleDefinition
        grants: typing.List[str]

    class PluginJSON(typing.TypedDict):
        roles: typing.List[PluginJSONRole]

    with open("../grafana-plugin/src/plugin.json") as fp:
        plugin_json: PluginJSON = json.load(fp)

    role_mapping: RoleMapping = {
        LegacyAccessControlRole.VIEWER: [],
        LegacyAccessControlRole.EDITOR: [],
        LegacyAccessControlRole.ADMIN: [],
    }

    all_permission_classes: typing.Dict[str, LegacyAccessControlCompatiblePermission] = {
        getattr(RBACPermission.Permissions, attr).value: getattr(RBACPermission.Permissions, attr)
        for attr in dir(RBACPermission.Permissions)
        if not attr.startswith("_")
    }

    # we just care about getting the basic role grants, everything else can be ignored
    for role in plugin_json["roles"]:
        if grants := role["grants"]:
            for permission in role["role"]["permissions"]:
                # only concerned with grafana-oncall-app specific grants
                # ignore things like plugins.app:access actions
                action = permission["action"]
                permission_class = None

                if action.startswith(ACTION_PREFIX):
                    permission_class = all_permission_classes[action]

                if permission_class:
                    for grant in grants:
                        try:
                            role = LegacyAccessControlRole[grant.upper()]
                            if role not in role_mapping[role]:
                                role_mapping[role].append(permission_class)
                        except KeyError:
                            # may come across grants like "Grafana Admin"
                            # which we can ignore
                            continue

    return role_mapping


ROLE_PERMISSION_MAPPING = get_user_permission_role_mapping_from_frontend_plugin_json()


@pytest.fixture
def make_user():
    def _make_user(role: typing.Optional[LegacyAccessControlRole] = None, **kwargs):
        role = LegacyAccessControlRole.ADMIN if role is None else role
        permissions = kwargs.pop("permissions", None)
        if permissions is None:
            permissions_to_grant = ROLE_PERMISSION_MAPPING[role] if IS_RBAC_ENABLED else []
            permissions = [GrafanaAPIPermission(action=perm.value) for perm in permissions_to_grant]
        return UserFactory(role=role, permissions=permissions, **kwargs)

    return _make_user


@pytest.fixture
def make_organization_and_user(make_organization, make_user_for_organization):
    def _make_organization_and_user(role: typing.Optional[LegacyAccessControlRole] = None):
        organization = make_organization()
        user = make_user_for_organization(organization=organization, role=role)
        return organization, user

    return _make_organization_and_user


@pytest.fixture
def make_organization_and_user_with_slack_identities(
    make_organization_with_slack_team_identity, make_user_with_slack_user_identity
):
    def _make_organization_and_user_with_slack_identities(role: typing.Optional[LegacyAccessControlRole] = None):
        organization, slack_team_identity = make_organization_with_slack_team_identity()
        user, slack_user_identity = make_user_with_slack_user_identity(slack_team_identity, organization, role=role)
        return organization, user, slack_team_identity, slack_user_identity

    return _make_organization_and_user_with_slack_identities


@pytest.fixture
def make_user_with_slack_user_identity(make_user):
    def _make_slack_user_identity_with_user(
        slack_team_identity, organization, role: typing.Optional[LegacyAccessControlRole] = None, **kwargs
    ):
        slack_user_identity = SlackUserIdentityFactory(slack_team_identity=slack_team_identity, **kwargs)
        user = make_user(slack_user_identity=slack_user_identity, organization=organization, role=role)
        return user, slack_user_identity

    return _make_slack_user_identity_with_user


@pytest.fixture
def make_organization_with_slack_team_identity(make_slack_team_identity, make_organization):
    def _make_slack_team_identity_with_organization(**kwargs):
        slack_team_identity = make_slack_team_identity(**kwargs)
        organization = make_organization(slack_team_identity=slack_team_identity)
        return organization, slack_team_identity

    return _make_slack_team_identity_with_organization


@pytest.fixture
def make_slack_team_identity():
    def _make_slack_team_identity(**kwargs):
        slack_team_identity = SlackTeamIdentityFactory(**kwargs)
        return slack_team_identity

    return _make_slack_team_identity


@pytest.fixture
def make_slack_user_identity():
    def _make_slack_user_identity(**kwargs):
        slack_user_identity = SlackUserIdentityFactory(**kwargs)
        return slack_user_identity

    return _make_slack_user_identity


@pytest.fixture
def make_slack_message():
    def _make_slack_message(alert_group=None, organization=None, **kwargs):
        organization = organization or alert_group.channel.organization
        slack_message = SlackMessageFactory(
            alert_group=alert_group,
            organization=organization,
            _slack_team_identity=organization.slack_team_identity,
            **kwargs,
        )
        return slack_message

    return _make_slack_message


@pytest.fixture
def client_with_user():
    def _client_with_user(user):
        """The client with logged in user"""

        client = APIClient()
        client.force_login(user)

        return client

    return _client_with_user


@pytest.fixture
def make_team():
    def _make_team(organization, **kwargs):
        team = TeamFactory(organization=organization, **kwargs)
        return team

    return _make_team


@pytest.fixture
def make_alert_receive_channel():
    def _make_alert_receive_channel(organization, **kwargs):
        if "integration" not in kwargs:
            kwargs["integration"] = AlertReceiveChannel.INTEGRATION_GRAFANA
        post_save.disconnect(listen_for_alertreceivechannel_model_save, sender=AlertReceiveChannel)
        alert_receive_channel = AlertReceiveChannelFactory(organization=organization, **kwargs)
        post_save.connect(listen_for_alertreceivechannel_model_save, sender=AlertReceiveChannel)
        return alert_receive_channel

    return _make_alert_receive_channel


@pytest.fixture
def make_alert_receive_channel_with_post_save_signal():
    def _make_alert_receive_channel(organization, **kwargs):
        if "integration" not in kwargs:
            kwargs["integration"] = AlertReceiveChannel.INTEGRATION_GRAFANA
        alert_receive_channel = AlertReceiveChannelFactory(organization=organization, **kwargs)
        return alert_receive_channel

    return _make_alert_receive_channel


@pytest.fixture
def make_channel_filter():
    def _make_channel_filter(alert_receive_channel, filtering_term=None, **kwargs):
        channel_filter = ChannelFilterFactory(
            filtering_term=filtering_term,
            alert_receive_channel=alert_receive_channel,
            **kwargs,
        )
        return channel_filter

    return _make_channel_filter


@pytest.fixture
def make_channel_filter_with_post_save():
    def _make_channel_filter(alert_receive_channel, filtering_term=None, **kwargs):
        channel_filter = ChannelFilterFactory(
            filtering_term=filtering_term,
            alert_receive_channel=alert_receive_channel,
            **kwargs,
        )
        return channel_filter

    return _make_channel_filter


@pytest.fixture
def make_escalation_chain():
    def _make_escalation_chain(organization, **kwargs):
        escalation_chain = EscalationChainFactory(organization=organization, **kwargs)
        return escalation_chain

    return _make_escalation_chain


@pytest.fixture
def make_escalation_policy():
    def _make_escalation_policy(escalation_chain, escalation_policy_step, **kwargs):
        escalation_policy = EscalationPolicyFactory(
            escalation_chain=escalation_chain, step=escalation_policy_step, **kwargs
        )
        return escalation_policy

    return _make_escalation_policy


@pytest.fixture
def make_user_notification_policy():
    def _make_user_notification_policy(user, step, **kwargs):
        user_notification_policy = UserNotificationPolicyFactory(user=user, step=step, **kwargs)
        return user_notification_policy

    return _make_user_notification_policy


@pytest.fixture
def make_user_notification_policy_log_record():
    def _make_user_notification_policy_log_record(**kwargs):
        post_save.disconnect(
            listen_for_usernotificationpolicylogrecord_model_save, sender=UserNotificationPolicyLogRecord
        )
        user_notification_policy_log_record = UserNotificationPolicyLogRecordFactory(**kwargs)
        post_save.connect(listen_for_usernotificationpolicylogrecord_model_save, sender=UserNotificationPolicyLogRecord)

        return user_notification_policy_log_record

    return _make_user_notification_policy_log_record


@pytest.fixture
def make_integration_escalation_chain_route_escalation_policy(
    make_alert_receive_channel,
    make_escalation_chain,
    make_channel_filter,
    make_escalation_policy,
):
    def _make_integration_escalation_chain_route_escalation_policy(organization, escalation_policy_step):
        alert_receive_channel = make_alert_receive_channel(organization)
        escalation_chain = make_escalation_chain(organization)
        default_channel_filter = make_channel_filter(
            alert_receive_channel, escalation_chain=escalation_chain, is_default=True
        )
        escalation_policy = make_escalation_policy(escalation_chain, escalation_policy_step)

        return alert_receive_channel, escalation_chain, default_channel_filter, escalation_policy

    return _make_integration_escalation_chain_route_escalation_policy


@pytest.fixture
def make_invitation():
    def _make_invitation(alert_group, author, invitee, **kwargs):
        invitation = InvitationFactory(alert_group=alert_group, author=author, invitee=invitee, **kwargs)
        return invitation

    return _make_invitation


@pytest.fixture
def make_schedule():
    def _make_schedule(organization, schedule_class, **kwargs):
        factory = OnCallScheduleFactory.get_factory_for_class(schedule_class)
        schedule = factory(organization=organization, **kwargs)
        return schedule

    return _make_schedule


@pytest.fixture
def make_on_call_shift():
    def _make_on_call_shift(organization, shift_type, **kwargs):
        on_call_shift = CustomOnCallShiftFactory(organization=organization, type=shift_type, **kwargs)
        return on_call_shift

    return _make_on_call_shift


@pytest.fixture
def make_alert_group():
    def _make_alert_group(alert_receive_channel, **kwargs):
        alert_group = AlertGroupFactory(channel=alert_receive_channel, **kwargs)
        return alert_group

    return _make_alert_group


@pytest.fixture
def make_alert_group_log_record():
    def _make_alert_group_log_record(alert_group, type, author, **kwargs):
        post_save.disconnect(listen_for_alertgrouplogrecord, sender=AlertGroupLogRecord)
        log_record = AlertGroupLogRecordFactory(alert_group=alert_group, type=type, author=author, **kwargs)
        post_save.connect(listen_for_alertgrouplogrecord, sender=AlertGroupLogRecord)
        return log_record

    return _make_alert_group_log_record


@pytest.fixture
def make_resolution_note():
    def _make_resolution_note(alert_group, source=ResolutionNote.Source.WEB, author=None, **kwargs):
        resolution_note = ResolutionNoteFactory(alert_group=alert_group, source=source, author=author, **kwargs)
        return resolution_note

    return _make_resolution_note


@pytest.fixture
def make_resolution_note_slack_message():
    def _make_resolution_note_slack_message(alert_group, user, added_by_user, **kwargs):
        return ResolutionNoteSlackMessageFactory(
            alert_group=alert_group, user=user, added_by_user=added_by_user, **kwargs
        )

    return _make_resolution_note_slack_message


@pytest.fixture
def make_alert():
    def _make_alert(alert_group, raw_request_data, **kwargs):
        alert = AlertFactory(group=alert_group, raw_request_data=raw_request_data, **kwargs)
        return alert

    return _make_alert


@pytest.fixture
def make_alert_with_custom_create_method():
    def _make_alert_with_custom_create_method(
        title,
        message,
        image_url,
        link_to_upstream_details,
        alert_receive_channel,
        integration_unique_data,
        raw_request_data,
        **kwargs,
    ):
        alert = Alert.create(
            title,
            message,
            image_url,
            link_to_upstream_details,
            alert_receive_channel,
            integration_unique_data,
            raw_request_data,
            **kwargs,
        )
        return alert

    return _make_alert_with_custom_create_method


@pytest.fixture
def make_custom_action():
    def _make_custom_action(organization, **kwargs):
        custom_action = CustomActionFactory(organization=organization, **kwargs)
        return custom_action

    return _make_custom_action


@pytest.fixture
def make_custom_webhook():
    def _make_custom_webhook(organization, **kwargs):
        custom_webhook = CustomWebhookFactory(organization=organization, **kwargs)
        return custom_webhook

    return _make_custom_webhook


@pytest.fixture
def make_webhook_response():
    def _make_webhook_response(**kwargs):
        webhook_response = WebhookResponseFactory(**kwargs)
        return webhook_response

    return _make_webhook_response


@pytest.fixture
def make_slack_user_group():
    def _make_slack_user_group(slack_team_identity, **kwargs):
        slack_user_group = SlackUserGroupFactory(slack_team_identity=slack_team_identity, **kwargs)
        return slack_user_group

    return _make_slack_user_group


@pytest.fixture
def make_slack_channel():
    def _make_slack_channel(slack_team_identity, **kwargs):
        schedule = SlackChannelFactory(slack_team_identity=slack_team_identity, **kwargs)
        return schedule

    return _make_slack_channel


@pytest.fixture()
def mock_start_disable_maintenance_task(monkeypatch):
    def mocked_start_disable_maintenance_task(*args, **kwargs):
        return uuid.uuid4()

    monkeypatch.setattr(MaintainableObject, "start_disable_maintenance_task", mocked_start_disable_maintenance_task)


@pytest.fixture()
def make_organization_and_user_with_plugin_token(make_organization_and_user, make_token_for_organization):
    def _make_organization_and_user_with_plugin_token(role: typing.Optional[LegacyAccessControlRole] = None):
        organization, user = make_organization_and_user(role)
        _, token = make_token_for_organization(organization)
        return organization, user, token

    return _make_organization_and_user_with_plugin_token


@pytest.fixture()
def make_organization_and_user_with_mobile_app_verification_token(
    make_organization_and_user, make_mobile_app_verification_token_for_user
):
    def _make_organization_and_user_with_mobile_app_verification_token(
        role: typing.Optional[LegacyAccessControlRole] = None,
    ):
        organization, user = make_organization_and_user(role)
        _, token = make_mobile_app_verification_token_for_user(user, organization)
        return organization, user, token

    return _make_organization_and_user_with_mobile_app_verification_token


@pytest.fixture()
def make_organization_and_user_with_mobile_app_auth_token(
    make_organization_and_user, make_mobile_app_auth_token_for_user
):
    def _make_organization_and_user_with_mobile_app_auth_token(
        role: typing.Optional[LegacyAccessControlRole] = None,
    ):
        organization, user = make_organization_and_user(role)
        _, token = make_mobile_app_auth_token_for_user(user, organization)
        return organization, user, token

    return _make_organization_and_user_with_mobile_app_auth_token


@pytest.fixture()
def mock_send_user_notification_signal(monkeypatch):
    def mocked_send_signal(*args, **kwargs):
        return None

    monkeypatch.setattr(user_notification_action_triggered_signal, "send", mocked_send_signal)


@pytest.fixture()
def make_telegram_user_connector():
    def _make_telegram_user_connector(user, **kwargs):
        return TelegramToUserConnectorFactory(user=user, **kwargs)

    return _make_telegram_user_connector


@pytest.fixture()
def make_telegram_channel():
    def _make_telegram_channel(organization, is_default_channel=False):
        return TelegramChannelFactory(organization=organization, is_default_channel=is_default_channel)

    return _make_telegram_channel


@pytest.fixture()
def make_telegram_verification_code():
    def _make_telegram_verification_code(user, **kwargs):
        return TelegramVerificationCodeFactory(user=user, **kwargs)

    return _make_telegram_verification_code


@pytest.fixture()
def make_telegram_channel_verification_code():
    def _make_telegram_channel_verification_code(organization, author, **kwargs):
        return TelegramChannelVerificationCodeFactory(organization=organization, author=author, **kwargs)

    return _make_telegram_channel_verification_code


@pytest.fixture()
def make_telegram_message():
    def _make_telegram_message(alert_group, message_type, **kwargs):
        return TelegramMessageFactory(alert_group=alert_group, message_type=message_type, **kwargs)

    return _make_telegram_message


@pytest.fixture()
def make_phone_call_record():
    def _make_phone_call_record(receiver, **kwargs):
        return PhoneCallRecordFactory(receiver=receiver, **kwargs)

    return _make_phone_call_record


@pytest.fixture()
def make_sms_record():
    def _make_sms_record(receiver, **kwargs):
        return SMSRecordFactory(receiver=receiver, **kwargs)

    return _make_sms_record


@pytest.fixture()
def make_email_message():
    def _make_email_message(receiver, **kwargs):
        return EmailMessageFactory(receiver=receiver, **kwargs)

    return _make_email_message


@pytest.fixture()
def make_live_setting():
    def _make_live_setting(name, **kwargs):
        return LiveSettingFactory(name=name, **kwargs)

    return _make_live_setting


@pytest.fixture()
def make_integration_heartbeat():
    def _make_integration_heartbeat(alert_receive_channel, timeout_seconds=60, last_heartbeat_time=None, **kwargs):
        return IntegrationHeartBeatFactory(
            alert_receive_channel=alert_receive_channel,
            timeout_seconds=timeout_seconds,
            last_heartbeat_time=last_heartbeat_time,
            **kwargs,
        )

    return _make_integration_heartbeat


@pytest.fixture
def reload_urls(settings):
    """
    Reloads Django URLs, especially useful when testing conditionally registered URLs
    """

    def _reload_urls():
        clear_url_caches()
        urlconf = settings.ROOT_URLCONF
        if urlconf in sys.modules:
            reload(sys.modules[urlconf])
        else:
            import_module(urlconf)

    return _reload_urls


@pytest.fixture()
def load_slack_urls(settings, reload_urls):
    settings.FEATURE_SLACK_INTEGRATION_ENABLED = True
    reload_urls()


@pytest.fixture
def make_region():
    def _make_region(**kwargs):
        region = RegionFactory(**kwargs)
        return region

    return _make_region


@pytest.fixture
def make_organization_and_region(make_organization, make_region):
    def _make_organization_and_region():
        organization = make_organization()
        region = make_region()
        organization.migration_destination = region
        return organization, region

    return _make_organization_and_region


@pytest.fixture()
def make_organization_and_user_with_token(make_organization_and_user, make_public_api_token):
    def _make_organization_and_user_with_token():
        organization, user = make_organization_and_user()
        _, token = make_public_api_token(user, organization)
        return organization, user, token

    return _make_organization_and_user_with_token


@pytest.fixture
def make_shift_swap_request():
    def _make_shift_swap_request(schedule, beneficiary, **kwargs):
        return ShiftSwapRequestFactory(schedule=schedule, beneficiary=beneficiary, **kwargs)

    return _make_shift_swap_request


@pytest.fixture
def shift_swap_request_setup(
    make_schedule, make_organization_and_user, make_user_for_organization, make_shift_swap_request
):
    def _shift_swap_request_setup(**kwargs):
        organization, beneficiary = make_organization_and_user()
        benefactor = make_user_for_organization(organization)

        schedule = make_schedule(organization, schedule_class=OnCallScheduleWeb)
        tomorrow = timezone.now() + datetime.timedelta(days=1)
        two_days_from_now = tomorrow + datetime.timedelta(days=1)

        ssr = make_shift_swap_request(schedule, beneficiary, swap_start=tomorrow, swap_end=two_days_from_now, **kwargs)

        return ssr, beneficiary, benefactor

    return _shift_swap_request_setup


<<<<<<< HEAD
@pytest.fixture
def make_label_key():
    def _make_label_key(organization, **kwargs):
        return LabelKeyFactory(organization=organization, **kwargs)

    return _make_label_key


@pytest.fixture
def make_label_value():
    def _make_label_value(key, **kwargs):
        return LabelValueFactory(key=key, **kwargs)

    return _make_label_value


@pytest.fixture
def make_label_key_and_value(make_label_key, make_label_value):
    def _make_label_key_and_value(organization):
        key = make_label_key(organization=organization)
        value = make_label_value(key=key)
        return key, value

    return _make_label_key_and_value


@pytest.fixture
def make_integration_label_association(make_label_key_and_value):
    def _make_integration_label_association(organization, alert_receive_channel, **kwargs):
        key, value = make_label_key_and_value(organization)
        return AlertReceiveChannelAssociatedLabelFactory(
            alert_receive_channel=alert_receive_channel, organization=organization, key=key, value=value, **kwargs
        )

    return _make_integration_label_association
=======
@pytest.fixture()
def webhook_preset_api_setup():
    WebhookPresetOptions.WEBHOOK_PRESETS = {TEST_WEBHOOK_PRESET_ID: TestWebhookPreset()}
    WebhookPresetOptions.WEBHOOK_PRESET_CHOICES = [
        preset.metadata for preset in WebhookPresetOptions.WEBHOOK_PRESETS.values()
    ]
>>>>>>> ae85ce3d
<|MERGE_RESOLUTION|>--- conflicted
+++ resolved
@@ -923,7 +923,14 @@
     return _shift_swap_request_setup
 
 
-<<<<<<< HEAD
+@pytest.fixture()
+def webhook_preset_api_setup():
+    WebhookPresetOptions.WEBHOOK_PRESETS = {TEST_WEBHOOK_PRESET_ID: TestWebhookPreset()}
+    WebhookPresetOptions.WEBHOOK_PRESET_CHOICES = [
+        preset.metadata for preset in WebhookPresetOptions.WEBHOOK_PRESETS.values()
+    ]
+
+
 @pytest.fixture
 def make_label_key():
     def _make_label_key(organization, **kwargs):
@@ -958,12 +965,4 @@
             alert_receive_channel=alert_receive_channel, organization=organization, key=key, value=value, **kwargs
         )
 
-    return _make_integration_label_association
-=======
-@pytest.fixture()
-def webhook_preset_api_setup():
-    WebhookPresetOptions.WEBHOOK_PRESETS = {TEST_WEBHOOK_PRESET_ID: TestWebhookPreset()}
-    WebhookPresetOptions.WEBHOOK_PRESET_CHOICES = [
-        preset.metadata for preset in WebhookPresetOptions.WEBHOOK_PRESETS.values()
-    ]
->>>>>>> ae85ce3d
+    return _make_integration_label_association