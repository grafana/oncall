--- conflicted
+++ resolved
@@ -21,11 +21,7 @@
     AlertWebTemplater,
     TemplateLoader,
 )
-<<<<<<< HEAD
 from apps.alerts.models import Alert, AlertGroup
-from apps.api.permissions import LegacyAccessControlRole
-=======
->>>>>>> 70b72730
 from apps.base.messaging import get_messaging_backends
 from common.api_helpers.exceptions import BadRequest
 from common.jinja_templater import apply_jinja_template
