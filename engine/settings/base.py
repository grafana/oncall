import os
from random import randrange

from celery.schedules import crontab
from firebase_admin import initialize_app

from common.utils import getenv_boolean, getenv_integer

VERSION = "dev-oss"
SEND_ANONYMOUS_USAGE_STATS = getenv_boolean("SEND_ANONYMOUS_USAGE_STATS", default=True)

# License is OpenSource or Cloud
OPEN_SOURCE_LICENSE_NAME = "OpenSource"
CLOUD_LICENSE_NAME = "Cloud"
LICENSE = os.environ.get("ONCALL_LICENSE", default=OPEN_SOURCE_LICENSE_NAME)
IS_OPEN_SOURCE = LICENSE == OPEN_SOURCE_LICENSE_NAME

DEFAULT_AUTO_FIELD = "django.db.models.BigAutoField"

# Build paths inside the project like this: os.path.join(BASE_DIR, ...)
BASE_DIR = os.path.dirname(os.path.dirname(os.path.abspath(__file__)))

# Quick-start development settings - unsuitable for production
# See https://docs.djangoproject.com/en/2.1/howto/deployment/checklist/

# SECURITY WARNING: keep the secret key used in production secret!
SECRET_KEY = os.environ.get("SECRET_KEY")
TOKEN_SECRET = os.environ.get("TOKEN_SECRET", SECRET_KEY)
# TO generate it use
# cat /dev/urandom | base64 | tr -dc '0-9a-zA-Z!@#$%^&*(-_=+)' | head -c75
TOKEN_SALT = os.environ.get("TOKEN_SALT", "")

# django-mirage-field related settings
MIRAGE_SECRET_KEY = os.environ.get("MIRAGE_SECRET_KEY")
MIRAGE_CIPHER_IV = os.environ.get("MIRAGE_CIPHER_IV")
MIRAGE_CIPHER_MODE = "CBC"

# SECURITY WARNING: don't run with debug turned on in production!
DEBUG = False

DEBUG_CELERY_TASKS_PROFILING = getenv_boolean("DEBUG_CELERY_TASKS_PROFILING", False)

OTEL_TRACING_ENABLED = getenv_boolean("OTEL_TRACING_ENABLED", False)
OTEL_EXPORTER_OTLP_ENDPOINT = os.environ.get("OTEL_EXPORTER_OTLP_ENDPOINT")

ALLOWED_HOSTS = [item.strip() for item in os.environ.get("ALLOWED_HOSTS", "*").split(",")]

DOCS_URL = "https://grafana.com/docs/oncall/latest/"

# Settings of running OnCall instance.
BASE_URL = os.environ.get("BASE_URL")  # Root URL of OnCall backend

# Feature toggles
FEATURE_LIVE_SETTINGS_ENABLED = getenv_boolean("FEATURE_LIVE_SETTINGS_ENABLED", default=True)
FEATURE_TELEGRAM_INTEGRATION_ENABLED = getenv_boolean("FEATURE_TELEGRAM_INTEGRATION_ENABLED", default=True)
FEATURE_EMAIL_INTEGRATION_ENABLED = getenv_boolean("FEATURE_EMAIL_INTEGRATION_ENABLED", default=True)
FEATURE_SLACK_INTEGRATION_ENABLED = getenv_boolean("FEATURE_SLACK_INTEGRATION_ENABLED", default=True)
FEATURE_WEB_SCHEDULES_ENABLED = getenv_boolean("FEATURE_WEB_SCHEDULES_ENABLED", default=False)
FEATURE_MULTIREGION_ENABLED = getenv_boolean("FEATURE_MULTIREGION_ENABLED", default=False)
FEATURE_INBOUND_EMAIL_ENABLED = getenv_boolean("FEATURE_INBOUND_EMAIL_ENABLED", default=False)
GRAFANA_CLOUD_ONCALL_HEARTBEAT_ENABLED = getenv_boolean("GRAFANA_CLOUD_ONCALL_HEARTBEAT_ENABLED", default=True)
GRAFANA_CLOUD_NOTIFICATIONS_ENABLED = getenv_boolean("GRAFANA_CLOUD_NOTIFICATIONS_ENABLED", default=True)

TWILIO_API_KEY_SID = os.environ.get("TWILIO_API_KEY_SID")
TWILIO_API_KEY_SECRET = os.environ.get("TWILIO_API_KEY_SECRET")
TWILIO_ACCOUNT_SID = os.environ.get("TWILIO_ACCOUNT_SID")
TWILIO_AUTH_TOKEN = os.environ.get("TWILIO_AUTH_TOKEN")
TWILIO_NUMBER = os.environ.get("TWILIO_NUMBER")
TWILIO_VERIFY_SERVICE_SID = os.environ.get("TWILIO_VERIFY_SERVICE_SID")
PHONE_NOTIFICATIONS_LIMIT = getenv_integer("PHONE_NOTIFICATIONS_LIMIT", 200)

TELEGRAM_WEBHOOK_HOST = os.environ.get("TELEGRAM_WEBHOOK_HOST", BASE_URL)
TELEGRAM_TOKEN = os.environ.get("TELEGRAM_TOKEN")

# For Grafana Cloud integration
GRAFANA_CLOUD_ONCALL_API_URL = os.environ.get(
    "GRAFANA_CLOUD_ONCALL_API_URL", "https://oncall-prod-us-central-0.grafana.net/oncall"
)
GRAFANA_CLOUD_ONCALL_TOKEN = os.environ.get("GRAFANA_CLOUD_ONCALL_TOKEN", None)

# Outgoing webhook settings
DANGEROUS_WEBHOOKS_ENABLED = getenv_boolean("DANGEROUS_WEBHOOKS_ENABLED", default=False)

# Multiregion settings
ONCALL_GATEWAY_URL = os.environ.get("ONCALL_GATEWAY_URL")
ONCALL_GATEWAY_API_TOKEN = os.environ.get("ONCALL_GATEWAY_API_TOKEN")
ONCALL_BACKEND_REGION = os.environ.get("ONCALL_BACKEND_REGION")


# Database
class DatabaseTypes:
    MYSQL = "mysql"
    POSTGRESQL = "postgresql"
    SQLITE3 = "sqlite3"


DATABASE_DEFAULTS = {
    DatabaseTypes.MYSQL: {
        "USER": "root",
        "PORT": 3306,
    },
    DatabaseTypes.POSTGRESQL: {
        "USER": "postgres",
        "PORT": 5432,
    },
}

DATABASE_NAME = os.getenv("DATABASE_NAME") or os.getenv("MYSQL_DB_NAME")
DATABASE_USER = os.getenv("DATABASE_USER") or os.getenv("MYSQL_USER")
DATABASE_PASSWORD = os.getenv("DATABASE_PASSWORD") or os.getenv("MYSQL_PASSWORD")
DATABASE_HOST = os.getenv("DATABASE_HOST") or os.getenv("MYSQL_HOST")
DATABASE_PORT = os.getenv("DATABASE_PORT") or os.getenv("MYSQL_PORT")

DATABASE_TYPE = os.getenv("DATABASE_TYPE", DatabaseTypes.MYSQL).lower()
assert DATABASE_TYPE in {DatabaseTypes.MYSQL, DatabaseTypes.POSTGRESQL, DatabaseTypes.SQLITE3}

DATABASE_ENGINE = f"django.db.backends.{DATABASE_TYPE}"

DATABASE_CONFIGS = {
    DatabaseTypes.SQLITE3: {
        "ENGINE": DATABASE_ENGINE,
        "NAME": DATABASE_NAME or "/var/lib/oncall/oncall.db",
    },
    DatabaseTypes.MYSQL: {
        "ENGINE": DATABASE_ENGINE,
        "NAME": DATABASE_NAME,
        "USER": DATABASE_USER,
        "PASSWORD": DATABASE_PASSWORD,
        "HOST": DATABASE_HOST,
        "PORT": DATABASE_PORT,
        "OPTIONS": {
            "charset": "utf8mb4",
            "connect_timeout": 1,
        },
    },
    DatabaseTypes.POSTGRESQL: {
        "ENGINE": DATABASE_ENGINE,
        "NAME": DATABASE_NAME,
        "USER": DATABASE_USER,
        "PASSWORD": DATABASE_PASSWORD,
        "HOST": DATABASE_HOST,
        "PORT": DATABASE_PORT,
    },
}

DATABASES = {
    "default": DATABASE_CONFIGS[DATABASE_TYPE],
}
if DATABASE_TYPE == DatabaseTypes.MYSQL:
    # Workaround to use pymysql instead of mysqlclient
    import pymysql

    pymysql.install_as_MySQLdb()

# Redis
REDIS_USERNAME = os.getenv("REDIS_USERNAME", "")
REDIS_PASSWORD = os.getenv("REDIS_PASSWORD")
REDIS_HOST = os.getenv("REDIS_HOST")
REDIS_PORT = os.getenv("REDIS_PORT", 6379)
REDIS_PROTOCOL = os.getenv("REDIS_PROTOCOL", "redis")

REDIS_URI = os.getenv("REDIS_URI")
if not REDIS_URI:
    REDIS_URI = f"{REDIS_PROTOCOL}://{REDIS_USERNAME}:{REDIS_PASSWORD}@{REDIS_HOST}:{REDIS_PORT}"

# Cache
CACHES = {
    "default": {
        "BACKEND": "redis_cache.RedisCache",
        "LOCATION": [
            REDIS_URI,
        ],
        "OPTIONS": {
            "DB": 1,
            "PARSER_CLASS": "redis.connection.HiredisParser",
            "CONNECTION_POOL_CLASS": "redis.BlockingConnectionPool",
            "CONNECTION_POOL_CLASS_KWARGS": {
                "max_connections": 50,
                "timeout": 20,
            },
            "MAX_CONNECTIONS": 1000,
            "PICKLE_VERSION": -1,
        },
    },
}

# Application definition

INSTALLED_APPS = [
    "django.contrib.admin",
    "django.contrib.auth",
    "django.contrib.contenttypes",
    "django.contrib.sessions",
    "django.contrib.messages",
    "django.contrib.staticfiles",
    "rest_framework",
    "django_filters",
    "ordered_model",
    "mirage",
    "engine",
    "apps.user_management",
    "apps.alerts",
    "apps.integrations",
    "apps.schedules",
    "apps.heartbeat",
    "apps.email",
    "apps.slack",
    "apps.telegram",
    "apps.twilioapp",
    "apps.mobile_app",
    "apps.api",
    "apps.api_for_grafana_incident",
    "apps.base",
    "apps.auth_token",
    "apps.public_api",
    "apps.grafana_plugin",
    "apps.webhooks",
    "corsheaders",
    "debug_toolbar",
    "social_django",
    "polymorphic",
    "django_migration_linter",
    "fcm_django",
    "django_dbconn_retry",
    "apps.phone_notifications",
]

REST_FRAMEWORK = {
    "DEFAULT_PARSER_CLASSES": (
        "engine.parsers.JSONParser",
        "engine.parsers.FormParser",
        "rest_framework.parsers.MultiPartParser",
    ),
    "DEFAULT_AUTHENTICATION_CLASSES": [],
}

MIDDLEWARE = [
    "log_request_id.middleware.RequestIDMiddleware",
    "engine.middlewares.RequestTimeLoggingMiddleware",
    "engine.middlewares.BanAlertConsumptionBasedOnSettingsMiddleware",
    "engine.middlewares.RequestBodyReadingMiddleware",
    "django.middleware.security.SecurityMiddleware",
    "whitenoise.middleware.WhiteNoiseMiddleware",
    "debug_toolbar.middleware.DebugToolbarMiddleware",
    "corsheaders.middleware.CorsMiddleware",
    "django.middleware.common.CommonMiddleware",
    "django.contrib.sessions.middleware.SessionMiddleware",
    "django.middleware.common.CommonMiddleware",
    "django.middleware.csrf.CsrfViewMiddleware",
    "django.contrib.auth.middleware.AuthenticationMiddleware",
    "django.contrib.messages.middleware.MessageMiddleware",
    "django.middleware.clickjacking.XFrameOptionsMiddleware",
    "social_django.middleware.SocialAuthExceptionMiddleware",
    "apps.social_auth.middlewares.SocialAuthAuthCanceledExceptionMiddleware",
    "apps.integrations.middlewares.IntegrationExceptionMiddleware",
    "apps.user_management.middlewares.OrganizationMovedMiddleware",
    "apps.user_management.middlewares.OrganizationDeletedMiddleware",
]

LOG_REQUEST_ID_HEADER = "HTTP_X_CLOUD_TRACE_CONTEXT"

LOGGING = {
    "version": 1,
    "disable_existing_loggers": False,
    "filters": {"request_id": {"()": "log_request_id.filters.RequestIDFilter"}},
    "formatters": {
        "standard": {"format": "source=engine:app google_trace_id=%(request_id)s logger=%(name)s %(message)s"},
        "insight_logger": {"format": "insight=true logger=%(name)s %(message)s"},
    },
    "handlers": {
        "console": {
            "class": "logging.StreamHandler",
            "filters": ["request_id"],
            "formatter": "standard",
        },
        "insight_logger": {
            "class": "logging.StreamHandler",
            "formatter": "insight_logger",
        },
    },
    "loggers": {
        "insight_logger": {
            "handlers": ["insight_logger"],
            "level": "INFO",
            "propagate": False,
        },
        "": {
            "handlers": ["console"],
            "level": "INFO",
            "propagate": True,
        },
    },
}

ROOT_URLCONF = "engine.urls"

TEMPLATES = [
    {
        "BACKEND": "django.template.backends.django.DjangoTemplates",
        "DIRS": [],
        "APP_DIRS": True,
        "OPTIONS": {
            "context_processors": [
                "django.template.context_processors.debug",
                "django.template.context_processors.request",
                "django.contrib.auth.context_processors.auth",
                "django.contrib.messages.context_processors.messages",
            ],
        },
    },
]

WSGI_APPLICATION = "engine.wsgi.application"

# Password validation
# https://docs.djangoproject.com/en/2.1/ref/settings/#auth-password-validators

AUTH_PASSWORD_VALIDATORS = [
    {
        "NAME": "django.contrib.auth.password_validation.UserAttributeSimilarityValidator",
    },
    {
        "NAME": "django.contrib.auth.password_validation.MinimumLengthValidator",
    },
    {
        "NAME": "django.contrib.auth.password_validation.CommonPasswordValidator",
    },
    {
        "NAME": "django.contrib.auth.password_validation.NumericPasswordValidator",
    },
]

# Internationalization
# https://docs.djangoproject.com/en/2.1/topics/i18n/

LANGUAGE_CODE = "en-us"

TIME_ZONE = "UTC"

USE_I18N = True

USE_L10N = True

USE_TZ = True

# Static files (CSS, JavaScript, Images)
# https://docs.djangoproject.com/en/2.1/howto/static-files/

STATIC_URL = os.environ.get("STATIC_URL", "/static/")
STATIC_ROOT = "./static/"

# RabbitMQ
RABBITMQ_USERNAME = os.getenv("RABBITMQ_USERNAME")
RABBITMQ_PASSWORD = os.getenv("RABBITMQ_PASSWORD")
RABBITMQ_HOST = os.getenv("RABBITMQ_HOST")
RABBITMQ_PORT = os.getenv("RABBITMQ_PORT", 5672)
RABBITMQ_PROTOCOL = os.getenv("RABBITMQ_PROTOCOL", "amqp")
RABBITMQ_VHOST = os.getenv("RABBITMQ_VHOST", "")

RABBITMQ_URI = os.getenv("RABBITMQ_URI") or os.getenv("RABBIT_URI")
if not RABBITMQ_URI:
    RABBITMQ_URI = f"{RABBITMQ_PROTOCOL}://{RABBITMQ_USERNAME}:{RABBITMQ_PASSWORD}@{RABBITMQ_HOST}:{RABBITMQ_PORT}/{RABBITMQ_VHOST}"


# Celery
class BrokerTypes:
    RABBITMQ = "rabbitmq"
    REDIS = "redis"


BROKER_TYPE = os.getenv("BROKER_TYPE", BrokerTypes.RABBITMQ).lower()
assert BROKER_TYPE in {BrokerTypes.RABBITMQ, BrokerTypes.REDIS}

if BROKER_TYPE == BrokerTypes.RABBITMQ:
    CELERY_BROKER_URL = RABBITMQ_URI
elif BROKER_TYPE == BrokerTypes.REDIS:
    CELERY_BROKER_URL = REDIS_URI
else:
    raise ValueError(f"Invalid BROKER_TYPE env variable: {BROKER_TYPE}")

# By default, apply_async will just hang indefinitely trying to reach to RabbitMQ even if RabbitMQ is down.
# This makes apply_async retry 3 times trying to reach to RabbitMQ, with some extra info on periods between retries.
# https://docs.celeryproject.org/en/stable/userguide/configuration.html#std-setting-broker_transport_options
# Note that max_retries is not related to task retries, but to rabbitmq specific kombu settings.
CELERY_BROKER_TRANSPORT_OPTIONS = {"max_retries": 3, "interval_start": 0, "interval_step": 0.2, "interval_max": 0.5}

CELERY_IGNORE_RESULT = True
CELERY_ACKS_LATE = True

CELERY_TASK_ACKS_LATE = True

CELERY_WORKER_CONCURRENCY = 1
CELERY_MAX_TASKS_PER_CHILD = 1

CELERY_WORKER_SEND_TASK_EVENTS = True
CELERY_TASK_SEND_SENT_EVENT = True

ALERT_GROUP_ESCALATION_AUDITOR_CELERY_TASK_HEARTBEAT_URL = os.getenv(
    "ALERT_GROUP_ESCALATION_AUDITOR_CELERY_TASK_HEARTBEAT_URL", None
)

CELERY_BEAT_SCHEDULE = {
    "restore_heartbeat_tasks": {
        "task": "apps.heartbeat.tasks.restore_heartbeat_tasks",
        "schedule": 10 * 60,
        "args": (),
    },
    "check_escalations": {
        "task": "apps.alerts.tasks.check_escalation_finished.check_escalation_finished_task",
        # the task should be executed a minute or two less than the integration's configured interval
        #
        # ex. if the integration is configured to expect a heartbeat every 15 minutes then this value should be set
        # to something like 13 * 60 (every 13 minutes)
        "schedule": getenv_integer("ALERT_GROUP_ESCALATION_AUDITOR_CELERY_TASK_HEARTBEAT_INTERVAL", 13 * 60),
        "args": (),
    },
    "start_refresh_ical_final_schedules": {
        "task": "apps.schedules.tasks.refresh_ical_files.start_refresh_ical_final_schedules",
        "schedule": crontab(minute=15, hour=0),
        "args": (),
    },
    "start_refresh_ical_files": {
        "task": "apps.schedules.tasks.refresh_ical_files.start_refresh_ical_files",
        "schedule": 10 * 60,
        "args": (),
    },
    "start_notify_about_gaps_in_schedule": {
        "task": "apps.schedules.tasks.notify_about_gaps_in_schedule.start_notify_about_gaps_in_schedule",
        "schedule": crontab(minute=1, hour=12, day_of_week="monday"),
        "args": (),
    },
    "start_check_gaps_in_schedule": {
        "task": "apps.schedules.tasks.notify_about_gaps_in_schedule.start_check_gaps_in_schedule",
        "schedule": crontab(minute=0, hour=0),
        "args": (),
    },
    "start_notify_about_empty_shifts_in_schedule": {
        "task": "apps.schedules.tasks.notify_about_empty_shifts_in_schedule.start_notify_about_empty_shifts_in_schedule",
        "schedule": crontab(minute=0, hour=12, day_of_week="monday"),
        "args": (),
    },
    "start_check_empty_shifts_in_schedule": {
        "task": "apps.schedules.tasks.notify_about_empty_shifts_in_schedule.start_check_empty_shifts_in_schedule",
        "schedule": crontab(minute=0, hour=0),
        "args": (),
    },
    "populate_slack_usergroups": {
        "task": "apps.slack.tasks.populate_slack_usergroups",
        "schedule": crontab(minute=0, hour=9, day_of_week="monday,wednesday,friday"),
        "args": (),
    },
    "populate_slack_channels": {
        "task": "apps.slack.tasks.populate_slack_channels",
        "schedule": crontab(minute=0, hour=9, day_of_week="tuesday,thursday"),
        "args": (),
    },
    "check_maintenance_finished": {
        "task": "apps.alerts.tasks.maintenance.check_maintenance_finished",
        "schedule": crontab(hour="*", minute=5),
        "args": (),
    },
    "start_sync_organizations": {
        "task": "apps.grafana_plugin.tasks.sync.start_sync_organizations",
        "schedule": crontab(minute="*/30"),
        "args": (),
    },
    "start_cleanup_deleted_organizations": {
        "task": "apps.grafana_plugin.tasks.sync.start_cleanup_deleted_organizations",
        "schedule": crontab(hour="*", minute=15),
        "args": (),
    },
    "process_failed_to_invoke_celery_tasks": {
        "task": "apps.base.tasks.process_failed_to_invoke_celery_tasks",
        "schedule": 60 * 10,
        "args": (),
    },
}

INTERNAL_IPS = ["127.0.0.1"]

SELF_IP = os.environ.get("SELF_IP")

SILK_PROFILER_ENABLED = getenv_boolean("SILK_PROFILER_ENABLED", default=False)
if SILK_PROFILER_ENABLED:
    SILK_PATH = os.environ.get("SILK_PATH", "silk/")
    SILKY_INTERCEPT_PERCENT = getenv_integer("SILKY_INTERCEPT_PERCENT", 100)

    INSTALLED_APPS += ["silk"]
    MIDDLEWARE += ["silk.middleware.SilkyMiddleware"]

    SILKY_AUTHENTICATION = True
    SILKY_AUTHORISATION = True
    SILKY_PYTHON_PROFILER_BINARY = getenv_boolean("SILKY_PYTHON_PROFILER_BINARY", default=False)
    SILKY_MAX_RECORDED_REQUESTS = 10**4
    SILKY_PYTHON_PROFILER = True
    SILKY_IGNORE_PATHS = ["/health/", "/ready/"]
    if "SILKY_PYTHON_PROFILER_RESULT_PATH" in os.environ:
        SILKY_PYTHON_PROFILER_RESULT_PATH = os.environ.get("SILKY_PYTHON_PROFILER_RESULT_PATH")

# get ONCALL_DJANGO_ADMIN_PATH from env and add trailing / to it
ONCALL_DJANGO_ADMIN_PATH = os.environ.get("ONCALL_DJANGO_ADMIN_PATH", "django-admin") + "/"

ADMIN_SITE_HEADER = "OnCall Admin Panel"

# Social auth settings
SOCIAL_AUTH_USER_MODEL = "user_management.User"
SOCIAL_AUTH_STRATEGY = "apps.social_auth.live_setting_django_strategy.LiveSettingDjangoStrategy"

# https://python-social-auth.readthedocs.io/en/latest/configuration/settings.html
AUTHENTICATION_BACKENDS = [
    "apps.social_auth.backends.InstallSlackOAuth2V2",
    "apps.social_auth.backends.LoginSlackOAuth2V2",
    "django.contrib.auth.backends.ModelBackend",
]

SLACK_SIGNING_SECRET = os.environ.get("SLACK_SIGNING_SECRET")
SLACK_SIGNING_SECRET_LIVE = os.environ.get("SLACK_SIGNING_SECRET_LIVE", "")

SLACK_CLIENT_OAUTH_ID = os.environ.get("SLACK_CLIENT_OAUTH_ID")
SLACK_CLIENT_OAUTH_SECRET = os.environ.get("SLACK_CLIENT_OAUTH_SECRET")

SLACK_SLASH_COMMAND_NAME = os.environ.get("SLACK_SLASH_COMMAND_NAME", "/oncall")
SLACK_DIRECT_PAGING_SLASH_COMMAND = os.environ.get("SLACK_DIRECT_PAGING_SLASH_COMMAND", "/escalate")

# Controls if slack integration can be installed/uninstalled.
SLACK_INTEGRATION_MAINTENANCE_ENABLED = os.environ.get("SLACK_INTEGRATION_MAINTENANCE_ENABLED", False)

SOCIAL_AUTH_SLACK_LOGIN_KEY = SLACK_CLIENT_OAUTH_ID
SOCIAL_AUTH_SLACK_LOGIN_SECRET = SLACK_CLIENT_OAUTH_SECRET

SOCIAL_AUTH_SETTING_NAME_TO_LIVE_SETTING_NAME = {
    "SOCIAL_AUTH_SLACK_LOGIN_KEY": "SLACK_CLIENT_OAUTH_ID",
    "SOCIAL_AUTH_SLACK_LOGIN_SECRET": "SLACK_CLIENT_OAUTH_SECRET",
    "SOCIAL_AUTH_SLACK_INSTALL_FREE_KEY": "SLACK_CLIENT_OAUTH_ID",
    "SOCIAL_AUTH_SLACK_INSTALL_FREE_SECRET": "SLACK_CLIENT_OAUTH_SECRET",
}
SOCIAL_AUTH_SLACK_INSTALL_FREE_CUSTOM_SCOPE = [
    "bot",
    "chat:write:bot",
    "users:read",
    "users.profile:read",
    "commands",
    "usergroups:read",
]

SOCIAL_AUTH_PIPELINE = (
    "apps.social_auth.pipeline.set_user_and_organization_from_request",
    "social_core.pipeline.social_auth.social_details",
    "apps.social_auth.pipeline.connect_user_to_slack",
    "apps.social_auth.pipeline.populate_slack_identities",
    "apps.social_auth.pipeline.delete_slack_auth_token",
)

SOCIAL_AUTH_FIELDS_STORED_IN_SESSION = []
SOCIAL_AUTH_REDIRECT_IS_HTTPS = getenv_boolean("SOCIAL_AUTH_REDIRECT_IS_HTTPS", default=True)
SOCIAL_AUTH_SLUGIFY_USERNAMES = True

PUBLIC_PRIMARY_KEY_MIN_LENGTH = 12
# excluding (O,0) Result: (25 + 9)^12 combinations
PUBLIC_PRIMARY_KEY_ALLOWED_CHARS = "ABCDEFGHIJKLMNPQRSTUVWXYZ123456789"

AUTH_LINK_TIMEOUT_SECONDS = 300
SLACK_AUTH_TOKEN_TIMEOUT_SECONDS = 300

SLACK_INSTALL_RETURN_REDIRECT_HOST = os.environ.get("SLACK_INSTALL_RETURN_REDIRECT_HOST", None)

SESSION_COOKIE_DOMAIN = os.environ.get("SESSION_COOKIE_DOMAIN", None)
SESSION_COOKIE_NAME = "oncall_session"

GRAFANA_COM_API_URL = os.environ.get("GRAFANA_COM_API_URL", "https://grafana.com/api/")
GRAFANA_COM_USER_AGENT = "Grafana OnCall"
GRAFANA_COM_API_TOKEN = os.environ.get("GCOM_API_TOKEN", None)
GRAFANA_COM_ADMIN_API_TOKEN = os.environ.get("GRAFANA_COM_ADMIN_API_TOKEN", None)

GRAFANA_API_KEY_NAME = "Grafana OnCall"

EXTRA_MESSAGING_BACKENDS = [
    ("apps.mobile_app.backend.MobileAppBackend", 5),
    ("apps.mobile_app.backend.MobileAppCriticalBackend", 6),
]

FIREBASE_APP = initialize_app(options={"projectId": os.environ.get("FCM_PROJECT_ID", None)})

FCM_RELAY_ENABLED = getenv_boolean("FCM_RELAY_ENABLED", default=False)
FCM_DJANGO_SETTINGS = {
    # an instance of firebase_admin.App to be used as default for all fcm-django requests
    # default: None (the default Firebase app)
    "DEFAULT_FIREBASE_APP": None,
    "APP_VERBOSE_NAME": "OnCall",
    "ONE_DEVICE_PER_USER": True,
    "DELETE_INACTIVE_DEVICES": False,
    "UPDATE_ON_DUPLICATE_REG_ID": True,
    "USER_MODEL": "user_management.User",
}

SELF_HOSTED_SETTINGS = {
    "STACK_ID": 5,
    "STACK_SLUG": "self_hosted_stack",
    "ORG_ID": 100,
    "ORG_SLUG": "self_hosted_org",
    "ORG_TITLE": "Self-Hosted Organization",
    "REGION_SLUG": "self_hosted_region",
    "GRAFANA_API_URL": os.environ.get("GRAFANA_API_URL", default=None),
    "CLUSTER_SLUG": "self_hosted_cluster",
}

GRAFANA_INCIDENT_STATIC_API_KEY = os.environ.get("GRAFANA_INCIDENT_STATIC_API_KEY", None)

DATA_UPLOAD_MAX_MEMORY_SIZE = getenv_integer("DATA_UPLOAD_MAX_MEMORY_SIZE", 1_048_576)  # 1mb by default
JINJA_TEMPLATE_MAX_LENGTH = 50000
JINJA_RESULT_TITLE_MAX_LENGTH = 500
JINJA_RESULT_MAX_LENGTH = 50000

# Log inbound/outbound calls as slow=1 if they exceed threshold
SLOW_THRESHOLD_SECONDS = 2.0

# Email messaging backend
EMAIL_BACKEND = "django.core.mail.backends.smtp.EmailBackend"
EMAIL_HOST = os.getenv("EMAIL_HOST")
EMAIL_HOST_USER = os.getenv("EMAIL_HOST_USER")
EMAIL_HOST_PASSWORD = os.getenv("EMAIL_HOST_PASSWORD")
EMAIL_PORT = getenv_integer("EMAIL_PORT", 587)
EMAIL_USE_TLS = getenv_boolean("EMAIL_USE_TLS", True)
EMAIL_FROM_ADDRESS = os.getenv("EMAIL_FROM_ADDRESS")
EMAIL_NOTIFICATIONS_LIMIT = getenv_integer("EMAIL_NOTIFICATIONS_LIMIT", 200)

if FEATURE_EMAIL_INTEGRATION_ENABLED:
    EXTRA_MESSAGING_BACKENDS += [("apps.email.backend.EmailBackend", 8)]

# Inbound email settings
INBOUND_EMAIL_ESP = os.getenv("INBOUND_EMAIL_ESP")
INBOUND_EMAIL_DOMAIN = os.getenv("INBOUND_EMAIL_DOMAIN")
INBOUND_EMAIL_WEBHOOK_SECRET = os.getenv("INBOUND_EMAIL_WEBHOOK_SECRET")

INSTALLED_ONCALL_INTEGRATIONS = [
    "config_integrations.alertmanager",
    "config_integrations.grafana",
    "config_integrations.grafana_alerting",
    "config_integrations.formatted_webhook",
    "config_integrations.webhook",
    "config_integrations.kapacitor",
    "config_integrations.elastalert",
    "config_integrations.heartbeat",
    "config_integrations.inbound_email",
    "config_integrations.maintenance",
    "config_integrations.manual",
    "config_integrations.slack_channel",
    "config_integrations.zabbix",
    "config_integrations.direct_paging",
]

if IS_OPEN_SOURCE:
    INSTALLED_APPS += ["apps.oss_installation"]  # noqa

    CELERY_BEAT_SCHEDULE["send_usage_stats"] = {  # noqa
        "task": "apps.oss_installation.tasks.send_usage_stats_report",
        "schedule": crontab(
            hour=0, minute=randrange(0, 59)
        ),  # Send stats report at a random minute past midnight  # noqa
        "args": (),
    }  # noqa

    CELERY_BEAT_SCHEDULE["send_cloud_heartbeat"] = {  # noqa
        "task": "apps.oss_installation.tasks.send_cloud_heartbeat_task",
        "schedule": crontab(minute="*/3"),  # noqa
        "args": (),
    }  # noqa

    CELERY_BEAT_SCHEDULE["sync_users_with_cloud"] = {  # noqa
        "task": "apps.oss_installation.tasks.sync_users_with_cloud",
        "schedule": crontab(hour="*/12"),  # noqa
        "args": (),
    }  # noqa

# RECAPTCHA_V3 settings
RECAPTCHA_V3_SITE_KEY = os.environ.get("RECAPTCHA_SITE_KEY", default="6LeIPJ8kAAAAAJdUfjO3uUtQtVxsYf93y46mTec1")
RECAPTCHA_V3_SECRET_KEY = os.environ.get("RECAPTCHA_SECRET_KEY", default=None)
RECAPTCHA_V3_ENABLED = os.environ.get("RECAPTCHA_ENABLED", default=False)
RECAPTCHA_V3_HOSTNAME_VALIDATION = os.environ.get("RECAPTCHA_HOSTNAME_VALIDATION", default=False)

MIGRATION_LINTER_OPTIONS = {"exclude_apps": ["social_django", "silk", "fcm_django"]}
# Run migrations linter on each `python manage.py makemigrations`
MIGRATION_LINTER_OVERRIDE_MAKEMIGRATIONS = True

PYROSCOPE_PROFILER_ENABLED = getenv_boolean("PYROSCOPE_PROFILER_ENABLED", default=False)
<<<<<<< HEAD
if PYROSCOPE_PROFILER_ENABLED:
    import pyroscope

    pyroscope.configure(
        application_name=os.getenv("PYROSCOPE_APPLICATION_NAME", "oncall"),
        server_address=os.getenv("PYROSCOPE_SERVER_ADDRESS", "http://pyroscope:4040"),
        auth_token=os.getenv("PYROSCOPE_AUTH_TOKEN", ""),
        detect_subprocesses=True,
        tags={
            "celery_worker": os.getenv("CELERY_WORKER_QUEUE", None),
        },
    )

# map of phone provider alias to importpath.
# Used in get_phone_provider function to dynamically load current provider.
PHONE_PROVIDERS = {
    "twilio": "apps.twilioapp.phone_provider.TwilioPhoneProvider",
    "simple": "apps.phone_notifications.simple_phone_provider.SimplePhoneProvider",
}
PHONE_PROVIDER = os.environ.get("PHONE_PROVIDER", default="twilio")
=======
PYROSCOPE_APPLICATION_NAME = os.getenv("PYROSCOPE_APPLICATION_NAME", "oncall")
PYROSCOPE_SERVER_ADDRESS = os.getenv("PYROSCOPE_SERVER_ADDRESS", "http://pyroscope:4040")
PYROSCOPE_AUTH_TOKEN = os.getenv("PYROSCOPE_AUTH_TOKEN", "")
>>>>>>> 23c7a6f6
<|MERGE_RESOLUTION|>--- conflicted
+++ resolved
@@ -683,19 +683,9 @@
 MIGRATION_LINTER_OVERRIDE_MAKEMIGRATIONS = True
 
 PYROSCOPE_PROFILER_ENABLED = getenv_boolean("PYROSCOPE_PROFILER_ENABLED", default=False)
-<<<<<<< HEAD
-if PYROSCOPE_PROFILER_ENABLED:
-    import pyroscope
-
-    pyroscope.configure(
-        application_name=os.getenv("PYROSCOPE_APPLICATION_NAME", "oncall"),
-        server_address=os.getenv("PYROSCOPE_SERVER_ADDRESS", "http://pyroscope:4040"),
-        auth_token=os.getenv("PYROSCOPE_AUTH_TOKEN", ""),
-        detect_subprocesses=True,
-        tags={
-            "celery_worker": os.getenv("CELERY_WORKER_QUEUE", None),
-        },
-    )
+PYROSCOPE_APPLICATION_NAME = os.getenv("PYROSCOPE_APPLICATION_NAME", "oncall")
+PYROSCOPE_SERVER_ADDRESS = os.getenv("PYROSCOPE_SERVER_ADDRESS", "http://pyroscope:4040")
+PYROSCOPE_AUTH_TOKEN = os.getenv("PYROSCOPE_AUTH_TOKEN", "")
 
 # map of phone provider alias to importpath.
 # Used in get_phone_provider function to dynamically load current provider.
@@ -703,9 +693,4 @@
     "twilio": "apps.twilioapp.phone_provider.TwilioPhoneProvider",
     "simple": "apps.phone_notifications.simple_phone_provider.SimplePhoneProvider",
 }
-PHONE_PROVIDER = os.environ.get("PHONE_PROVIDER", default="twilio")
-=======
-PYROSCOPE_APPLICATION_NAME = os.getenv("PYROSCOPE_APPLICATION_NAME", "oncall")
-PYROSCOPE_SERVER_ADDRESS = os.getenv("PYROSCOPE_SERVER_ADDRESS", "http://pyroscope:4040")
-PYROSCOPE_AUTH_TOKEN = os.getenv("PYROSCOPE_AUTH_TOKEN", "")
->>>>>>> 23c7a6f6
+PHONE_PROVIDER = os.environ.get("PHONE_PROVIDER", default="twilio")