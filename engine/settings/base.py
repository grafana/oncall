import os
from random import randrange

from celery.schedules import crontab

from common.utils import getenv_boolean, getenv_integer

VERSION = "dev-oss"
# Indicates if instance is OSS installation.
# It is needed to plug-in oss application and urls.
OSS_INSTALLATION = getenv_boolean("GRAFANA_ONCALL_OSS_INSTALLATION", True)
SEND_ANONYMOUS_USAGE_STATS = getenv_boolean("SEND_ANONYMOUS_USAGE_STATS", default=True)

# License is OpenSource or Cloud
OPEN_SOURCE_LICENSE_NAME = "OpenSource"
CLOUD_LICENSE_NAME = "Cloud"
LICENSE = os.environ.get("ONCALL_LICENSE", default=OPEN_SOURCE_LICENSE_NAME)

DEFAULT_AUTO_FIELD = "django.db.models.BigAutoField"

# Build paths inside the project like this: os.path.join(BASE_DIR, ...)
BASE_DIR = os.path.dirname(os.path.dirname(os.path.abspath(__file__)))

# Quick-start development settings - unsuitable for production
# See https://docs.djangoproject.com/en/2.1/howto/deployment/checklist/

# SECURITY WARNING: keep the secret key used in production secret!
SECRET_KEY = os.environ.get("SECRET_KEY")
TOKEN_SECRET = os.environ.get("TOKEN_SECRET", SECRET_KEY)
# TO generate it use
# cat /dev/urandom | base64 | tr -dc '0-9a-zA-Z!@#$%^&*(-_=+)' | head -c75
TOKEN_SALT = os.environ.get("TOKEN_SALT", "")

# django-mirage-field related settings
MIRAGE_SECRET_KEY = os.environ.get("MIRAGE_SECRET_KEY")
MIRAGE_CIPHER_IV = os.environ.get("MIRAGE_CIPHER_IV")
MIRAGE_CIPHER_MODE = "CBC"

# SECURITY WARNING: don't run with debug turned on in production!
DEBUG = False

DEBUG_CELERY_TASKS_PROFILING = getenv_boolean("DEBUG_CELERY_TASKS_PROFILING", False)

OTEL_TRACING_ENABLED = getenv_boolean("OTEL_TRACING_ENABLED", False)
OTEL_EXPORTER_OTLP_ENDPOINT = os.environ.get("OTEL_EXPORTER_OTLP_ENDPOINT")

ALLOWED_HOSTS = [item.strip() for item in os.environ.get("ALLOWED_HOSTS", "*").split(",")]

# TODO: update link to up-to-date docs
DOCS_URL = "https://grafana.com/docs/grafana-cloud/oncall/"

# Settings of running OnCall instance.
BASE_URL = os.environ.get("BASE_URL")  # Root URL of OnCall backend

# Feature toggles
FEATURE_LIVE_SETTINGS_ENABLED = getenv_boolean("FEATURE_LIVE_SETTINGS_ENABLED", default=True)
FEATURE_TELEGRAM_INTEGRATION_ENABLED = getenv_boolean("FEATURE_TELEGRAM_INTEGRATION_ENABLED", default=True)
FEATURE_EMAIL_INTEGRATION_ENABLED = getenv_boolean("FEATURE_EMAIL_INTEGRATION_ENABLED", default=True)
FEATURE_SLACK_INTEGRATION_ENABLED = getenv_boolean("FEATURE_SLACK_INTEGRATION_ENABLED", default=True)
FEATURE_MOBILE_APP_INTEGRATION_ENABLED = getenv_boolean("FEATURE_MOBILE_APP_INTEGRATION_ENABLED", default=False)
FEATURE_WEB_SCHEDULES_ENABLED = getenv_boolean("FEATURE_WEB_SCHEDULES_ENABLED", default=False)
FEATURE_MULTIREGION_ENABLED = getenv_boolean("FEATURE_MULTIREGION_ENABLED", default=False)
GRAFANA_CLOUD_ONCALL_HEARTBEAT_ENABLED = getenv_boolean("GRAFANA_CLOUD_ONCALL_HEARTBEAT_ENABLED", default=True)
GRAFANA_CLOUD_NOTIFICATIONS_ENABLED = getenv_boolean("GRAFANA_CLOUD_NOTIFICATIONS_ENABLED", default=True)

TWILIO_API_KEY_SID = os.environ.get("TWILIO_API_KEY_SID")
TWILIO_API_KEY_SECRET = os.environ.get("TWILIO_API_KEY_SECRET")
TWILIO_ACCOUNT_SID = os.environ.get("TWILIO_ACCOUNT_SID")
TWILIO_AUTH_TOKEN = os.environ.get("TWILIO_AUTH_TOKEN")
TWILIO_NUMBER = os.environ.get("TWILIO_NUMBER")
TWILIO_VERIFY_SERVICE_SID = os.environ.get("TWILIO_VERIFY_SERVICE_SID")

TELEGRAM_WEBHOOK_HOST = os.environ.get("TELEGRAM_WEBHOOK_HOST", BASE_URL)
TELEGRAM_TOKEN = os.environ.get("TELEGRAM_TOKEN")

# For Grafana Cloud integration
GRAFANA_CLOUD_ONCALL_API_URL = os.environ.get(
    "GRAFANA_CLOUD_ONCALL_API_URL", "https://oncall-prod-us-central-0.grafana.net/oncall"
)
GRAFANA_CLOUD_ONCALL_TOKEN = os.environ.get("GRAFANA_CLOUD_ONCALL_TOKEN", None)

# Outgoing webhook settings
DANGEROUS_WEBHOOKS_ENABLED = getenv_boolean("DANGEROUS_WEBHOOKS_ENABLED", default=False)

# Multiregion settings
ONCALL_GATEWAY_URL = os.environ.get("ONCALL_GATEWAY_URL")
ONCALL_GATEWAY_API_TOKEN = os.environ.get("ONCALL_GATEWAY_API_TOKEN")
ONCALL_BACKEND_REGION = os.environ.get("ONCALL_BACKEND_REGION")


# Database
class DatabaseTypes:
    MYSQL = "mysql"
    POSTGRESQL = "postgresql"
    SQLITE3 = "sqlite3"


DATABASE_DEFAULTS = {
    DatabaseTypes.MYSQL: {
        "USER": "root",
        "PORT": 3306,
    },
    DatabaseTypes.POSTGRESQL: {
        "USER": "postgres",
        "PORT": 5432,
    },
}

DATABASE_NAME = os.getenv("DATABASE_NAME") or os.getenv("MYSQL_DB_NAME")
DATABASE_USER = os.getenv("DATABASE_USER") or os.getenv("MYSQL_USER")
DATABASE_PASSWORD = os.getenv("DATABASE_PASSWORD") or os.getenv("MYSQL_PASSWORD")
DATABASE_HOST = os.getenv("DATABASE_HOST") or os.getenv("MYSQL_HOST")
DATABASE_PORT = os.getenv("DATABASE_PORT") or os.getenv("MYSQL_PORT")

DATABASE_TYPE = os.getenv("DATABASE_TYPE", DatabaseTypes.MYSQL).lower()
assert DATABASE_TYPE in {DatabaseTypes.MYSQL, DatabaseTypes.POSTGRESQL, DatabaseTypes.SQLITE3}

DATABASE_ENGINE = f"django.db.backends.{DATABASE_TYPE}"

DATABASE_CONFIGS = {
    DatabaseTypes.SQLITE3: {
        "ENGINE": DATABASE_ENGINE,
        "NAME": DATABASE_NAME or "/var/lib/oncall/oncall.db",
    },
    DatabaseTypes.MYSQL: {
        "ENGINE": DATABASE_ENGINE,
        "NAME": DATABASE_NAME,
        "USER": DATABASE_USER,
        "PASSWORD": DATABASE_PASSWORD,
        "HOST": DATABASE_HOST,
        "PORT": DATABASE_PORT,
        "OPTIONS": {
            "charset": "utf8mb4",
            "connect_timeout": 1,
        },
    },
    DatabaseTypes.POSTGRESQL: {
        "ENGINE": DATABASE_ENGINE,
        "NAME": DATABASE_NAME,
        "USER": DATABASE_USER,
        "PASSWORD": DATABASE_PASSWORD,
        "HOST": DATABASE_HOST,
        "PORT": DATABASE_PORT,
    },
}

DATABASES = {
    "default": DATABASE_CONFIGS[DATABASE_TYPE],
}
if DATABASE_TYPE == DatabaseTypes.MYSQL:
    # Workaround to use pymysql instead of mysqlclient
    import pymysql

    pymysql.install_as_MySQLdb()

# Redis
REDIS_USERNAME = os.getenv("REDIS_USERNAME", "")
REDIS_PASSWORD = os.getenv("REDIS_PASSWORD")
REDIS_HOST = os.getenv("REDIS_HOST")
REDIS_PORT = os.getenv("REDIS_PORT", 6379)
REDIS_PROTOCOL = os.getenv("REDIS_PROTOCOL", "redis")

REDIS_URI = os.getenv("REDIS_URI")
if not REDIS_URI:
    REDIS_URI = f"{REDIS_PROTOCOL}://{REDIS_USERNAME}:{REDIS_PASSWORD}@{REDIS_HOST}:{REDIS_PORT}"

# Cache
CACHES = {
    "default": {
        "BACKEND": "redis_cache.RedisCache",
        "LOCATION": [
            REDIS_URI,
        ],
        "OPTIONS": {
            "DB": 1,
            "PARSER_CLASS": "redis.connection.HiredisParser",
            "CONNECTION_POOL_CLASS": "redis.BlockingConnectionPool",
            "CONNECTION_POOL_CLASS_KWARGS": {
                "max_connections": 50,
                "timeout": 20,
            },
            "MAX_CONNECTIONS": 1000,
            "PICKLE_VERSION": -1,
        },
    },
}

# Application definition

INSTALLED_APPS = [
    "django.contrib.admin",
    "django.contrib.auth",
    "django.contrib.contenttypes",
    "django.contrib.sessions",
    "django.contrib.messages",
    "django.contrib.staticfiles",
    "rest_framework",
    "django_filters",
    "ordered_model",
    "mirage",
    "engine",
    "apps.user_management",
    "apps.alerts",
    "apps.integrations",
    "apps.schedules",
    "apps.heartbeat",
    "apps.email",
    "apps.slack",
    "apps.telegram",
    "apps.twilioapp",
    "apps.mobile_app",
    "apps.api",
    "apps.api_for_grafana_incident",
    "apps.base",
    "apps.auth_token",
    "apps.public_api",
    "apps.grafana_plugin",
    "corsheaders",
    "debug_toolbar",
    "social_django",
    "polymorphic",
    "django_migration_linter",
    "fcm_django",
]

REST_FRAMEWORK = {
    "DEFAULT_PARSER_CLASSES": (
        "engine.parsers.JSONParser",
        "engine.parsers.FormParser",
        "rest_framework.parsers.MultiPartParser",
    ),
    "DEFAULT_AUTHENTICATION_CLASSES": [],
}

MIDDLEWARE = [
    "log_request_id.middleware.RequestIDMiddleware",
    "engine.middlewares.RequestTimeLoggingMiddleware",
    "engine.middlewares.BanAlertConsumptionBasedOnSettingsMiddleware",
    "engine.middlewares.RequestBodyReadingMiddleware",
    "django.middleware.security.SecurityMiddleware",
    "whitenoise.middleware.WhiteNoiseMiddleware",
    "debug_toolbar.middleware.DebugToolbarMiddleware",
    "corsheaders.middleware.CorsMiddleware",
    "django.middleware.common.CommonMiddleware",
    "django.contrib.sessions.middleware.SessionMiddleware",
    "django.middleware.common.CommonMiddleware",
    "django.middleware.csrf.CsrfViewMiddleware",
    "django.contrib.auth.middleware.AuthenticationMiddleware",
    "django.contrib.messages.middleware.MessageMiddleware",
    "django.middleware.clickjacking.XFrameOptionsMiddleware",
    "social_django.middleware.SocialAuthExceptionMiddleware",
    "apps.social_auth.middlewares.SocialAuthAuthCanceledExceptionMiddleware",
    "apps.integrations.middlewares.IntegrationExceptionMiddleware",
    "apps.user_management.middlewares.OrganizationMovedMiddleware",
    "apps.user_management.middlewares.OrganizationDeletedMiddleware",
]

LOG_REQUEST_ID_HEADER = "HTTP_X_CLOUD_TRACE_CONTEXT"

LOGGING = {
    "version": 1,
    "disable_existing_loggers": False,
    "filters": {"request_id": {"()": "log_request_id.filters.RequestIDFilter"}},
    "formatters": {
        "standard": {"format": "source=engine:app google_trace_id=%(request_id)s logger=%(name)s %(message)s"},
        "insight_logger": {"format": "insight=true logger=%(name)s %(message)s"},
    },
    "handlers": {
        "console": {
            "class": "logging.StreamHandler",
            "filters": ["request_id"],
            "formatter": "standard",
        },
        "insight_logger": {
            "class": "logging.StreamHandler",
            "formatter": "insight_logger",
        },
    },
    "loggers": {
        "insight_logger": {
            "handlers": ["insight_logger"],
            "level": "INFO",
            "propagate": False,
        },
        "": {
            "handlers": ["console"],
            "level": "INFO",
            "propagate": True,
        },
    },
}

ROOT_URLCONF = "engine.urls"

TEMPLATES = [
    {
        "BACKEND": "django.template.backends.django.DjangoTemplates",
        "DIRS": [],
        "APP_DIRS": True,
        "OPTIONS": {
            "context_processors": [
                "django.template.context_processors.debug",
                "django.template.context_processors.request",
                "django.contrib.auth.context_processors.auth",
                "django.contrib.messages.context_processors.messages",
            ],
        },
    },
]

WSGI_APPLICATION = "engine.wsgi.application"

# Password validation
# https://docs.djangoproject.com/en/2.1/ref/settings/#auth-password-validators

AUTH_PASSWORD_VALIDATORS = [
    {
        "NAME": "django.contrib.auth.password_validation.UserAttributeSimilarityValidator",
    },
    {
        "NAME": "django.contrib.auth.password_validation.MinimumLengthValidator",
    },
    {
        "NAME": "django.contrib.auth.password_validation.CommonPasswordValidator",
    },
    {
        "NAME": "django.contrib.auth.password_validation.NumericPasswordValidator",
    },
]

# Internationalization
# https://docs.djangoproject.com/en/2.1/topics/i18n/

LANGUAGE_CODE = "en-us"

TIME_ZONE = "UTC"

USE_I18N = True

USE_L10N = True

USE_TZ = True

# Static files (CSS, JavaScript, Images)
# https://docs.djangoproject.com/en/2.1/howto/static-files/

STATIC_URL = os.environ.get("STATIC_URL", "/static/")
STATIC_ROOT = "./static/"

# RabbitMQ
RABBITMQ_USERNAME = os.getenv("RABBITMQ_USERNAME")
RABBITMQ_PASSWORD = os.getenv("RABBITMQ_PASSWORD")
RABBITMQ_HOST = os.getenv("RABBITMQ_HOST")
RABBITMQ_PORT = os.getenv("RABBITMQ_PORT", 5672)
RABBITMQ_PROTOCOL = os.getenv("RABBITMQ_PROTOCOL", "amqp")
RABBITMQ_VHOST = os.getenv("RABBITMQ_VHOST", "")

RABBITMQ_URI = os.getenv("RABBITMQ_URI") or os.getenv("RABBIT_URI")
if not RABBITMQ_URI:
    RABBITMQ_URI = f"{RABBITMQ_PROTOCOL}://{RABBITMQ_USERNAME}:{RABBITMQ_PASSWORD}@{RABBITMQ_HOST}:{RABBITMQ_PORT}/{RABBITMQ_VHOST}"


# Celery
class BrokerTypes:
    RABBITMQ = "rabbitmq"
    REDIS = "redis"


BROKER_TYPE = os.getenv("BROKER_TYPE", BrokerTypes.RABBITMQ).lower()
assert BROKER_TYPE in {BrokerTypes.RABBITMQ, BrokerTypes.REDIS}

if BROKER_TYPE == BrokerTypes.RABBITMQ:
    CELERY_BROKER_URL = RABBITMQ_URI
elif BROKER_TYPE == BrokerTypes.REDIS:
    CELERY_BROKER_URL = REDIS_URI
else:
    raise ValueError(f"Invalid BROKER_TYPE env variable: {BROKER_TYPE}")

# By default, apply_async will just hang indefinitely trying to reach to RabbitMQ even if RabbitMQ is down.
# This makes apply_async retry 3 times trying to reach to RabbitMQ, with some extra info on periods between retries.
# https://docs.celeryproject.org/en/stable/userguide/configuration.html#std-setting-broker_transport_options
# Note that max_retries is not related to task retries, but to rabbitmq specific kombu settings.
CELERY_BROKER_TRANSPORT_OPTIONS = {"max_retries": 3, "interval_start": 0, "interval_step": 0.2, "interval_max": 0.5}

CELERY_IGNORE_RESULT = True
CELERY_ACKS_LATE = True

CELERY_TASK_ACKS_LATE = True

CELERY_WORKER_CONCURRENCY = 1
CELERY_MAX_TASKS_PER_CHILD = 1

CELERY_WORKER_SEND_TASK_EVENTS = True
CELERY_TASK_SEND_SENT_EVENT = True

CELERY_BEAT_SCHEDULE = {
    "restore_heartbeat_tasks": {
        "task": "apps.heartbeat.tasks.restore_heartbeat_tasks",
        "schedule": 10 * 60,
        "args": (),
    },
    "check_escalations": {
        "task": "apps.alerts.tasks.check_escalation_finished.check_escalation_finished_task",
        "schedule": 10 * 60,
        "args": (),
    },
    "start_refresh_ical_files": {
        "task": "apps.schedules.tasks.refresh_ical_files.start_refresh_ical_files",
        "schedule": 10 * 60,
        "args": (),
    },
    "start_notify_about_gaps_in_schedule": {
        "task": "apps.schedules.tasks.notify_about_gaps_in_schedule.start_notify_about_gaps_in_schedule",
        "schedule": crontab(minute=1, hour=12, day_of_week="monday"),
        "args": (),
    },
    "start_check_gaps_in_schedule": {
        "task": "apps.schedules.tasks.notify_about_gaps_in_schedule.start_check_gaps_in_schedule",
        "schedule": crontab(minute=0, hour=0),
        "args": (),
    },
    "start_notify_about_empty_shifts_in_schedule": {
        "task": "apps.schedules.tasks.notify_about_empty_shifts_in_schedule.start_notify_about_empty_shifts_in_schedule",
        "schedule": crontab(minute=0, hour=12, day_of_week="monday"),
        "args": (),
    },
    "start_check_empty_shifts_in_schedule": {
        "task": "apps.schedules.tasks.notify_about_empty_shifts_in_schedule.start_check_empty_shifts_in_schedule",
        "schedule": crontab(minute=0, hour=0),
        "args": (),
    },
    "populate_slack_usergroups": {
        "task": "apps.slack.tasks.populate_slack_usergroups",
        "schedule": crontab(minute=0, hour=9, day_of_week="monday,wednesday,friday"),
        "args": (),
    },
    "populate_slack_channels": {
        "task": "apps.slack.tasks.populate_slack_channels",
        "schedule": crontab(minute=0, hour=9, day_of_week="tuesday,thursday"),
        "args": (),
    },
    "check_maintenance_finished": {
        "task": "apps.alerts.tasks.maintenance.check_maintenance_finished",
        "schedule": crontab(hour="*", minute=5),
        "args": (),
    },
    "start_sync_organizations": {
        "task": "apps.grafana_plugin.tasks.sync.start_sync_organizations",
        "schedule": crontab(minute="*/30"),
        "args": (),
    },
    "start_cleanup_deleted_organizations": {
        "task": "apps.grafana_plugin.tasks.sync.start_cleanup_deleted_organizations",
        "schedule": crontab(hour="*", minute=15),
        "args": (),
    },
    "process_failed_to_invoke_celery_tasks": {
        "task": "apps.base.tasks.process_failed_to_invoke_celery_tasks",
        "schedule": 60 * 10,
        "args": (),
    },
}

INTERNAL_IPS = ["127.0.0.1"]

SELF_IP = os.environ.get("SELF_IP")

SILK_PROFILER_ENABLED = getenv_boolean("SILK_PROFILER_ENABLED", default=False)
if SILK_PROFILER_ENABLED:
    SILK_PATH = os.environ.get("SILK_PATH", "silk/")
    SILKY_INTERCEPT_PERCENT = getenv_integer("SILKY_INTERCEPT_PERCENT", 100)

    INSTALLED_APPS += ["silk"]
    MIDDLEWARE += ["silk.middleware.SilkyMiddleware"]

    SILKY_AUTHENTICATION = True
    SILKY_AUTHORISATION = True
    SILKY_PYTHON_PROFILER_BINARY = getenv_boolean("SILKY_PYTHON_PROFILER_BINARY", default=False)
    SILKY_MAX_RECORDED_REQUESTS = 10**4
    SILKY_PYTHON_PROFILER = True
    SILKY_IGNORE_PATHS = ["/health/", "/ready/"]
    if "SILKY_PYTHON_PROFILER_RESULT_PATH" in os.environ:
        SILKY_PYTHON_PROFILER_RESULT_PATH = os.environ.get("SILKY_PYTHON_PROFILER_RESULT_PATH")

# get ONCALL_DJANGO_ADMIN_PATH from env and add trailing / to it
ONCALL_DJANGO_ADMIN_PATH = os.environ.get("ONCALL_DJANGO_ADMIN_PATH", "django-admin") + "/"

ADMIN_SITE_HEADER = "OnCall Admin Panel"

# Social auth settings
SOCIAL_AUTH_USER_MODEL = "user_management.User"
SOCIAL_AUTH_STRATEGY = "apps.social_auth.live_setting_django_strategy.LiveSettingDjangoStrategy"

# https://python-social-auth.readthedocs.io/en/latest/configuration/settings.html
AUTHENTICATION_BACKENDS = [
    "apps.social_auth.backends.InstallSlackOAuth2V2",
    "apps.social_auth.backends.LoginSlackOAuth2V2",
    "django.contrib.auth.backends.ModelBackend",
]

SLACK_SIGNING_SECRET = os.environ.get("SLACK_SIGNING_SECRET")
SLACK_SIGNING_SECRET_LIVE = os.environ.get("SLACK_SIGNING_SECRET_LIVE", "")

SLACK_CLIENT_OAUTH_ID = os.environ.get("SLACK_CLIENT_OAUTH_ID")
SLACK_CLIENT_OAUTH_SECRET = os.environ.get("SLACK_CLIENT_OAUTH_SECRET")

SLACK_SLASH_COMMAND_NAME = os.environ.get("SLACK_SLASH_COMMAND_NAME", "/oncall")
SLACK_DIRECT_PAGING_SLASH_COMMAND = os.environ.get("SLACK_DIRECT_PAGING_SLASH_COMMAND", "/escalate")

SOCIAL_AUTH_SLACK_LOGIN_KEY = SLACK_CLIENT_OAUTH_ID
SOCIAL_AUTH_SLACK_LOGIN_SECRET = SLACK_CLIENT_OAUTH_SECRET

SOCIAL_AUTH_SETTING_NAME_TO_LIVE_SETTING_NAME = {
    "SOCIAL_AUTH_SLACK_LOGIN_KEY": "SLACK_CLIENT_OAUTH_ID",
    "SOCIAL_AUTH_SLACK_LOGIN_SECRET": "SLACK_CLIENT_OAUTH_SECRET",
    "SOCIAL_AUTH_SLACK_INSTALL_FREE_KEY": "SLACK_CLIENT_OAUTH_ID",
    "SOCIAL_AUTH_SLACK_INSTALL_FREE_SECRET": "SLACK_CLIENT_OAUTH_SECRET",
}
SOCIAL_AUTH_SLACK_INSTALL_FREE_CUSTOM_SCOPE = [
    "bot",
    "chat:write:bot",
    "users:read",
    "users.profile:read",
    "commands",
    "usergroups:read",
]

SOCIAL_AUTH_PIPELINE = (
    "apps.social_auth.pipeline.set_user_and_organization_from_request",
    "social_core.pipeline.social_auth.social_details",
    "apps.social_auth.pipeline.connect_user_to_slack",
    "apps.social_auth.pipeline.populate_slack_identities",
    "apps.social_auth.pipeline.delete_slack_auth_token",
)

SOCIAL_AUTH_FIELDS_STORED_IN_SESSION = []
SOCIAL_AUTH_REDIRECT_IS_HTTPS = getenv_boolean("SOCIAL_AUTH_REDIRECT_IS_HTTPS", default=True)
SOCIAL_AUTH_SLUGIFY_USERNAMES = True

FEATURE_CAPTCHA_ENABLED = getenv_boolean("FEATURE_CAPTCHA_ENABLED", default=False)
RECAPTCHA_SECRET_KEY = os.environ.get("RECAPTCHA_SECRET_KEY")

PUBLIC_PRIMARY_KEY_MIN_LENGTH = 12
# excluding (O,0) Result: (25 + 9)^12 combinations
PUBLIC_PRIMARY_KEY_ALLOWED_CHARS = "ABCDEFGHIJKLMNPQRSTUVWXYZ123456789"

AUTH_LINK_TIMEOUT_SECONDS = 300
SLACK_AUTH_TOKEN_TIMEOUT_SECONDS = 300

SLACK_INSTALL_RETURN_REDIRECT_HOST = os.environ.get("SLACK_INSTALL_RETURN_REDIRECT_HOST", None)

SESSION_COOKIE_DOMAIN = os.environ.get("SESSION_COOKIE_DOMAIN", None)
SESSION_COOKIE_NAME = "oncall_session"

GRAFANA_COM_API_URL = os.environ.get("GRAFANA_COM_API_URL", "https://grafana.com/api/")
GRAFANA_COM_USER_AGENT = "Grafana OnCall"
GRAFANA_COM_API_TOKEN = os.environ.get("GCOM_API_TOKEN", None)
GRAFANA_COM_ADMIN_API_TOKEN = os.environ.get("GRAFANA_COM_ADMIN_API_TOKEN", None)

GRAFANA_API_KEY_NAME = "Grafana OnCall"

EXTRA_MESSAGING_BACKENDS = []
if FEATURE_MOBILE_APP_INTEGRATION_ENABLED:
    from firebase_admin import initialize_app

    EXTRA_MESSAGING_BACKENDS += [
        ("apps.mobile_app.backend.MobileAppBackend", 5),
        ("apps.mobile_app.backend.MobileAppCriticalBackend", 6),
    ]

    FIREBASE_APP = initialize_app(options={"projectId": os.environ.get("FCM_PROJECT_ID", None)})

FCM_RELAY_ENABLED = getenv_boolean("FCM_RELAY_ENABLED", default=False)
FCM_DJANGO_SETTINGS = {
    # an instance of firebase_admin.App to be used as default for all fcm-django requests
    # default: None (the default Firebase app)
    "DEFAULT_FIREBASE_APP": None,
    "APP_VERBOSE_NAME": "OnCall",
    "ONE_DEVICE_PER_USER": True,
    "DELETE_INACTIVE_DEVICES": False,
    "UPDATE_ON_DUPLICATE_REG_ID": True,
    "USER_MODEL": "user_management.User",
}

SELF_HOSTED_SETTINGS = {
    "STACK_ID": 5,
    "STACK_SLUG": "self_hosted_stack",
    "ORG_ID": 100,
    "ORG_SLUG": "self_hosted_org",
    "ORG_TITLE": "Self-Hosted Organization",
    "REGION_SLUG": "self_hosted_region",
    "GRAFANA_API_URL": os.environ.get("GRAFANA_API_URL", default=None),
}

GRAFANA_INCIDENT_STATIC_API_KEY = os.environ.get("GRAFANA_INCIDENT_STATIC_API_KEY", None)

DATA_UPLOAD_MAX_MEMORY_SIZE = getenv_integer("DATA_UPLOAD_MAX_MEMORY_SIZE", 1_048_576)  # 1mb by default
JINJA_TEMPLATE_MAX_LENGTH = 50000
JINJA_RESULT_TITLE_MAX_LENGTH = 500
JINJA_RESULT_MAX_LENGTH = 50000

# Log inbound/outbound calls as slow=1 if they exceed threshold
SLOW_THRESHOLD_SECONDS = 2.0

# Email messaging backend
EMAIL_BACKEND = "django.core.mail.backends.smtp.EmailBackend"
EMAIL_HOST = os.getenv("EMAIL_HOST")
EMAIL_HOST_USER = os.getenv("EMAIL_HOST_USER")
EMAIL_HOST_PASSWORD = os.getenv("EMAIL_HOST_PASSWORD")
EMAIL_PORT = getenv_integer("EMAIL_PORT", 587)
EMAIL_USE_TLS = getenv_boolean("EMAIL_USE_TLS", True)
EMAIL_FROM_ADDRESS = os.getenv("EMAIL_FROM_ADDRESS")

if FEATURE_EMAIL_INTEGRATION_ENABLED:
    EXTRA_MESSAGING_BACKENDS += [("apps.email.backend.EmailBackend", 8)]

INSTALLED_ONCALL_INTEGRATIONS = [
    "config_integrations.alertmanager",
    "config_integrations.grafana",
    "config_integrations.grafana_alerting",
    "config_integrations.formatted_webhook",
    "config_integrations.webhook",
    "config_integrations.kapacitor",
    "config_integrations.elastalert",
    "config_integrations.heartbeat",
    "config_integrations.inbound_email",
    "config_integrations.maintenance",
    "config_integrations.manual",
    "config_integrations.slack_channel",
    "config_integrations.zabbix",
    "config_integrations.direct_paging",
]

if OSS_INSTALLATION:
    INSTALLED_APPS += ["apps.oss_installation"]  # noqa

    CELERY_BEAT_SCHEDULE["send_usage_stats"] = {  # noqa
        "task": "apps.oss_installation.tasks.send_usage_stats_report",
        "schedule": crontab(
            hour=0, minute=randrange(0, 59)
        ),  # Send stats report at a random minute past midnight  # noqa
        "args": (),
    }  # noqa

    CELERY_BEAT_SCHEDULE["send_cloud_heartbeat"] = {  # noqa
        "task": "apps.oss_installation.tasks.send_cloud_heartbeat_task",
        "schedule": crontab(minute="*/3"),  # noqa
        "args": (),
    }  # noqa

    CELERY_BEAT_SCHEDULE["sync_users_with_cloud"] = {  # noqa
        "task": "apps.oss_installation.tasks.sync_users_with_cloud",
        "schedule": crontab(hour="*/12"),  # noqa
        "args": (),
    }  # noqa

<<<<<<< HEAD
MIGRATION_LINTER_OVERRIDE_MAKEMIGRATIONS = True
MIGRATION_LINTER_OPTIONS = {
    "git_commit_id": "7bb4fdfe43e554f6fdeaa699efcf6f2389118bed",
}
=======
PYROSCOPE_PROFILER_ENABLED = getenv_boolean("PYROSCOPE_PROFILER_ENABLED", default=False)
if PYROSCOPE_PROFILER_ENABLED:
    import pyroscope

    pyroscope.configure(
        application_name=os.getenv("PYROSCOPE_APPLICATION_NAME", "oncall"),
        server_address=os.getenv("PYROSCOPE_SERVER_ADDRESS", "http://pyroscope:4040"),
        auth_token=os.getenv("PYROSCOPE_AUTH_TOKEN", ""),
        detect_subprocesses=True,
        tags={
            "celery_worker": os.getenv("CELERY_WORKER_QUEUE", None),
        },
    )
>>>>>>> ae44ee56
<|MERGE_RESOLUTION|>--- conflicted
+++ resolved
@@ -654,12 +654,11 @@
         "args": (),
     }  # noqa
 
-<<<<<<< HEAD
 MIGRATION_LINTER_OVERRIDE_MAKEMIGRATIONS = True
 MIGRATION_LINTER_OPTIONS = {
     "git_commit_id": "7bb4fdfe43e554f6fdeaa699efcf6f2389118bed",
 }
-=======
+
 PYROSCOPE_PROFILER_ENABLED = getenv_boolean("PYROSCOPE_PROFILER_ENABLED", default=False)
 if PYROSCOPE_PROFILER_ENABLED:
     import pyroscope
@@ -672,5 +671,4 @@
         tags={
             "celery_worker": os.getenv("CELERY_WORKER_QUEUE", None),
         },
-    )
->>>>>>> ae44ee56
+    )