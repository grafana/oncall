--- conflicted
+++ resolved
@@ -216,12 +216,8 @@
     "debug_toolbar",
     "social_django",
     "polymorphic",
-<<<<<<< HEAD
-    "push_notifications",
     "django_migration_linter",
-=======
     "fcm_django",
->>>>>>> 5e297847
 ]
 
 REST_FRAMEWORK = {
