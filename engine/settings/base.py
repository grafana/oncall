import os
from random import randrange

from celery.schedules import crontab
from firebase_admin import initialize_app

from common.utils import getenv_boolean, getenv_integer

VERSION = "dev-oss"
SEND_ANONYMOUS_USAGE_STATS = getenv_boolean("SEND_ANONYMOUS_USAGE_STATS", default=True)

# License is OpenSource or Cloud
OPEN_SOURCE_LICENSE_NAME = "OpenSource"
CLOUD_LICENSE_NAME = "Cloud"
LICENSE = os.environ.get("ONCALL_LICENSE", default=OPEN_SOURCE_LICENSE_NAME)
IS_OPEN_SOURCE = LICENSE == OPEN_SOURCE_LICENSE_NAME
CURRENTLY_UNDERGOING_MAINTENANCE_MESSAGE = os.environ.get("CURRENTLY_UNDERGOING_MAINTENANCE_MESSAGE", None)
IS_IN_MAINTENANCE_MODE = CURRENTLY_UNDERGOING_MAINTENANCE_MESSAGE is not None

DEFAULT_AUTO_FIELD = "django.db.models.BigAutoField"

# Build paths inside the project like this: os.path.join(BASE_DIR, ...)
BASE_DIR = os.path.dirname(os.path.dirname(os.path.abspath(__file__)))

# Quick-start development settings - unsuitable for production
# See https://docs.djangoproject.com/en/2.1/howto/deployment/checklist/

# SECURITY WARNING: keep the secret key used in production secret!
SECRET_KEY = os.environ.get("SECRET_KEY")
TOKEN_SECRET = os.environ.get("TOKEN_SECRET", SECRET_KEY)
# TO generate it use
# cat /dev/urandom | base64 | tr -dc '0-9a-zA-Z!@#$%^&*(-_=+)' | head -c75
TOKEN_SALT = os.environ.get("TOKEN_SALT", "")

# django-mirage-field related settings
MIRAGE_SECRET_KEY = os.environ.get("MIRAGE_SECRET_KEY")
MIRAGE_CIPHER_IV = os.environ.get("MIRAGE_CIPHER_IV")
MIRAGE_CIPHER_MODE = "CBC"

# SECURITY WARNING: don't run with debug turned on in production!
DEBUG = False

DEBUG_CELERY_TASKS_PROFILING = getenv_boolean("DEBUG_CELERY_TASKS_PROFILING", False)

OTEL_TRACING_ENABLED = getenv_boolean("OTEL_TRACING_ENABLED", False)
OTEL_EXPORTER_OTLP_ENDPOINT = os.environ.get("OTEL_EXPORTER_OTLP_ENDPOINT")

ALLOWED_HOSTS = [item.strip() for item in os.environ.get("ALLOWED_HOSTS", "*").split(",")]

DOCS_URL = "https://grafana.com/docs/oncall/latest/"

# Settings of running OnCall instance.
BASE_URL = os.environ.get("BASE_URL")  # Root URL of OnCall backend

# Feature toggles
FEATURE_LIVE_SETTINGS_ENABLED = getenv_boolean("FEATURE_LIVE_SETTINGS_ENABLED", default=True)
FEATURE_TELEGRAM_INTEGRATION_ENABLED = getenv_boolean("FEATURE_TELEGRAM_INTEGRATION_ENABLED", default=True)
FEATURE_EMAIL_INTEGRATION_ENABLED = getenv_boolean("FEATURE_EMAIL_INTEGRATION_ENABLED", default=True)
FEATURE_SLACK_INTEGRATION_ENABLED = getenv_boolean("FEATURE_SLACK_INTEGRATION_ENABLED", default=True)
FEATURE_WEB_SCHEDULES_ENABLED = getenv_boolean("FEATURE_WEB_SCHEDULES_ENABLED", default=False)
FEATURE_MULTIREGION_ENABLED = getenv_boolean("FEATURE_MULTIREGION_ENABLED", default=False)
FEATURE_INBOUND_EMAIL_ENABLED = getenv_boolean("FEATURE_INBOUND_EMAIL_ENABLED", default=False)
GRAFANA_CLOUD_ONCALL_HEARTBEAT_ENABLED = getenv_boolean("GRAFANA_CLOUD_ONCALL_HEARTBEAT_ENABLED", default=True)
GRAFANA_CLOUD_NOTIFICATIONS_ENABLED = getenv_boolean("GRAFANA_CLOUD_NOTIFICATIONS_ENABLED", default=True)

TWILIO_API_KEY_SID = os.environ.get("TWILIO_API_KEY_SID")
TWILIO_API_KEY_SECRET = os.environ.get("TWILIO_API_KEY_SECRET")
TWILIO_ACCOUNT_SID = os.environ.get("TWILIO_ACCOUNT_SID")
TWILIO_AUTH_TOKEN = os.environ.get("TWILIO_AUTH_TOKEN")
TWILIO_NUMBER = os.environ.get("TWILIO_NUMBER")
TWILIO_VERIFY_SERVICE_SID = os.environ.get("TWILIO_VERIFY_SERVICE_SID")
PHONE_NOTIFICATIONS_LIMIT = getenv_integer("PHONE_NOTIFICATIONS_LIMIT", 200)

TELEGRAM_WEBHOOK_HOST = os.environ.get("TELEGRAM_WEBHOOK_HOST", BASE_URL)
TELEGRAM_TOKEN = os.environ.get("TELEGRAM_TOKEN")

# For Grafana Cloud integration
GRAFANA_CLOUD_ONCALL_API_URL = os.environ.get(
    "GRAFANA_CLOUD_ONCALL_API_URL", "https://oncall-prod-us-central-0.grafana.net/oncall"
)
GRAFANA_CLOUD_ONCALL_TOKEN = os.environ.get("GRAFANA_CLOUD_ONCALL_TOKEN", None)

# Outgoing webhook settings
DANGEROUS_WEBHOOKS_ENABLED = getenv_boolean("DANGEROUS_WEBHOOKS_ENABLED", default=False)
WEBHOOK_RESPONSE_LIMIT = 50000

# Multiregion settings
ONCALL_GATEWAY_URL = os.environ.get("ONCALL_GATEWAY_URL")
ONCALL_GATEWAY_API_TOKEN = os.environ.get("ONCALL_GATEWAY_API_TOKEN")
ONCALL_BACKEND_REGION = os.environ.get("ONCALL_BACKEND_REGION")


# Database
class DatabaseTypes:
    MYSQL = "mysql"
    POSTGRESQL = "postgresql"
    SQLITE3 = "sqlite3"


DATABASE_DEFAULTS = {
    DatabaseTypes.MYSQL: {
        "USER": "root",
        "PORT": 3306,
    },
    DatabaseTypes.POSTGRESQL: {
        "USER": "postgres",
        "PORT": 5432,
    },
}

DATABASE_NAME = os.getenv("DATABASE_NAME") or os.getenv("MYSQL_DB_NAME")
DATABASE_USER = os.getenv("DATABASE_USER") or os.getenv("MYSQL_USER")
DATABASE_PASSWORD = os.getenv("DATABASE_PASSWORD") or os.getenv("MYSQL_PASSWORD")
DATABASE_HOST = os.getenv("DATABASE_HOST") or os.getenv("MYSQL_HOST")
DATABASE_PORT = os.getenv("DATABASE_PORT") or os.getenv("MYSQL_PORT")

DATABASE_TYPE = os.getenv("DATABASE_TYPE", DatabaseTypes.MYSQL).lower()
assert DATABASE_TYPE in {DatabaseTypes.MYSQL, DatabaseTypes.POSTGRESQL, DatabaseTypes.SQLITE3}

DATABASE_ENGINE = f"django.db.backends.{DATABASE_TYPE}"

DATABASE_CONFIGS = {
    DatabaseTypes.SQLITE3: {
        "ENGINE": DATABASE_ENGINE,
        "NAME": DATABASE_NAME or "/var/lib/oncall/oncall.db",
    },
    DatabaseTypes.MYSQL: {
        "ENGINE": DATABASE_ENGINE,
        "NAME": DATABASE_NAME,
        "USER": DATABASE_USER,
        "PASSWORD": DATABASE_PASSWORD,
        "HOST": DATABASE_HOST,
        "PORT": DATABASE_PORT,
        "OPTIONS": {
            "charset": "utf8mb4",
            "connect_timeout": 1,
        },
    },
    DatabaseTypes.POSTGRESQL: {
        "ENGINE": DATABASE_ENGINE,
        "NAME": DATABASE_NAME,
        "USER": DATABASE_USER,
        "PASSWORD": DATABASE_PASSWORD,
        "HOST": DATABASE_HOST,
        "PORT": DATABASE_PORT,
    },
}

DATABASES = {
    "default": DATABASE_CONFIGS[DATABASE_TYPE],
}
if DATABASE_TYPE == DatabaseTypes.MYSQL:
    # Workaround to use pymysql instead of mysqlclient
    import pymysql

    pymysql.install_as_MySQLdb()

# Redis
REDIS_USERNAME = os.getenv("REDIS_USERNAME", "")
REDIS_PASSWORD = os.getenv("REDIS_PASSWORD")
REDIS_HOST = os.getenv("REDIS_HOST")
REDIS_PORT = os.getenv("REDIS_PORT", 6379)
REDIS_PROTOCOL = os.getenv("REDIS_PROTOCOL", "redis")

REDIS_URI = os.getenv("REDIS_URI")
if not REDIS_URI:
    REDIS_URI = f"{REDIS_PROTOCOL}://{REDIS_USERNAME}:{REDIS_PASSWORD}@{REDIS_HOST}:{REDIS_PORT}"

# Cache
CACHES = {
    "default": {
        "BACKEND": "redis_cache.RedisCache",
        "LOCATION": [
            REDIS_URI,
        ],
        "OPTIONS": {
            "DB": 1,
            "PARSER_CLASS": "redis.connection.HiredisParser",
            "CONNECTION_POOL_CLASS": "redis.BlockingConnectionPool",
            "CONNECTION_POOL_CLASS_KWARGS": {
                "max_connections": 50,
                "timeout": 20,
            },
            "MAX_CONNECTIONS": 1000,
            "PICKLE_VERSION": -1,
        },
    },
}

# Application definition

INSTALLED_APPS = [
    "django.contrib.admin",
    "django.contrib.auth",
    "django.contrib.contenttypes",
    "django.contrib.sessions",
    "django.contrib.messages",
    "django.contrib.staticfiles",
    "rest_framework",
    "django_filters",
    "ordered_model",
    "mirage",
    "engine",
    "apps.user_management",
    "apps.alerts",
    "apps.integrations",
    "apps.schedules",
    "apps.heartbeat",
    "apps.email",
    "apps.slack",
    "apps.telegram",
    "apps.twilioapp",
    "apps.mobile_app",
    "apps.api",
    "apps.api_for_grafana_incident",
    "apps.base",
    "apps.auth_token",
    "apps.public_api",
    "apps.grafana_plugin",
    "apps.webhooks",
    "apps.metrics_exporter",
    "corsheaders",
    "debug_toolbar",
    "social_django",
    "polymorphic",
    "django_migration_linter",
    "fcm_django",
    "django_dbconn_retry",
]

REST_FRAMEWORK = {
    "DEFAULT_PARSER_CLASSES": (
        "engine.parsers.JSONParser",
        "engine.parsers.FormParser",
        "rest_framework.parsers.MultiPartParser",
    ),
    "DEFAULT_AUTHENTICATION_CLASSES": [],
}

MIDDLEWARE = [
    "log_request_id.middleware.RequestIDMiddleware",
    "engine.middlewares.RequestTimeLoggingMiddleware",
    "engine.middlewares.BanAlertConsumptionBasedOnSettingsMiddleware",
    "engine.middlewares.RequestBodyReadingMiddleware",
    "django.middleware.security.SecurityMiddleware",
    "whitenoise.middleware.WhiteNoiseMiddleware",
    "debug_toolbar.middleware.DebugToolbarMiddleware",
    "corsheaders.middleware.CorsMiddleware",
    "django.middleware.common.CommonMiddleware",
    "django.contrib.sessions.middleware.SessionMiddleware",
    "django.middleware.common.CommonMiddleware",
    "django.middleware.csrf.CsrfViewMiddleware",
    "django.contrib.auth.middleware.AuthenticationMiddleware",
    "django.contrib.messages.middleware.MessageMiddleware",
    "django.middleware.clickjacking.XFrameOptionsMiddleware",
    "social_django.middleware.SocialAuthExceptionMiddleware",
    "apps.social_auth.middlewares.SocialAuthAuthCanceledExceptionMiddleware",
    "apps.integrations.middlewares.IntegrationExceptionMiddleware",
    "apps.user_management.middlewares.OrganizationMovedMiddleware",
    "apps.user_management.middlewares.OrganizationDeletedMiddleware",
]

LOG_REQUEST_ID_HEADER = "HTTP_X_CLOUD_TRACE_CONTEXT"

LOGGING = {
    "version": 1,
    "disable_existing_loggers": False,
    "filters": {"request_id": {"()": "log_request_id.filters.RequestIDFilter"}},
    "formatters": {
        "standard": {"format": "source=engine:app google_trace_id=%(request_id)s logger=%(name)s %(message)s"},
        "insight_logger": {"format": "insight=true logger=%(name)s %(message)s"},
    },
    "handlers": {
        "console": {
            "class": "logging.StreamHandler",
            "filters": ["request_id"],
            "formatter": "standard",
        },
        "insight_logger": {
            "class": "logging.StreamHandler",
            "formatter": "insight_logger",
        },
    },
    "loggers": {
        "insight_logger": {
            "handlers": ["insight_logger"],
            "level": "INFO",
            "propagate": False,
        },
        "": {
            "handlers": ["console"],
            "level": "INFO",
            "propagate": True,
        },
    },
}

ROOT_URLCONF = "engine.urls"

TEMPLATES = [
    {
        "BACKEND": "django.template.backends.django.DjangoTemplates",
        "DIRS": [],
        "APP_DIRS": True,
        "OPTIONS": {
            "context_processors": [
                "django.template.context_processors.debug",
                "django.template.context_processors.request",
                "django.contrib.auth.context_processors.auth",
                "django.contrib.messages.context_processors.messages",
            ],
        },
    },
]

WSGI_APPLICATION = "engine.wsgi.application"

# Password validation
# https://docs.djangoproject.com/en/2.1/ref/settings/#auth-password-validators

AUTH_PASSWORD_VALIDATORS = [
    {
        "NAME": "django.contrib.auth.password_validation.UserAttributeSimilarityValidator",
    },
    {
        "NAME": "django.contrib.auth.password_validation.MinimumLengthValidator",
    },
    {
        "NAME": "django.contrib.auth.password_validation.CommonPasswordValidator",
    },
    {
        "NAME": "django.contrib.auth.password_validation.NumericPasswordValidator",
    },
]

# Internationalization
# https://docs.djangoproject.com/en/2.1/topics/i18n/

LANGUAGE_CODE = "en-us"

TIME_ZONE = "UTC"

USE_I18N = True

USE_L10N = True

USE_TZ = True

# Static files (CSS, JavaScript, Images)
# https://docs.djangoproject.com/en/2.1/howto/static-files/

STATIC_URL = os.environ.get("STATIC_URL", "/static/")
STATIC_ROOT = "./static/"

# RabbitMQ
RABBITMQ_USERNAME = os.getenv("RABBITMQ_USERNAME")
RABBITMQ_PASSWORD = os.getenv("RABBITMQ_PASSWORD")
RABBITMQ_HOST = os.getenv("RABBITMQ_HOST")
RABBITMQ_PORT = os.getenv("RABBITMQ_PORT", 5672)
RABBITMQ_PROTOCOL = os.getenv("RABBITMQ_PROTOCOL", "amqp")
RABBITMQ_VHOST = os.getenv("RABBITMQ_VHOST", "")

RABBITMQ_URI = os.getenv("RABBITMQ_URI") or os.getenv("RABBIT_URI")
if not RABBITMQ_URI:
    RABBITMQ_URI = f"{RABBITMQ_PROTOCOL}://{RABBITMQ_USERNAME}:{RABBITMQ_PASSWORD}@{RABBITMQ_HOST}:{RABBITMQ_PORT}/{RABBITMQ_VHOST}"


# Celery
class BrokerTypes:
    RABBITMQ = "rabbitmq"
    REDIS = "redis"


BROKER_TYPE = os.getenv("BROKER_TYPE", BrokerTypes.RABBITMQ).lower()
assert BROKER_TYPE in {BrokerTypes.RABBITMQ, BrokerTypes.REDIS}

if BROKER_TYPE == BrokerTypes.RABBITMQ:
    CELERY_BROKER_URL = RABBITMQ_URI
elif BROKER_TYPE == BrokerTypes.REDIS:
    CELERY_BROKER_URL = REDIS_URI
else:
    raise ValueError(f"Invalid BROKER_TYPE env variable: {BROKER_TYPE}")

# By default, apply_async will just hang indefinitely trying to reach to RabbitMQ even if RabbitMQ is down.
# This makes apply_async retry 3 times trying to reach to RabbitMQ, with some extra info on periods between retries.
# https://docs.celeryproject.org/en/stable/userguide/configuration.html#std-setting-broker_transport_options
# Note that max_retries is not related to task retries, but to rabbitmq specific kombu settings.
CELERY_BROKER_TRANSPORT_OPTIONS = {"max_retries": 3, "interval_start": 0, "interval_step": 0.2, "interval_max": 0.5}

CELERY_IGNORE_RESULT = True
CELERY_ACKS_LATE = True

CELERY_TASK_ACKS_LATE = True

CELERY_WORKER_CONCURRENCY = 1
CELERY_MAX_TASKS_PER_CHILD = 1

CELERY_WORKER_SEND_TASK_EVENTS = True
CELERY_TASK_SEND_SENT_EVENT = True

ALERT_GROUP_ESCALATION_AUDITOR_CELERY_TASK_HEARTBEAT_URL = os.getenv(
    "ALERT_GROUP_ESCALATION_AUDITOR_CELERY_TASK_HEARTBEAT_URL", None
)

CELERY_BEAT_SCHEDULE = {
    "restore_heartbeat_tasks": {
        "task": "apps.heartbeat.tasks.restore_heartbeat_tasks",
        "schedule": 10 * 60,
        "args": (),
    },
    "check_escalations": {
        "task": "apps.alerts.tasks.check_escalation_finished.check_escalation_finished_task",
        # the task should be executed a minute or two less than the integration's configured interval
        #
        # ex. if the integration is configured to expect a heartbeat every 15 minutes then this value should be set
        # to something like 13 * 60 (every 13 minutes)
        "schedule": getenv_integer("ALERT_GROUP_ESCALATION_AUDITOR_CELERY_TASK_HEARTBEAT_INTERVAL", 13 * 60),
        "args": (),
    },
    "start_refresh_ical_final_schedules": {
        "task": "apps.schedules.tasks.refresh_ical_files.start_refresh_ical_final_schedules",
        "schedule": crontab(minute=15, hour=0),
        "args": (),
    },
    "start_refresh_ical_files": {
        "task": "apps.schedules.tasks.refresh_ical_files.start_refresh_ical_files",
        "schedule": 10 * 60,
        "args": (),
    },
    "start_notify_about_gaps_in_schedule": {
        "task": "apps.schedules.tasks.notify_about_gaps_in_schedule.start_notify_about_gaps_in_schedule",
        "schedule": crontab(minute=1, hour=12, day_of_week="monday"),
        "args": (),
    },
    "start_check_gaps_in_schedule": {
        "task": "apps.schedules.tasks.notify_about_gaps_in_schedule.start_check_gaps_in_schedule",
        "schedule": crontab(minute=0, hour=0),
        "args": (),
    },
    "start_notify_about_empty_shifts_in_schedule": {
        "task": "apps.schedules.tasks.notify_about_empty_shifts_in_schedule.start_notify_about_empty_shifts_in_schedule",
        "schedule": crontab(minute=0, hour=12, day_of_week="monday"),
        "args": (),
    },
    "start_check_empty_shifts_in_schedule": {
        "task": "apps.schedules.tasks.notify_about_empty_shifts_in_schedule.start_check_empty_shifts_in_schedule",
        "schedule": crontab(minute=0, hour=0),
        "args": (),
    },
    "populate_slack_usergroups": {
        "task": "apps.slack.tasks.populate_slack_usergroups",
        "schedule": crontab(minute=0, hour=9, day_of_week="monday,wednesday,friday"),
        "args": (),
    },
    "populate_slack_channels": {
        "task": "apps.slack.tasks.populate_slack_channels",
        "schedule": crontab(minute=0, hour=9, day_of_week="tuesday,thursday"),
        "args": (),
    },
    "check_maintenance_finished": {
        "task": "apps.alerts.tasks.maintenance.check_maintenance_finished",
        "schedule": crontab(hour="*", minute=5),
        "args": (),
    },
    "start_sync_organizations": {
        "task": "apps.grafana_plugin.tasks.sync.start_sync_organizations",
        "schedule": crontab(minute="*/30"),
        "args": (),
    },
    "start_cleanup_deleted_organizations": {
        "task": "apps.grafana_plugin.tasks.sync.start_cleanup_deleted_organizations",
        "schedule": crontab(hour="*", minute=15),
        "args": (),
    },
    "process_failed_to_invoke_celery_tasks": {
        "task": "apps.base.tasks.process_failed_to_invoke_celery_tasks",
        "schedule": 60 * 10,
        "args": (),
    },
<<<<<<< HEAD
    "save_organizations_ids_in_cache": {
        "task": "apps.metrics_exporter.tasks.save_organizations_ids_in_cache",
        "schedule": 60 * 30,
=======
    "conditionally_send_going_oncall_push_notifications_for_all_schedules": {
        "task": "apps.mobile_app.tasks.conditionally_send_going_oncall_push_notifications_for_all_schedules",
        "schedule": 10 * 60,
>>>>>>> 5fae708d
        "args": (),
    },
}

INTERNAL_IPS = ["127.0.0.1"]

SELF_IP = os.environ.get("SELF_IP")

SILK_PROFILER_ENABLED = getenv_boolean("SILK_PROFILER_ENABLED", default=False) and not IS_IN_MAINTENANCE_MODE

if SILK_PROFILER_ENABLED:
    SILK_PATH = os.environ.get("SILK_PATH", "silk/")
    SILKY_INTERCEPT_PERCENT = getenv_integer("SILKY_INTERCEPT_PERCENT", 100)

    INSTALLED_APPS += ["silk"]
    MIDDLEWARE += ["silk.middleware.SilkyMiddleware"]

    SILKY_AUTHENTICATION = True
    SILKY_AUTHORISATION = True
    SILKY_PYTHON_PROFILER_BINARY = getenv_boolean("SILKY_PYTHON_PROFILER_BINARY", default=False)
    SILKY_MAX_RECORDED_REQUESTS = 10**4
    SILKY_PYTHON_PROFILER = True
    SILKY_IGNORE_PATHS = ["/health/", "/ready/"]
    if "SILKY_PYTHON_PROFILER_RESULT_PATH" in os.environ:
        SILKY_PYTHON_PROFILER_RESULT_PATH = os.environ.get("SILKY_PYTHON_PROFILER_RESULT_PATH")

# get ONCALL_DJANGO_ADMIN_PATH from env and add trailing / to it
ONCALL_DJANGO_ADMIN_PATH = os.environ.get("ONCALL_DJANGO_ADMIN_PATH", "django-admin") + "/"

ADMIN_SITE_HEADER = "OnCall Admin Panel"

# Social auth settings
SOCIAL_AUTH_USER_MODEL = "user_management.User"
SOCIAL_AUTH_STRATEGY = "apps.social_auth.live_setting_django_strategy.LiveSettingDjangoStrategy"

# https://python-social-auth.readthedocs.io/en/latest/configuration/settings.html
AUTHENTICATION_BACKENDS = [
    "apps.social_auth.backends.InstallSlackOAuth2V2",
    "apps.social_auth.backends.LoginSlackOAuth2V2",
    "django.contrib.auth.backends.ModelBackend",
]

SLACK_SIGNING_SECRET = os.environ.get("SLACK_SIGNING_SECRET")
SLACK_SIGNING_SECRET_LIVE = os.environ.get("SLACK_SIGNING_SECRET_LIVE", "")

SLACK_CLIENT_OAUTH_ID = os.environ.get("SLACK_CLIENT_OAUTH_ID")
SLACK_CLIENT_OAUTH_SECRET = os.environ.get("SLACK_CLIENT_OAUTH_SECRET")

SLACK_SLASH_COMMAND_NAME = os.environ.get("SLACK_SLASH_COMMAND_NAME", "/oncall")
SLACK_DIRECT_PAGING_SLASH_COMMAND = os.environ.get("SLACK_DIRECT_PAGING_SLASH_COMMAND", "/escalate")

# Controls if slack integration can be installed/uninstalled.
SLACK_INTEGRATION_MAINTENANCE_ENABLED = os.environ.get("SLACK_INTEGRATION_MAINTENANCE_ENABLED", False)

SOCIAL_AUTH_SLACK_LOGIN_KEY = SLACK_CLIENT_OAUTH_ID
SOCIAL_AUTH_SLACK_LOGIN_SECRET = SLACK_CLIENT_OAUTH_SECRET

SOCIAL_AUTH_SETTING_NAME_TO_LIVE_SETTING_NAME = {
    "SOCIAL_AUTH_SLACK_LOGIN_KEY": "SLACK_CLIENT_OAUTH_ID",
    "SOCIAL_AUTH_SLACK_LOGIN_SECRET": "SLACK_CLIENT_OAUTH_SECRET",
    "SOCIAL_AUTH_SLACK_INSTALL_FREE_KEY": "SLACK_CLIENT_OAUTH_ID",
    "SOCIAL_AUTH_SLACK_INSTALL_FREE_SECRET": "SLACK_CLIENT_OAUTH_SECRET",
}
SOCIAL_AUTH_SLACK_INSTALL_FREE_CUSTOM_SCOPE = [
    "bot",
    "chat:write:bot",
    "users:read",
    "users.profile:read",
    "commands",
    "usergroups:read",
]

SOCIAL_AUTH_PIPELINE = (
    "apps.social_auth.pipeline.set_user_and_organization_from_request",
    "social_core.pipeline.social_auth.social_details",
    "apps.social_auth.pipeline.connect_user_to_slack",
    "apps.social_auth.pipeline.populate_slack_identities",
    "apps.social_auth.pipeline.delete_slack_auth_token",
)

SOCIAL_AUTH_FIELDS_STORED_IN_SESSION = []
SOCIAL_AUTH_REDIRECT_IS_HTTPS = getenv_boolean("SOCIAL_AUTH_REDIRECT_IS_HTTPS", default=True)
SOCIAL_AUTH_SLUGIFY_USERNAMES = True

PUBLIC_PRIMARY_KEY_MIN_LENGTH = 12
# excluding (O,0) Result: (25 + 9)^12 combinations
PUBLIC_PRIMARY_KEY_ALLOWED_CHARS = "ABCDEFGHIJKLMNPQRSTUVWXYZ123456789"

AUTH_LINK_TIMEOUT_SECONDS = 300
SLACK_AUTH_TOKEN_TIMEOUT_SECONDS = 300

SLACK_INSTALL_RETURN_REDIRECT_HOST = os.environ.get("SLACK_INSTALL_RETURN_REDIRECT_HOST", None)

SESSION_COOKIE_DOMAIN = os.environ.get("SESSION_COOKIE_DOMAIN", None)
SESSION_COOKIE_NAME = "oncall_session"

GRAFANA_COM_API_URL = os.environ.get("GRAFANA_COM_API_URL", "https://grafana.com/api/")
GRAFANA_COM_USER_AGENT = "Grafana OnCall"
GRAFANA_COM_API_TOKEN = os.environ.get("GCOM_API_TOKEN", None)
GRAFANA_COM_ADMIN_API_TOKEN = os.environ.get("GRAFANA_COM_ADMIN_API_TOKEN", None)

GRAFANA_API_KEY_NAME = "Grafana OnCall"

EXTRA_MESSAGING_BACKENDS = [
    ("apps.mobile_app.backend.MobileAppBackend", 5),
    ("apps.mobile_app.backend.MobileAppCriticalBackend", 6),
]

FIREBASE_APP = initialize_app(options={"projectId": os.environ.get("FCM_PROJECT_ID", None)})

FCM_RELAY_ENABLED = getenv_boolean("FCM_RELAY_ENABLED", default=False)
FCM_DJANGO_SETTINGS = {
    # an instance of firebase_admin.App to be used as default for all fcm-django requests
    # default: None (the default Firebase app)
    "DEFAULT_FIREBASE_APP": None,
    "APP_VERBOSE_NAME": "OnCall",
    "ONE_DEVICE_PER_USER": True,
    "DELETE_INACTIVE_DEVICES": False,
    "UPDATE_ON_DUPLICATE_REG_ID": True,
    "USER_MODEL": "user_management.User",
}

SELF_HOSTED_SETTINGS = {
    "STACK_ID": 5,
    "STACK_SLUG": "self_hosted_stack",
    "ORG_ID": 100,
    "ORG_SLUG": "self_hosted_org",
    "ORG_TITLE": "Self-Hosted Organization",
    "REGION_SLUG": "self_hosted_region",
    "GRAFANA_API_URL": os.environ.get("GRAFANA_API_URL", default=None),
    "CLUSTER_SLUG": "self_hosted_cluster",
}

GRAFANA_INCIDENT_STATIC_API_KEY = os.environ.get("GRAFANA_INCIDENT_STATIC_API_KEY", None)

DATA_UPLOAD_MAX_MEMORY_SIZE = getenv_integer("DATA_UPLOAD_MAX_MEMORY_SIZE", 1_048_576)  # 1mb by default
JINJA_TEMPLATE_MAX_LENGTH = 50000
JINJA_RESULT_TITLE_MAX_LENGTH = 500
JINJA_RESULT_MAX_LENGTH = 50000

# Log inbound/outbound calls as slow=1 if they exceed threshold
SLOW_THRESHOLD_SECONDS = 2.0

# Email messaging backend
EMAIL_BACKEND = "django.core.mail.backends.smtp.EmailBackend"
EMAIL_HOST = os.getenv("EMAIL_HOST")
EMAIL_HOST_USER = os.getenv("EMAIL_HOST_USER")
EMAIL_HOST_PASSWORD = os.getenv("EMAIL_HOST_PASSWORD")
EMAIL_PORT = getenv_integer("EMAIL_PORT", 587)
EMAIL_USE_TLS = getenv_boolean("EMAIL_USE_TLS", True)
EMAIL_FROM_ADDRESS = os.getenv("EMAIL_FROM_ADDRESS")
EMAIL_NOTIFICATIONS_LIMIT = getenv_integer("EMAIL_NOTIFICATIONS_LIMIT", 200)

if FEATURE_EMAIL_INTEGRATION_ENABLED:
    EXTRA_MESSAGING_BACKENDS += [("apps.email.backend.EmailBackend", 8)]

# Inbound email settings
INBOUND_EMAIL_ESP = os.getenv("INBOUND_EMAIL_ESP")
INBOUND_EMAIL_DOMAIN = os.getenv("INBOUND_EMAIL_DOMAIN")
INBOUND_EMAIL_WEBHOOK_SECRET = os.getenv("INBOUND_EMAIL_WEBHOOK_SECRET")

INSTALLED_ONCALL_INTEGRATIONS = [
    "config_integrations.alertmanager",
    "config_integrations.grafana",
    "config_integrations.grafana_alerting",
    "config_integrations.formatted_webhook",
    "config_integrations.webhook",
    "config_integrations.kapacitor",
    "config_integrations.elastalert",
    "config_integrations.heartbeat",
    "config_integrations.inbound_email",
    "config_integrations.maintenance",
    "config_integrations.manual",
    "config_integrations.slack_channel",
    "config_integrations.zabbix",
    "config_integrations.direct_paging",
]

if IS_OPEN_SOURCE:
    INSTALLED_APPS += ["apps.oss_installation"]  # noqa

    CELERY_BEAT_SCHEDULE["send_usage_stats"] = {  # noqa
        "task": "apps.oss_installation.tasks.send_usage_stats_report",
        "schedule": crontab(
            hour=0, minute=randrange(0, 59)
        ),  # Send stats report at a random minute past midnight  # noqa
        "args": (),
    }  # noqa

    CELERY_BEAT_SCHEDULE["send_cloud_heartbeat"] = {  # noqa
        "task": "apps.oss_installation.tasks.send_cloud_heartbeat_task",
        "schedule": crontab(minute="*/3"),  # noqa
        "args": (),
    }  # noqa

    CELERY_BEAT_SCHEDULE["sync_users_with_cloud"] = {  # noqa
        "task": "apps.oss_installation.tasks.sync_users_with_cloud",
        "schedule": crontab(hour="*/12"),  # noqa
        "args": (),
    }  # noqa

# RECAPTCHA_V3 settings
RECAPTCHA_V3_SITE_KEY = os.environ.get("RECAPTCHA_SITE_KEY", default="6LeIPJ8kAAAAAJdUfjO3uUtQtVxsYf93y46mTec1")
RECAPTCHA_V3_SECRET_KEY = os.environ.get("RECAPTCHA_SECRET_KEY", default=None)
RECAPTCHA_V3_ENABLED = os.environ.get("RECAPTCHA_ENABLED", default=False)
RECAPTCHA_V3_HOSTNAME_VALIDATION = os.environ.get("RECAPTCHA_HOSTNAME_VALIDATION", default=False)

MIGRATION_LINTER_OPTIONS = {"exclude_apps": ["social_django", "silk", "fcm_django"]}
# Run migrations linter on each `python manage.py makemigrations`
MIGRATION_LINTER_OVERRIDE_MAKEMIGRATIONS = True

PYROSCOPE_PROFILER_ENABLED = getenv_boolean("PYROSCOPE_PROFILER_ENABLED", default=False)
PYROSCOPE_APPLICATION_NAME = os.getenv("PYROSCOPE_APPLICATION_NAME", "oncall")
PYROSCOPE_SERVER_ADDRESS = os.getenv("PYROSCOPE_SERVER_ADDRESS", "http://pyroscope:4040")
PYROSCOPE_AUTH_TOKEN = os.getenv("PYROSCOPE_AUTH_TOKEN", "")<|MERGE_RESOLUTION|>--- conflicted
+++ resolved
@@ -477,15 +477,14 @@
         "schedule": 60 * 10,
         "args": (),
     },
-<<<<<<< HEAD
+    "conditionally_send_going_oncall_push_notifications_for_all_schedules": {
+        "task": "apps.mobile_app.tasks.conditionally_send_going_oncall_push_notifications_for_all_schedules",
+        "schedule": 10 * 60,
+        "args": (),
+    },
     "save_organizations_ids_in_cache": {
         "task": "apps.metrics_exporter.tasks.save_organizations_ids_in_cache",
         "schedule": 60 * 30,
-=======
-    "conditionally_send_going_oncall_push_notifications_for_all_schedules": {
-        "task": "apps.mobile_app.tasks.conditionally_send_going_oncall_push_notifications_for_all_schedules",
-        "schedule": 10 * 60,
->>>>>>> 5fae708d
         "args": (),
     },
 }
