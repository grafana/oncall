--- conflicted
+++ resolved
@@ -18,14 +18,10 @@
 
     https://medium.com/starthinker/google-oauth-2-0-access-token-and-refresh-token-explained-cccf2fc0a6d9
     """
-<<<<<<< HEAD
-    user.finish_google_oauth2_connection_flow(response)
-=======
     user.finish_google_oauth2_connection_flow(response)
 
 
 def disconnect_user_google_oauth2_settings(backend: typing.Type[BaseAuth], user: User, *args, **kwargs):
     # 2nd argument, uid, is not needed for GoogleOauth2 backend
     backend.revoke_token(user.google_oauth2_user.access_token, "")
-    user.finish_google_oauth2_disconnection_flow()
->>>>>>> a836f373
+    user.finish_google_oauth2_disconnection_flow()