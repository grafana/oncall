from socket import gaierror

from celery.utils.log import get_task_logger
from django.conf import settings
from django.core.mail import BadHeaderError, get_connection, send_mail
from django.utils.html import strip_tags

from apps.alerts.models import AlertGroup
from apps.base.utils import live_settings
from apps.email.alert_rendering import build_subject_and_message
from apps.email.models import EmailMessage
from apps.user_management.models import User
from common.custom_celery_tasks import shared_dedicated_queue_retry_task

MAX_RETRIES = 1 if settings.DEBUG else 10
logger = get_task_logger(__name__)


@shared_dedicated_queue_retry_task(autoretry_for=(Exception,), retry_backoff=True, max_retries=MAX_RETRIES)
def notify_user_async(user_pk, alert_group_pk, notification_policy_pk):
    # imported here to avoid circular import error
    from apps.base.models import UserNotificationPolicy, UserNotificationPolicyLogRecord

    try:
        user = User.objects.get(pk=user_pk)
    except User.DoesNotExist:
        logger.warning(f"User {user_pk} does not exist")
        return

    try:
        alert_group = AlertGroup.all_objects.get(pk=alert_group_pk)
    except AlertGroup.DoesNotExist:
        logger.warning(f"Alert group {alert_group_pk} does not exist")
        return

    try:
        notification_policy = UserNotificationPolicy.objects.get(pk=notification_policy_pk)
    except UserNotificationPolicy.DoesNotExist:
        logger.warning(f"User notification policy {notification_policy_pk} does not exist")
        return

    # create an error log in case EMAIL_HOST is not specified
    if not live_settings.EMAIL_HOST:
        UserNotificationPolicyLogRecord.objects.create(
            author=user,
            type=UserNotificationPolicyLogRecord.TYPE_PERSONAL_NOTIFICATION_FAILED,
            notification_policy=notification_policy,
            alert_group=alert_group,
            reason="Error while sending email",
            notification_step=notification_policy.step,
            notification_channel=notification_policy.notify_by,
        )
        logger.error(f"Error while sending email: empty EMAIL_HOST env variable")
        return

    emails_left = user.organization.emails_left(user)
    if emails_left <= 0:
        UserNotificationPolicyLogRecord.objects.create(
            author=user,
            type=UserNotificationPolicyLogRecord.TYPE_PERSONAL_NOTIFICATION_FAILED,
            notification_policy=notification_policy,
            alert_group=alert_group,
            reason="Error while sending email",
            notification_step=notification_policy.step,
            notification_channel=notification_policy.notify_by,
            notification_error_code=UserNotificationPolicyLogRecord.ERROR_NOTIFICATION_MAIL_LIMIT_EXCEEDED,
        )
        EmailMessage.objects.create(
            represents_alert_group=alert_group,
            notification_policy=notification_policy,
            receiver=user,
            exceeded_limit=True,
        )
        return

    subject, html_message = build_subject_and_message(alert_group, emails_left)

    message = strip_tags(html_message)
<<<<<<< HEAD
    email_from = live_settings.EMAIL_FROM_ADDRESS or live_settings.EMAIL_HOST_USER
=======
>>>>>>> e9df5ab5
    recipient_list = [user.email]

    if settings.LICENSE == settings.CLOUD_LICENSE_NAME:
        email_from = "oncall@{}.grafana.net".format(user.organization.stack_slug)
    else:
        email_from = live_settings.EMAIL_HOST_USER

    connection = get_connection(
        host=live_settings.EMAIL_HOST,
        port=live_settings.EMAIL_PORT,
        username=live_settings.EMAIL_HOST_USER,
        password=live_settings.EMAIL_HOST_PASSWORD,
        use_tls=live_settings.EMAIL_USE_TLS,
        fail_silently=False,
        timeout=5,
    )

    try:
        send_mail(subject, message, email_from, recipient_list, html_message=html_message, connection=connection)
        EmailMessage.objects.create(
            represents_alert_group=alert_group,
            notification_policy=notification_policy,
            receiver=user,
            exceeded_limit=False,
        )
    except (gaierror, BadHeaderError) as e:
        # gaierror is raised when EMAIL_HOST is invalid
        # BadHeaderError is raised when there's newlines in the subject
        UserNotificationPolicyLogRecord.objects.create(
            author=user,
            type=UserNotificationPolicyLogRecord.TYPE_PERSONAL_NOTIFICATION_FAILED,
            notification_policy=notification_policy,
            alert_group=alert_group,
            reason="Error while sending email",
            notification_step=notification_policy.step,
            notification_channel=notification_policy.notify_by,
        )
        logger.error(f"Error while sending email: {e}")
        return<|MERGE_RESOLUTION|>--- conflicted
+++ resolved
@@ -76,16 +76,12 @@
     subject, html_message = build_subject_and_message(alert_group, emails_left)
 
     message = strip_tags(html_message)
-<<<<<<< HEAD
-    email_from = live_settings.EMAIL_FROM_ADDRESS or live_settings.EMAIL_HOST_USER
-=======
->>>>>>> e9df5ab5
     recipient_list = [user.email]
 
     if settings.LICENSE == settings.CLOUD_LICENSE_NAME:
-        email_from = "oncall@{}.grafana.net".format(user.organization.stack_slug)
+        email_from = live_settings.EMAIL_FROM_ADDRESS or "oncall@{}.grafana.net".format(user.organization.stack_slug)
     else:
-        email_from = live_settings.EMAIL_HOST_USER
+        email_from = live_settings.EMAIL_FROM_ADDRESS or live_settings.EMAIL_HOST_USER
 
     connection = get_connection(
         host=live_settings.EMAIL_HOST,
