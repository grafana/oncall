--- conflicted
+++ resolved
@@ -820,7 +820,60 @@
 
 
 @pytest.mark.django_db
-<<<<<<< HEAD
+def test_create_integrations_direct_paging(
+    make_organization_and_user_with_token, make_team, make_alert_receive_channel, make_user_auth_headers
+):
+    organization, _, token = make_organization_and_user_with_token()
+    team = make_team(organization)
+
+    client = APIClient()
+    url = reverse("api-public:integrations-list")
+
+    response_1 = client.post(url, data={"type": "direct_paging"}, format="json", HTTP_AUTHORIZATION=token)
+    response_2 = client.post(url, data={"type": "direct_paging"}, format="json", HTTP_AUTHORIZATION=token)
+
+    response_3 = client.post(
+        url, data={"type": "direct_paging", "team_id": team.public_primary_key}, format="json", HTTP_AUTHORIZATION=token
+    )
+    response_4 = client.post(
+        url, data={"type": "direct_paging", "team_id": team.public_primary_key}, format="json", HTTP_AUTHORIZATION=token
+    )
+
+    # Check direct paging integration for "No team" is created
+    assert response_1.status_code == status.HTTP_201_CREATED
+    # Check direct paging integration is not created, as it already exists for "No team"
+    assert response_2.status_code == status.HTTP_400_BAD_REQUEST
+
+    # Check direct paging integration for team is created
+    assert response_3.status_code == status.HTTP_201_CREATED
+    # Check direct paging integration is not created, as it already exists for team
+    assert response_4.status_code == status.HTTP_400_BAD_REQUEST
+    assert response_4.data["detail"] == AlertReceiveChannel.DuplicateDirectPagingError.DETAIL
+
+
+@pytest.mark.django_db
+def test_update_integrations_direct_paging(
+    make_organization_and_user_with_token, make_team, make_alert_receive_channel, make_user_auth_headers
+):
+    organization, _, token = make_organization_and_user_with_token()
+    team = make_team(organization)
+
+    integration = make_alert_receive_channel(
+        organization, integration=AlertReceiveChannel.INTEGRATION_DIRECT_PAGING, team=None
+    )
+    make_alert_receive_channel(organization, integration=AlertReceiveChannel.INTEGRATION_DIRECT_PAGING, team=team)
+
+    client = APIClient()
+    url = reverse("api-public:integrations-detail", args=[integration.public_primary_key])
+
+    # Move direct paging integration from "No team" to team
+    response = client.put(url, data={"team_id": team.public_primary_key}, format="json", HTTP_AUTHORIZATION=token)
+
+    assert response.status_code == status.HTTP_400_BAD_REQUEST
+    assert response.data["detail"] == AlertReceiveChannel.DuplicateDirectPagingError.DETAIL
+
+
+@pytest.mark.django_db
 def test_get_integration_type_legacy(
     make_organization_and_user_with_token, make_alert_receive_channel, make_channel_filter, make_integration_heartbeat
 ):
@@ -885,57 +938,4 @@
     response = client.put(url, data=data_for_update, format="json", HTTP_AUTHORIZATION=f"{token}")
     assert response.status_code == status.HTTP_200_OK
     assert response.data["description_short"] == "Updated description"
-    assert response.data["type"] == "alertmanager"
-=======
-def test_create_integrations_direct_paging(
-    make_organization_and_user_with_token, make_team, make_alert_receive_channel, make_user_auth_headers
-):
-    organization, _, token = make_organization_and_user_with_token()
-    team = make_team(organization)
-
-    client = APIClient()
-    url = reverse("api-public:integrations-list")
-
-    response_1 = client.post(url, data={"type": "direct_paging"}, format="json", HTTP_AUTHORIZATION=token)
-    response_2 = client.post(url, data={"type": "direct_paging"}, format="json", HTTP_AUTHORIZATION=token)
-
-    response_3 = client.post(
-        url, data={"type": "direct_paging", "team_id": team.public_primary_key}, format="json", HTTP_AUTHORIZATION=token
-    )
-    response_4 = client.post(
-        url, data={"type": "direct_paging", "team_id": team.public_primary_key}, format="json", HTTP_AUTHORIZATION=token
-    )
-
-    # Check direct paging integration for "No team" is created
-    assert response_1.status_code == status.HTTP_201_CREATED
-    # Check direct paging integration is not created, as it already exists for "No team"
-    assert response_2.status_code == status.HTTP_400_BAD_REQUEST
-
-    # Check direct paging integration for team is created
-    assert response_3.status_code == status.HTTP_201_CREATED
-    # Check direct paging integration is not created, as it already exists for team
-    assert response_4.status_code == status.HTTP_400_BAD_REQUEST
-    assert response_4.data["detail"] == AlertReceiveChannel.DuplicateDirectPagingError.DETAIL
-
-
-@pytest.mark.django_db
-def test_update_integrations_direct_paging(
-    make_organization_and_user_with_token, make_team, make_alert_receive_channel, make_user_auth_headers
-):
-    organization, _, token = make_organization_and_user_with_token()
-    team = make_team(organization)
-
-    integration = make_alert_receive_channel(
-        organization, integration=AlertReceiveChannel.INTEGRATION_DIRECT_PAGING, team=None
-    )
-    make_alert_receive_channel(organization, integration=AlertReceiveChannel.INTEGRATION_DIRECT_PAGING, team=team)
-
-    client = APIClient()
-    url = reverse("api-public:integrations-detail", args=[integration.public_primary_key])
-
-    # Move direct paging integration from "No team" to team
-    response = client.put(url, data={"team_id": team.public_primary_key}, format="json", HTTP_AUTHORIZATION=token)
-
-    assert response.status_code == status.HTTP_400_BAD_REQUEST
-    assert response.data["detail"] == AlertReceiveChannel.DuplicateDirectPagingError.DETAIL
->>>>>>> 6dcaf52e
+    assert response.data["type"] == "alertmanager"