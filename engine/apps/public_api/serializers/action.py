from rest_framework import serializers

from apps.public_api.serializers.webhooks import WebhookCreateSerializer, WebhookTriggerTypeField
from apps.webhooks.models import Webhook
from common.api_helpers.custom_fields import TeamPrimaryKeyRelatedField
<<<<<<< HEAD
from common.api_helpers.utils import CurrentOrganizationDefault


class ActionSerializer(serializers.ModelSerializer):
    id = serializers.CharField(read_only=True, source="public_primary_key")
    organization = serializers.HiddenField(default=CurrentOrganizationDefault())
    team_id = TeamPrimaryKeyRelatedField(required=False, allow_null=True, source="team")
    url = serializers.CharField(required=True, allow_null=False, allow_blank=False, source="webhook")
=======
from common.api_helpers.utils import CurrentTeamDefault


class ActionCreateSerializer(WebhookCreateSerializer):
    team_id = TeamPrimaryKeyRelatedField(allow_null=True, default=CurrentTeamDefault(), source="team")
    user = serializers.CharField(required=False, source="username", allow_null=True, allow_blank=True)
    trigger_type = WebhookTriggerTypeField(required=False)
    forward_whole_payload = serializers.BooleanField(required=False, source="forward_all")
>>>>>>> 642f8202

    class Meta:
        model = Webhook
        fields = [
            "id",
            "name",
            "is_webhook_enabled",
            "organization",
            "team_id",
            "user",
            "data",
            "password",
            "authorization_header",
            "trigger_template",
            "headers",
            "url",
            "forward_whole_payload",
<<<<<<< HEAD
        ]
=======
            "http_method",
            "trigger_type",
            "integration_filter",
        ]
        extra_kwargs = {
            "name": {"required": True, "allow_null": False, "allow_blank": False},
            "url": {"required": True, "allow_null": False, "allow_blank": False},
            "data": {"required": False, "allow_null": True, "allow_blank": True},
            "password": {"required": False, "allow_null": True, "allow_blank": True},
            "authorization_header": {"required": False, "allow_null": True, "allow_blank": True},
            "trigger_template": {"required": False, "allow_null": True, "allow_blank": True},
            "headers": {"required": False, "allow_null": True, "allow_blank": True},
            "integration_filter": {"required": False, "allow_null": True},
        }

        validators = [UniqueTogetherValidator(queryset=Webhook.objects.all(), fields=["name", "organization"])]


class ActionUpdateSerializer(ActionCreateSerializer):
    user = serializers.CharField(required=False, source="username", allow_null=True, allow_blank=True)
    trigger_type = WebhookTriggerTypeField(required=False)
    forward_whole_payload = serializers.BooleanField(required=False, source="forward_all")

    class Meta(ActionCreateSerializer.Meta):
        extra_kwargs = {
            "name": {"required": False, "allow_null": False, "allow_blank": False},
            "is_webhook_enabled": {"required": False, "allow_null": False},
            "user": {"required": False, "allow_null": True, "allow_blank": True},
            "password": {"required": False, "allow_null": True, "allow_blank": True},
            "authorization_header": {"required": False, "allow_null": True, "allow_blank": True},
            "trigger_template": {"required": False, "allow_null": True, "allow_blank": True},
            "headers": {"required": False, "allow_null": True, "allow_blank": True},
            "url": {"required": False, "allow_null": False, "allow_blank": False},
            "data": {"required": False, "allow_null": True, "allow_blank": True},
            "http_method": {"required": False, "allow_null": False, "allow_blank": False},
            "integration_filter": {"required": False, "allow_null": True},
        }
>>>>>>> 642f8202
<|MERGE_RESOLUTION|>--- conflicted
+++ resolved
@@ -3,16 +3,6 @@
 from apps.public_api.serializers.webhooks import WebhookCreateSerializer, WebhookTriggerTypeField
 from apps.webhooks.models import Webhook
 from common.api_helpers.custom_fields import TeamPrimaryKeyRelatedField
-<<<<<<< HEAD
-from common.api_helpers.utils import CurrentOrganizationDefault
-
-
-class ActionSerializer(serializers.ModelSerializer):
-    id = serializers.CharField(read_only=True, source="public_primary_key")
-    organization = serializers.HiddenField(default=CurrentOrganizationDefault())
-    team_id = TeamPrimaryKeyRelatedField(required=False, allow_null=True, source="team")
-    url = serializers.CharField(required=True, allow_null=False, allow_blank=False, source="webhook")
-=======
 from common.api_helpers.utils import CurrentTeamDefault
 
 
@@ -21,7 +11,6 @@
     user = serializers.CharField(required=False, source="username", allow_null=True, allow_blank=True)
     trigger_type = WebhookTriggerTypeField(required=False)
     forward_whole_payload = serializers.BooleanField(required=False, source="forward_all")
->>>>>>> 642f8202
 
     class Meta:
         model = Webhook
@@ -39,9 +28,6 @@
             "headers",
             "url",
             "forward_whole_payload",
-<<<<<<< HEAD
-        ]
-=======
             "http_method",
             "trigger_type",
             "integration_filter",
@@ -78,5 +64,4 @@
             "data": {"required": False, "allow_null": True, "allow_blank": True},
             "http_method": {"required": False, "allow_null": False, "allow_blank": False},
             "integration_filter": {"required": False, "allow_null": True},
-        }
->>>>>>> 642f8202
+        }