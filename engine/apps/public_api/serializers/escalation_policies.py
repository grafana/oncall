--- conflicted
+++ resolved
@@ -76,15 +76,11 @@
         source="notify_to_group",
         filter_field="slack_team_identity__organizations",
     )
-<<<<<<< HEAD
-    manual_order = serializers.BooleanField(default=False, write_only=True)
-=======
     action_to_trigger = WebhookTransitionField(
         queryset=Webhook.objects,
         required=False,
         source="custom_webhook",
     )
->>>>>>> 642f8202
     important = serializers.BooleanField(required=False)
 
     TIME_FORMAT = "%H:%M:%SZ"
@@ -108,11 +104,7 @@
             "persons_to_notify_next_each_time",
             "notify_on_call_from_schedule",
             "group_to_notify",
-<<<<<<< HEAD
-            "manual_order",
-=======
             "action_to_trigger",
->>>>>>> 642f8202
             "notify_if_time_from",
             "notify_if_time_to",
             "num_alerts_in_window",
@@ -138,15 +130,6 @@
 
         return step_type
 
-<<<<<<< HEAD
-    def validate_notify_on_call_from_schedule(self, schedule):
-        if schedule.team != self.escalation_chain.team:
-            raise BadRequest(detail="Schedule must be assigned to the same team as the escalation chain")
-
-        return schedule
-
-=======
->>>>>>> 642f8202
     def create(self, validated_data):
         validated_data = self._correct_validated_data(validated_data)
         return super().create(validated_data)
@@ -206,11 +189,8 @@
             fields_to_remove.remove("persons_to_notify_next_each_time")
         elif step in [EscalationPolicy.STEP_NOTIFY_GROUP, EscalationPolicy.STEP_NOTIFY_GROUP_IMPORTANT]:
             fields_to_remove.remove("group_to_notify")
-<<<<<<< HEAD
-=======
-        elif step in (EscalationPolicy.STEP_TRIGGER_CUSTOM_BUTTON, EscalationPolicy.STEP_TRIGGER_CUSTOM_WEBHOOK):
+        elif step in (EscalationPolicy.STEP_TRIGGER_CUSTOM_WEBHOOK):
             fields_to_remove.remove("action_to_trigger")
->>>>>>> 642f8202
         elif step == EscalationPolicy.STEP_NOTIFY_IF_TIME:
             fields_to_remove.remove("notify_if_time_from")
             fields_to_remove.remove("notify_if_time_to")
@@ -234,12 +214,8 @@
             "wait_delay",
             "notify_schedule",
             "notify_to_group",
-<<<<<<< HEAD
-=======
             "notify_to_team_members",
-            "custom_button_trigger",
             "custom_webhook",
->>>>>>> 642f8202
             "from_time",
             "to_time",
             "num_alerts_in_window",
@@ -264,15 +240,10 @@
             validated_data_fields_to_remove.remove("notify_to_users_queue")
         elif step in [EscalationPolicy.STEP_NOTIFY_GROUP, EscalationPolicy.STEP_NOTIFY_GROUP_IMPORTANT]:
             validated_data_fields_to_remove.remove("notify_to_group")
-<<<<<<< HEAD
-=======
         elif step in [EscalationPolicy.STEP_NOTIFY_TEAM_MEMBERS, EscalationPolicy.STEP_NOTIFY_TEAM_MEMBERS_IMPORTANT]:
             validated_data_fields_to_remove.remove("notify_to_team_members")
-        elif step == EscalationPolicy.STEP_TRIGGER_CUSTOM_BUTTON:
-            validated_data_fields_to_remove.remove("custom_button_trigger")
         elif step == EscalationPolicy.STEP_TRIGGER_CUSTOM_WEBHOOK:
             validated_data_fields_to_remove.remove("custom_webhook")
->>>>>>> 642f8202
         elif step == EscalationPolicy.STEP_NOTIFY_IF_TIME:
             validated_data_fields_to_remove.remove("from_time")
             validated_data_fields_to_remove.remove("to_time")
@@ -327,13 +298,8 @@
                     instance.notify_to_team_members = None
                 if step not in [EscalationPolicy.STEP_NOTIFY_GROUP, EscalationPolicy.STEP_NOTIFY_GROUP_IMPORTANT]:
                     instance.notify_to_group = None
-<<<<<<< HEAD
-=======
-                if step != EscalationPolicy.STEP_TRIGGER_CUSTOM_BUTTON:
-                    instance.custom_button_trigger = None
                 if step != EscalationPolicy.STEP_TRIGGER_CUSTOM_WEBHOOK:
                     instance.custom_webhook = None
->>>>>>> 642f8202
                 if step != EscalationPolicy.STEP_NOTIFY_IF_TIME:
                     instance.from_time = None
                     instance.to_time = None
