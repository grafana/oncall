from django_filters import rest_framework as filters
from rest_framework.permissions import IsAuthenticated
from rest_framework.viewsets import ReadOnlyModelViewSet

from apps.auth_token.auth import ApiTokenAuthentication
from apps.public_api.serializers.action import ActionSerializer
from apps.public_api.throttlers.user_throttle import UserThrottle
from apps.webhooks.models import Webhook
from common.api_helpers.filters import ByTeamFilter
from common.api_helpers.mixins import PublicPrimaryKeyMixin, RateLimitHeadersMixin
from common.api_helpers.paginators import FiftyPageSizePaginator


class ActionView(RateLimitHeadersMixin, PublicPrimaryKeyMixin, ReadOnlyModelViewSet):
    authentication_classes = (ApiTokenAuthentication,)
    permission_classes = (IsAuthenticated,)
    pagination_class = FiftyPageSizePaginator
    throttle_classes = [UserThrottle]

<<<<<<< HEAD
    model = CustomButton
    serializer_class = ActionSerializer
=======
    model = Webhook
    serializer_class = ActionCreateSerializer
    update_serializer_class = ActionUpdateSerializer
>>>>>>> 642f8202

    filter_backends = (filters.DjangoFilterBackend,)
    filterset_class = ByTeamFilter

    def get_queryset(self):
        action_name = self.request.query_params.get("name", None)
        queryset = Webhook.objects.filter(organization=self.request.auth.organization)

        if action_name:
            queryset = queryset.filter(name=action_name)

        return queryset.order_by("id")<|MERGE_RESOLUTION|>--- conflicted
+++ resolved
@@ -3,7 +3,7 @@
 from rest_framework.viewsets import ReadOnlyModelViewSet
 
 from apps.auth_token.auth import ApiTokenAuthentication
-from apps.public_api.serializers.action import ActionSerializer
+from apps.public_api.serializers.action import ActionCreateSerializer, ActionUpdateSerializer
 from apps.public_api.throttlers.user_throttle import UserThrottle
 from apps.webhooks.models import Webhook
 from common.api_helpers.filters import ByTeamFilter
@@ -17,14 +17,9 @@
     pagination_class = FiftyPageSizePaginator
     throttle_classes = [UserThrottle]
 
-<<<<<<< HEAD
-    model = CustomButton
-    serializer_class = ActionSerializer
-=======
     model = Webhook
     serializer_class = ActionCreateSerializer
     update_serializer_class = ActionUpdateSerializer
->>>>>>> 642f8202
 
     filter_backends = (filters.DjangoFilterBackend,)
     filterset_class = ByTeamFilter
