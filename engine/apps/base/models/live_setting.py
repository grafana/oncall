from django.conf import settings
from django.core.validators import MinLengthValidator
from django.db import models
from django.db.models import JSONField
from django.db.utils import IntegrityError

from apps.base.utils import LiveSettingValidator
from common.public_primary_keys import generate_public_primary_key, increase_public_primary_key_length


def generate_public_primary_key_for_live_setting():
    prefix = "L"
    new_public_primary_key = generate_public_primary_key(prefix)

    failure_counter = 0
    while LiveSetting.objects.filter(public_primary_key=new_public_primary_key).exists():
        new_public_primary_key = increase_public_primary_key_length(
            failure_counter=failure_counter, prefix=prefix, model_name="LiveSetting"
        )
        failure_counter += 1

    return new_public_primary_key


class LiveSetting(models.Model):
    public_primary_key = models.CharField(
        max_length=20,
        validators=[MinLengthValidator(settings.PUBLIC_PRIMARY_KEY_MIN_LENGTH + 1)],
        unique=True,
        default=generate_public_primary_key_for_live_setting,
    )
    name = models.CharField(max_length=50, unique=True)
    value = JSONField(null=True, default=None)
    error = models.TextField(null=True, default=None)

    AVAILABLE_NAMES = (
        "EMAIL_HOST",
        "EMAIL_PORT",
        "EMAIL_HOST_USER",
        "EMAIL_HOST_PASSWORD",
        "EMAIL_USE_TLS",
        "EMAIL_USE_SSL",
        "EMAIL_FROM_ADDRESS",
        "INBOUND_EMAIL_ESP",
        "INBOUND_EMAIL_DOMAIN",
        "INBOUND_EMAIL_WEBHOOK_SECRET",
        "TWILIO_ACCOUNT_SID",
        "TWILIO_AUTH_TOKEN",
        "TWILIO_API_KEY_SID",
        "TWILIO_API_KEY_SECRET",
        "TWILIO_NUMBER",
        "TWILIO_VERIFY_SERVICE_SID",
        "TELEGRAM_TOKEN",
        "TELEGRAM_WEBHOOK_HOST",
        "SLACK_CLIENT_OAUTH_ID",
        "SLACK_CLIENT_OAUTH_SECRET",
        "SLACK_SIGNING_SECRET",
        "SLACK_INSTALL_RETURN_REDIRECT_HOST",
        "SEND_ANONYMOUS_USAGE_STATS",
        "GRAFANA_CLOUD_ONCALL_TOKEN",
        "GRAFANA_CLOUD_ONCALL_HEARTBEAT_ENABLED",
        "GRAFANA_CLOUD_NOTIFICATIONS_ENABLED",
        "DANGEROUS_WEBHOOKS_ENABLED",
        "PHONE_PROVIDER",
        "ZVONOK_API_KEY",
        "ZVONOK_CAMPAIGN_ID",
        "ZVONOK_AUDIO_ID",
        "ZVONOK_SPEAKER_ID",
        "ZVONOK_POSTBACK_CALL_ID",
        "ZVONOK_POSTBACK_CAMPAIGN_ID",
        "ZVONOK_POSTBACK_STATUS",
        "ZVONOK_POSTBACK_USER_CHOICE",
        "ZVONOK_POSTBACK_USER_CHOICE_ACK",
<<<<<<< HEAD
        "ZVONOK_VERIFICATION_TEMPLATE",
        "EXOTEL_ACCOUNT_SID",
        "EXOTEL_API_KEY",
        "EXOTEL_API_TOKEN",
        "EXOTEL_APP_ID",
        "EXOTEL_CALLER_ID",
        "EXOTEL_SMS_SENDER_ID",
        "EXOTEL_SMS_VERIFICATION_TEMPLATE",
        "EXOTEL_SMS_DLT_ENTITY_ID",
=======
        "ZVONOK_VERIFICATION_CAMPAIGN_ID",
>>>>>>> d0dd1545
    )

    DESCRIPTIONS = {
        "EMAIL_HOST": "SMTP server host. This email server will be used to notify users via email.",
        "EMAIL_PORT": "SMTP server port",
        "EMAIL_HOST_USER": "SMTP server user",
        "EMAIL_HOST_PASSWORD": "SMTP server password",
        "EMAIL_USE_TLS": "SMTP enable/disable TLS",
        "EMAIL_USE_SSL": "SMTP enable/disable SSL. Should be used mutually exclusively with EMAIL_USE_TLS.",
        "EMAIL_FROM_ADDRESS": "Email address used to send emails. If not specified, EMAIL_HOST_USER will be used.",
        "INBOUND_EMAIL_DOMAIN": "Inbound email domain",
        "INBOUND_EMAIL_ESP": (
            "Inbound email ESP name. "
            "Available options: amazon_ses, mailgun, mailjet, mandrill, postal, postmark, sendgrid, sparkpost"
        ),
        "INBOUND_EMAIL_WEBHOOK_SECRET": "Inbound email webhook secret",
        "SLACK_SIGNING_SECRET": (
            "Check <a href='"
            "https://grafana.com/docs/oncall/latest/open-source/#slack-setup"
            "' target='_blank'>instruction</a> for details how to set up Slack. "
            "Slack secrets can't be verified on the backend, please try installing the Slack Bot "
            "after you update them."
        ),
        "SLACK_CLIENT_OAUTH_SECRET": (
            "Check <a href='"
            "https://grafana.com/docs/oncall/latest/open-source/#slack-setup"
            "' target='_blank'>instruction</a> for details how to set up Slack. "
            "Slack secrets can't be verified on the backend, please try installing the Slack Bot "
            "after you update them."
        ),
        "SLACK_CLIENT_OAUTH_ID": (
            "Check <a href='"
            "https://grafana.com/docs/oncall/latest/open-source/#slack-setup"
            "' target='_blank'>instruction</a> for details how to set up Slack. "
            "Slack secrets can't be verified on the backend, please try installing the Slack Bot "
            "after you update them."
        ),
        "SLACK_INSTALL_RETURN_REDIRECT_HOST": (
            "Check <a href='"
            "https://grafana.com/docs/oncall/latest/open-source/#slack-setup"
            "' target='_blank'>instruction</a> for details how to set up Slack. "
            "Slack secrets can't be verified on the backend, please try installing the Slack Bot "
            "after you update them."
        ),
        "TWILIO_ACCOUNT_SID": (
            "Twilio account SID/username to allow OnCall to send SMSes and make phone calls, see "
            "<a href='https://support.twilio.com/hc/en-us/articles/223136027-Auth-Tokens-and-How-to-Change-Them' target='_blank'>"
            "here</a> for more info. Required."
        ),
        "TWILIO_API_KEY_SID": (
            "Twilio API key SID/username to allow OnCall to send SMSes and make phone calls, see "
            "<a href='https://www.twilio.com/docs/iam/keys/api-key' target='_blank'>"
            "here</a> for more info. Either (TWILIO_API_KEY_SID + TWILIO_API_KEY_SECRET) or TWILIO_AUTH_TOKEN is required."
        ),
        "TWILIO_API_KEY_SECRET": (
            "Twilio API key secret/password to allow OnCall to send SMSes and make phone calls, see "
            "<a href='https://www.twilio.com/docs/iam/keys/api-key' target='_blank'>"
            "here</a> for more info. Either (TWILIO_API_KEY_SID + TWILIO_API_KEY_SECRET) or TWILIO_AUTH_TOKEN is required."
        ),
        "TWILIO_AUTH_TOKEN": (
            "Twilio password to allow OnCall to send SMSes and make calls, see "
            "<a href='https://support.twilio.com/hc/en-us/articles/223136027-Auth-Tokens-and-How-to-Change-Them' target='_blank'>"
            "here</a> for more info. Either (TWILIO_API_KEY_SID + TWILIO_API_KEY_SECRET) or TWILIO_AUTH_TOKEN is required."
        ),
        "TWILIO_NUMBER": (
            "Number from which you will receive calls and SMSes, "
            "<a href='https://www.twilio.com/docs/phone-numbers' target='_blank'>more info</a>."
        ),
        "TWILIO_VERIFY_SERVICE_SID": (
            "SID of Twilio service for number verification. "
            "You can create a service in Twilio web interface. "
            "twilio.com -> verify -> create new service."
        ),
        "TELEGRAM_TOKEN": (
            "Secret token for Telegram bot, you can get one via <a href='https://t.me/BotFather' target='_blank'>BotFather</a>."
        ),
        "TELEGRAM_WEBHOOK_HOST": (
            "Externally available URL for Telegram to make requests. Must use https and ports 80, 88, 443, 8443."
        ),
        "SEND_ANONYMOUS_USAGE_STATS": (
            "Grafana OnCall will send anonymous, but uniquely-identifiable usage analytics to Grafana Labs."
            " These statistics are sent to https://stats.grafana.org/.  For more information on what's sent, look at the "
            "<a href='https://github.com/grafana/oncall/blob/dev/engine/apps/oss_installation/usage_stats.py#L29' target='_blank'> source code</a>."
        ),
        "GRAFANA_CLOUD_ONCALL_TOKEN": "Secret token for Grafana Cloud OnCall instance.",
        "GRAFANA_CLOUD_ONCALL_HEARTBEAT_ENABLED": "Enable heartbeat integration with Grafana Cloud OnCall.",
        "GRAFANA_CLOUD_NOTIFICATIONS_ENABLED": "Enable SMS/call notifications via Grafana Cloud OnCall",
        "DANGEROUS_WEBHOOKS_ENABLED": "Enable outgoing webhooks to private networks",
        "PHONE_PROVIDER": f"Phone provider name. Available options: {','.join(list(settings.PHONE_PROVIDERS.keys()))}",
        "ZVONOK_API_KEY": "API public key. You can get it in Profile->Settings section.",
        "ZVONOK_CAMPAIGN_ID": "Calls by API campaign ID. You can get it after campaign creation.",
        "ZVONOK_AUDIO_ID": "Calls with specific audio. You can get it in Audioclips section.",
        "ZVONOK_SPEAKER_ID": "Calls with speaker.",
        "ZVONOK_POSTBACK_CALL_ID": "'Postback' call id (ct_call_id) query parameter name to validate a postback request.",
        "ZVONOK_POSTBACK_CAMPAIGN_ID": "'Postback' company id (ct_campaign_id) query parameter name to validate a postback request.",
        "ZVONOK_POSTBACK_STATUS": "'Postback' status (ct_status) query parameter name to validate a postback request.",
        "ZVONOK_POSTBACK_USER_CHOICE": "'Postback' user choice (ct_user_choice) query parameter name (optional).",
        "ZVONOK_POSTBACK_USER_CHOICE_ACK": "'Postback' user choice (ct_user_choice) query parameter value for acknowledge alert group (optional).",
<<<<<<< HEAD
        "ZVONOK_VERIFICATION_TEMPLATE": "The message template used for phone number verification (optional).",
        "EXOTEL_ACCOUNT_SID": "Exotel account SID. You can get it in DEVELOPER SETTINGS -> API Settings",
        "EXOTEL_API_KEY": "API Key (username)",
        "EXOTEL_API_TOKEN": "API Token (password)",
        "EXOTEL_APP_ID": "Identifier of the flow (or applet)",
        "EXOTEL_CALLER_ID": "Exophone / Exotel virtual number",
        "EXOTEL_SMS_SENDER_ID": "Exotel SMS Sender ID to use for verification SMS",
        "EXOTEL_SMS_VERIFICATION_TEMPLATE": "SMS text template to be used for sending SMS, add $verification_code as a placeholder for the verification code",
        "EXOTEL_SMS_DLT_ENTITY_ID": "DLT Entity ID registered with TRAI.",
=======
        "ZVONOK_VERIFICATION_CAMPAIGN_ID": "The phone number verification campaign ID. You can get it after verification campaign creation.",
>>>>>>> d0dd1545
    }

    SECRET_SETTING_NAMES = (
        "EMAIL_HOST_PASSWORD",
        "INBOUND_EMAIL_WEBHOOK_SECRET",
        "TWILIO_ACCOUNT_SID",
        "TWILIO_AUTH_TOKEN",
        "TWILIO_API_KEY_SID",
        "TWILIO_API_KEY_SECRET",
        "TWILIO_VERIFY_SERVICE_SID",
        "SLACK_CLIENT_OAUTH_ID",
        "SLACK_CLIENT_OAUTH_SECRET",
        "SLACK_SIGNING_SECRET",
        "TELEGRAM_TOKEN",
        "GRAFANA_CLOUD_ONCALL_TOKEN",
        "ZVONOK_API_KEY",
        "EXOTEL_ACCOUNT_SID",
        "EXOTEL_API_TOKEN",
    )

    def __str__(self):
        return self.name

    @property
    def description(self):
        return self.DESCRIPTIONS.get(self.name)

    @property
    def default_value(self):
        return self._get_setting_from_setting_file(self.name)

    @property
    def is_secret(self):
        return self.name in self.SECRET_SETTING_NAMES

    @classmethod
    def get_setting(cls, setting_name):
        if not settings.FEATURE_LIVE_SETTINGS_ENABLED:
            return cls._get_setting_from_setting_file(setting_name)

        if setting_name not in cls.AVAILABLE_NAMES:
            raise ValueError(
                f"Setting with name '{setting_name}' is not in list of available names {cls.AVAILABLE_NAMES}"
            )

        live_setting = cls.objects.filter(name=setting_name).first()
        if live_setting is not None:
            return live_setting.value
        else:
            return cls._get_setting_from_setting_file(setting_name)

    @classmethod
    def populate_settings_if_needed(cls):
        settings_in_db = cls.objects.filter(name__in=cls.AVAILABLE_NAMES).values_list("name", flat=True)
        setting_names_to_populate = set(cls.AVAILABLE_NAMES) - set(settings_in_db)
        if len(setting_names_to_populate) == 0:
            return

        for setting_name in setting_names_to_populate:
            try:
                cls.objects.create(name=setting_name, value=cls._get_setting_from_setting_file(setting_name))
            except IntegrityError:
                # prevent the rare case where concurrent requests try inserting the same live setting and lead to:
                # django.db.utils.IntegrityError: duplicate key value violates unique constraint "base_livesetting_name_key"
                # this infers that a setting with this name already exists, and we can safely skip this
                continue

        cls.validate_settings()

    @classmethod
    def validate_settings(cls):
        settings_to_validate = cls.objects.all()
        for setting in settings_to_validate:
            setting.error = LiveSettingValidator(live_setting=setting).get_error()
            setting.save(update_fields=["error"])

    @staticmethod
    def _get_setting_from_setting_file(setting_name):
        return getattr(settings, setting_name)

    def save(self, *args, **kwargs):
        if self.name not in self.AVAILABLE_NAMES:
            raise ValueError(
                f"Setting with name '{self.name}' is not in list of available names {self.AVAILABLE_NAMES}"
            )

        super().save(*args, **kwargs)<|MERGE_RESOLUTION|>--- conflicted
+++ resolved
@@ -71,8 +71,7 @@
         "ZVONOK_POSTBACK_STATUS",
         "ZVONOK_POSTBACK_USER_CHOICE",
         "ZVONOK_POSTBACK_USER_CHOICE_ACK",
-<<<<<<< HEAD
-        "ZVONOK_VERIFICATION_TEMPLATE",
+        "ZVONOK_VERIFICATION_CAMPAIGN_ID",
         "EXOTEL_ACCOUNT_SID",
         "EXOTEL_API_KEY",
         "EXOTEL_API_TOKEN",
@@ -81,9 +80,6 @@
         "EXOTEL_SMS_SENDER_ID",
         "EXOTEL_SMS_VERIFICATION_TEMPLATE",
         "EXOTEL_SMS_DLT_ENTITY_ID",
-=======
-        "ZVONOK_VERIFICATION_CAMPAIGN_ID",
->>>>>>> d0dd1545
     )
 
     DESCRIPTIONS = {
@@ -182,8 +178,7 @@
         "ZVONOK_POSTBACK_STATUS": "'Postback' status (ct_status) query parameter name to validate a postback request.",
         "ZVONOK_POSTBACK_USER_CHOICE": "'Postback' user choice (ct_user_choice) query parameter name (optional).",
         "ZVONOK_POSTBACK_USER_CHOICE_ACK": "'Postback' user choice (ct_user_choice) query parameter value for acknowledge alert group (optional).",
-<<<<<<< HEAD
-        "ZVONOK_VERIFICATION_TEMPLATE": "The message template used for phone number verification (optional).",
+        "ZVONOK_VERIFICATION_CAMPAIGN_ID": "The phone number verification campaign ID. You can get it after verification campaign creation.",
         "EXOTEL_ACCOUNT_SID": "Exotel account SID. You can get it in DEVELOPER SETTINGS -> API Settings",
         "EXOTEL_API_KEY": "API Key (username)",
         "EXOTEL_API_TOKEN": "API Token (password)",
@@ -192,9 +187,6 @@
         "EXOTEL_SMS_SENDER_ID": "Exotel SMS Sender ID to use for verification SMS",
         "EXOTEL_SMS_VERIFICATION_TEMPLATE": "SMS text template to be used for sending SMS, add $verification_code as a placeholder for the verification code",
         "EXOTEL_SMS_DLT_ENTITY_ID": "DLT Entity ID registered with TRAI.",
-=======
-        "ZVONOK_VERIFICATION_CAMPAIGN_ID": "The phone number verification campaign ID. You can get it after verification campaign creation.",
->>>>>>> d0dd1545
     }
 
     SECRET_SETTING_NAMES = (
