import logging

import humanize
from django.db import models
from django.db.models.signals import post_save
from django.dispatch import receiver
from django.utils.functional import cached_property
from rest_framework.fields import DateTimeField

from apps.alerts.tasks import send_update_log_report_signal
from apps.alerts.utils import render_relative_timeline
from apps.base.messaging import get_messaging_backend_from_id
from apps.base.models import UserNotificationPolicy
from apps.base.models.user_notification_policy import validate_channel_choice
from apps.slack.slack_formatter import SlackFormatter
from common.utils import clean_markup

logger = logging.getLogger(__name__)
logger.setLevel(logging.DEBUG)


class UserNotificationPolicyLogRecord(models.Model):

    (
        TYPE_PERSONAL_NOTIFICATION_TRIGGERED,
        TYPE_PERSONAL_NOTIFICATION_FINISHED,
        TYPE_PERSONAL_NOTIFICATION_SUCCESS,
        TYPE_PERSONAL_NOTIFICATION_FAILED,
    ) = range(4)

    TYPE_TO_HANDLERS_MAP = {
        TYPE_PERSONAL_NOTIFICATION_TRIGGERED: "triggered",
        TYPE_PERSONAL_NOTIFICATION_FINISHED: "finished",
        TYPE_PERSONAL_NOTIFICATION_SUCCESS: "success",
        TYPE_PERSONAL_NOTIFICATION_FAILED: "failed",
    }

    TYPE_CHOICES = (
        (TYPE_PERSONAL_NOTIFICATION_TRIGGERED, "Personal notification triggered"),
        (TYPE_PERSONAL_NOTIFICATION_FINISHED, "Personal notification finished"),
        (TYPE_PERSONAL_NOTIFICATION_SUCCESS, "Personal notification success"),
        (TYPE_PERSONAL_NOTIFICATION_FAILED, "Personal notification failed"),
    )

    (
        ERROR_NOTIFICATION_NOT_ABLE_TO_SEND_SMS,
        ERROR_NOTIFICATION_SMS_LIMIT_EXCEEDED,
        ERROR_NOTIFICATION_NOT_ABLE_TO_CALL,
        ERROR_NOTIFICATION_PHONE_CALLS_LIMIT_EXCEEDED,
        ERROR_NOTIFICATION_PHONE_NUMBER_IS_NOT_VERIFIED,
        ERROR_NOTIFICATION_NOT_ABLE_TO_SEND_MAIL,
        ERROR_NOTIFICATION_MAIL_LIMIT_EXCEEDED,
        ERROR_NOTIFICATION_EMAIL_IS_NOT_VERIFIED,
        ERROR_NOTIFICATION_TELEGRAM_IS_NOT_LINKED_TO_SLACK_ACC,
        ERROR_NOTIFICATION_PHONE_CALL_LINE_BUSY,
        ERROR_NOTIFICATION_PHONE_CALL_FAILED,
        ERROR_NOTIFICATION_PHONE_CALL_NO_ANSWER,
        ERROR_NOTIFICATION_SMS_DELIVERY_FAILED,
        ERROR_NOTIFICATION_MAIL_DELIVERY_FAILED,
        ERROR_NOTIFICATION_TELEGRAM_BOT_IS_DELETED,
        ERROR_NOTIFICATION_POSTING_TO_SLACK_IS_DISABLED,
        ERROR_NOTIFICATION_POSTING_TO_TELEGRAM_IS_DISABLED,  # deprecated
        ERROR_NOTIFICATION_IN_SLACK,
        ERROR_NOTIFICATION_IN_SLACK_TOKEN_ERROR,
        ERROR_NOTIFICATION_IN_SLACK_USER_NOT_IN_SLACK,
        ERROR_NOTIFICATION_IN_SLACK_USER_NOT_IN_CHANNEL,
        ERROR_NOTIFICATION_TELEGRAM_TOKEN_ERROR,
        ERROR_NOTIFICATION_IN_SLACK_CHANNEL_IS_ARCHIVED,
        ERROR_NOTIFICATION_IN_SLACK_RATELIMIT,
        ERROR_NOTIFICATION_MESSAGING_BACKEND_ERROR,
        ERROR_NOTIFICATION_NOT_ALLOWED_USER_ROLE,
    ) = range(26)

    # for this errors we want to send message to general log channel
    ERRORS_TO_SEND_IN_SLACK_CHANNEL = [
        ERROR_NOTIFICATION_SMS_LIMIT_EXCEEDED,
        ERROR_NOTIFICATION_PHONE_CALLS_LIMIT_EXCEEDED,
        ERROR_NOTIFICATION_MAIL_LIMIT_EXCEEDED,
        ERROR_NOTIFICATION_PHONE_NUMBER_IS_NOT_VERIFIED,
        ERROR_NOTIFICATION_EMAIL_IS_NOT_VERIFIED,
    ]

    type = models.IntegerField(choices=TYPE_CHOICES)
    author = models.ForeignKey(
        "user_management.User",
        on_delete=models.SET_NULL,
        related_name="personal_log_records",
        default=None,
        null=True,
    )

    # TODO: soft delete notifications_policies -> change SET_NULL to Protect

    notification_policy = models.ForeignKey(
        "base.UserNotificationPolicy", on_delete=models.SET_NULL, related_name="personal_log_records", null=True
    )

    alert_group = models.ForeignKey(
        "alerts.AlertGroup",
        on_delete=models.CASCADE,
        related_name="personal_log_records",
    )

    slack_prevent_posting = models.BooleanField(default=False)

    created_at = models.DateTimeField(auto_now_add=True)

    reason = models.TextField(null=True, default=None)

    notification_error_code = models.PositiveIntegerField(null=True, default=None)
    notification_step = models.IntegerField(choices=UserNotificationPolicy.Step.choices, null=True, default=None)
    notification_channel = models.IntegerField(validators=[validate_channel_choice], null=True, default=None)

    def rendered_notification_log_line(self, for_slack=False, html=False):
        timeline = render_relative_timeline(self.created_at, self.alert_group.started_at)

        if html:
            result = f"<b>{timeline}:</b> "
        else:
            result = f"*{timeline}:* "

        result += self.render_log_line_action(for_slack=for_slack)
        return result

    @cached_property
    def rendered_notification_log_line_json(self):
        time = humanize.naturaldelta(self.alert_group.started_at - self.created_at)
        created_at = DateTimeField().to_representation(self.created_at)
        author = self.author.short() if self.author is not None else None

        sf = SlackFormatter(self.alert_group.channel.organization)
        action = sf.format(self.render_log_line_action(substitute_author_with_tag=True))
        action = clean_markup(action)

        result = {
            "time": time,
            "action": action,
            "realm": "user_notification",
            "type": self.type,
            "created_at": created_at,
            "author": author,
        }
        return result

    def render_log_line_action(self, for_slack=False, substitute_author_with_tag=False):
        result = ""

        if self.notification_step is not None:
            notification_step = self.notification_step
        elif self.notification_policy is not None:
            notification_step = self.notification_policy.step
        else:
            notification_step = None

        if self.notification_channel is not None:
            notification_channel = self.notification_channel
        elif self.notification_policy is not None:
            notification_channel = self.notification_policy.notify_by
        else:
            notification_channel = None

        if substitute_author_with_tag:
            user_verbal = "{{author}}"
        elif for_slack:
            user_verbal = self.author.get_user_verbal_for_team_for_slack()
        else:
            user_verbal = self.author.username

        if self.type == UserNotificationPolicyLogRecord.TYPE_PERSONAL_NOTIFICATION_SUCCESS:
            if notification_channel == UserNotificationPolicy.NotificationChannel.SMS:
                result += f"SMS to {user_verbal} was delivered successfully"
            elif notification_channel == UserNotificationPolicy.NotificationChannel.PHONE_CALL:
                result += f"phone call to {user_verbal} was successful"
            # TODO: restore email notifications
            # elif notification_channel == UserNotificationPolicy.NotificationChannel.EMAIL:
            #     result += f"email to {user_verbal} was delivered successfully"
            elif notification_channel is None:
                result += f"notification to {user_verbal} was delivered successfully"
        elif self.type == UserNotificationPolicyLogRecord.TYPE_PERSONAL_NOTIFICATION_FAILED:
            if self.notification_error_code == UserNotificationPolicyLogRecord.ERROR_NOTIFICATION_SMS_LIMIT_EXCEEDED:
                result += f"attempt to send an SMS to {user_verbal} has been failed due to a plan limit"
            elif (
                self.notification_error_code
                == UserNotificationPolicyLogRecord.ERROR_NOTIFICATION_PHONE_CALLS_LIMIT_EXCEEDED
            ):
                result += f"attempt to call to {user_verbal} has been failed due to a plan limit"
            elif self.notification_error_code == UserNotificationPolicyLogRecord.ERROR_NOTIFICATION_MAIL_LIMIT_EXCEEDED:
                result += f"failed to send email to {user_verbal}. Exceeded limit for mails"
            elif (
                self.notification_error_code
                == UserNotificationPolicyLogRecord.ERROR_NOTIFICATION_PHONE_NUMBER_IS_NOT_VERIFIED
            ):
                if notification_channel == UserNotificationPolicy.NotificationChannel.SMS:
                    result += f"failed to send an SMS to {user_verbal}. Phone number is not verified"
                elif notification_channel == UserNotificationPolicy.NotificationChannel.PHONE_CALL:
                    result += f"failed to call to {user_verbal}. Phone number is not verified"
                elif notification_channel is None:
                    result += f"failed to notify {user_verbal}. Phone number is not verified"
            if self.notification_error_code == UserNotificationPolicyLogRecord.ERROR_NOTIFICATION_NOT_ABLE_TO_SEND_SMS:
                result += f"OnCall was not able to send an SMS to {user_verbal}"
            elif self.notification_error_code == UserNotificationPolicyLogRecord.ERROR_NOTIFICATION_NOT_ABLE_TO_CALL:
                result += f"OnCall was not able to call to {user_verbal}"
            elif (
                self.notification_error_code == UserNotificationPolicyLogRecord.ERROR_NOTIFICATION_NOT_ABLE_TO_SEND_MAIL
            ):
                result += f"OnCall was not able to send an email to {user_verbal}"
            elif (
                self.notification_error_code
                == UserNotificationPolicyLogRecord.ERROR_NOTIFICATION_POSTING_TO_SLACK_IS_DISABLED
            ):
                result += f"failed to notify {user_verbal} in Slack, because the incident is not posted to Slack (reason: Slack is disabled for the route)"
            elif (
                self.notification_error_code
                == UserNotificationPolicyLogRecord.ERROR_NOTIFICATION_POSTING_TO_TELEGRAM_IS_DISABLED
            ):
                # deprecated
                result += f"failed to notify {user_verbal} in Telegram, because the incident is not posted to Telegram (reason: Telegram is disabled for the route)"
            elif (
                self.notification_error_code
                == UserNotificationPolicyLogRecord.ERROR_NOTIFICATION_TELEGRAM_IS_NOT_LINKED_TO_SLACK_ACC
            ):
                result += f"failed to send telegram message to {user_verbal}, because user doesn't have a Telegram account linked"
            elif (
                self.notification_error_code
                == UserNotificationPolicyLogRecord.ERROR_NOTIFICATION_TELEGRAM_BOT_IS_DELETED
            ):
                result += f"failed to send telegram message to {user_verbal}, because user deleted/stopped the bot"
            elif (
                self.notification_error_code == UserNotificationPolicyLogRecord.ERROR_NOTIFICATION_TELEGRAM_TOKEN_ERROR
            ):
                result += f"failed to send telegram message to {user_verbal} due to invalid Telegram token"
            elif (
                self.notification_error_code == UserNotificationPolicyLogRecord.ERROR_NOTIFICATION_PHONE_CALL_LINE_BUSY
            ):
                result += f"phone call to {user_verbal} failed, because the line was busy"
            elif self.notification_error_code == UserNotificationPolicyLogRecord.ERROR_NOTIFICATION_PHONE_CALL_FAILED:
                result += f"phone call to {user_verbal} failed, most likely because the phone number was non-existent"
            elif (
                self.notification_error_code == UserNotificationPolicyLogRecord.ERROR_NOTIFICATION_PHONE_CALL_NO_ANSWER
            ):
                result += f"phone call to {user_verbal} ended without being answered"
            elif self.notification_error_code == UserNotificationPolicyLogRecord.ERROR_NOTIFICATION_SMS_DELIVERY_FAILED:
                result += f"SMS {user_verbal} was not delivered"
            elif (
                self.notification_error_code == UserNotificationPolicyLogRecord.ERROR_NOTIFICATION_MAIL_DELIVERY_FAILED
            ):
                result += f"email to {user_verbal} was not delivered"
            elif self.notification_error_code == UserNotificationPolicyLogRecord.ERROR_NOTIFICATION_IN_SLACK:
                result += f"failed to notify {user_verbal} in Slack"
            elif (
                self.notification_error_code == UserNotificationPolicyLogRecord.ERROR_NOTIFICATION_IN_SLACK_TOKEN_ERROR
            ):
                result += f"failed to notify {user_verbal} in Slack, because Slack Integration is not installed"
            elif (
                self.notification_error_code
                == UserNotificationPolicyLogRecord.ERROR_NOTIFICATION_IN_SLACK_USER_NOT_IN_SLACK
            ):
                result += f"failed to notify {user_verbal} in Slack, because {user_verbal} is not in Slack"
            elif (
                self.notification_error_code
                == UserNotificationPolicyLogRecord.ERROR_NOTIFICATION_IN_SLACK_USER_NOT_IN_CHANNEL
            ):
                result += f"failed to notify {user_verbal} in Slack, because {user_verbal} is not in channel"
            elif (
                self.notification_error_code
                == UserNotificationPolicyLogRecord.ERROR_NOTIFICATION_IN_SLACK_CHANNEL_IS_ARCHIVED
            ):
                result += f"failed to notify {user_verbal} in Slack, because channel is archived"
            elif self.notification_error_code == UserNotificationPolicyLogRecord.ERROR_NOTIFICATION_IN_SLACK_RATELIMIT:
                result += f"failed to notify {user_verbal} in Slack due to Slack rate limit"
            elif (
                self.notification_error_code == UserNotificationPolicyLogRecord.ERROR_NOTIFICATION_NOT_ALLOWED_USER_ROLE
            ):
                result += f"failed to notify {user_verbal}, not allowed role"
            else:
                # TODO: handle specific backend errors
                try:
                    backend_id = UserNotificationPolicy.NotificationChannel(notification_channel).name
                    backend = get_messaging_backend_from_id(backend_id)
                except ValueError:
                    backend = None
                result += (
                    f"failed to notify {user_verbal} in {backend.label.lower() if backend else 'disabled backend'}"
                )
        elif self.type == UserNotificationPolicyLogRecord.TYPE_PERSONAL_NOTIFICATION_TRIGGERED:
            if notification_step == UserNotificationPolicy.Step.NOTIFY:
                if notification_channel == UserNotificationPolicy.NotificationChannel.SLACK:
                    result += f"invited {user_verbal} in Slack"
                elif notification_channel == UserNotificationPolicy.NotificationChannel.SMS:
                    result += f"sent sms to {user_verbal}"
                elif notification_channel == UserNotificationPolicy.NotificationChannel.PHONE_CALL:
                    result += f"called {user_verbal} by phone"
                elif notification_channel == UserNotificationPolicy.NotificationChannel.TELEGRAM:
                    result += f"sent telegram message to {user_verbal}"
                # TODO: restore email notifications
                # elif notification_channel == UserNotificationPolicy.NotificationChannel.EMAIL:
                #     result += f"sent email to {user_verbal}"
                elif notification_channel == UserNotificationPolicy.NotificationChannel.MOBILE_PUSH_GENERAL:
                    result += f"sent push notifications to {user_verbal}"
                elif notification_channel == UserNotificationPolicy.NotificationChannel.MOBILE_PUSH_CRITICAL:
                    result += f"sent push critical notifications to {user_verbal}"
                elif notification_channel is None:
                    result += f"invited {user_verbal} but notification channel is unspecified"
                else:
                    try:
                        backend_id = UserNotificationPolicy.NotificationChannel(notification_channel).name
                        backend = get_messaging_backend_from_id(backend_id)
                    except ValueError:
                        backend = None
                    result += f"sent {backend.label.lower() if backend else ''} message to {user_verbal}"
            elif notification_step is None:
                result += f"escalation triggered for {user_verbal}"
        return result


@receiver(post_save, sender=UserNotificationPolicyLogRecord)
def listen_for_usernotificationpolicylogrecord_model_save(sender, instance, created, *args, **kwargs):
<<<<<<< HEAD
    alert_group_pk = None
=======
    instance.alert_group.drop_cached_after_resolve_report_json()
    alert_group_pk = instance.alert_group.pk
>>>>>>> 757f98e5
    if instance.type != UserNotificationPolicyLogRecord.TYPE_PERSONAL_NOTIFICATION_FINISHED:
        logger.debug(
            f"send_update_log_report_signal for alert_group {alert_group_pk}, "
            f"user notification event: {instance.get_type_display()}"
        )
        send_update_log_report_signal.apply_async(kwargs={"alert_group_pk": alert_group_pk}, countdown=10)<|MERGE_RESOLUTION|>--- conflicted
+++ resolved
@@ -315,12 +315,7 @@
 
 @receiver(post_save, sender=UserNotificationPolicyLogRecord)
 def listen_for_usernotificationpolicylogrecord_model_save(sender, instance, created, *args, **kwargs):
-<<<<<<< HEAD
-    alert_group_pk = None
-=======
-    instance.alert_group.drop_cached_after_resolve_report_json()
     alert_group_pk = instance.alert_group.pk
->>>>>>> 757f98e5
     if instance.type != UserNotificationPolicyLogRecord.TYPE_PERSONAL_NOTIFICATION_FINISHED:
         logger.debug(
             f"send_update_log_report_signal for alert_group {alert_group_pk}, "
