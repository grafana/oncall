--- conflicted
+++ resolved
@@ -67,12 +67,6 @@
     live_settings.TWILIO_AUTH_TOKEN = "new_twilio_auth_token"
     live_settings.TWILIO_NUMBER = "new_twilio_number"
 
-<<<<<<< HEAD
     assert twilio_client.default_twilio_api_client.username == "new_twilio_account_sid"
     assert twilio_client.default_twilio_api_client.password == "new_twilio_auth_token"
-    assert twilio_client.default_twilio_number == "new_twilio_number"
-=======
-    assert twilio_client._twilio_api_client.username == "new_twilio_account_sid"
-    assert twilio_client._twilio_api_client.password == "new_twilio_auth_token"
-    assert twilio_client._twilio_number == "new_twilio_number"
->>>>>>> 61741867
+    assert twilio_client.default_twilio_number == "new_twilio_number"