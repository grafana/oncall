--- conflicted
+++ resolved
@@ -328,11 +328,7 @@
             username=user.login,
             role=getattr(LegacyAccessControlRole, user.role.upper(), LegacyAccessControlRole.NONE),
             avatar_url=user.avatar_url,
-<<<<<<< HEAD
             permissions=[{"action": permission.action} for permission in user.permissions] if user.permissions else [],
-=======
-            permissions=[{"action": permission.action} for permission in user.permissions] or [],
->>>>>>> 85c63e7b
         )
         for user in sync_users
     )
