--- conflicted
+++ resolved
@@ -187,15 +187,12 @@
         # have multiple deleted users with the same user_id, but user_id is unique among active users
         unique_together = ("user_id", "organization", "is_active")
         indexes = [
-<<<<<<< HEAD
             models.Index(fields=["organization", "is_active", "username", "role"]),
             models.Index(fields=["organization", "is_active", "email", "role"]),
             models.Index(fields=["username", "organization", "is_active", "permissions"]),
             models.Index(fields=["email", "organization", "is_active", "permissions"]),
-=======
             models.Index(fields=["is_active", "organization", "username"]),
             models.Index(fields=["is_active", "organization", "email"]),
->>>>>>> fd45ea44
         ]
 
     public_primary_key = models.CharField(
