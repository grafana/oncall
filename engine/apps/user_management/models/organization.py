import logging
import typing
import uuid
from urllib.parse import urljoin

from django.conf import settings
from django.core.validators import MinLengthValidator
from django.db import models
from django.db.models import Count, JSONField, Q
from django.utils import timezone
from mirage import fields as mirage_fields

from apps.alerts.models import MaintainableObject
from apps.user_management.constants import AlertGroupTableColumn
from apps.user_management.subscription_strategy import FreePublicBetaSubscriptionStrategy
from common.insight_log import ChatOpsEvent, ChatOpsTypePlug, write_chatops_insight_log
from common.oncall_gateway import create_oncall_connector, delete_oncall_connector, delete_slack_connector
from common.public_primary_keys import generate_public_primary_key, increase_public_primary_key_length

if typing.TYPE_CHECKING:
    from django.db.models.manager import RelatedManager

    from apps.alerts.models import AlertReceiveChannel
    from apps.auth_token.models import (
        ApiAuthToken,
        PluginAuthToken,
        ScheduleExportAuthToken,
        UserScheduleExportAuthToken,
    )
    from apps.mobile_app.models import MobileAppAuthToken
    from apps.schedules.models import CustomOnCallShift, OnCallSchedule
    from apps.slack.models import SlackTeamIdentity
    from apps.telegram.models import TelegramToOrganizationConnector
    from apps.user_management.models import Region, Team, User

logger = logging.getLogger(__name__)


def generate_public_primary_key_for_organization():
    prefix = "O"
    new_public_primary_key = generate_public_primary_key(prefix)

    failure_counter = 0
    while Organization.objects.filter(public_primary_key=new_public_primary_key).exists():
        new_public_primary_key = increase_public_primary_key_length(
            failure_counter=failure_counter, prefix=prefix, model_name="Organization"
        )
        failure_counter += 1

    return new_public_primary_key


class ProvisionedPlugin(typing.TypedDict):
    stackId: int
    orgId: int
    onCallToken: str
    license: str


class OrganizationQuerySet(models.QuerySet):
    def create(self, **kwargs):
        instance = super().create(**kwargs)
        if settings.FEATURE_MULTIREGION_ENABLED:
            create_oncall_connector(str(instance.uuid), settings.ONCALL_BACKEND_REGION)
        return instance

    def delete(self):
        # Be careful with deleting via queryset - it doesn't delete chatops-proxy connectors.
        self.update(deleted_at=timezone.now())

    def hard_delete(self):
        super().delete()


class OrganizationManager(models.Manager):
    def get_queryset(self):
        return OrganizationQuerySet(self.model, using=self._db).filter(deleted_at__isnull=True)


# TODO: in a subsequent PR, remove the inheritance from MaintainableObject (plus generate the database migration file)
# this will remove the maintenance related columns that're no longer used on the organization object
# class Organization(models.Model):
class Organization(MaintainableObject):
    alert_receive_channels: "RelatedManager['AlertReceiveChannel']"
    auth_tokens: "RelatedManager['ApiAuthToken']"
    custom_on_call_shifts: "RelatedManager['CustomOnCallShift']"
    migration_destination: typing.Optional["Region"]
    mobile_app_auth_tokens: "RelatedManager['MobileAppAuthToken']"
    oncall_schedules: "RelatedManager['OnCallSchedule']"
    plugin_auth_tokens: "RelatedManager['PluginAuthToken']"
    schedule_export_token: "RelatedManager['ScheduleExportAuthToken']"
    slack_team_identity: typing.Optional["SlackTeamIdentity"]
    teams: "RelatedManager['Team']"
    telegram_channel: "RelatedManager['TelegramToOrganizationConnector']"
    user_schedule_export_token: "RelatedManager['UserScheduleExportAuthToken']"
    users: "RelatedManager['User']"

    objects: models.Manager["Organization"] = OrganizationManager()
    objects_with_deleted = models.Manager()

    def __init__(self, *args, **kwargs):
        super().__init__(*args, **kwargs)
        self.subscription_strategy = self._get_subscription_strategy()

    def delete(self):
        if settings.FEATURE_MULTIREGION_ENABLED:
            delete_oncall_connector(str(self.uuid))
            if self.slack_team_identity:
                delete_slack_connector(str(self.uuid))
        self.deleted_at = timezone.now()
        self.save(update_fields=["deleted_at"])

    def hard_delete(self):
        super().delete()

    def _get_subscription_strategy(self):
        if self.pricing_version == self.FREE_PUBLIC_BETA_PRICING:
            return FreePublicBetaSubscriptionStrategy(self)

    public_primary_key = models.CharField(
        max_length=20,
        validators=[MinLengthValidator(settings.PUBLIC_PRIMARY_KEY_MIN_LENGTH + 1)],
        unique=True,
        default=generate_public_primary_key_for_organization,
    )

    stack_id = models.PositiveIntegerField()
    org_id = models.PositiveIntegerField()

    stack_slug = models.CharField(max_length=300)
    org_slug = models.CharField(max_length=300)
    org_title = models.CharField(max_length=300)
    region_slug = models.CharField(max_length=300, null=True, default=None)
    migration_destination = models.ForeignKey(
        to="user_management.Region",
        to_field="slug",
        db_column="migration_destination_slug",
        on_delete=models.SET_NULL,
        related_name="regions",
        default=None,
        null=True,
    )
    cluster_slug = models.CharField(max_length=300, null=True, default=None)

    grafana_url = models.URLField()

    api_token = mirage_fields.EncryptedCharField(max_length=300)

    (
        API_TOKEN_STATUS_PENDING,
        API_TOKEN_STATUS_OK,
        API_TOKEN_STATUS_FAILED,
    ) = range(3)
    API_TOKEN_STATUS_CHOICES = (
        (API_TOKEN_STATUS_PENDING, "API Token Status Pending"),
        (API_TOKEN_STATUS_OK, "API Token Status Ok"),
        (API_TOKEN_STATUS_FAILED, "API Token Status Failed"),
    )
    api_token_status = models.IntegerField(
        choices=API_TOKEN_STATUS_CHOICES,
        default=API_TOKEN_STATUS_PENDING,
    )

    gcom_token = mirage_fields.EncryptedCharField(max_length=300, null=True, default=None)
    gcom_token_org_last_time_synced = models.DateTimeField(null=True, default=None)
    gcom_org_contract_type = models.CharField(max_length=300, null=True, default=None)
    gcom_org_irm_sku_subscription_start_date = models.DateTimeField(null=True, default=None)
    gcom_org_oldest_admin_with_billing_privileges_user_id = models.PositiveIntegerField(null=True)

    last_time_synced = models.DateTimeField(null=True, default=None)

    is_resolution_note_required = models.BooleanField(default=False)

    # TODO: this field is specific to slack and will be moved to a different model
    slack_team_identity = models.ForeignKey(
        "slack.SlackTeamIdentity", on_delete=models.PROTECT, null=True, default=None, related_name="organizations"
    )

    # Slack specific field with general log channel id
    general_log_channel_id = models.CharField(max_length=100, null=True, default=None)

    # uuid used to unuqie identify organization in different clusters
    uuid = models.UUIDField(default=uuid.uuid4, editable=False)

    deleted_at = models.DateTimeField(null=True)

    # Organization Settings configured from slack
    (
        ACKNOWLEDGE_REMIND_NEVER,
        ACKNOWLEDGE_REMIND_1H,
        ACKNOWLEDGE_REMIND_3H,
        ACKNOWLEDGE_REMIND_5H,
        ACKNOWLEDGE_REMIND_10H,
    ) = range(5)
    ACKNOWLEDGE_REMIND_CHOICES = (
        (ACKNOWLEDGE_REMIND_NEVER, "Never remind"),
        (ACKNOWLEDGE_REMIND_1H, "Remind every 1 hour"),
        (ACKNOWLEDGE_REMIND_3H, "Remind every 3 hours"),
        (ACKNOWLEDGE_REMIND_5H, "Remind every 5 hours"),
        (ACKNOWLEDGE_REMIND_10H, "Remind every 10 hours"),
    )
    ACKNOWLEDGE_REMIND_DELAY = {
        ACKNOWLEDGE_REMIND_NEVER: 0,
        ACKNOWLEDGE_REMIND_1H: 3600,
        ACKNOWLEDGE_REMIND_3H: 10800,
        ACKNOWLEDGE_REMIND_5H: 18000,
        ACKNOWLEDGE_REMIND_10H: 36000,
    }
    acknowledge_remind_timeout = models.IntegerField(
        choices=ACKNOWLEDGE_REMIND_CHOICES,
        default=ACKNOWLEDGE_REMIND_NEVER,
    )

    (
        UNACKNOWLEDGE_TIMEOUT_NEVER,
        UNACKNOWLEDGE_TIMEOUT_5MIN,
        UNACKNOWLEDGE_TIMEOUT_15MIN,
        UNACKNOWLEDGE_TIMEOUT_30MIN,
        UNACKNOWLEDGE_TIMEOUT_45MIN,
    ) = range(5)

    UNACKNOWLEDGE_TIMEOUT_CHOICES = (
        (UNACKNOWLEDGE_TIMEOUT_NEVER, "and never unack"),
        (UNACKNOWLEDGE_TIMEOUT_5MIN, "and unack in 5 min if no response"),
        (UNACKNOWLEDGE_TIMEOUT_15MIN, "and unack in 15 min if no response"),
        (UNACKNOWLEDGE_TIMEOUT_30MIN, "and unack in 30 min if no response"),
        (UNACKNOWLEDGE_TIMEOUT_45MIN, "and unack in 45 min if no response"),
    )
    UNACKNOWLEDGE_TIMEOUT_DELAY = {
        UNACKNOWLEDGE_TIMEOUT_NEVER: 0,
        UNACKNOWLEDGE_TIMEOUT_5MIN: 300,
        UNACKNOWLEDGE_TIMEOUT_15MIN: 900,
        UNACKNOWLEDGE_TIMEOUT_30MIN: 1800,
        UNACKNOWLEDGE_TIMEOUT_45MIN: 2700,
    }
    unacknowledge_timeout = models.IntegerField(
        choices=UNACKNOWLEDGE_TIMEOUT_CHOICES,
        default=UNACKNOWLEDGE_TIMEOUT_NEVER,
    )

    # This field is used to calculate public suggestions time
    # Not sure if it is needed
    datetime = models.DateTimeField(auto_now_add=True)

    FREE_PUBLIC_BETA_PRICING = 0
    PRICING_CHOICES = ((FREE_PUBLIC_BETA_PRICING, "Free public beta"),)
    pricing_version = models.PositiveIntegerField(choices=PRICING_CHOICES, default=FREE_PUBLIC_BETA_PRICING)

    is_rbac_permissions_enabled = models.BooleanField(default=False)
    is_grafana_incident_enabled = models.BooleanField(default=False)

<<<<<<< HEAD
    grafana_incident_backend_url = models.CharField(max_length=300, null=True, default=None)
=======
    alert_group_table_columns: list[AlertGroupTableColumn] | None = JSONField(default=None, null=True)
>>>>>>> 2fdd885a

    class Meta:
        unique_together = ("stack_id", "org_id")

    def provision_plugin(self) -> ProvisionedPlugin:
        from apps.auth_token.models import PluginAuthToken

        _, token = PluginAuthToken.create_auth_token(organization=self)
        return {
            "stackId": self.stack_id,
            "orgId": self.org_id,
            "onCallToken": token,
            "license": settings.LICENSE,
        }

    def revoke_plugin(self):
        from apps.auth_token.models import PluginAuthToken

        PluginAuthToken.objects.filter(organization=self).delete()

    """
    Following methods:
    phone_calls_left, sms_left, emails_left
    serve for calculating notifications' limits and composed from self.subscription_strategy.
    """

    def phone_calls_left(self, user):
        return self.subscription_strategy.phone_calls_left(user)

    def sms_left(self, user):
        return self.subscription_strategy.sms_left(user)

    # todo: manage backend specific limits in messaging backend
    def emails_left(self, user):
        return self.subscription_strategy.emails_left(user)

    def update_alert_group_table_columns(self, columns: typing.List[AlertGroupTableColumn]) -> None:
        if columns != self.alert_group_table_columns:
            self.alert_group_table_columns = columns
            self.save(update_fields=["alert_group_table_columns"])

    def set_general_log_channel(self, channel_id, channel_name, user):
        if self.general_log_channel_id != channel_id:
            old_general_log_channel_id = self.slack_team_identity.cached_channels.filter(
                slack_id=self.general_log_channel_id
            ).first()
            old_channel_name = old_general_log_channel_id.name if old_general_log_channel_id else None
            self.general_log_channel_id = channel_id
            self.save(update_fields=["general_log_channel_id"])
            write_chatops_insight_log(
                author=user,
                event_name=ChatOpsEvent.DEFAULT_CHANNEL_CHANGED,
                chatops_type=ChatOpsTypePlug.SLACK.value,
                prev_channel=old_channel_name,
                new_channel=channel_name,
            )

    def get_notifiable_direct_paging_integrations(self) -> "RelatedManager['AlertReceiveChannel']":
        """
        in layman's terms, this filters down an organization's integrations to ones which meet the following criterias:
           - the integration is a direct paging integration

           AND at-least one of the following conditions are true for the integration:
           - have more than one channel filter associated with it
           - OR the organization has either Slack or Telegram configured (as the direct paging integration
           would automatically be configured to be notified via these channel(s))
           - OR the default channel filter associated with the integration has an escalation chain associated with it
           - OR the default channel filter associated with the integration is contactable via a custom
           messaging backend
        """
        from apps.alerts.models import AlertReceiveChannel

        return self.alert_receive_channels.annotate(
            num_channel_filters=Count("channel_filters"),
            # used to determine if the organization has telegram configured
            num_org_telegram_channels=Count("organization__telegram_channel"),
        ).filter(
            Q(num_channel_filters__gt=1)
            | (Q(organization__slack_team_identity__isnull=False) | Q(num_org_telegram_channels__gt=0))
            | Q(channel_filters__is_default=True, channel_filters__escalation_chain__isnull=False)
            | Q(channel_filters__is_default=True, channel_filters__notification_backends__isnull=False),
            integration=AlertReceiveChannel.INTEGRATION_DIRECT_PAGING,
        )

    @property
    def web_link(self):
        return urljoin(self.grafana_url, "a/grafana-oncall-app/")

    @property
    def web_link_with_uuid(self):
        # It's a workaround to pass some unique identifier to the oncall gateway while proxying telegram requests
        return urljoin(self.grafana_url, f"a/grafana-oncall-app/?oncall-uuid={self.uuid}")

    @classmethod
    def __str__(self):
        return f"{self.pk}: {self.org_title}"

    # Insight logs
    @property
    def insight_logs_type_verbal(self):
        return "organization"

    @property
    def insight_logs_verbal(self):
        return self.org_title

    @property
    def insight_logs_serialized(self):
        return {
            "name": self.org_title,
            "is_resolution_note_required": self.is_resolution_note_required,
        }

    @property
    def insight_logs_metadata(self):
        return {}

    @property
    def is_moved(self):
        return self.migration_destination_id is not None<|MERGE_RESOLUTION|>--- conflicted
+++ resolved
@@ -249,11 +249,8 @@
     is_rbac_permissions_enabled = models.BooleanField(default=False)
     is_grafana_incident_enabled = models.BooleanField(default=False)
 
-<<<<<<< HEAD
+    alert_group_table_columns: list[AlertGroupTableColumn] | None = JSONField(default=None, null=True)
     grafana_incident_backend_url = models.CharField(max_length=300, null=True, default=None)
-=======
-    alert_group_table_columns: list[AlertGroupTableColumn] | None = JSONField(default=None, null=True)
->>>>>>> 2fdd885a
 
     class Meta:
         unique_together = ("stack_id", "org_id")
