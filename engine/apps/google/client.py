--- conflicted
+++ resolved
@@ -71,15 +71,9 @@
         events_result = (
             self.service.events()
             .list(
-<<<<<<< HEAD
-                calendarId="primary",
+                calendarId=self.CALENDAR_ID,
                 timeMin=time_min,
                 timeMax=time_max,
-=======
-                calendarId=self.CALENDAR_ID,
-                timeMin=now,
-                # timeMax= TODO: should we only fetch out of office events for next X amount of time?
->>>>>>> a5c1606b
                 maxResults=self.MAX_NUMBER_OF_CALENDAR_EVENTS_TO_FETCH,
                 singleEvents=True,
                 orderBy="startTime",
