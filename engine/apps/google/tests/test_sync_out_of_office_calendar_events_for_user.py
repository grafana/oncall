--- conflicted
+++ resolved
@@ -1,5 +1,5 @@
 import datetime
-from unittest.mock import patch
+from unittest.mock import call, patch
 
 import pytest
 from django.utils import timezone
@@ -418,57 +418,46 @@
     assert _fetch_shift_swap_requests().count() == 1
 
 
-<<<<<<< HEAD
-@patch("apps.google.client.build")
+REQUIRED_SCOPE_1 = "https://www.googleapis.com/test/foo"
+REQUIRED_SCOPE_2 = "https://www.googleapis.com/test/bar"
+
+
+@patch("apps.google.tasks.contstants.REQUIRED_OAUTH_SCOPES", [REQUIRED_SCOPE_1, REQUIRED_SCOPE_2])
+@patch("apps.google.tasks.sync_out_of_office_calendar_events_for_user.apply_async")
 @pytest.mark.django_db
 def test_sync_out_of_office_calendar_events_for_all_users_only_called_for_tokens_having_all_required_scopes(
-    mock_google_api_client_build,
-    test_setup,
-    make_shift_swap_request,
-):
-    start_time, end_time = _create_event_start_and_end_times()
-    out_of_office_events = [
-        _create_mock_google_calendar_event(start_time, end_time),
-    ]
-
-    mock_google_api_client_build.return_value.events.return_value.list.return_value.execute.return_value = {
-        "items": out_of_office_events,
-    }
-
-    google_oauth2_user, schedule = test_setup(out_of_office_events)
-    google_oauth2_user_pk = google_oauth2_user.pk
-    user = google_oauth2_user.user
-
-    make_shift_swap_request(
-        schedule,
-        user,
-        swap_start=start_time,
-        swap_end=end_time,
-    )
-
-    def _fetch_shift_swap_requests():
-        return ShiftSwapRequest.objects_with_deleted.filter(beneficiary=user, schedule=schedule)
-
-    tasks.sync_out_of_office_calendar_events_for_user(google_oauth2_user_pk)
-
-    # should be 1 because we just created a shift swap request above via the fixture
-    ssrs = _fetch_shift_swap_requests()
-    assert ssrs.count() == 1
-
-    # lets delete the shift swap request and run the task again, it should recognize that there was already
-    # a shift swap request and shouldn't recreate a new one
-    ssrs.first().delete()
-    tasks.sync_out_of_office_calendar_events_for_user(google_oauth2_user_pk)
-    assert _fetch_shift_swap_requests().count() == 1
-=======
+    mock_sync_out_of_office_calendar_events_for_user,
+    _mock_constants_required_scopes,
+    make_organization_and_user,
+    make_user_for_organization,
+    make_google_oauth2_user_for_user,
+):
+    organization, user1 = make_organization_and_user()
+    user2 = make_user_for_organization(organization)
+    user3 = make_user_for_organization(organization)
+
+    missing_a_scope = f"{REQUIRED_SCOPE_1} foo_bar"
+    has_all_scopes = f"{REQUIRED_SCOPE_1} {REQUIRED_SCOPE_2} foo_bar"
+
+    _ = make_google_oauth2_user_for_user(user1, oauth_scope=missing_a_scope)
+    user2_google_oauth2_user = make_google_oauth2_user_for_user(user2, oauth_scope=has_all_scopes)
+    user3_google_oauth2_user = make_google_oauth2_user_for_user(user3, oauth_scope=has_all_scopes)
+
+    tasks.sync_out_of_office_calendar_events_for_all_users()
+    mock_sync_out_of_office_calendar_events_for_user.assert_has_calls([
+        call(args=(user2_google_oauth2_user.pk,)),
+        call(args=(user3_google_oauth2_user.pk,)),
+    ], any_order=True)
+
+
 @patch("apps.google.tasks.sync_out_of_office_calendar_events_for_user.apply_async")
 @pytest.mark.django_db
-def test_sync_out_of_office_calendar_events_for_all_users(
+def test_sync_out_of_office_calendar_events_for_all_users_filters_out_users_from_deleted_organizations(
     mock_sync_out_of_office_calendar_events_for_user,
     make_organization_and_user,
     make_google_oauth2_user_for_user,
 ):
-    organization, user = make_organization_and_user()
+    _, user = make_organization_and_user()
     google_oauth2_user = make_google_oauth2_user_for_user(user)
 
     deleted_organization, deleted_user = make_organization_and_user()
@@ -476,5 +465,4 @@
     deleted_organization.delete()
 
     tasks.sync_out_of_office_calendar_events_for_all_users()
-    mock_sync_out_of_office_calendar_events_for_user.assert_called_once_with(args=(google_oauth2_user.pk,))
->>>>>>> 1deb97f1
+    mock_sync_out_of_office_calendar_events_for_user.assert_called_once_with(args=(google_oauth2_user.pk,))