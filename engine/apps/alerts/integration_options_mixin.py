--- conflicted
+++ resolved
@@ -41,13 +41,6 @@
     WEB_INTEGRATION_CHOICES = [
         integration_config.slug for integration_config in _config if integration_config.is_displayed_on_web
     ]
-<<<<<<< HEAD
-    INTEGRATIONS_TO_INSTRUCTIONS_WEB = {
-        integration_config.slug: f"html/integration_{integration_config.slug}.html" for integration_config in _config
-    }
-=======
-    PUBLIC_API_INTEGRATION_MAP = {integration_config.slug: integration_config.slug for integration_config in _config}
->>>>>>> 6dcaf52e
     INTEGRATION_SHORT_DESCRIPTION = {
         integration_config.slug: integration_config.short_description for integration_config in _config
     }
