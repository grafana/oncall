from functools import partial
from uuid import uuid4

from celery.exceptions import Retry
from django.conf import settings
from django.db import transaction
from django.db.models import Count
from django.utils import timezone
from kombu.utils.uuid import uuid as celery_uuid
from telegram.error import RetryAfter

from apps.alerts.constants import NEXT_ESCALATION_DELAY
from apps.alerts.tasks.send_update_log_report_signal import send_update_log_report_signal
from apps.base.messaging import get_messaging_backend_from_id
from apps.metrics_exporter.tasks import update_metrics_for_user
from apps.phone_notifications.phone_backend import PhoneBackend
from common.custom_celery_tasks import shared_dedicated_queue_retry_task

from .compare_escalations import compare_escalations
from .task_logger import task_logger


def schedule_send_bundled_notification_task(user_notification_bundle, alert_group):
    """Schedule a task to send bundled notifications"""
    send_bundled_notification.apply_async(
        (user_notification_bundle.id,),
        eta=user_notification_bundle.eta,
        task_id=user_notification_bundle.notification_task_id,
    )
    task_logger.info(
        f"Scheduled send_bundled_notification task {user_notification_bundle.notification_task_id}, "
        f"user_notification_bundle: {user_notification_bundle.id}, alert_group {alert_group.id}, "
        f"eta: {user_notification_bundle.eta}"
    )


def schedule_perform_notification_task(log_record_pk, alert_group_pk):
    task = perform_notification.apply_async((log_record_pk,))
    task_logger.info(
        f"Created perform_notification task {task} log_record={log_record_pk} " f"alert_group={alert_group_pk}"
    )


def build_notification_reason_for_log_record(notification_policy, reason):
    from apps.base.models import UserNotificationPolicy

    # Here we collect a brief overview of notification steps configured for user to send it to thread.
    collected_steps_ids = []
    next_notification_policy = notification_policy.next()
    while next_notification_policy is not None:
        if next_notification_policy.step == UserNotificationPolicy.Step.NOTIFY:
            if next_notification_policy.notify_by not in collected_steps_ids:
                collected_steps_ids.append(next_notification_policy.notify_by)
        next_notification_policy = next_notification_policy.next()
    collected_steps = ", ".join(
        UserNotificationPolicy.NotificationChannel(step_id).label for step_id in collected_steps_ids
    )
    reason = ("Reason: " + reason + "\n") if reason is not None else ""
    reason += ("Further notification plan: " + collected_steps) if len(collected_steps_ids) > 0 else ""
    return reason


def update_metric_if_needed(user, active_alert_group_ids):
    from apps.base.models import UserNotificationPolicyLogRecord

    # get count of alert groups with only one personal log record with type "triggered"
    alert_groups_with_one_log = (
        user.personal_log_records.filter(
            type=UserNotificationPolicyLogRecord.TYPE_PERSONAL_NOTIFICATION_TRIGGERED,
            alert_group_id__in=active_alert_group_ids,
        )
        .values("alert_group")
        .annotate(count=Count("alert_group"))
        .filter(count=1)
        .count()
    )

    if alert_groups_with_one_log > 0:
        update_metrics_for_user.apply_async((user.id, alert_groups_with_one_log))


@shared_dedicated_queue_retry_task(
    autoretry_for=(Exception,), retry_backoff=True, max_retries=1 if settings.DEBUG else None
)
def notify_user_task(
    user_pk,
    alert_group_pk,
    previous_notification_policy_pk=None,
    reason=None,
    prevent_posting_to_thread=False,
    notify_even_acknowledged=False,
    important=False,
    notify_anyway=False,
):
    from apps.alerts.models import AlertGroup, UserHasNotification, UserNotificationBundle
    from apps.base.models import UserNotificationPolicy, UserNotificationPolicyLogRecord
    from apps.user_management.models import User

    try:
        alert_group = AlertGroup.objects.get(pk=alert_group_pk)
    except AlertGroup.DoesNotExist:
        return f"notify_user_task: alert_group {alert_group_pk} doesn't exist"

    countdown = 0
    stop_escalation = False
    log_record = None
    is_notification_bundled = False
    user_notification_bundle = None

    with transaction.atomic():
        try:
            user = User.objects.get(pk=user_pk)
        except User.DoesNotExist:
            return f"notify_user_task: user {user_pk} doesn't exist"

        if not user.is_notification_allowed:
            task_logger.info(f"notify_user_task: user {user.pk} notification is not allowed")
            UserNotificationPolicyLogRecord(
                author=user,
                type=UserNotificationPolicyLogRecord.TYPE_PERSONAL_NOTIFICATION_FAILED,
                reason="notification is not allowed for user",
                alert_group=alert_group,
                notification_error_code=UserNotificationPolicyLogRecord.ERROR_NOTIFICATION_FORBIDDEN,
            ).save()
            return

        user_has_notification, _ = UserHasNotification.objects.get_or_create(
            user=user,
            alert_group=alert_group,
        )

        user_has_notification = UserHasNotification.objects.filter(pk=user_has_notification.pk).select_for_update()[0]

        if previous_notification_policy_pk is None:
            notification_policies = user.get_notification_policies_or_use_default_fallback(important=important)
            if not notification_policies:
                task_logger.info(
                    f"notify_user_task: Failed to notify. No notification policies. user_id={user_pk} alert_group_id={alert_group_pk} important={important}"
                )
                return
<<<<<<< HEAD
            reason = build_notification_reason_for_log_record(notification_policy, reason)
=======

            # Here we collect a brief overview of notification steps configured for user to send it to thread.
            collected_steps_ids = []
            for notification_policy in notification_policies:
                if notification_policy.step == UserNotificationPolicy.Step.NOTIFY:
                    if notification_policy.notify_by not in collected_steps_ids:
                        collected_steps_ids.append(notification_policy.notify_by)

            collected_steps = ", ".join(
                UserNotificationPolicy.NotificationChannel(step_id).label for step_id in collected_steps_ids
            )
            reason = ("Reason: " + reason + "\n") if reason is not None else ""
            reason += ("Further notification plan: " + collected_steps) if len(collected_steps_ids) > 0 else ""
>>>>>>> 361a2982
        else:
            if notify_user_task.request.id != user_has_notification.active_notification_policy_id:
                task_logger.info(
                    f"notify_user_task: active_notification_policy_id mismatch. "
                    f"Duplication or non-active escalation triggered. "
                    f"Active: {user_has_notification.active_notification_policy_id}"
                )
                return

            try:
                notification_policy = UserNotificationPolicy.objects.get(pk=previous_notification_policy_pk)
                if notification_policy.user != user:  # todo: how could it happen?
                    notification_policy = UserNotificationPolicy.objects.get(
                        order=notification_policy.order, user=user, important=important
                    )
                notification_policy = notification_policy.next()
            except UserNotificationPolicy.DoesNotExist:
                task_logger.info(
                    f"notify_user_task: Notification policy {previous_notification_policy_pk} has been deleted"
                )
                return
            reason = None
        if notification_policy is None:
            stop_escalation = True
            log_record = UserNotificationPolicyLogRecord(
                author=user,
                type=UserNotificationPolicyLogRecord.TYPE_PERSONAL_NOTIFICATION_FINISHED,
                notification_policy=notification_policy,
                alert_group=alert_group,
                slack_prevent_posting=prevent_posting_to_thread,
            )
            task_logger.info(f"Personal escalation exceeded. User: {user.pk}, alert_group: {alert_group.pk}")
        else:
            if (
                (alert_group.acknowledged and not notify_even_acknowledged)
                or (alert_group.silenced and not notify_anyway)
                or alert_group.resolved
                or alert_group.wiped_at
                or alert_group.root_alert_group
            ):
                task_logger.info(
                    f"notify_user_task: skip notification user {user.pk}, alert_group {alert_group.pk} is "
                    f"{alert_group.state} and/or attached or wiped"
                )
                return "Acknowledged, resolved, silenced, attached or wiped."

            if notification_policy.step == UserNotificationPolicy.Step.WAIT:
                countdown = (
                    notification_policy.wait_delay.total_seconds() if notification_policy.wait_delay is not None else 0
                )
                log_record = UserNotificationPolicyLogRecord(
                    author=user,
                    type=UserNotificationPolicyLogRecord.TYPE_PERSONAL_NOTIFICATION_TRIGGERED,
                    notification_policy=notification_policy,
                    alert_group=alert_group,
                    slack_prevent_posting=prevent_posting_to_thread,
                    notification_step=notification_policy.step,
                )
                task_logger.info(f"notify_user_task: Waiting {countdown} to notify user {user.pk}")
            elif notification_policy.step == UserNotificationPolicy.Step.NOTIFY:
                user_to_be_notified_in_slack = (
                    notification_policy.notify_by == UserNotificationPolicy.NotificationChannel.SLACK
                )
                if user_to_be_notified_in_slack and alert_group.notify_in_slack_enabled is False:
                    log_record = UserNotificationPolicyLogRecord(
                        author=user,
                        type=UserNotificationPolicyLogRecord.TYPE_PERSONAL_NOTIFICATION_FAILED,
                        notification_policy=notification_policy,
                        alert_group=alert_group,
                        reason="Alert group slack notifications are disabled",
                        slack_prevent_posting=prevent_posting_to_thread,
                        notification_step=notification_policy.step,
                        notification_channel=notification_policy.notify_by,
                        notification_error_code=UserNotificationPolicyLogRecord.ERROR_NOTIFICATION_POSTING_TO_SLACK_IS_DISABLED,
                    )
                else:
                    if (
                        settings.FEATURE_NOTIFICATION_BUNDLE_ENABLED
                        and UserNotificationBundle.notification_is_bundleable(notification_policy.notify_by)
                    ):
                        user_notification_bundle, _ = UserNotificationBundle.objects.select_for_update().get_or_create(
                            user=user, important=important, notification_channel=notification_policy.notify_by
                        )
                        # check if notification needs to be bundled
                        if user_notification_bundle.notified_recently():
                            user_notification_bundle.append_notification(alert_group, notification_policy)
                            # schedule send_bundled_notification task if it hasn't been scheduled or the task eta is
                            # outdated
                            eta_is_valid = user_notification_bundle.eta_is_valid()
                            if not eta_is_valid:
                                task_logger.warning(
                                    f"ETA is not valid - {user_notification_bundle.eta}, "
                                    f"user_notification_bundle {user_notification_bundle.id}, "
                                    f"task_id {user_notification_bundle.notification_task_id}. "
                                    f"Rescheduling the send_bundled_notification task"
                                )
                            if not user_notification_bundle.notification_task_id or not eta_is_valid:
                                user_notification_bundle.notification_task_id = celery_uuid()
                                user_notification_bundle.eta = user_notification_bundle.get_notification_eta()
                                user_notification_bundle.save(update_fields=["notification_task_id", "eta"])

                                transaction.on_commit(
                                    partial(
                                        schedule_send_bundled_notification_task, user_notification_bundle, alert_group
                                    )
                                )
                            is_notification_bundled = True

                    if not is_notification_bundled:
                        log_record = UserNotificationPolicyLogRecord(
                            author=user,
                            type=UserNotificationPolicyLogRecord.TYPE_PERSONAL_NOTIFICATION_TRIGGERED,
                            notification_policy=notification_policy,
                            alert_group=alert_group,
                            reason=reason,
                            slack_prevent_posting=prevent_posting_to_thread,
                            notification_step=notification_policy.step,
                            notification_channel=notification_policy.notify_by,
                        )

        if log_record:  # log_record is None if user notification policy step is unspecified
            # if this is the first notification step, and user hasn't been notified for this alert group - update metric
            if (
                log_record.type == UserNotificationPolicyLogRecord.TYPE_PERSONAL_NOTIFICATION_TRIGGERED
                and previous_notification_policy_pk is None
                and not user.personal_log_records.filter(
                    type=UserNotificationPolicyLogRecord.TYPE_PERSONAL_NOTIFICATION_TRIGGERED,
                    alert_group_id=alert_group_pk,
                ).exists()
            ):
                update_metrics_for_user.apply_async((user.id,))
            log_record.save()

        if not stop_escalation:
            # if the step is NOTIFY and notification was not not bundled, perform regular notification
            # and update time when user was notified
            if notification_policy.step == UserNotificationPolicy.Step.NOTIFY and not is_notification_bundled:
                transaction.on_commit(partial(schedule_perform_notification_task, log_record.pk, alert_group_pk))

                if user_notification_bundle:
                    user_notification_bundle.last_notified_at = timezone.now()
                    user_notification_bundle.save(update_fields=["last_notified_at"])

            task_id = celery_uuid()
            user_has_notification.update_active_task_id(task_id=task_id)

            transaction.on_commit(
                partial(
                    notify_user_task.apply_async,
                    (user.pk, alert_group.pk, notification_policy.pk, reason),
                    {
                        "notify_even_acknowledged": notify_even_acknowledged,
                        "notify_anyway": notify_anyway,
                        "prevent_posting_to_thread": prevent_posting_to_thread,
                    },
                    countdown=countdown + NEXT_ESCALATION_DELAY,
                    task_id=task_id,
                )
            )

        else:
            user_has_notification.update_active_task_id(task_id=None)


@shared_dedicated_queue_retry_task(
    autoretry_for=(Exception,),
    retry_backoff=True,
    dont_autoretry_for=(Retry,),
    max_retries=1 if settings.DEBUG else None,
)
def perform_notification(log_record_pk):
    from apps.base.models import UserNotificationPolicy, UserNotificationPolicyLogRecord
    from apps.telegram.models import TelegramToUserConnector

    task_logger.info(f"perform_notification: log_record {log_record_pk}")

    try:
        log_record = UserNotificationPolicyLogRecord.objects.get(pk=log_record_pk)
    except UserNotificationPolicyLogRecord.DoesNotExist:
        task_logger.warning(
            f"perform_notification: log_record {log_record_pk} doesn't exist. Skipping remainder of task. "
            "The alert group associated with this log record may have been deleted."
        )
        return

    task_logger.info(f"perform_notification: found record for {log_record_pk}")

    user = log_record.author
    alert_group = log_record.alert_group
    notification_policy = log_record.notification_policy
    notification_channel = notification_policy.notify_by if notification_policy else None
    if user is None or notification_policy is None:
        UserNotificationPolicyLogRecord(
            author=user,
            type=UserNotificationPolicyLogRecord.TYPE_PERSONAL_NOTIFICATION_FAILED,
            notification_policy=notification_policy,
            reason="Expected data is missing",
            alert_group=alert_group,
            notification_step=notification_policy.step if notification_policy else None,
            notification_channel=notification_channel,
            notification_error_code=None,
        ).save()
        return

    if not user.is_notification_allowed:
        UserNotificationPolicyLogRecord(
            author=user,
            type=UserNotificationPolicyLogRecord.TYPE_PERSONAL_NOTIFICATION_FAILED,
            reason="notification is not allowed for user",
            alert_group=alert_group,
            notification_error_code=UserNotificationPolicyLogRecord.ERROR_NOTIFICATION_FORBIDDEN,
        ).save()
        return

    if notification_channel == UserNotificationPolicy.NotificationChannel.SMS:
        phone_backend = PhoneBackend()
        phone_backend.notify_by_sms(user, alert_group, notification_policy)

    elif notification_channel == UserNotificationPolicy.NotificationChannel.PHONE_CALL:
        phone_backend = PhoneBackend()
        phone_backend.notify_by_call(user, alert_group, notification_policy)

    elif notification_channel == UserNotificationPolicy.NotificationChannel.TELEGRAM:
        try:
            TelegramToUserConnector.notify_user(user, alert_group, notification_policy)
        except RetryAfter as e:
            countdown = getattr(e, "retry_after", 3)
            raise perform_notification.retry((log_record_pk,), countdown=countdown, exc=e)

    elif notification_channel == UserNotificationPolicy.NotificationChannel.SLACK:
        # TODO: refactor checking the possibility of sending a notification in slack
        # Code below is not consistent.
        # We check various slack reasons to skip escalation in this task, in send_slack_notification,
        # before and after posting of slack message.
        if alert_group.skip_escalation_in_slack:
            notification_error_code = UserNotificationPolicyLogRecord.ERROR_NOTIFICATION_IN_SLACK
            if alert_group.reason_to_skip_escalation == alert_group.RATE_LIMITED:
                notification_error_code = UserNotificationPolicyLogRecord.ERROR_NOTIFICATION_IN_SLACK_RATELIMIT
            elif alert_group.reason_to_skip_escalation == alert_group.CHANNEL_ARCHIVED:
                notification_error_code = (
                    UserNotificationPolicyLogRecord.ERROR_NOTIFICATION_IN_SLACK_CHANNEL_IS_ARCHIVED
                )
            elif alert_group.reason_to_skip_escalation == alert_group.ACCOUNT_INACTIVE:
                notification_error_code = UserNotificationPolicyLogRecord.ERROR_NOTIFICATION_IN_SLACK_TOKEN_ERROR
            task_logger.debug(
                f"send_slack_notification for alert_group {alert_group.pk} failed because escalation in slack is "
                f"skipped, reason: '{alert_group.get_reason_to_skip_escalation_display()}'"
            )
            UserNotificationPolicyLogRecord(
                author=user,
                type=UserNotificationPolicyLogRecord.TYPE_PERSONAL_NOTIFICATION_FAILED,
                notification_policy=notification_policy,
                reason=f"Skipped escalation in Slack, reason: '{alert_group.get_reason_to_skip_escalation_display()}'",
                alert_group=alert_group,
                notification_step=notification_policy.step,
                notification_channel=notification_channel,
                notification_error_code=notification_error_code,
            ).save()
            return

        if alert_group.notify_in_slack_enabled is True:
            # we cannot notify users in Slack if their team does not have Slack integration
            if alert_group.channel.organization.slack_team_identity is None:
                task_logger.debug(
                    f"send_slack_notification for alert_group {alert_group.pk} failed because slack team identity "
                    f"does not exist."
                )
                UserNotificationPolicyLogRecord(
                    author=user,
                    type=UserNotificationPolicyLogRecord.TYPE_PERSONAL_NOTIFICATION_FAILED,
                    notification_policy=notification_policy,
                    reason="Slack team identity does not exist",
                    alert_group=alert_group,
                    notification_step=notification_policy.step,
                    notification_channel=notification_channel,
                    notification_error_code=UserNotificationPolicyLogRecord.ERROR_NOTIFICATION_IN_SLACK_TOKEN_ERROR,
                ).save()
                return

            if log_record.slack_prevent_posting:
                task_logger.debug(
                    f"send_slack_notification for alert_group {alert_group.pk} failed because slack posting is disabled."
                )
                UserNotificationPolicyLogRecord(
                    author=user,
                    type=UserNotificationPolicyLogRecord.TYPE_PERSONAL_NOTIFICATION_FAILED,
                    notification_policy=notification_policy,
                    reason="Prevented from posting in Slack",
                    alert_group=alert_group,
                    notification_step=notification_policy.step,
                    notification_channel=notification_channel,
                    notification_error_code=UserNotificationPolicyLogRecord.ERROR_NOTIFICATION_POSTING_TO_SLACK_IS_DISABLED,
                ).save()
                return

            retry_timeout_hours = 1
            if alert_group.slack_message:
                alert_group.slack_message.send_slack_notification(user, alert_group, notification_policy)
                task_logger.debug(f"Finished send_slack_notification for alert_group {alert_group.pk}.")
            # check how much time has passed since log record was created
            # to prevent eternal loop of restarting perform_notification task
            elif timezone.now() < log_record.created_at + timezone.timedelta(hours=retry_timeout_hours):
                task_logger.debug(
                    f"send_slack_notification for alert_group {alert_group.pk} failed because slack message "
                    f"does not exist. Restarting perform_notification."
                )
                restart_delay_seconds = 60
                perform_notification.apply_async((log_record_pk,), countdown=restart_delay_seconds)
            else:
                task_logger.debug(
                    f"send_slack_notification for alert_group {alert_group.pk} failed because slack message "
                    f"after {retry_timeout_hours} hours still does not exist"
                )
                UserNotificationPolicyLogRecord(
                    author=user,
                    type=UserNotificationPolicyLogRecord.TYPE_PERSONAL_NOTIFICATION_FAILED,
                    notification_policy=notification_policy,
                    reason="Slack message does not exist",
                    alert_group=alert_group,
                    notification_step=notification_policy.step,
                    notification_channel=notification_channel,
                    notification_error_code=UserNotificationPolicyLogRecord.ERROR_NOTIFICATION_IN_SLACK,
                ).save()
    else:
        try:
            backend_id = UserNotificationPolicy.NotificationChannel(notification_policy.notify_by).name
            backend = get_messaging_backend_from_id(backend_id)
        except ValueError:
            backend = None

        if backend is None:
            task_logger.debug("notify_user failed because messaging backend is not available")
            UserNotificationPolicyLogRecord(
                author=user,
                type=UserNotificationPolicyLogRecord.TYPE_PERSONAL_NOTIFICATION_FAILED,
                notification_policy=notification_policy,
                reason="Messaging backend not available",
                alert_group=alert_group,
                notification_step=notification_policy.step,
                notification_channel=notification_channel,
                notification_error_code=UserNotificationPolicyLogRecord.ERROR_NOTIFICATION_MESSAGING_BACKEND_ERROR,
            ).save()
            return
        backend.notify_user(user, alert_group, notification_policy)


@shared_dedicated_queue_retry_task(
    autoretry_for=(Exception,), retry_backoff=True, max_retries=1 if settings.DEBUG else None
)
def send_bundled_notification(user_notification_bundle_id):
    """
    The task filters bundled notifications, attached to the current user_notification_bundle, by active alert groups,
    creates notification log records and updates user_notification_bundle.
    If there are no active alert groups - nothing else happens. If there is only one active alert group - regular
    notification will be performed (called perform_notification task). Otherwise - "send bundled notification" method of
    the current notification channel will be called.
    """
    from apps.alerts.models import AlertGroup, UserNotificationBundle
    from apps.base.models import UserNotificationPolicy, UserNotificationPolicyLogRecord

    task_logger.info(f"Start send_bundled_notification for user_notification_bundle {user_notification_bundle_id}")
    with transaction.atomic():
        try:
            user_notification_bundle = UserNotificationBundle.objects.filter(
                pk=user_notification_bundle_id
            ).select_for_update()[0]
        except IndexError:
            task_logger.info(
                f"user_notification_bundle {user_notification_bundle_id} doesn't exist. "
                f"The user associated with this notification bundle may have been deleted."
            )
            return

        if not compare_escalations(send_bundled_notification.request.id, user_notification_bundle.notification_task_id):
            task_logger.info(
                f"send_bundled_notification: notification_task_id mismatch. "
                f"Duplication or non-active notification triggered. "
                f"Active: {user_notification_bundle.notification_task_id}"
            )
            return

        notifications = user_notification_bundle.notifications.filter(bundle_uuid__isnull=True).select_related(
            "alert_group"
        )

        log_records_to_create = []
        skip_notification_ids = []
        active_alert_group_ids = set()
        log_record_notification_triggered = None
        is_notification_allowed = user_notification_bundle.user.is_notification_allowed

        # create logs
        for notification in notifications:
            if notification.alert_group.status != AlertGroup.NEW:
                task_logger.info(f"alert_group {notification.alert_group_id} is not active, skip notification")
                skip_notification_ids.append(notification.id)
                continue
            elif not is_notification_allowed:
                log_record_notification_failed = UserNotificationPolicyLogRecord(
                    author=user_notification_bundle.user,
                    type=UserNotificationPolicyLogRecord.TYPE_PERSONAL_NOTIFICATION_FAILED,
                    reason="notification is not allowed for user",
                    alert_group=notification.alert_group,
                    notification_error_code=UserNotificationPolicyLogRecord.ERROR_NOTIFICATION_FORBIDDEN,
                )
                log_records_to_create.append(log_record_notification_failed)
                active_alert_group_ids.add(notification.alert_group_id)
                continue

            # collect notifications for active alert groups
            active_alert_group_ids.add(notification.alert_group_id)

            log_record_notification_triggered = UserNotificationPolicyLogRecord(
                author=user_notification_bundle.user,
                type=UserNotificationPolicyLogRecord.TYPE_PERSONAL_NOTIFICATION_TRIGGERED,
                notification_policy=notification.notification_policy,
                alert_group=notification.alert_group,
                notification_step=UserNotificationPolicy.Step.NOTIFY,
                notification_channel=user_notification_bundle.notification_channel,
            )
            log_records_to_create.append(log_record_notification_triggered)

        if len(log_records_to_create) == 1 and log_record_notification_triggered:
            # perform regular notification
            log_record_notification_triggered.save()
            task_logger.info(
                f"there is only one alert group in bundled notification, perform regular notification. "
                f"alert_group {log_record_notification_triggered.alert_group_id}"
            )
            transaction.on_commit(
                partial(
                    schedule_perform_notification_task,
                    log_record_notification_triggered.pk,
                    log_record_notification_triggered.alert_group_id,
                )
            )
            notifications.delete()
        else:
            UserNotificationPolicyLogRecord.objects.bulk_create(log_records_to_create, batch_size=5000)

            if not active_alert_group_ids or not is_notification_allowed:
                task_logger.info(
                    f"no alert groups to notify about or notification is not allowed for user "
                    f"{user_notification_bundle.user_id}"
                )
                notifications.delete()
            else:
                notifications.filter(id__in=skip_notification_ids).delete()
                bundle_uuid = uuid4()
                notifications.update(bundle_uuid=bundle_uuid)
                task_logger.info(
                    f"perform bundled notification for alert groups with ids: {active_alert_group_ids}, "
                    f"bundle_uuid: {bundle_uuid}"
                )
                if user_notification_bundle.notification_channel == UserNotificationPolicy.NotificationChannel.SMS:
                    PhoneBackend.notify_by_sms_bundle_async(user_notification_bundle.user, bundle_uuid)

        user_notification_bundle.notification_task_id = None
        user_notification_bundle.last_notified_at = timezone.now()
        user_notification_bundle.eta = None
        user_notification_bundle.save(update_fields=["notification_task_id", "last_notified_at", "eta"])

    for alert_group_id in active_alert_group_ids:
        transaction.on_commit(partial(send_update_log_report_signal.apply_async, (None, alert_group_id)))

    # update metric
    transaction.on_commit(partial(update_metric_if_needed, user_notification_bundle.user, active_alert_group_ids))

    task_logger.info(f"Finished send_bundled_notification for user_notification_bundle {user_notification_bundle_id}")


# deprecated
@shared_dedicated_queue_retry_task(
    autoretry_for=(Exception,), retry_backoff=True, max_retries=0 if settings.DEBUG else None
)
def send_user_notification_signal(log_record_pk):
    # Triggers user_notification_action_triggered_signal
    # This signal is only connected to UserSlackRepresentative and triggers posting message to Slack about some
    # FAILED notifications (see NotificationDeliveryStep and ERRORS_TO_SEND_IN_SLACK_CHANNEL).
    # No need to call it here.
    pass<|MERGE_RESOLUTION|>--- conflicted
+++ resolved
@@ -41,17 +41,16 @@
     )
 
 
-def build_notification_reason_for_log_record(notification_policy, reason):
+def build_notification_reason_for_log_record(notification_policies, reason):
     from apps.base.models import UserNotificationPolicy
 
     # Here we collect a brief overview of notification steps configured for user to send it to thread.
     collected_steps_ids = []
-    next_notification_policy = notification_policy.next()
-    while next_notification_policy is not None:
-        if next_notification_policy.step == UserNotificationPolicy.Step.NOTIFY:
-            if next_notification_policy.notify_by not in collected_steps_ids:
-                collected_steps_ids.append(next_notification_policy.notify_by)
-        next_notification_policy = next_notification_policy.next()
+    for notification_policy in notification_policies:
+        if notification_policy.step == UserNotificationPolicy.Step.NOTIFY:
+            if notification_policy.notify_by not in collected_steps_ids:
+                collected_steps_ids.append(notification_policy.notify_by)
+
     collected_steps = ", ".join(
         UserNotificationPolicy.NotificationChannel(step_id).label for step_id in collected_steps_ids
     )
@@ -138,23 +137,7 @@
                     f"notify_user_task: Failed to notify. No notification policies. user_id={user_pk} alert_group_id={alert_group_pk} important={important}"
                 )
                 return
-<<<<<<< HEAD
-            reason = build_notification_reason_for_log_record(notification_policy, reason)
-=======
-
-            # Here we collect a brief overview of notification steps configured for user to send it to thread.
-            collected_steps_ids = []
-            for notification_policy in notification_policies:
-                if notification_policy.step == UserNotificationPolicy.Step.NOTIFY:
-                    if notification_policy.notify_by not in collected_steps_ids:
-                        collected_steps_ids.append(notification_policy.notify_by)
-
-            collected_steps = ", ".join(
-                UserNotificationPolicy.NotificationChannel(step_id).label for step_id in collected_steps_ids
-            )
-            reason = ("Reason: " + reason + "\n") if reason is not None else ""
-            reason += ("Further notification plan: " + collected_steps) if len(collected_steps_ids) > 0 else ""
->>>>>>> 361a2982
+            reason = build_notification_reason_for_log_record(notification_policies, reason)
         else:
             if notify_user_task.request.id != user_has_notification.active_notification_policy_id:
                 task_logger.info(
