import hashlib
import logging
import typing
from functools import partial
from uuid import uuid4

from django.conf import settings
from django.core.validators import MinLengthValidator
from django.db import models, transaction
from django.db.models import JSONField

from apps.alerts import tasks
from apps.alerts.constants import TASK_DELAY_SECONDS
from apps.alerts.incident_appearance.templaters import TemplateLoader
<<<<<<< HEAD
from apps.labels.alert_group_labels import assign_labels, gather_labels_from_alert_receive_channel_and_raw_request_data
from apps.labels.types import Labels
from common.jinja_templater import apply_jinja_template_to_alert_payload_and_labels
from common.jinja_templater.apply_jinja_template import (
    JinjaTemplateError,
    JinjaTemplateWarning,
    templated_value_is_truthy,
)
=======
from apps.alerts.signals import alert_group_escalation_snapshot_built
from apps.alerts.tasks.distribute_alert import send_alert_create_signal
from apps.labels.alert_group_labels import assign_labels
from common.jinja_templater import apply_jinja_template
from common.jinja_templater.apply_jinja_template import JinjaTemplateError, JinjaTemplateWarning
>>>>>>> a3c30151
from common.public_primary_keys import generate_public_primary_key, increase_public_primary_key_length

if typing.TYPE_CHECKING:
    from django.db.models.manager import RelatedManager

    from apps.alerts.models import AlertGroup, AlertReceiveChannel, ChannelFilter

logger = logging.getLogger(__name__)
logger.setLevel(logging.DEBUG)


def generate_public_primary_key_for_alert():
    prefix = "A"
    new_public_primary_key = generate_public_primary_key(prefix)

    failure_counter = 0
    while Alert.objects.filter(public_primary_key=new_public_primary_key).exists():
        new_public_primary_key = increase_public_primary_key_length(
            failure_counter=failure_counter, prefix=prefix, model_name="Alert"
        )
        failure_counter += 1

    return new_public_primary_key


class Alert(models.Model):
    group: typing.Optional["AlertGroup"]
    resolved_alert_groups: "RelatedManager['AlertGroup']"

    public_primary_key = models.CharField(
        max_length=20,
        validators=[MinLengthValidator(settings.PUBLIC_PRIMARY_KEY_MIN_LENGTH + 1)],
        unique=True,
        default=generate_public_primary_key_for_alert,
    )

    is_resolve_signal = models.BooleanField(default=False)
    is_the_first_alert_in_group = models.BooleanField(default=False)
    message = models.TextField(max_length=3000, default=None, null=True)
    image_url = models.URLField(default=None, null=True, max_length=300)
    delivered = models.BooleanField(default=False)
    title = models.TextField(max_length=1500, default=None, null=True)

    created_at = models.DateTimeField(auto_now_add=True)
    link_to_upstream_details = models.URLField(max_length=500, default=None, null=True)
    integration_unique_data = JSONField(default=None, null=True)
    raw_request_data = JSONField()

    # This hash is for integration-specific needs
    integration_optimization_hash = models.CharField(max_length=100, db_index=True, default=None, null=True)

    group = models.ForeignKey(
        "alerts.AlertGroup", on_delete=models.CASCADE, null=True, default=None, related_name="alerts"
    )

    RawRequestData: typing.TypeAlias = typing.Union[typing.Dict, typing.List]

    def get_integration_optimization_hash(self):
        """
        Should be overloaded in child classes.
        """
        raise NotImplementedError

    @classmethod
    def create(
        cls,
        title: typing.Optional[str],
        message: typing.Optional[str],
        image_url: typing.Optional[str],
        link_to_upstream_details: typing.Optional[str],
        alert_receive_channel: "AlertReceiveChannel",
        integration_unique_data: typing.Optional[typing.Dict],
        raw_request_data: RawRequestData,
        enable_autoresolve=True,
        is_demo: bool = False,
        channel_filter: typing.Optional["ChannelFilter"] = None,
        force_route_id: typing.Optional[int] = None,
        received_at: typing.Optional[str] = None,
    ) -> "Alert":
        """
        Creates an alert and a group if needed.
        """
        # This import is here to avoid circular imports
        from apps.alerts.models import AlertGroup, AlertGroupLogRecord, AlertReceiveChannel, ChannelFilter

        parsed_labels = gather_labels_from_alert_receive_channel_and_raw_request_data(
            alert_receive_channel, raw_request_data
        )
        group_data = Alert.render_group_data(alert_receive_channel, raw_request_data, parsed_labels, is_demo)

        if channel_filter is None:
            channel_filter = ChannelFilter.select_filter(
                alert_receive_channel, raw_request_data, parsed_labels, force_route_id
            )

        # Get or create group
        group, group_created = AlertGroup.objects.get_or_create_grouping(
            channel=alert_receive_channel,
            channel_filter=channel_filter,
            group_data=group_data,
            received_at=received_at,
        )
        logger.debug(f"alert group {group.pk} created={group_created}")

<<<<<<< HEAD
        if group_created:
            assign_labels(group, alert_receive_channel, parsed_labels)
            group.log_records.create(type=AlertGroupLogRecord.TYPE_REGISTERED)
            group.log_records.create(type=AlertGroupLogRecord.TYPE_ROUTE_ASSIGNED)

        mark_as_resolved = (
            enable_autoresolve and group_data.is_resolve_signal and alert_receive_channel.allow_source_based_resolving
        )
        if not group.resolved and mark_as_resolved:
            group.resolve_by_source()

        mark_as_acknowledged = group_data.is_acknowledge_signal
        if not group.acknowledged and mark_as_acknowledged:
            group.acknowledge_by_source()

=======
        # Create alert
>>>>>>> a3c30151
        alert = cls(
            is_resolve_signal=group_data.is_resolve_signal,
            title=title,
            message=message,
            image_url=image_url,
            link_to_upstream_details=link_to_upstream_details,
            group=group,
            integration_unique_data=integration_unique_data,
            raw_request_data=raw_request_data,
            is_the_first_alert_in_group=group_created,
        )
        alert.save()
        logger.debug(f"alert {alert.pk} created")

        transaction.on_commit(partial(send_alert_create_signal.apply_async, (alert.pk,)))

        if group_created:
            assign_labels(group, alert_receive_channel, raw_request_data)
            group.log_records.create(type=AlertGroupLogRecord.TYPE_REGISTERED)
            group.log_records.create(type=AlertGroupLogRecord.TYPE_ROUTE_ASSIGNED)

        if group_created or alert.group.pause_escalation:
            # Build escalation snapshot if needed and start escalation
            alert.group.start_escalation_if_needed(countdown=TASK_DELAY_SECONDS)

        if group_created:
            # TODO: consider moving to start_escalation_if_needed
            alert_group_escalation_snapshot_built.send(sender=cls.__class__, alert_group=alert.group)

        mark_as_acknowledged = group_data.is_acknowledge_signal
        if not group.acknowledged and mark_as_acknowledged:
            group.acknowledge_by_source()

        mark_as_resolved = (
            enable_autoresolve and group_data.is_resolve_signal and alert_receive_channel.allow_source_based_resolving
        )
        if not group.resolved and mark_as_resolved:
            group.resolve_by_source()

        # Store exact alert which resolved group.
        if group.resolved_by == AlertGroup.SOURCE and group.resolved_by_alert is None:
            group.resolved_by_alert = alert
            group.save(update_fields=["resolved_by_alert"])

        if group_created:
            # all code below related to maintenance mode
            maintenance_uuid = None

            if alert_receive_channel.maintenance_mode == AlertReceiveChannel.MAINTENANCE:
                maintenance_uuid = alert_receive_channel.maintenance_uuid

            if maintenance_uuid is not None:
                try:
                    maintenance_incident = AlertGroup.objects.get(maintenance_uuid=maintenance_uuid)
                    group.root_alert_group = maintenance_incident
                    group.save(update_fields=["root_alert_group"])
                    log_record_for_root_incident = maintenance_incident.log_records.create(
                        type=AlertGroupLogRecord.TYPE_ATTACHED, dependent_alert_group=group, reason="Attach dropdown"
                    )
                    logger.debug(
                        f"call send_alert_group_signal for alert_group {maintenance_incident.pk} (maintenance), "
                        f"log record {log_record_for_root_incident.pk} with type "
                        f"'{log_record_for_root_incident.get_type_display()}'"
                    )
                    transaction.on_commit(partial(tasks.send_alert_group_signal.delay, log_record_for_root_incident.pk))
                except AlertGroup.DoesNotExist:
                    pass

        return alert

    def wipe(self, wiped_by, wiped_at):
        wiped_by_user_verbal = "by " + wiped_by.username

        self.integration_unique_data = {}
        self.raw_request_data = {}
        self.title = f"Wiped {wiped_by_user_verbal} at {wiped_at.strftime('%Y-%m-%d')}"
        self.message = ""
        self.image_url = None
        self.link_to_upstream_details = None
        self.save(
            update_fields=[
                "integration_unique_data",
                "raw_request_data",
                "title",
                "message",
                "image_url",
                "link_to_upstream_details",
            ]
        )

    @classmethod
    def _apply_jinja_template_to_alert_payload_and_labels(
        self,
        template: str,
        template_name: str,
        alert_receive_channel: "AlertReceiveChannel",
        raw_request_data: RawRequestData,
        labels: typing.Optional[Labels],
        use_error_msg_as_fallback=False,
        check_if_templated_value_is_truthy=False,
    ) -> typing.Optional[str]:
        try:
            templated_value = apply_jinja_template_to_alert_payload_and_labels(template, raw_request_data, labels)
            return templated_value_is_truthy(templated_value) if check_if_templated_value_is_truthy else templated_value
        except (JinjaTemplateError, JinjaTemplateWarning) as e:
            fallback_msg = e.fallback_message

            if use_error_msg_as_fallback:
                return fallback_msg

            logger.warning(
                f"{template_name} error on channel={alert_receive_channel.public_primary_key}: {fallback_msg}"
            )

        return None

    @classmethod
    def render_group_data(
        cls,
        alert_receive_channel: "AlertReceiveChannel",
        raw_request_data: RawRequestData,
        labels: typing.Optional[Labels],
        is_demo=False,
    ) -> "AlertGroup.GroupData":
        from apps.alerts.models import AlertGroup

        template_manager = TemplateLoader()

        is_resolve_signal = False
        is_acknowledge_signal = False
        group_distinction: typing.Optional[str] = None
        web_title_cache: typing.Optional[str] = None

        # set web_title_cache to web title to allow alert group searching based on web_title_cache
        if (
            web_title_template := template_manager.get_attr_template("title", alert_receive_channel, render_for="web")
        ) is not None:
            web_title_cache = cls._apply_jinja_template_to_alert_payload_and_labels(
                web_title_template,
                "web_title_cache",
                alert_receive_channel,
                raw_request_data,
                labels,
                use_error_msg_as_fallback=True,
            )

        if (
            grouping_id_template := template_manager.get_attr_template("grouping_id", alert_receive_channel)
        ) is not None:
            group_distinction = cls._apply_jinja_template_to_alert_payload_and_labels(
                grouping_id_template, "grouping_id_template", alert_receive_channel, raw_request_data, labels
            )

        # Insert random uuid to prevent grouping of demo alerts or alerts with group_distinction=None
        if is_demo or not group_distinction:
            group_distinction = cls.insert_random_uuid(group_distinction)

        if group_distinction is not None:
            group_distinction = hashlib.md5(str(group_distinction).encode()).hexdigest()

        if (
            resolve_condition_template := template_manager.get_attr_template("resolve_condition", alert_receive_channel)
        ) is not None:
            is_resolve_signal = cls._apply_jinja_template_to_alert_payload_and_labels(
                resolve_condition_template,
                "resolve_condition_template",
                alert_receive_channel,
                raw_request_data,
                labels,
                check_if_templated_value_is_truthy=True,
            )

        if (
            acknowledge_condition_template := template_manager.get_attr_template(
                "acknowledge_condition", alert_receive_channel
            )
        ) is not None:
            is_acknowledge_signal = cls._apply_jinja_template_to_alert_payload_and_labels(
                acknowledge_condition_template,
                "acknowledge_condition_template",
                alert_receive_channel,
                raw_request_data,
                labels,
                check_if_templated_value_is_truthy=True,
            )

        return AlertGroup.GroupData(
            is_resolve_signal=is_resolve_signal,
            is_acknowledge_signal=is_acknowledge_signal,
            group_distinction=group_distinction,
            web_title_cache=web_title_cache,
        )

    @staticmethod
    def insert_random_uuid(distinction: typing.Optional[str]) -> str:
        if distinction is not None:
            distinction += str(uuid4())
        else:
            distinction = str(uuid4())

        return distinction<|MERGE_RESOLUTION|>--- conflicted
+++ resolved
@@ -12,7 +12,8 @@
 from apps.alerts import tasks
 from apps.alerts.constants import TASK_DELAY_SECONDS
 from apps.alerts.incident_appearance.templaters import TemplateLoader
-<<<<<<< HEAD
+from apps.alerts.signals import alert_group_escalation_snapshot_built
+from apps.alerts.tasks.distribute_alert import send_alert_create_signal
 from apps.labels.alert_group_labels import assign_labels, gather_labels_from_alert_receive_channel_and_raw_request_data
 from apps.labels.types import Labels
 from common.jinja_templater import apply_jinja_template_to_alert_payload_and_labels
@@ -21,13 +22,6 @@
     JinjaTemplateWarning,
     templated_value_is_truthy,
 )
-=======
-from apps.alerts.signals import alert_group_escalation_snapshot_built
-from apps.alerts.tasks.distribute_alert import send_alert_create_signal
-from apps.labels.alert_group_labels import assign_labels
-from common.jinja_templater import apply_jinja_template
-from common.jinja_templater.apply_jinja_template import JinjaTemplateError, JinjaTemplateWarning
->>>>>>> a3c30151
 from common.public_primary_keys import generate_public_primary_key, increase_public_primary_key_length
 
 if typing.TYPE_CHECKING:
@@ -132,7 +126,6 @@
         )
         logger.debug(f"alert group {group.pk} created={group_created}")
 
-<<<<<<< HEAD
         if group_created:
             assign_labels(group, alert_receive_channel, parsed_labels)
             group.log_records.create(type=AlertGroupLogRecord.TYPE_REGISTERED)
@@ -148,9 +141,7 @@
         if not group.acknowledged and mark_as_acknowledged:
             group.acknowledge_by_source()
 
-=======
         # Create alert
->>>>>>> a3c30151
         alert = cls(
             is_resolve_signal=group_data.is_resolve_signal,
             title=title,
