import json
import logging
import typing

import humanize
from django.db import models
from django.db.models import JSONField
from django.db.models.signals import post_save
from django.dispatch import receiver
from rest_framework.fields import DateTimeField

from apps.alerts import tasks
from apps.alerts.constants import ActionSource
from apps.alerts.utils import render_relative_timeline
from apps.slack.slack_formatter import SlackFormatter
from common.utils import clean_markup

if typing.TYPE_CHECKING:
    from apps.alerts.models import AlertGroup, CustomButton, EscalationPolicy, Invitation
    from apps.user_management.models import User

logger = logging.getLogger(__name__)
logger.setLevel(logging.DEBUG)


class AlertGroupLogRecord(models.Model):
    alert_group: "AlertGroup"
    author: typing.Optional["User"]
    custom_button: typing.Optional["CustomButton"]
    dependent_alert_group: typing.Optional["AlertGroup"]
    escalation_policy: typing.Optional["EscalationPolicy"]
    invitation: typing.Optional["Invitation"]
    root_alert_group: typing.Optional["AlertGroup"]

    (
        TYPE_ACK,
        TYPE_UN_ACK,
        TYPE_INVITE,
        TYPE_STOP_INVITATION,
        TYPE_RE_INVITE,
        TYPE_ESCALATION_TRIGGERED,
        TYPE_INVITATION_TRIGGERED,
        TYPE_SILENCE,
        TYPE_ATTACHED,
        TYPE_UNATTACHED,
        TYPE_CUSTOM_WEBHOOK_TRIGGERED,
        TYPE_AUTO_UN_ACK,
        TYPE_FAILED_ATTACHMENT,
        TYPE_RESOLVED,
        TYPE_UN_RESOLVED,
        TYPE_UN_SILENCE,
        TYPE_ESCALATION_FINISHED,
        TYPE_ESCALATION_FAILED,
        TYPE_ACK_REMINDER_TRIGGERED,
        TYPE_WIPED,
        TYPE_DELETED,
        TYPE_REGISTERED,
        TYPE_ROUTE_ASSIGNED,
        TYPE_DIRECT_PAGING,
        TYPE_UNPAGE_USER,
        TYPE_RESTRICTED,
    ) = range(26)

    TYPES_SKIPPING_UPDATE_SIGNAL = (
        TYPE_DELETED,
        TYPE_REGISTERED,  # set on creation before having an alert assigned, skip to avoid retries
        TYPE_ROUTE_ASSIGNED,  # set on creation before having an alert assigned, skip to avoid retries
        TYPE_ACK_REMINDER_TRIGGERED,  # set on acknowledged reminder, no updates to the alert group log
    )

    TYPES_FOR_LICENCE_CALCULATION = (
        TYPE_ACK,
        TYPE_UN_ACK,
        TYPE_INVITE,
        TYPE_STOP_INVITATION,
        TYPE_RE_INVITE,
        TYPE_SILENCE,
        TYPE_ATTACHED,
        TYPE_UNATTACHED,
        TYPE_CUSTOM_WEBHOOK_TRIGGERED,
        TYPE_FAILED_ATTACHMENT,
        TYPE_RESOLVED,
        TYPE_UN_RESOLVED,
        TYPE_UN_SILENCE,
        TYPE_DIRECT_PAGING,
    )

    TYPE_CHOICES = (
        (TYPE_ACK, "Acknowledged"),
        (TYPE_UN_ACK, "Unacknowledged"),
        (TYPE_INVITE, "Invite"),
        (TYPE_STOP_INVITATION, "Stop invitation"),
        (TYPE_RE_INVITE, "Re-invite"),
        (TYPE_ESCALATION_TRIGGERED, "Escalation triggered"),
        (TYPE_INVITATION_TRIGGERED, "Invitation triggered"),
        (TYPE_ESCALATION_FINISHED, "Escalation finished"),
        (TYPE_SILENCE, "Silenced"),
        (TYPE_UN_SILENCE, "Unsilenced"),
        (TYPE_ATTACHED, "Attached"),
        (TYPE_UNATTACHED, "Unattached"),
        (TYPE_CUSTOM_WEBHOOK_TRIGGERED, "Custom webhook triggered"),
        (TYPE_AUTO_UN_ACK, "Unacknowledged by timeout"),
        (TYPE_FAILED_ATTACHMENT, "Failed attachment"),
        (TYPE_RESOLVED, "Incident resolved"),
        (TYPE_UN_RESOLVED, "Incident unresolved"),
        (TYPE_ESCALATION_FAILED, "Escalation failed"),
        (TYPE_ACK_REMINDER_TRIGGERED, "Acknowledge reminder triggered"),
        (TYPE_WIPED, "Wiped"),
        (TYPE_DELETED, "Deleted"),
        (TYPE_REGISTERED, "Incident registered"),
        (TYPE_ROUTE_ASSIGNED, "A route is assigned to the incident"),
        (TYPE_DIRECT_PAGING, "Trigger direct paging escalation"),
        (TYPE_UNPAGE_USER, "Unpage a user"),
        (TYPE_RESTRICTED, "Restricted"),
    )

    # Handlers should be named like functions.
    ACTIONS_TO_HANDLERS_MAP = {
        TYPE_ACK: "acknowledge",
        TYPE_UN_ACK: "un_acknowledge",
        TYPE_INVITE: "invite",
        TYPE_STOP_INVITATION: "un_invite",
        TYPE_RE_INVITE: "re_invite",
        TYPE_ESCALATION_TRIGGERED: "escalation_triggered",
        TYPE_INVITATION_TRIGGERED: "invitation_triggered",
        TYPE_SILENCE: "silence",
        TYPE_UN_SILENCE: "un_silence",
        TYPE_ATTACHED: "attach",
        TYPE_UNATTACHED: "un_attach",
        TYPE_CUSTOM_WEBHOOK_TRIGGERED: "custom_webhook_triggered",
        TYPE_AUTO_UN_ACK: "auto_un_acknowledge",
        TYPE_FAILED_ATTACHMENT: "fail_attach",
        TYPE_RESOLVED: "resolve",
        TYPE_UN_RESOLVED: "un_resolve",
        TYPE_ESCALATION_FINISHED: "escalation_finished",
        TYPE_ESCALATION_FAILED: "escalation_failed",
        TYPE_ACK_REMINDER_TRIGGERED: "ack_reminder_triggered",
        TYPE_WIPED: "wiped",
        TYPE_DELETED: "deleted",
        TYPE_DIRECT_PAGING: "trigger_page",
        TYPE_UNPAGE_USER: "unpage_user",
    }
    (
        ERROR_ESCALATION_NOTIFY_USER_NO_RECIPIENT,
        ERROR_ESCALATION_NOTIFY_QUEUE_NO_RECIPIENTS,
        ERROR_ESCALATION_NOTIFY_MULTIPLE_NO_RECIPIENTS,
        ERROR_ESCALATION_SCHEDULE_DOES_NOT_EXIST,
        ERROR_ESCALATION_SCHEDULE_DOES_NOT_SELECTED,
        ERROR_ESCALATION_ICAL_IMPORT_FAILED,
        ERROR_ESCALATION_ICAL_NO_VALID_USERS,
        ERROR_ESCALATION_NO_SCHEDULE_IN_CHANNEL,
        ERROR_ESCALATION_WAIT_STEP_IS_NOT_CONFIGURED,
        ERROR_ESCALATION_NOTIFY_IF_TIME_IS_NOT_CONFIGURED,
        ERROR_ESCALATION_UNSPECIFIED_STEP,
        ERROR_ESCALATION_NOTIFY_GROUP_STEP_IS_NOT_CONFIGURED,
        ERROR_ESCALATION_USER_GROUP_IS_EMPTY,
        ERROR_ESCALATION_USER_GROUP_DOES_NOT_EXIST,
        ERROR_ESCALATION_TRIGGER_WEBHOOK_STEP_IS_NOT_CONFIGURED,
        ERROR_ESCALATION_NOTIFY_IN_SLACK,
        ERROR_ESCALATION_NOTIFY_IF_NUM_ALERTS_IN_WINDOW_STEP_IS_NOT_CONFIGURED,
        ERROR_ESCALATION_TRIGGER_CUSTOM_WEBHOOK_ERROR,
        ERROR_ESCALATION_NOTIFY_TEAM_MEMBERS_STEP_IS_NOT_CONFIGURED,
    ) = range(19)

    type = models.IntegerField(choices=TYPE_CHOICES)

    # Where the action was performed (e.g. web UI, Slack, API, etc.)
    action_source = models.SmallIntegerField(ActionSource.choices, null=True, default=None)

    author = models.ForeignKey(
        "user_management.User",
        on_delete=models.SET_NULL,
        related_name="log_records",
        default=None,
        null=True,
    )

    escalation_policy = models.ForeignKey(
        "alerts.EscalationPolicy", on_delete=models.SET_NULL, related_name="log_records", null=True
    )

    created_at = models.DateTimeField(auto_now_add=True)
    alert_group = models.ForeignKey(
        "alerts.AlertGroup",
        on_delete=models.CASCADE,
        related_name="log_records",
    )
    root_alert_group = models.ForeignKey(
        "alerts.AlertGroup",
        on_delete=models.SET_NULL,
        related_name="root_log_records",
        default=None,
        null=True,
    )
    dependent_alert_group = models.ForeignKey(
        "alerts.AlertGroup",
        on_delete=models.SET_NULL,
        related_name="dependent_log_records",
        default=None,
        null=True,
    )
    invitation = models.ForeignKey(
        "alerts.Invitation",
        on_delete=models.SET_NULL,
        related_name="log_records",
        default=None,
        null=True,
    )
    custom_button = models.ForeignKey(
        "alerts.CustomButton",
        on_delete=models.SET_DEFAULT,
        related_name="log_records",
        default=None,
        null=True,
    )
    reason = models.TextField(null=True, default=None)

    silence_delay = models.DurationField(default=None, null=True)

    eta = models.DateTimeField(default=None, null=True)

    escalation_error_code = models.PositiveIntegerField(null=True, default=None)

    escalation_policy_step = models.IntegerField(null=True, default=None)
    step_specific_info = JSONField(null=True, default=None)

    STEP_SPECIFIC_INFO_KEYS = ["schedule_name", "custom_button_name", "usergroup_handle"]

    def render_log_line_json(self):
        time = humanize.naturaldelta(self.alert_group.started_at - self.created_at)
        created_at = DateTimeField().to_representation(self.created_at)
        author = self.author.short() if self.author is not None else None

        sf = SlackFormatter(self.alert_group.channel.organization)
        action = sf.format(self.rendered_log_line_action(substitute_author_with_tag=True))
        action = clean_markup(action)

        result = {
            "time": time,
            "action": action,
            "realm": "alert_group",
            "type": self.type,
            "created_at": created_at,
            "author": author,
        }
        return result

    def rendered_incident_log_line(self, for_slack=False, html=False):
        timeline = render_relative_timeline(self.created_at, self.alert_group.started_at)

        if html:
            result = f"<b>{timeline}:</b> "
        else:
            result = f"*{timeline}:* "

        result += self.rendered_log_line_action(for_slack=for_slack, html=html)
        return result

    def rendered_log_line_action(self, for_slack=False, html=False, substitute_author_with_tag=False):
        from apps.alerts.models import EscalationPolicy

        result = ""
        invitee_name = None
        escalation_policy_step = None
        step_specific_info = self.get_step_specific_info()

        if self.escalation_policy_step is not None:
            escalation_policy_step = self.escalation_policy_step
        elif self.escalation_policy is not None:
            escalation_policy_step = self.escalation_policy.step

        if self.action_source == ActionSource.API:
            author_name = "API"
        elif self.author:
            if substitute_author_with_tag:
                author_name = "{{author}}"
            elif for_slack:
                author_name = self.author.get_username_with_slack_verbal()
            else:
                author_name = self.author.username
        else:
            author_name = None

        if self.invitation is not None:
            if for_slack:
                invitee_name = self.invitation.invitee.get_username_with_slack_verbal()
            else:
                invitee_name = self.invitation.invitee.username

        if self.type == AlertGroupLogRecord.TYPE_REGISTERED:
            result += "alert group registered"
        elif self.type == AlertGroupLogRecord.TYPE_RESTRICTED:
            result += self.reason
        elif self.type == AlertGroupLogRecord.TYPE_ROUTE_ASSIGNED:
            channel_filter = self.alert_group.channel_filter_with_respect_to_escalation_snapshot
            escalation_chain = self.alert_group.escalation_chain_with_respect_to_escalation_snapshot

            if channel_filter is not None:
                result += f'alert group assigned to route "{channel_filter.str_for_clients}"'

                if escalation_chain is not None:
                    result += f' with escalation chain "{escalation_chain.name}"'
                else:
                    result += " with no escalation chain, skipping escalation"
            else:
                result += "alert group assigned to deleted route, skipping escalation"
        elif self.type == AlertGroupLogRecord.TYPE_ACK:
            result += f"acknowledged by {f'{author_name}' if author_name else 'alert source'}"
        elif self.type == AlertGroupLogRecord.TYPE_UN_ACK:
            result += f"unacknowledged by {author_name}"
        elif self.type == AlertGroupLogRecord.TYPE_AUTO_UN_ACK:
            result += "unacknowledged automatically"
        elif self.type == AlertGroupLogRecord.TYPE_INVITE:
            result += f"{author_name} activated invitation for {invitee_name}"
        elif self.type == AlertGroupLogRecord.TYPE_STOP_INVITATION:
            if self.invitation.invitee == self.author:
                result += f"{author_name} deactivated invitation"
            else:
                result += f"{author_name} deactivated invitation for {invitee_name}"
        elif self.type == AlertGroupLogRecord.TYPE_RE_INVITE:
            result += f"{author_name} restarted invitation for {invitee_name}"
        elif self.type == AlertGroupLogRecord.TYPE_INVITATION_TRIGGERED:
            pass  # moved to UserNotificationPolicyLogRecord
        elif self.type == AlertGroupLogRecord.TYPE_ESCALATION_TRIGGERED:
            if escalation_policy_step == EscalationPolicy.STEP_NOTIFY_IF_TIME:
                if self.eta is not None:
                    if for_slack:
                        result += "escalation stopped until <!date^{:.0f}^{{date}} {{time}}|notify_if_time>".format(
                            self.eta.timestamp()
                        )
                    else:
                        result += f"escalation stopped until {self.eta.strftime('%B %d %Y %H:%M:%S')} (UTC)"
                else:
                    result += 'triggered step "Continue escalation if time"'
            elif escalation_policy_step == EscalationPolicy.STEP_NOTIFY_IF_NUM_ALERTS_IN_TIME_WINDOW:
                is_step_configured = (
                    self.escalation_policy is not None
                    and self.escalation_policy.num_alerts_in_window is not None
                    and self.escalation_policy.num_minutes_in_window is not None
                )

                if is_step_configured:
                    num_alerts_in_window = self.escalation_policy.num_alerts_in_window
                    num_minutes_in_window = self.escalation_policy.num_minutes_in_window
                    result += (
                        f'triggered step "Continue escalation if >{num_alerts_in_window} alerts '
                        f'per {num_minutes_in_window} minutes"'
                    )
                else:
                    result += 'triggered step "Continue escalation if >X alerts per Y minutes"'

            elif escalation_policy_step in [
                EscalationPolicy.STEP_NOTIFY_GROUP,
                EscalationPolicy.STEP_NOTIFY_GROUP_IMPORTANT,
            ]:
                usergroup_handle = ""
                if step_specific_info is not None:
                    usergroup_handle = step_specific_info.get("usergroup_handle", "")
                elif self.escalation_policy is not None and self.escalation_policy.notify_to_group is not None:
                    usergroup_handle = self.escalation_policy.notify_to_group.handle
                important_text = ""
                if escalation_policy_step == EscalationPolicy.STEP_NOTIFY_GROUP_IMPORTANT:
                    important_text = " (Important)"
                result += f'triggered step "Notify @{usergroup_handle} User Group{important_text}"'
            elif escalation_policy_step in [
                EscalationPolicy.STEP_NOTIFY_SCHEDULE,
                EscalationPolicy.STEP_NOTIFY_SCHEDULE_IMPORTANT,
            ]:
                schedule_name = None
                if step_specific_info is not None:
                    schedule_name = step_specific_info.get("schedule_name", "")
                elif self.escalation_policy is not None and self.escalation_policy.notify_schedule is not None:
                    schedule_name = self.escalation_policy.notify_schedule.name
                schedule_name = f"'{schedule_name}'" if schedule_name else ""
                important_text = ""
                if escalation_policy_step == EscalationPolicy.STEP_NOTIFY_SCHEDULE_IMPORTANT:
                    important_text = " (Important)"
                result += f'triggered step "Notify on-call from Schedule {schedule_name}{important_text}"'
            elif escalation_policy_step == EscalationPolicy.STEP_REPEAT_ESCALATION_N_TIMES:
                result += "escalation started from the beginning"
            else:
                result += f'triggered step "{EscalationPolicy.get_step_display_name(escalation_policy_step)}"'
        elif self.type == AlertGroupLogRecord.TYPE_SILENCE:
            if self.silence_delay is None:
                result += f"silenced by {author_name} forever"
            else:
                if self.silence_delay.total_seconds() == 0:
                    # Before renaming snooze to silence and implementation of silence without time limit zero delay ment unsnooze
                    result += f"unsilenced by {author_name}"
                else:
                    result += f"silenced by {author_name} for {humanize.naturaldelta(self.silence_delay)}"
        elif self.type == AlertGroupLogRecord.TYPE_UN_SILENCE:
            if self.author is not None:
                result += f"unsilenced by {author_name}"
            else:
                result += "alert group unsilenced"
        elif self.type == AlertGroupLogRecord.TYPE_ATTACHED:
            # Log record of dependent alert group
            if self.root_alert_group:
                if self.alert_group.slack_message is not None and self.root_alert_group.slack_message is not None:
                    if html:
                        result += (
                            f"attached to <a href='{self.root_alert_group.slack_message.permalink}'>"
                            f"{self.root_alert_group.long_verbose_name_without_formatting}</a> by {author_name}"
                        )
                    else:
                        result += (
                            f"attached to <{self.root_alert_group.slack_message.permalink}|"
                            f"{self.root_alert_group.long_verbose_name_without_formatting}> by {author_name}"
                        )
                else:
                    result += f"attached to {self.root_alert_group.long_verbose_name} by {author_name}"
            # Log record of root alert group
            elif self.dependent_alert_group:
                if self.alert_group.slack_message is not None and self.dependent_alert_group.slack_message is not None:
                    if html:
                        result += (
                            f"<a href='{self.dependent_alert_group.slack_message.permalink}'>"
                            f"{self.dependent_alert_group.long_verbose_name_without_formatting}</a> has been attached to this alert "
                            f"by {author_name}"
                        )
                    else:
                        result += (
                            f"<{self.dependent_alert_group.slack_message.permalink}|"
                            f"{self.dependent_alert_group.long_verbose_name_without_formatting}> has been attached to this alert "
                            f"by {author_name or 'maintenance'}"
                        )
                else:
                    result += (
                        f"{self.dependent_alert_group.long_verbose_name} has been attached to this alert "
                        f"by {author_name or 'maintenance'}"
                    )
        elif self.type == AlertGroupLogRecord.TYPE_UNATTACHED:
            if self.root_alert_group:
                if self.alert_group.slack_message is not None and self.root_alert_group.slack_message is not None:
                    if html:
                        result += (
                            f"unattached from <a href='{self.root_alert_group.slack_message.permalink}'>"
                            f"{self.root_alert_group.long_verbose_name_without_formatting}</a>"
                            f"{f' by {author_name}' if author_name else ''}"
                        )
                    else:
                        result += (
                            f"unattached from <{self.root_alert_group.slack_message.permalink}|"
                            f"{self.root_alert_group.long_verbose_name_without_formatting}>"
                            f"{f' by {author_name}' if author_name else ''}"
                        )
                else:
                    result += (
                        f"unattached from {self.root_alert_group.long_verbose_name}"
                        f"{f' by {author_name}' if author_name else ''}"
                    )
            elif self.dependent_alert_group:
                if self.alert_group.slack_message is not None and self.dependent_alert_group.slack_message is not None:
                    if html:
                        result += (
                            f"<a href='{self.dependent_alert_group.slack_message.permalink}'>"
                            f"{self.dependent_alert_group.long_verbose_name_without_formatting}</a> has been unattached from this alert"
                            f"{f' by {author_name}' if author_name else ''}"
                        )
                    else:
                        result += (
                            f"<{self.dependent_alert_group.slack_message.permalink}|"
                            f"{self.dependent_alert_group.long_verbose_name_without_formatting}> has been unattached from this alert"
                            f"{f' by {author_name}' if author_name else ''}"
                        )
                else:
                    result += (
                        f"{self.dependent_alert_group.long_verbose_name} has been unattached from this alert"
                        f"{f' by {author_name}' if author_name else ''}"
                    )
        elif self.type == AlertGroupLogRecord.TYPE_CUSTOM_WEBHOOK_TRIGGERED:
            webhook_name = ""
            trigger = None
            if step_specific_info is not None:
                webhook_name = step_specific_info.get("webhook_name") or step_specific_info.get("custom_button_name")
                trigger = step_specific_info.get("trigger")
            elif self.custom_button is not None:
                webhook_name = f"`{self.custom_button.name}`"
            if trigger is None and self.author:
                trigger = f"{author_name}"
            else:
                trigger = trigger or "escalation chain"
            result += f"outgoing webhook `{webhook_name}` triggered by {trigger}"
        elif self.type == AlertGroupLogRecord.TYPE_FAILED_ATTACHMENT:
            if self.alert_group.slack_message is not None:
                result += (
                    f"failed to attach to <{self.root_alert_group.slack_message.permalink}|"
                    f"{self.root_alert_group.long_verbose_name_without_formatting}> "
                    f"by {author_name} because it is already attached or resolved."
                )
            else:
                result += (
                    f"failed to attach to {self.root_alert_group.long_verbose_name} by {author_name}"
                    f"because it is already attached or resolved."
                )
        elif self.type == AlertGroupLogRecord.TYPE_RESOLVED:
            result += f"resolved {f'by {author_name}'if author_name else ''}"
        elif self.type == AlertGroupLogRecord.TYPE_UN_RESOLVED:
            result += f"unresolved by {author_name}"
        elif self.type == AlertGroupLogRecord.TYPE_WIPED:
            result += "wiped"
        elif self.type == AlertGroupLogRecord.TYPE_DIRECT_PAGING:
            result += self.reason
        elif self.type == AlertGroupLogRecord.TYPE_UNPAGE_USER:
            result += self.reason
        elif self.type == AlertGroupLogRecord.TYPE_ESCALATION_FAILED:
            if self.escalation_error_code == AlertGroupLogRecord.ERROR_ESCALATION_NOTIFY_USER_NO_RECIPIENT:
                result += 'skipped escalation step "Notify User" because no users are set'
            elif self.escalation_error_code == AlertGroupLogRecord.ERROR_ESCALATION_NOTIFY_QUEUE_NO_RECIPIENTS:
                result += 'skipped escalation step "Notify User (next each time)" because no users are set'
            elif self.escalation_error_code == AlertGroupLogRecord.ERROR_ESCALATION_NOTIFY_MULTIPLE_NO_RECIPIENTS:
                result += 'skipped escalation step "Notify multiple Users" because no users are set'
            elif self.escalation_error_code in [
                AlertGroupLogRecord.ERROR_ESCALATION_SCHEDULE_DOES_NOT_EXIST,
                AlertGroupLogRecord.ERROR_ESCALATION_NO_SCHEDULE_IN_CHANNEL,
            ]:
                result += 'skipped escalation step "Notify Schedule" because schedule doesn\'t exist'
            elif self.escalation_error_code == AlertGroupLogRecord.ERROR_ESCALATION_SCHEDULE_DOES_NOT_SELECTED:
                result += 'skipped escalation step "Notify Schedule" because it is not configured'
            elif self.escalation_error_code == AlertGroupLogRecord.ERROR_ESCALATION_NOTIFY_GROUP_STEP_IS_NOT_CONFIGURED:
                result += 'skipped escalation step "Notify Group" because it is not configured'
            elif (
                self.escalation_error_code
<<<<<<< HEAD
                == AlertGroupLogRecord.ERROR_ESCALATION_TRIGGER_WEBHOOK_STEP_IS_NOT_CONFIGURED
=======
                == AlertGroupLogRecord.ERROR_ESCALATION_NOTIFY_TEAM_MEMBERS_STEP_IS_NOT_CONFIGURED
            ):
                result += 'skipped escalation step "Notify Team Members" because it is not configured'
            elif (
                self.escalation_error_code
                == AlertGroupLogRecord.ERROR_ESCALATION_TRIGGER_CUSTOM_BUTTON_STEP_IS_NOT_CONFIGURED
>>>>>>> 642f8202
            ):
                result += 'skipped escalation step "Trigger Outgoing Webhook" because it is not configured'
            elif self.escalation_error_code == AlertGroupLogRecord.ERROR_ESCALATION_TRIGGER_CUSTOM_WEBHOOK_ERROR:
                webhook_name = trigger = ""
                if step_specific_info is not None:
                    webhook_name = step_specific_info.get("webhook_name", "")
                    trigger = step_specific_info.get("trigger", "")
                result += f"skipped {trigger} outgoing webhook `{webhook_name}`"
                if self.reason:
                    result += f": {self.reason}"
            elif self.escalation_error_code == AlertGroupLogRecord.ERROR_ESCALATION_NOTIFY_IF_TIME_IS_NOT_CONFIGURED:
                result += 'skipped escalation step "Continue escalation if time" because it is not configured'
            elif (
                self.escalation_error_code
                == AlertGroupLogRecord.ERROR_ESCALATION_NOTIFY_IF_NUM_ALERTS_IN_WINDOW_STEP_IS_NOT_CONFIGURED
            ):
                result += 'skipped escalation step"Continue escalation if >X alerts per Y minutes" because it is not configured'
            elif self.escalation_error_code == AlertGroupLogRecord.ERROR_ESCALATION_ICAL_IMPORT_FAILED:
                if self.escalation_policy is not None and self.escalation_policy.notify_schedule is not None:
                    schedule_name = self.escalation_policy.notify_schedule.name
                    schedule_name = f' "{schedule_name}" '
                else:
                    schedule_name = " "
                result += f'escalation step "Notify Schedule"{schedule_name} skipped: iCal import was failed.'
            elif self.escalation_error_code == AlertGroupLogRecord.ERROR_ESCALATION_ICAL_NO_VALID_USERS:
                if self.escalation_policy is not None and self.escalation_policy.notify_schedule is not None:
                    schedule_name = self.escalation_policy.notify_schedule.name
                    schedule_name = f' "{schedule_name}" '
                else:
                    schedule_name = " "
                result += (
                    f'escalation step "Notify Schedule" {schedule_name} skipped:'
                    f" there are no users to notify for this schedule slot."
                )
            elif self.escalation_error_code == AlertGroupLogRecord.ERROR_ESCALATION_WAIT_STEP_IS_NOT_CONFIGURED:
                result += 'escalation step "Wait" is not configured. ' "Default delay is 5 minutes."
            elif self.escalation_error_code == AlertGroupLogRecord.ERROR_ESCALATION_USER_GROUP_IS_EMPTY:
                if self.escalation_policy is not None:
                    group_name = f" <!subteam^{self.escalation_policy.notify_to_group}> "
                else:
                    group_name = " "
                result += f'escalation step "Notify Group"{group_name}skipped: User Group is empty.'
            elif self.escalation_error_code == AlertGroupLogRecord.ERROR_ESCALATION_USER_GROUP_DOES_NOT_EXIST:
                result += 'escalation step "Notify Group" skipped: User Group does not exist.'
            elif self.escalation_error_code == AlertGroupLogRecord.ERROR_ESCALATION_UNSPECIFIED_STEP:
                result += "escalation step is unspecified. Skipped"
            elif self.escalation_error_code == AlertGroupLogRecord.ERROR_ESCALATION_NOTIFY_IN_SLACK:
                if self.escalation_policy_step == EscalationPolicy.STEP_FINAL_NOTIFYALL:
                    result += "failed to notify channel in Slack"
                elif self.escalation_policy_step in [
                    EscalationPolicy.STEP_NOTIFY_GROUP,
                    EscalationPolicy.STEP_NOTIFY_GROUP_IMPORTANT,
                ]:
                    usergroup_handle = None
                    if step_specific_info is not None:
                        usergroup_handle = self.step_specific_info.get("usergroup_handle", "")
                    elif self.escalation_policy is not None and self.escalation_policy.notify_to_group is not None:
                        usergroup_handle = self.escalation_policy.notify_to_group.handle
                    usergroup_handle_text = f" @{usergroup_handle}" if usergroup_handle else ""
                    result += f"failed to notify User Group{usergroup_handle_text} in Slack"
        return result

    def get_step_specific_info(self):
        step_specific_info = None
        # in some cases step_specific_info was saved with using json.dumps
        if self.step_specific_info is not None:
            if isinstance(self.step_specific_info, dict):
                step_specific_info = self.step_specific_info
            else:
                step_specific_info = json.loads(self.step_specific_info)
        return step_specific_info

    def delete(self):
        logger.debug(
            f"alert_group_log_record for alert_group deleted" f"alert_group={self.alert_group.pk} log_id={self.pk}"
        )
        super().delete()


@receiver(post_save, sender=AlertGroupLogRecord)
def listen_for_alertgrouplogrecord(sender, instance, created, *args, **kwargs):
    if instance.type not in AlertGroupLogRecord.TYPES_SKIPPING_UPDATE_SIGNAL:
        alert_group_pk = instance.alert_group.pk
        logger.debug(
            f"send_update_log_report_signal for alert_group {alert_group_pk}, "
            f"alert group event: {instance.get_type_display()}"
        )
        tasks.send_update_log_report_signal.apply_async(kwargs={"alert_group_pk": alert_group_pk}, countdown=8)<|MERGE_RESOLUTION|>--- conflicted
+++ resolved
@@ -522,16 +522,12 @@
                 result += 'skipped escalation step "Notify Group" because it is not configured'
             elif (
                 self.escalation_error_code
-<<<<<<< HEAD
-                == AlertGroupLogRecord.ERROR_ESCALATION_TRIGGER_WEBHOOK_STEP_IS_NOT_CONFIGURED
-=======
                 == AlertGroupLogRecord.ERROR_ESCALATION_NOTIFY_TEAM_MEMBERS_STEP_IS_NOT_CONFIGURED
             ):
                 result += 'skipped escalation step "Notify Team Members" because it is not configured'
             elif (
                 self.escalation_error_code
-                == AlertGroupLogRecord.ERROR_ESCALATION_TRIGGER_CUSTOM_BUTTON_STEP_IS_NOT_CONFIGURED
->>>>>>> 642f8202
+                == AlertGroupLogRecord.ERROR_ESCALATION_TRIGGER_WEBHOOK_STEP_IS_NOT_CONFIGURED
             ):
                 result += 'skipped escalation step "Trigger Outgoing Webhook" because it is not configured'
             elif self.escalation_error_code == AlertGroupLogRecord.ERROR_ESCALATION_TRIGGER_CUSTOM_WEBHOOK_ERROR:
