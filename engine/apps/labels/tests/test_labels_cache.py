--- conflicted
+++ resolved
@@ -136,10 +136,7 @@
             )
     assert mock_get_label_by_key_id.called
     assert mock_update_cache.called
-<<<<<<< HEAD
     assert mock_update_cache.call_args == call((label_option,))
-=======
-    assert mock_update_cache.call_args == call((label_data,))
 
 
 @pytest.mark.django_db
@@ -155,12 +152,11 @@
     LabelValueCache.objects.filter(id=label_association.value_id).update(last_synced=outdated_last_synced)
 
     with patch(
-        "apps.labels.client.LabelsAPIClient.get_values", side_effect=LabelsRepoAPIException("test", "test")
-    ) as mock_get_values:
+        "apps.labels.client.LabelsAPIClient.get_label_by_key_id", side_effect=LabelsRepoAPIException("test", "test")
+    ) as mock_get_label_by_key_id:
         with patch("apps.labels.tasks.update_labels_cache.apply_async") as mock_update_cache:
             update_instances_labels_cache(
                 organization.id, [alert_receive_channel.id], alert_receive_channel._meta.model.__name__
             )
-    mock_get_values.assert_called_once_with(label_association.key_id)
-    mock_update_cache.assert_not_called()
->>>>>>> 4ace9780
+    mock_get_label_by_key_id.assert_called_once_with(label_association.key_id)
+    mock_update_cache.assert_not_called()