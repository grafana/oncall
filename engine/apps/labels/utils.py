import logging
import typing

from django.apps import apps  # noqa: I251
from django.conf import settings

if typing.TYPE_CHECKING:
    from apps.alerts.models import AlertGroup
    from apps.labels.models import AssociatedLabel
    from apps.user_management.models import Organization

logger = logging.getLogger(__name__)


LABEL_OUTDATED_TIMEOUT_MINUTES = 30
ASSOCIATED_MODEL_NAME = "AssociatedLabel"


class LabelUpdateParam(typing.TypedDict):
    name: str


class LabelParams(typing.TypedDict):
    id: str
    name: str


class LabelData(typing.TypedDict):
    key: LabelParams
    value: LabelParams


class ValueData(typing.TypedDict):
    value_name: str
    key_name: str


class LabelKeyData(typing.TypedDict):
    key: LabelParams
    values: typing.List[LabelParams]


LabelsData = typing.List[LabelData]
LabelsKeysData = typing.List[LabelParams]


def get_associating_label_model(obj_model_name: str) -> typing.Type["AssociatedLabel"]:
    associating_label_model_name = obj_model_name + ASSOCIATED_MODEL_NAME
    label_model = apps.get_model("labels", associating_label_model_name)
    return label_model


def is_labels_feature_enabled(organization: "Organization") -> bool:
    return (
        settings.FEATURE_LABELS_ENABLED_FOR_ALL
        or organization.org_id in settings.FEATURE_LABELS_ENABLED_FOR_GRAFANA_ORGS  # Grafana org ID, not OnCall org ID
    )


<<<<<<< HEAD
def assign_labels(alert_group: "AlertGroup", alert_receive_channel: "AlertReceiveChannel") -> None:
    from apps.labels.models import AlertGroupAssociatedLabel

    if not is_labels_feature_enabled(alert_receive_channel.organization):
        return

    # inherit labels from the integration
    alert_group_labels = [
        AlertGroupAssociatedLabel(
            alert_group=alert_group,
            organization=alert_receive_channel.organization,
            key_name=label.key.name,
            value_name=label.value.name,
        )
        for label in alert_receive_channel.labels.filter(inheritable=True).select_related("key", "value")
    ]
    AlertGroupAssociatedLabel.objects.bulk_create(alert_group_labels)


def get_labels_dict(labelable) -> typing.Dict[str, str]:
    """
    get_labels_dict returns dict of labels' key and values names for the given object
    """
    return {label.key.name: label.value.name for label in labelable.labels.all().select_related("key", "value")}


def get_alert_group_labels_dict(alert_group: "AlertGroup") -> typing.Dict[str, str]:
    """
    get_alert_group_labels_dict returns dict of labels' key and values names for the given alert group.
    It's different from get_label_verbal, because AlertGroupAssociated labels store key/value_name, not key/value_id
    """
=======
def get_label_verbal(obj: typing.Any) -> dict[str, str]:
    return {label.key.name: label.value.name for label in obj.labels.all().select_related("key", "value")}


def get_alert_group_label_verbal(alert_group: "AlertGroup") -> dict[str, str]:
    """This is different from get_label_verbal because alert group labels store key/value names, not IDs"""
>>>>>>> 5ef675d9
    return {label.key_name: label.value_name for label in alert_group.labels.all()}<|MERGE_RESOLUTION|>--- conflicted
+++ resolved
@@ -57,26 +57,6 @@
     )
 
 
-<<<<<<< HEAD
-def assign_labels(alert_group: "AlertGroup", alert_receive_channel: "AlertReceiveChannel") -> None:
-    from apps.labels.models import AlertGroupAssociatedLabel
-
-    if not is_labels_feature_enabled(alert_receive_channel.organization):
-        return
-
-    # inherit labels from the integration
-    alert_group_labels = [
-        AlertGroupAssociatedLabel(
-            alert_group=alert_group,
-            organization=alert_receive_channel.organization,
-            key_name=label.key.name,
-            value_name=label.value.name,
-        )
-        for label in alert_receive_channel.labels.filter(inheritable=True).select_related("key", "value")
-    ]
-    AlertGroupAssociatedLabel.objects.bulk_create(alert_group_labels)
-
-
 def get_labels_dict(labelable) -> typing.Dict[str, str]:
     """
     get_labels_dict returns dict of labels' key and values names for the given object
@@ -88,13 +68,4 @@
     """
     get_alert_group_labels_dict returns dict of labels' key and values names for the given alert group.
     It's different from get_label_verbal, because AlertGroupAssociated labels store key/value_name, not key/value_id
-    """
-=======
-def get_label_verbal(obj: typing.Any) -> dict[str, str]:
-    return {label.key.name: label.value.name for label in obj.labels.all().select_related("key", "value")}
-
-
-def get_alert_group_label_verbal(alert_group: "AlertGroup") -> dict[str, str]:
-    """This is different from get_label_verbal because alert group labels store key/value names, not IDs"""
->>>>>>> 5ef675d9
-    return {label.key_name: label.value_name for label in alert_group.labels.all()}+    """