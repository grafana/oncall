--- conflicted
+++ resolved
@@ -61,6 +61,21 @@
     )
 
 
+def get_label_verbal(labelable) -> typing.Dict[str, str]:
+    """
+    label_verbal returns dict of labels' key and values names for the given object
+    """
+    return {label.key.name: label.value.name for label in labelable.labels.all().select_related("key", "value")}
+
+
+def get_alert_group_label_verbal(alert_group: "AlertGroup") -> typing.Dict[str, str]:
+    """
+    get_alert_group_label_verbal returns dict of labels' key and values names for the given alert group.
+    It's different from get_label_verbal, because AlertGroupAssociated labels store key/value_name, not key/value_id
+    """
+    return {label.key_name: label.value_name for label in alert_group.labels.all()}
+
+
 def assign_labels(
     alert_group: "AlertGroup", alert_receive_channel: "AlertReceiveChannel", raw_request_data: typing.Any
 ) -> None:
@@ -91,7 +106,6 @@
         )
         for key, value in labels.items()
     ]
-<<<<<<< HEAD
     # sort associated labels by key and value
     alert_group_labels.sort(key=lambda label: (label.key_name, label.value_name))
     # bulk create associated labels
@@ -134,22 +148,4 @@
         return {}
 
     # only keep labels with string, int, float, bool values
-    return {str(k): str(v) for k, v in labels.items() if isinstance(v, (str, int, float, bool))}
-=======
-    AlertGroupAssociatedLabel.objects.bulk_create(alert_group_labels)
-
-
-def get_label_verbal(labelable) -> typing.Dict[str, str]:
-    """
-    label_verbal returns dict of labels' key and values names for the given object
-    """
-    return {label.key.name: label.value.name for label in labelable.labels.all().select_related("key", "value")}
-
-
-def get_alert_group_label_verbal(alert_group: "AlertGroup") -> typing.Dict[str, str]:
-    """
-    get_alert_group_label_verbal returns dict of labels' key and values names for the given alert group.
-    It's different from get_label_verbal, because AlertGroupAssociated labels store key/value_name, not key/value_id
-    """
-    return {label.key_name: label.value_name for label in alert_group.labels.all()}
->>>>>>> 9628bdc5
+    return {str(k): str(v) for k, v in labels.items() if isinstance(v, (str, int, float, bool))}