--- conflicted
+++ resolved
@@ -5,20 +5,9 @@
 from django.conf import settings
 from django.utils import timezone
 
-<<<<<<< HEAD
-from apps.labels.client import LabelsAPIClient
+from apps.labels.client import LabelsAPIClient, LabelsRepoAPIException
 from apps.labels.types import LabelOption, LabelPair
 from apps.labels.utils import LABEL_OUTDATED_TIMEOUT_MINUTES, get_associating_label_model
-=======
-from apps.labels.client import LabelsAPIClient, LabelsRepoAPIException
-from apps.labels.utils import (
-    LABEL_OUTDATED_TIMEOUT_MINUTES,
-    LabelKeyData,
-    LabelsData,
-    ValueData,
-    get_associating_label_model,
-)
->>>>>>> 4ace9780
 from apps.user_management.models import Organization
 from common.custom_celery_tasks import shared_dedicated_queue_retry_task
 
@@ -61,16 +50,12 @@
     """
     from apps.labels.models import LabelKeyCache, LabelValueCache
 
-<<<<<<< HEAD
-    values_data: typing.Dict[str, KVPair] = unify_labels_data(labels_data)
-=======
     # this is a quick fix for tasks with wrong labels_data and can be removed later since handling this error happens in
     # the parent task now
     if isinstance(labels_data, dict) and labels_data.get("error"):
         return
 
-    values_data: typing.Dict[str, ValueData] = unify_labels_data(labels_data)
->>>>>>> 4ace9780
+    values_data: typing.Dict[str, KVPair] = unify_labels_data(labels_data)
     values = LabelValueCache.objects.filter(id__in=values_data).select_related("key")
     now = timezone.now()
 
@@ -167,19 +152,13 @@
 
     client = LabelsAPIClient(organization.grafana_url, organization.api_token)
     for key_id in keys_ids:
-<<<<<<< HEAD
-        label_option, _ = client.get_label_by_key_id(key_id)
-        if label_option:
-            update_label_option_cache.apply_async((label_option,))
-=======
         try:
-            label_data, _ = client.get_values(key_id)
+            label_option, _ = client.get_label_by_key_id(key_id)
         except LabelsRepoAPIException as e:
             logger.warning(
                 f"Error on get label data: organization: {organization_id}, key_id {key_id}, error: {e}, "
                 f"error message: {e.msg}"
             )
             continue
-        if label_data:
-            update_labels_cache.apply_async((label_data,))
->>>>>>> 4ace9780
+        if label_option:
+            update_label_option_cache.apply_async((label_option,))