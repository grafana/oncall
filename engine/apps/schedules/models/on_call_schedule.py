import datetime
import itertools

import icalendar
from django.apps import apps
from django.conf import settings
from django.core.validators import MinLengthValidator
from django.db import models
from django.utils import timezone
from django.utils.functional import cached_property
from icalendar.cal import Calendar
from polymorphic.managers import PolymorphicManager
from polymorphic.models import PolymorphicModel
from polymorphic.query import PolymorphicQuerySet

from apps.schedules.ical_utils import (
    fetch_ical_file_or_get_error,
    list_of_empty_shifts_in_schedule,
    list_of_gaps_in_schedule,
    list_of_oncall_shifts_from_ical,
    list_users_to_notify_from_ical,
)
from apps.schedules.models import CustomOnCallShift
from common.public_primary_keys import generate_public_primary_key, increase_public_primary_key_length


def generate_public_primary_key_for_oncall_schedule_channel():
    prefix = "S"
    new_public_primary_key = generate_public_primary_key(prefix)

    failure_counter = 0
    while OnCallSchedule.objects.filter(public_primary_key=new_public_primary_key).exists():
        new_public_primary_key = increase_public_primary_key_length(
            failure_counter=failure_counter, prefix=prefix, model_name="OnCallSchedule"
        )
        failure_counter += 1

    return new_public_primary_key


class OnCallScheduleQuerySet(PolymorphicQuerySet):
    def get_oncall_users(self, events_datetime=None):
        if events_datetime is None:
            events_datetime = timezone.datetime.now(timezone.utc)

        users = set()

        for schedule in self.all():
            schedule_oncall_users = list_users_to_notify_from_ical(schedule, events_datetime=events_datetime)
            if schedule_oncall_users is None:
                continue

            users.update(schedule_oncall_users)

        return list(users)


class OnCallSchedule(PolymorphicModel):
    objects = PolymorphicManager.from_queryset(OnCallScheduleQuerySet)()

    # type of calendars in schedule
    TYPE_ICAL_PRIMARY, TYPE_ICAL_OVERRIDES, TYPE_CALENDAR = range(
        3
    )  # todo: discuss do we need the third type  (this types used for frontend)
    PRIMARY, OVERRIDES = range(2)
    CALENDAR_TYPE_VERBAL = {PRIMARY: "primary", OVERRIDES: "overrides"}

    public_primary_key = models.CharField(
        max_length=20,
        validators=[MinLengthValidator(settings.PUBLIC_PRIMARY_KEY_MIN_LENGTH + 1)],
        unique=True,
        default=generate_public_primary_key_for_oncall_schedule_channel,
    )

    cached_ical_file_primary = models.TextField(null=True, default=None)
    prev_ical_file_primary = models.TextField(null=True, default=None)

    cached_ical_file_overrides = models.TextField(null=True, default=None)
    prev_ical_file_overrides = models.TextField(null=True, default=None)

    organization = models.ForeignKey(
        "user_management.Organization", on_delete=models.CASCADE, related_name="oncall_schedules"
    )

    team = models.ForeignKey(
        "user_management.Team",
        on_delete=models.SET_NULL,
        related_name="oncall_schedules",
        null=True,
        default=None,
    )

    name = models.CharField(max_length=200)
    channel = models.CharField(max_length=100, null=True, default=None)

    # Slack user group to be updated when on-call users change for this schedule
    user_group = models.ForeignKey(
        to="slack.SlackUserGroup", null=True, on_delete=models.SET_NULL, related_name="oncall_schedules"
    )

    # schedule reminder related fields
    class NotifyOnCallShiftFreq(models.IntegerChoices):
        NEVER = 0, "Never"
        EACH_SHIFT = 1, "Each shift"

    class NotifyEmptyOnCall(models.IntegerChoices):
        ALL = 0, "Notify all people in the channel"
        PREV = 1, "Mention person from the previous slot"
        NO_ONE = 2, "Inform about empty slot"

    current_shifts = models.TextField(null=False, default="{}")
    # Used to not drop current_shifts to use them when "Mention person from the previous slot"
    empty_oncall = models.BooleanField(default=True)
    notify_oncall_shift_freq = models.IntegerField(
        null=False,
        choices=NotifyOnCallShiftFreq.choices,
        default=NotifyOnCallShiftFreq.EACH_SHIFT,
    )
    mention_oncall_start = models.BooleanField(null=False, default=True)
    mention_oncall_next = models.BooleanField(null=False, default=False)
    notify_empty_oncall = models.IntegerField(
        null=False, choices=NotifyEmptyOnCall.choices, default=NotifyEmptyOnCall.ALL
    )

    # Gaps-checker related fields
    has_gaps = models.BooleanField(default=False)
    gaps_report_sent_at = models.DateField(null=True, default=None)

    # empty shifts checker related fields
    has_empty_shifts = models.BooleanField(default=False)
    empty_shifts_report_sent_at = models.DateField(null=True, default=None)

    class Meta:
        unique_together = ("name", "organization")

    def get_icalendars(self):
        """Returns list of calendars. Primary calendar should always be the first"""
        calendar_primary = None
        calendar_overrides = None
        if self._ical_file_primary is not None:
            calendar_primary = icalendar.Calendar.from_ical(self._ical_file_primary)
        if self._ical_file_overrides is not None:
            calendar_overrides = icalendar.Calendar.from_ical(self._ical_file_overrides)
        return calendar_primary, calendar_overrides

    def get_prev_and_current_ical_files(self):
        """Returns list of tuples with prev and current iCal files for each calendar"""
        return [
            (self.prev_ical_file_primary, self.cached_ical_file_primary),
            (self.prev_ical_file_overrides, self.cached_ical_file_overrides),
        ]

    def check_gaps_for_next_week(self):
        today = timezone.now().date()
        gaps = list_of_gaps_in_schedule(self, today, today + timezone.timedelta(days=7))
        has_gaps = len(gaps) != 0
        self.has_gaps = has_gaps
        self.save(update_fields=["has_gaps"])
        return has_gaps

    def check_empty_shifts_for_next_week(self):
        today = timezone.now().date()
        empty_shifts = list_of_empty_shifts_in_schedule(self, today, today + timezone.timedelta(days=7))
        has_empty_shifts = len(empty_shifts) != 0
        self.has_empty_shifts = has_empty_shifts
        self.save(update_fields=["has_empty_shifts"])
        return has_empty_shifts

    def drop_cached_ical(self):
        self._drop_primary_ical_file()
        self._drop_overrides_ical_file()

    def refresh_ical_file(self):
        self._refresh_primary_ical_file()
        self._refresh_overrides_ical_file()

    def _ical_file_primary(self):
        raise NotImplementedError

    def _ical_file_overrides(self):
        raise NotImplementedError

    def _refresh_primary_ical_file(self):
        raise NotImplementedError

    def _refresh_overrides_ical_file(self):
        raise NotImplementedError

    def _drop_primary_ical_file(self):
        self.prev_ical_file_primary = self.cached_ical_file_primary
        self.cached_ical_file_primary = None
        self.save(update_fields=["cached_ical_file_primary", "prev_ical_file_primary"])

    def _drop_overrides_ical_file(self):
        self.prev_ical_file_overrides = self.cached_ical_file_overrides
        self.cached_ical_file_overrides = None
        self.save(update_fields=["cached_ical_file_overrides", "prev_ical_file_overrides"])

<<<<<<< HEAD
    # Insight logs
    @property
    def insight_logs_verbal(self):
        return self.name

    @property
    def insight_logs_serialized(self):
        res = {
            "name": self.name,
        }
        if self.team:
            res["team"] = self.team.name
            res["team_id"] = self.team.public_primary_key
        else:
            res["team"] = "General"
        if self.organization.slack_team_identity:
            if self.channel:
                SlackChannel = apps.get_model("slack", "SlackChannel")
                sti = self.organization.slack_team_identity
                slack_channel = SlackChannel.objects.filter(slack_team_identity=sti, slack_id=self.channel).first()
                if slack_channel:
                    res["slack_channel"] = slack_channel.name
            if self.user_group is not None:
                res["user_group"] = self.user_group.handle

            res["notification_frequency"] = self.get_notify_oncall_shift_freq_display()
            res["current_shift_notification"] = self.mention_oncall_start
            res["next_shift_notification"] = self.mention_oncall_next
            res["notify_empty_oncall"] = self.get_notify_empty_oncall_display
        return res

    @property
    def insight_logs_metadata(self):
        res = {}
        if self.team:
            res["team"] = self.team.name
            res["team_id"] = self.team.public_primary_key
        else:
            res["team"] = "General"
        return res
=======
    def filter_events(self, user_timezone, starting_date, days, with_empty=False, with_gap=False, filter_by=None):
        """Return filtered events from schedule."""
        shifts = (
            list_of_oncall_shifts_from_ical(
                self, starting_date, user_timezone, with_empty, with_gap, days=days, filter_by=filter_by
            )
            or []
        )
        events = []
        for shift in shifts:
            all_day = type(shift["start"]) == datetime.date
            is_gap = shift.get("is_gap", False)
            shift_json = {
                "all_day": all_day,
                "start": shift["start"],
                # fix confusing end date for all-day event
                "end": shift["end"] - timezone.timedelta(days=1) if all_day else shift["end"],
                "users": [
                    {
                        "display_name": user.username,
                        "pk": user.public_primary_key,
                    }
                    for user in shift["users"]
                ],
                "missing_users": shift["missing_users"],
                "priority_level": shift["priority"] if shift["priority"] != 0 else None,
                "source": shift["source"],
                "calendar_type": shift["calendar_type"],
                "is_empty": len(shift["users"]) == 0 and not is_gap,
                "is_gap": is_gap,
                "is_override": shift["calendar_type"] == OnCallSchedule.TYPE_ICAL_OVERRIDES,
                "shift": {
                    "pk": shift["shift_pk"],
                },
            }
            events.append(shift_json)

        return events

    def final_events(self, user_tz, starting_date, days):
        """Return schedule final events, after resolving shifts and overrides."""
        events = self.filter_events(user_tz, starting_date, days=days, with_empty=True, with_gap=True)
        events = self._resolve_schedule(events)
        return events

    def _resolve_schedule(self, events):
        """Calculate final schedule shifts considering rotations and overrides."""
        if not events:
            return []

        # sort schedule events by (type desc, priority desc, start timestamp asc)
        events.sort(
            key=lambda e: (
                -e["calendar_type"] if e["calendar_type"] else 0,  # overrides: 1, shifts: 0, gaps: None
                -e["priority_level"] if e["priority_level"] else 0,
                e["start"],
            )
        )

        def _merge_intervals(evs):
            """Keep track of scheduled intervals."""
            if not evs:
                return []
            intervals = [[e["start"], e["end"]] for e in evs]
            result = [intervals[0]]
            for interval in intervals[1:]:
                previous_interval = result[-1]
                if previous_interval[0] <= interval[0] <= previous_interval[1]:
                    previous_interval[1] = max(previous_interval[1], interval[1])
                else:
                    result.append(interval)
            return result

        # iterate over events, reserving schedule slots based on their priority
        # if the expected slot was already scheduled for a higher priority event,
        # split the event, or fix start/end timestamps accordingly

        # include overrides from start
        resolved = [e for e in events if e["calendar_type"] == OnCallSchedule.TYPE_ICAL_OVERRIDES]
        intervals = _merge_intervals(resolved)

        pending = events[len(resolved) :]
        if not pending:
            return resolved

        current_event_idx = 0  # current event to resolve
        current_interval_idx = 0  # current scheduled interval being checked
        current_priority = pending[0]["priority_level"]  # current priority level being resolved

        while current_event_idx < len(pending):
            ev = pending[current_event_idx]

            if ev["priority_level"] != current_priority:
                # update scheduled intervals on priority change
                # and start from the beginning for the new priority level
                resolved.sort(key=lambda e: e["start"])
                intervals = _merge_intervals(resolved)
                current_interval_idx = 0
                current_priority = ev["priority_level"]

            if current_interval_idx >= len(intervals):
                # event outside scheduled intervals, add to resolved
                resolved.append(ev)
                current_event_idx += 1
            elif ev["start"] < intervals[current_interval_idx][0] and ev["end"] <= intervals[current_interval_idx][0]:
                # event starts and ends outside an already scheduled interval, add to resolved
                resolved.append(ev)
                current_event_idx += 1
            elif ev["start"] < intervals[current_interval_idx][0] and ev["end"] > intervals[current_interval_idx][0]:
                # event starts outside interval but overlaps with an already scheduled interval
                # 1. add a split event copy to schedule the time before the already scheduled interval
                to_add = ev.copy()
                to_add["end"] = intervals[current_interval_idx][0]
                resolved.append(to_add)
                # 2. check if there is still time to be scheduled after the current scheduled interval ends
                if ev["end"] > intervals[current_interval_idx][1]:
                    # event ends after current interval, update event start timestamp to match the interval end
                    # and process the updated event as any other event
                    ev["start"] = intervals[current_interval_idx][1]
                else:
                    # done, go to next event
                    current_event_idx += 1
            elif ev["start"] >= intervals[current_interval_idx][0] and ev["end"] <= intervals[current_interval_idx][1]:
                # event inside an already scheduled interval, ignore (go to next)
                current_event_idx += 1
            elif (
                ev["start"] >= intervals[current_interval_idx][0]
                and ev["start"] < intervals[current_interval_idx][1]
                and ev["end"] > intervals[current_interval_idx][1]
            ):
                # event starts inside a scheduled interval but ends out of it
                # update the event start timestamp to match the interval end
                ev["start"] = intervals[current_interval_idx][1]
                # move to next interval and process the updated event as any other event
                current_interval_idx += 1
            elif ev["start"] >= intervals[current_interval_idx][1]:
                # event starts after the current interval, move to next interval and go through it
                current_interval_idx += 1

        resolved.sort(key=lambda e: (e["start"], e["shift"]["pk"]))
        return resolved
>>>>>>> c73df126


class OnCallScheduleICal(OnCallSchedule):
    # For the ical schedule both primary and overrides icals are imported via ical url
    ical_url_primary = models.CharField(max_length=500, null=True, default=None)
    ical_file_error_primary = models.CharField(max_length=200, null=True, default=None)

    ical_url_overrides = models.CharField(max_length=500, null=True, default=None)
    ical_file_error_overrides = models.CharField(max_length=200, null=True, default=None)

    @cached_property
    def _ical_file_primary(self):
        """
        Download iCal file imported from calendar
        """
        cached_ical_file = self.cached_ical_file_primary
        if self.ical_url_primary is not None and self.cached_ical_file_primary is None:
            self.cached_ical_file_primary, self.ical_file_error_primary = fetch_ical_file_or_get_error(
                self.ical_url_primary
            )
            self.save(update_fields=["cached_ical_file_primary", "ical_file_error_primary"])
            cached_ical_file = self.cached_ical_file_primary
        return cached_ical_file

    @cached_property
    def _ical_file_overrides(self):
        """
        Download iCal file imported from calendar
        """
        cached_ical_file = self.cached_ical_file_overrides
        if self.ical_url_overrides is not None and self.cached_ical_file_overrides is None:
            self.cached_ical_file_overrides, self.ical_file_error_overrides = fetch_ical_file_or_get_error(
                self.ical_url_overrides
            )
            self.save(update_fields=["cached_ical_file_overrides", "ical_file_error_overrides"])
            cached_ical_file = self.cached_ical_file_overrides
        return cached_ical_file

    def _refresh_primary_ical_file(self):
        self.prev_ical_file_primary = self.cached_ical_file_primary
        if self.ical_url_primary is not None:
            self.cached_ical_file_primary, self.ical_file_error_primary = fetch_ical_file_or_get_error(
                self.ical_url_primary,
            )
        self.save(update_fields=["cached_ical_file_primary", "prev_ical_file_primary", "ical_file_error_primary"])

    def _refresh_overrides_ical_file(self):
        self.prev_ical_file_overrides = self.cached_ical_file_overrides
        if self.ical_url_overrides is not None:
            self.cached_ical_file_overrides, self.ical_file_error_overrides = fetch_ical_file_or_get_error(
                self.ical_url_overrides,
            )
        self.save(update_fields=["cached_ical_file_overrides", "prev_ical_file_overrides", "ical_file_error_overrides"])

    # Insight logs
    @property
    def insight_logs_serialized(self):
        res = super().insight_logs_serialized
        res["primary_calendar_url"] = self.ical_url_primary
        res["overrides_calendar_url"] = self.ical_url_overrides
        return res

    @property
    def insight_logs_type_verbal(self):
        return "ical_schedule"


class OnCallScheduleCalendar(OnCallSchedule):
    # For the calendar schedule only overrides ical is imported via ical url.
    ical_url_overrides = models.CharField(max_length=500, null=True, default=None)
    ical_file_error_overrides = models.CharField(max_length=200, null=True, default=None)

    # Primary ical is generated from custom_on_call_shifts.
    time_zone = models.CharField(max_length=100, default="UTC")
    custom_on_call_shifts = models.ManyToManyField("schedules.CustomOnCallShift", related_name="schedules")

    @cached_property
    def _ical_file_primary(self):
        """
        Return cached ical file with iCal events from custom on-call shifts
        """
        if self.cached_ical_file_primary is None:
            self.cached_ical_file_primary = self._generate_ical_file_primary()
            self.save(update_fields=["cached_ical_file_primary"])
        return self.cached_ical_file_primary

    @cached_property
    def _ical_file_overrides(self):
        """
        Download iCal file imported from calendar
        """
        cached_ical_file = self.cached_ical_file_overrides
        if self.ical_url_overrides is not None and self.cached_ical_file_overrides is None:
            self.cached_ical_file_overrides, self.ical_file_error_overrides = fetch_ical_file_or_get_error(
                self.ical_url_overrides
            )
            self.save(update_fields=["cached_ical_file_overrides", "ical_file_error_overrides"])
            cached_ical_file = self.cached_ical_file_overrides
        return cached_ical_file

    def _refresh_primary_ical_file(self):
        self.prev_ical_file_primary = self.cached_ical_file_primary
        self.cached_ical_file_primary = self._generate_ical_file_primary()
        self.save(
            update_fields=[
                "cached_ical_file_primary",
                "prev_ical_file_primary",
            ]
        )

    def _refresh_overrides_ical_file(self):
        self.prev_ical_file_overrides = self.cached_ical_file_overrides
        if self.ical_url_overrides is not None:
            self.cached_ical_file_overrides, self.ical_file_error_overrides = fetch_ical_file_or_get_error(
                self.ical_url_overrides,
            )
        self.save(update_fields=["cached_ical_file_overrides", "prev_ical_file_overrides", "ical_file_error_overrides"])

    def _generate_ical_file_primary(self):
        """
        Generate iCal events file from custom on-call shifts (created via API)
        """
        ical = None
        if self.custom_on_call_shifts.exists():
            end_line = "END:VCALENDAR"
            calendar = Calendar()
            calendar.add("prodid", "-//My calendar product//amixr//")
            calendar.add("version", "2.0")
            calendar.add("method", "PUBLISH")
            ical_file = calendar.to_ical().decode()
            ical = ical_file.replace(end_line, "").strip()
            ical = f"{ical}\r\n"
            for event in self.custom_on_call_shifts.all():
                ical += event.convert_to_ical(self.time_zone)
            ical += f"{end_line}\r\n"
        return ical

    @property
    def insight_logs_type_verbal(self):
        return "calendar_schedule"

    @property
    def insight_logs_serialized(self):
        res = super().insight_logs_serialized
        res["overrides_calendar_url"] = self.ical_url_overrides
        return res


class OnCallScheduleWeb(OnCallSchedule):
    time_zone = models.CharField(max_length=100, default="UTC")

    def _generate_ical_file_from_shifts(self, qs, extra_shifts=None):
        """Generate iCal events file from custom on-call shifts."""
        ical = None
        if qs.exists() or extra_shifts is not None:
            if extra_shifts is None:
                extra_shifts = []
            end_line = "END:VCALENDAR"
            calendar = Calendar()
            calendar.add("prodid", "-//web schedule//oncall//")
            calendar.add("version", "2.0")
            calendar.add("method", "PUBLISH")
            ical_file = calendar.to_ical().decode()
            ical = ical_file.replace(end_line, "").strip()
            ical = f"{ical}\r\n"
            for event in itertools.chain(qs.all(), extra_shifts):
                ical += event.convert_to_ical(self.time_zone)
            ical += f"{end_line}\r\n"
        return ical

    def _generate_ical_file_primary(self):
        qs = self.custom_shifts.exclude(type=CustomOnCallShift.TYPE_OVERRIDE)
        return self._generate_ical_file_from_shifts(qs)

    def _generate_ical_file_overrides(self):
        qs = self.custom_shifts.filter(type=CustomOnCallShift.TYPE_OVERRIDE)
        return self._generate_ical_file_from_shifts(qs)

    @cached_property
    def _ical_file_primary(self):
        """Return cached ical file with iCal events from custom on-call shifts."""
        if self.cached_ical_file_primary is None:
            self.cached_ical_file_primary = self._generate_ical_file_primary()
            self.save(update_fields=["cached_ical_file_primary"])
        return self.cached_ical_file_primary

    def _refresh_primary_ical_file(self):
        self.prev_ical_file_primary = self.cached_ical_file_primary
        self.cached_ical_file_primary = self._generate_ical_file_primary()
        self.save(update_fields=["cached_ical_file_primary", "prev_ical_file_primary"])

    @cached_property
    def _ical_file_overrides(self):
        """Return cached ical file with iCal events from custom on-call overrides shifts."""
        if self.cached_ical_file_overrides is None:
            self.cached_ical_file_overrides = self._generate_ical_file_overrides()
            self.save(update_fields=["cached_ical_file_overrides"])
        return self.cached_ical_file_overrides

    def _refresh_overrides_ical_file(self):
        self.prev_ical_file_overrides = self.cached_ical_file_overrides
        self.cached_ical_file_overrides = self._generate_ical_file_overrides()
        self.save(update_fields=["cached_ical_file_overrides", "prev_ical_file_overrides"])

<<<<<<< HEAD
    # Insight logs
    @property
    def insight_logs_type_verbal(self):
        return "web_schedule"

    @property
    def insight_logs_serialized(self):
        res = super().insight_logs_serialized
        res["time_zone"] = self.time_zone
        return res
=======
    def preview_shift(self, custom_shift, user_tz, starting_date, days):
        """Return unsaved rotation and final schedule preview events."""
        if custom_shift.type == CustomOnCallShift.TYPE_OVERRIDE:
            qs = self.custom_shifts.filter(type=CustomOnCallShift.TYPE_OVERRIDE)
            ical_attr = "cached_ical_file_overrides"
            ical_property = "_ical_file_overrides"
        elif custom_shift.type == CustomOnCallShift.TYPE_ROLLING_USERS_EVENT:
            qs = self.custom_shifts.exclude(type=CustomOnCallShift.TYPE_OVERRIDE)
            ical_attr = "cached_ical_file_primary"
            ical_property = "_ical_file_primary"
        else:
            raise ValueError("Invalid shift type")

        def _invalidate_cache(schedule, prop_name):
            """Invalidate cached property cache"""
            try:
                delattr(schedule, prop_name)
            except AttributeError:
                pass

        ical_file = self._generate_ical_file_from_shifts(qs, extra_shifts=[custom_shift])

        original_value = getattr(self, ical_attr)
        _invalidate_cache(self, ical_property)
        setattr(self, ical_attr, ical_file)

        # filter events using a temporal overriden calendar including the not-yet-saved shift
        events = self.filter_events(user_tz, starting_date, days=days, with_empty=True, with_gap=True)
        shift_events = [e for e in events if e["shift"]["pk"] == custom_shift.public_primary_key]
        final_events = self._resolve_schedule(events)

        _invalidate_cache(self, ical_property)
        setattr(self, ical_attr, original_value)

        return shift_events, final_events
>>>>>>> c73df126
<|MERGE_RESOLUTION|>--- conflicted
+++ resolved
@@ -196,48 +196,6 @@
         self.cached_ical_file_overrides = None
         self.save(update_fields=["cached_ical_file_overrides", "prev_ical_file_overrides"])
 
-<<<<<<< HEAD
-    # Insight logs
-    @property
-    def insight_logs_verbal(self):
-        return self.name
-
-    @property
-    def insight_logs_serialized(self):
-        res = {
-            "name": self.name,
-        }
-        if self.team:
-            res["team"] = self.team.name
-            res["team_id"] = self.team.public_primary_key
-        else:
-            res["team"] = "General"
-        if self.organization.slack_team_identity:
-            if self.channel:
-                SlackChannel = apps.get_model("slack", "SlackChannel")
-                sti = self.organization.slack_team_identity
-                slack_channel = SlackChannel.objects.filter(slack_team_identity=sti, slack_id=self.channel).first()
-                if slack_channel:
-                    res["slack_channel"] = slack_channel.name
-            if self.user_group is not None:
-                res["user_group"] = self.user_group.handle
-
-            res["notification_frequency"] = self.get_notify_oncall_shift_freq_display()
-            res["current_shift_notification"] = self.mention_oncall_start
-            res["next_shift_notification"] = self.mention_oncall_next
-            res["notify_empty_oncall"] = self.get_notify_empty_oncall_display
-        return res
-
-    @property
-    def insight_logs_metadata(self):
-        res = {}
-        if self.team:
-            res["team"] = self.team.name
-            res["team_id"] = self.team.public_primary_key
-        else:
-            res["team"] = "General"
-        return res
-=======
     def filter_events(self, user_timezone, starting_date, days, with_empty=False, with_gap=False, filter_by=None):
         """Return filtered events from schedule."""
         shifts = (
@@ -379,7 +337,47 @@
 
         resolved.sort(key=lambda e: (e["start"], e["shift"]["pk"]))
         return resolved
->>>>>>> c73df126
+
+    # Insight logs
+    @property
+    def insight_logs_verbal(self):
+        return self.name
+
+    @property
+    def insight_logs_serialized(self):
+        res = {
+            "name": self.name,
+        }
+        if self.team:
+            res["team"] = self.team.name
+            res["team_id"] = self.team.public_primary_key
+        else:
+            res["team"] = "General"
+        if self.organization.slack_team_identity:
+            if self.channel:
+                SlackChannel = apps.get_model("slack", "SlackChannel")
+                sti = self.organization.slack_team_identity
+                slack_channel = SlackChannel.objects.filter(slack_team_identity=sti, slack_id=self.channel).first()
+                if slack_channel:
+                    res["slack_channel"] = slack_channel.name
+            if self.user_group is not None:
+                res["user_group"] = self.user_group.handle
+
+            res["notification_frequency"] = self.get_notify_oncall_shift_freq_display()
+            res["current_shift_notification"] = self.mention_oncall_start
+            res["next_shift_notification"] = self.mention_oncall_next
+            res["notify_empty_oncall"] = self.get_notify_empty_oncall_display
+        return res
+
+    @property
+    def insight_logs_metadata(self):
+        res = {}
+        if self.team:
+            res["team"] = self.team.name
+            res["team_id"] = self.team.public_primary_key
+        else:
+            res["team"] = "General"
+        return res
 
 
 class OnCallScheduleICal(OnCallSchedule):
@@ -584,18 +582,6 @@
         self.cached_ical_file_overrides = self._generate_ical_file_overrides()
         self.save(update_fields=["cached_ical_file_overrides", "prev_ical_file_overrides"])
 
-<<<<<<< HEAD
-    # Insight logs
-    @property
-    def insight_logs_type_verbal(self):
-        return "web_schedule"
-
-    @property
-    def insight_logs_serialized(self):
-        res = super().insight_logs_serialized
-        res["time_zone"] = self.time_zone
-        return res
-=======
     def preview_shift(self, custom_shift, user_tz, starting_date, days):
         """Return unsaved rotation and final schedule preview events."""
         if custom_shift.type == CustomOnCallShift.TYPE_OVERRIDE:
@@ -631,4 +617,14 @@
         setattr(self, ical_attr, original_value)
 
         return shift_events, final_events
->>>>>>> c73df126
+
+    # Insight logs
+    @property
+    def insight_logs_type_verbal(self):
+        return "web_schedule"
+
+    @property
+    def insight_logs_serialized(self):
+        res = super().insight_logs_serialized
+        res["time_zone"] = self.time_zone
+        return res