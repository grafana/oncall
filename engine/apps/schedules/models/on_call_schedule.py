import copy
import datetime
import itertools
import re
import typing
from collections import defaultdict
from enum import Enum

import icalendar
import pytz
from django.conf import settings
from django.core.validators import MinLengthValidator
from django.db import models
from django.db.models import Q
from django.db.utils import DatabaseError
from django.utils import timezone
from django.utils.functional import cached_property
from polymorphic.managers import PolymorphicManager
from polymorphic.models import PolymorphicModel
from polymorphic.query import PolymorphicQuerySet

from apps.schedules.constants import (
    EXPORT_WINDOW_DAYS_AFTER,
    EXPORT_WINDOW_DAYS_BEFORE,
    ICAL_COMPONENT_VEVENT,
    ICAL_DATETIME_END,
    ICAL_DATETIME_STAMP,
    ICAL_DATETIME_START,
    ICAL_LAST_MODIFIED,
    ICAL_LOCATION,
    ICAL_STATUS,
    ICAL_STATUS_CANCELLED,
    ICAL_SUMMARY,
    ICAL_UID,
)
from apps.schedules.ical_utils import (
    create_base_icalendar,
    fetch_ical_file_or_get_error,
    get_oncall_users_for_multiple_schedules,
    list_of_empty_shifts_in_schedule,
    list_of_oncall_shifts_from_ical,
)
from apps.schedules.models import CustomOnCallShift
from apps.user_management.models import User
from common.database import NON_POLYMORPHIC_CASCADE, NON_POLYMORPHIC_SET_NULL
from common.public_primary_keys import generate_public_primary_key, increase_public_primary_key_length

if typing.TYPE_CHECKING:
    from django.db.models.manager import RelatedManager

    from apps.alerts.models import EscalationPolicy
    from apps.auth_token.models import ScheduleExportAuthToken
    from apps.schedules.models import ShiftSwapRequest
    from apps.slack.models import SlackUserGroup
    from apps.user_management.models import Organization, Team


RE_ICAL_SEARCH_USERNAME = r"SUMMARY:(\[L[0-9]+\] )?{}"
RE_ICAL_FETCH_USERNAME = re.compile(r"SUMMARY:(?:\[L[0-9]+\] )?([^\s]+)")


# Utility classes for schedule quality report
class QualityReportCommentType(str, Enum):
    INFO = "info"
    WARNING = "warning"


class QualityReportComment(typing.TypedDict):
    type: QualityReportCommentType
    text: str


class QualityReportOverloadedUser(typing.TypedDict):
    id: str
    username: str
    score: int


QualityReportOverloadedUsers = typing.List[QualityReportOverloadedUser]
QualityReportComments = typing.List[QualityReportComment]


class QualityReport(typing.TypedDict):
    total_score: int
    comments: QualityReportComments
    overloaded_users: QualityReportOverloadedUsers


class ScheduleEventUser(typing.TypedDict):
    display_name: str
    pk: str
    email: str
    avatar_full: str


class SwapRequest(typing.TypedDict):
    pk: str
    user: typing.Optional[ScheduleEventUser]


class MaybeSwappedScheduleEventUser(ScheduleEventUser):
    swap_request: typing.Optional[SwapRequest]


class ScheduleEventShift(typing.TypedDict):
    pk: str


class ScheduleEvent(typing.TypedDict):
    all_day: bool
    start: datetime.datetime
    end: datetime.datetime
    users: typing.List[MaybeSwappedScheduleEventUser]
    missing_users: typing.List[str]
    priority_level: typing.Optional[int]
    source: typing.Optional[str]
    calendar_type: typing.Optional[int]
    is_empty: bool
    is_gap: bool
    is_override: bool
    shift: ScheduleEventShift


class ScheduleFinalShift(typing.TypedDict):
    user_pk: str
    user_email: str
    user_username: str
    shift_start: str
    shift_end: str


ScheduleEvents = typing.List[ScheduleEvent]
ScheduleEventIntervals = typing.List[typing.List[datetime.datetime]]
ScheduleFinalShifts = typing.List[ScheduleFinalShift]
DurationMap = typing.Dict[str, datetime.timedelta]


def generate_public_primary_key_for_oncall_schedule_channel():
    prefix = "S"
    new_public_primary_key = generate_public_primary_key(prefix)

    failure_counter = 0
    while OnCallSchedule.objects.filter(public_primary_key=new_public_primary_key).exists():
        new_public_primary_key = increase_public_primary_key_length(
            failure_counter=failure_counter, prefix=prefix, model_name="OnCallSchedule"
        )
        failure_counter += 1

    return new_public_primary_key


class OnCallScheduleQuerySet(PolymorphicQuerySet):
    def get_oncall_users(self, events_datetime=None):
        return get_oncall_users_for_multiple_schedules(self, events_datetime)

    def related_to_user(self, user):
        username_regex = RE_ICAL_SEARCH_USERNAME.format(user.username)
        return self.filter(
            Q(cached_ical_file_primary__regex=username_regex)
            | Q(cached_ical_file_primary__contains=user.email)
            | Q(cached_ical_file_overrides__regex=username_regex)
            | Q(cached_ical_file_overrides__contains=user.email),
            organization=user.organization,
        )


class OnCallSchedule(PolymorphicModel):
    custom_shifts: "RelatedManager['CustomOnCallShift']"
    organization: "Organization"
    shift_swap_requests: "RelatedManager['ShiftSwapRequest']"
    slack_user_group: typing.Optional["SlackUserGroup"]
    team: typing.Optional["Team"]

    objects: models.Manager["OnCallSchedule"] = PolymorphicManager.from_queryset(OnCallScheduleQuerySet)()

    # type of calendars in schedule
    TYPE_ICAL_PRIMARY, TYPE_ICAL_OVERRIDES, TYPE_CALENDAR = range(
        3
    )  # todo: discuss do we need the third type  (this types used for frontend)
    PRIMARY, OVERRIDES = range(2)
    CALENDAR_TYPE_VERBAL = {PRIMARY: "primary", OVERRIDES: "overrides"}

    public_primary_key = models.CharField(
        max_length=20,
        validators=[MinLengthValidator(settings.PUBLIC_PRIMARY_KEY_MIN_LENGTH + 1)],
        unique=True,
        default=generate_public_primary_key_for_oncall_schedule_channel,
    )

    cached_ical_file_primary = models.TextField(null=True, default=None)
    prev_ical_file_primary = models.TextField(null=True, default=None)

    cached_ical_file_overrides = models.TextField(null=True, default=None)
    prev_ical_file_overrides = models.TextField(null=True, default=None)

    cached_ical_final_schedule = models.TextField(null=True, default=None)

    organization = models.ForeignKey(
        "user_management.Organization", on_delete=NON_POLYMORPHIC_CASCADE, related_name="oncall_schedules"
    )

    team = models.ForeignKey(
        "user_management.Team",
        on_delete=NON_POLYMORPHIC_SET_NULL,
        related_name="oncall_schedules",
        null=True,
        default=None,
    )

    name = models.CharField(max_length=200)
    channel = models.CharField(max_length=100, null=True, default=None)

    # Slack user group to be updated when on-call users change for this schedule
    user_group = models.ForeignKey(
        to="slack.SlackUserGroup", null=True, on_delete=NON_POLYMORPHIC_SET_NULL, related_name="oncall_schedules"
    )

    # schedule reminder related fields
    class NotifyOnCallShiftFreq(models.IntegerChoices):
        NEVER = 0, "Never"
        EACH_SHIFT = 1, "Each shift"

    class NotifyEmptyOnCall(models.IntegerChoices):
        ALL = 0, "Notify all people in the channel"
        PREV = 1, "Mention person from the previous slot"
        NO_ONE = 2, "Inform about empty slot"

    current_shifts = models.TextField(null=False, default="{}")
    # Used to not drop current_shifts to use them when "Mention person from the previous slot"
    empty_oncall = models.BooleanField(default=True)
    notify_oncall_shift_freq = models.IntegerField(
        null=False,
        choices=NotifyOnCallShiftFreq.choices,
        default=NotifyOnCallShiftFreq.EACH_SHIFT,
    )
    mention_oncall_start = models.BooleanField(null=False, default=True)
    mention_oncall_next = models.BooleanField(null=False, default=False)
    notify_empty_oncall = models.IntegerField(
        null=False, choices=NotifyEmptyOnCall.choices, default=NotifyEmptyOnCall.ALL
    )

    # Gaps-checker related fields
    has_gaps = models.BooleanField(default=False)
    gaps_report_sent_at = models.DateField(null=True, default=None)

    # empty shifts checker related fields
    has_empty_shifts = models.BooleanField(default=False)
    empty_shifts_report_sent_at = models.DateField(null=True, default=None)

    @property
    def web_page_link(self) -> str:
        return f"{self.organization.web_link}schedules"

    @property
    def web_detail_page_link(self) -> str:
        return f"{self.web_page_link}/{self.public_primary_key}"

    def get_icalendars(self) -> typing.Tuple[typing.Optional[icalendar.Calendar], typing.Optional[icalendar.Calendar]]:
        """Returns list of calendars. Primary calendar should always be the first"""
        calendar_primary: typing.Optional[icalendar.Calendar] = None
        calendar_overrides: typing.Optional[icalendar.Calendar] = None
        # if self._ical_file_(primary|overrides) is None -> no cache, will trigger a refresh
        # if self._ical_file_(primary|overrides) == "" -> cached value for an empty schedule
        if self._ical_file_primary:
            calendar_primary: icalendar.Calendar = icalendar.Calendar.from_ical(self._ical_file_primary)
        if self._ical_file_overrides:
            calendar_overrides = icalendar.Calendar.from_ical(self._ical_file_overrides)
        return calendar_primary, calendar_overrides

    def get_prev_and_current_ical_files(self):
        """Returns list of tuples with prev and current iCal files for each calendar"""
        return [
            (self.prev_ical_file_primary, self.cached_ical_file_primary),
            (self.prev_ical_file_overrides, self.cached_ical_file_overrides),
        ]

    def check_gaps_for_next_week(self) -> bool:
        today = timezone.now()
        events = self.final_events(today, today + datetime.timedelta(days=7))
        gaps = [event for event in events if event["is_gap"] and not event["is_empty"]]
        has_gaps = len(gaps) != 0
        self.has_gaps = has_gaps
        self.save(update_fields=["has_gaps"])
        return has_gaps

    def check_empty_shifts_for_next_week(self):
        today = timezone.now().date()
        empty_shifts = list_of_empty_shifts_in_schedule(self, today, today + datetime.timedelta(days=7))
        has_empty_shifts = len(empty_shifts) != 0
        self.has_empty_shifts = has_empty_shifts
        self.save(update_fields=["has_empty_shifts"])
        return has_empty_shifts

    def drop_cached_ical(self):
        self._drop_primary_ical_file()
        self._drop_overrides_ical_file()

    def refresh_ical_file(self):
        self._refresh_primary_ical_file()
        self._refresh_overrides_ical_file()

    @property
    def _ical_file_primary(self):
        raise NotImplementedError

    @property
    def _ical_file_overrides(self):
        raise NotImplementedError

    def _refresh_primary_ical_file(self):
        raise NotImplementedError

    def _refresh_overrides_ical_file(self):
        raise NotImplementedError

    def _drop_primary_ical_file(self):
        self.prev_ical_file_primary = self.cached_ical_file_primary
        self.cached_ical_file_primary = None
        self.save(update_fields=["cached_ical_file_primary", "prev_ical_file_primary"])

    def _drop_overrides_ical_file(self):
        self.prev_ical_file_overrides = self.cached_ical_file_overrides
        self.cached_ical_file_overrides = None
        self.save(update_fields=["cached_ical_file_overrides", "prev_ical_file_overrides"])

    def related_users(self):
        """Return users referenced in the schedule."""
        usernames = []
        if self.cached_ical_file_primary:
            usernames += RE_ICAL_FETCH_USERNAME.findall(self.cached_ical_file_primary)
        if self.cached_ical_file_overrides:
            usernames += RE_ICAL_FETCH_USERNAME.findall(self.cached_ical_file_overrides)
        return self.organization.users.filter(username__in=usernames)

    def filter_events(
        self,
        datetime_start: datetime.datetime,
        datetime_end: datetime.datetime,
        with_empty: bool = False,
        with_gap: bool = False,
        filter_by: str | None = None,
        all_day_datetime: bool = False,
        from_cached_final: bool = False,
    ) -> ScheduleEvents:
        """Return filtered events from schedule."""
        shifts = (
            list_of_oncall_shifts_from_ical(
                self,
                datetime_start,
                datetime_end,
                with_empty,
                with_gap,
                filter_by=filter_by,
                from_cached_final=from_cached_final,
            )
            or []
        )
        events: ScheduleEvents = []
        for shift in shifts:
            start = shift["start"]
            all_day = type(start) == datetime.date
            # fix confusing end date for all-day event
            end = shift["end"] - datetime.timedelta(days=1) if all_day else shift["end"]
            if all_day and all_day_datetime:
                start = datetime.datetime.combine(start, datetime.datetime.min.time(), tzinfo=pytz.UTC)
                end = datetime.datetime.combine(end, datetime.datetime.max.time(), tzinfo=pytz.UTC).replace(
                    microsecond=0
                )
            is_gap = shift.get("is_gap", False)
            shift_json: ScheduleEvent = {
                "all_day": all_day,
                "start": start,
                "end": end,
                "users": [
                    {
                        "display_name": user.username,
                        "email": user.email,
                        "pk": user.public_primary_key,
                        "avatar_full": user.avatar_full_url,
                    }
                    for user in shift["users"]
                ],
                "missing_users": shift["missing_users"],
                "priority_level": shift["priority"] if shift["priority"] != 0 else None,
                "source": shift["source"],
                "calendar_type": shift["calendar_type"],
                "is_empty": len(shift["users"]) == 0 and not is_gap,
                "is_gap": is_gap,
                "is_override": shift["calendar_type"] == OnCallSchedule.TYPE_ICAL_OVERRIDES,
                "shift": {
                    "pk": shift["shift_pk"],
                },
            }
            events.append(shift_json)

        # combine multiple-users same-shift events into one
        events = self._merge_events(events)

        # annotate events with swap request details swapping users as needed
        events = self._apply_swap_requests(events, datetime_start, datetime_end)

        return events

<<<<<<< HEAD
    def final_events(self, datetime_start, datetime_end, with_empty=True, with_gap=True):
=======
    def final_events(self, datetime_start: datetime.datetime, datetime_end: datetime.datetime) -> ScheduleEvents:
>>>>>>> cb73ddcf
        """Return schedule final events, after resolving shifts and overrides."""
        events = self.filter_events(
            datetime_start, datetime_end, with_empty=with_empty, with_gap=with_gap, all_day_datetime=True
        )
        events = self._resolve_schedule(events, datetime_start, datetime_end)
        return events

    def filter_swap_requests(
        self, datetime_start: datetime.datetime, datetime_end: datetime.time
    ) -> "RelatedManager['ShiftSwapRequest']":
        swap_requests = self.shift_swap_requests.filter(  # starting before but ongoing
            swap_start__lt=datetime_start, swap_end__gte=datetime_start
        ).union(
            self.shift_swap_requests.filter(  # starting after but before end
                swap_start__gte=datetime_start, swap_start__lte=datetime_end
            )
        )
        swap_requests = swap_requests.order_by("created_at")
        return swap_requests

    def refresh_ical_final_schedule(self):
        now = timezone.now()
        # window to consider: from now, -15 days + 6 months
        delta = EXPORT_WINDOW_DAYS_BEFORE
        days = EXPORT_WINDOW_DAYS_AFTER + delta
        datetime_start = now.replace(hour=0, minute=0, second=0, microsecond=0) - datetime.timedelta(days=delta)
        datetime_end = datetime_start + datetime.timedelta(days=days - 1, hours=23, minutes=59, seconds=59)

        # setup calendar with final schedule shift events
        calendar = create_base_icalendar(self.name)
        events = self.final_events(datetime_start, datetime_end)
        updated_ids = set()
        for e in events:
            for u in e["users"]:
                event = icalendar.Event()
                event.add(ICAL_SUMMARY, u["display_name"])
                event.add(ICAL_DATETIME_START, e["start"])
                event.add(ICAL_DATETIME_END, e["end"])
                event.add(ICAL_DATETIME_STAMP, now)
                event.add(ICAL_LAST_MODIFIED, now)
                event.add(ICAL_LOCATION, self.CALENDAR_TYPE_VERBAL.get(e["calendar_type"], ""))
                event_uid = "{}-{}-{}".format(e["shift"]["pk"], e["start"].strftime("%Y%m%d%H%S"), u["pk"])
                event[ICAL_UID] = event_uid
                calendar.add_component(event)
                updated_ids.add(event_uid)

        # check previously cached final schedule for potentially cancelled events
        if self.cached_ical_final_schedule:
            previous = icalendar.Calendar.from_ical(self.cached_ical_final_schedule)
            for component in previous.walk():
                if component.name == ICAL_COMPONENT_VEVENT and component[ICAL_UID] not in updated_ids:
                    # check if event was ended or cancelled, update ical
                    dtend = component.get(ICAL_DATETIME_END)
                    dtend_datetime = dtend.dt if dtend else None
                    if dtend_datetime and type(dtend_datetime) == datetime.date:
                        # shift or overrides coming from ical calendars can be all day events, change to datetime
                        dtend_datetime = datetime.datetime.combine(
                            dtend.dt, datetime.datetime.min.time(), tzinfo=pytz.UTC
                        )
                    if dtend_datetime and dtend_datetime < datetime_start:
                        # event ended before window start
                        continue
                    is_cancelled = component.get(ICAL_STATUS)
                    last_modified = component.get(ICAL_LAST_MODIFIED)
                    if is_cancelled and last_modified and last_modified.dt < datetime_start:
                        # drop already ended events older than the window we consider
                        continue
                    elif is_cancelled and not last_modified:
                        # set last_modified if it was missing (e.g. from previous export ical implementation)
                        component[ICAL_LAST_MODIFIED] = icalendar.vDatetime(now).to_ical()
                    elif not is_cancelled:
                        # set the event as cancelled
                        component[ICAL_DATETIME_END] = component[ICAL_DATETIME_START]
                        component[ICAL_STATUS] = ICAL_STATUS_CANCELLED
                        component[ICAL_LAST_MODIFIED] = icalendar.vDatetime(now).to_ical()
                    # include just cancelled events as well as those that were cancelled during the time window
                    calendar.add_component(component)

        ical_data = calendar.to_ical().decode()
        self.cached_ical_final_schedule = ical_data
        self.save(update_fields=["cached_ical_final_schedule"])

    def upcoming_shift_for_user(self, user, days=7):
        now = timezone.now()
        # consider an extra day before to include events from UTC yesterday
        datetime_start = now - datetime.timedelta(days=1)
        datetime_end = datetime_start + datetime.timedelta(days=days)

        current_shift = upcoming_shift = None

        if self.cached_ical_final_schedule is None:
            # no final schedule info available
            return None, None

        events = self.filter_events(datetime_start, datetime_end, all_day_datetime=True, from_cached_final=True)
        for e in events:
            if e["end"] < now:
                # shift is finished, ignore
                continue
            users = {u["pk"] for u in e["users"]}
            if user.public_primary_key in users:
                if e["start"] < now and e["end"] > now:
                    # shift is in progress
                    current_shift = e
                    continue
                upcoming_shift = e
                break

        return current_shift, upcoming_shift

    def quality_report(self, date: typing.Optional[datetime.datetime], days: typing.Optional[int]) -> QualityReport:
        """
        Return schedule quality report to be used by the web UI.
        TODO: Add scores on "inside working hours" and "balance outside working hours" when
        TODO: working hours editor is implemented in the web UI.
        """
        # get events to consider for calculation
        if date is None:
            today = timezone.now()
            date = today - datetime.timedelta(days=7 - today.weekday())  # start of next week in UTC
        if days is None:
            days = 52 * 7  # consider next 52 weeks (~1 year)
        datetime_end = date + datetime.timedelta(days=days - 1, hours=23, minutes=59, seconds=59)

        events = self.final_events(date, datetime_end)
        # an event is “good” if it's not a gap and not empty
        good_events: ScheduleEvents = [event for event in events if not event["is_gap"] and not event["is_empty"]]
        if not good_events:
            return {
                "total_score": 0,
                "comments": [{"type": QualityReportCommentType.WARNING, "text": "Schedule is empty"}],
                "overloaded_users": [],
            }

        def event_duration(ev: ScheduleEvent) -> datetime.timedelta:
            return ev["end"] - ev["start"]

        def timedelta_sum(deltas: typing.Iterable[datetime.timedelta]) -> datetime.timedelta:
            return sum(deltas, start=datetime.timedelta())

        def score_to_percent(value: float) -> int:
            return round(value * 100)

        def get_duration_map(evs: ScheduleEvents) -> DurationMap:
            """Return a map of user PKs to total duration of events they are in."""
            result: DurationMap = defaultdict(datetime.timedelta)
            for ev in evs:
                for user in ev["users"]:
                    user_pk = user["pk"]
                    result[user_pk] += event_duration(ev)

            return result

        def get_balance_score_by_duration_map(dur_map: DurationMap) -> float:
            """
            Return a score between 0 and 1, based on how balanced the durations are in the duration map.
            The formula is taken from https://github.com/grafana/oncall/issues/118#issuecomment-1161787854.
            """
            if len(dur_map) <= 1:
                return 1

            result = 0.0
            for key_1, key_2 in itertools.combinations(dur_map, 2):
                duration_1 = dur_map[key_1]
                duration_2 = dur_map[key_2]

                result += min(duration_1, duration_2) / max(duration_1, duration_2)

            number_of_pairs = len(dur_map) * (len(dur_map) - 1) // 2
            return result / number_of_pairs

        # calculate good event score
        good_events_duration = timedelta_sum(event_duration(event) for event in good_events)
        good_event_score = min(good_events_duration / datetime.timedelta(days=days), 1)
        good_event_score = score_to_percent(good_event_score)

        # calculate balance score
        duration_map = get_duration_map(good_events)
        balance_score = get_balance_score_by_duration_map(duration_map)
        balance_score = score_to_percent(balance_score)

        # calculate overloaded users
        overloaded_users: QualityReportOverloadedUsers = []

        if balance_score >= 95:  # tolerate minor imbalance
            balance_score = 100
        else:
            average_duration = timedelta_sum(duration_map.values()) / len(duration_map)
            overloaded_user_pks = [
                user_pk
                for user_pk, duration in duration_map.items()
                if score_to_percent(duration / average_duration) > 100
            ]
            usernames = {
                u.public_primary_key: u.username
                for u in User.objects.filter(public_primary_key__in=overloaded_user_pks).only(
                    "public_primary_key", "username"
                )
            }
            for user_pk in overloaded_user_pks:
                score = score_to_percent(duration_map[user_pk] / average_duration) - 100
                username = usernames.get(user_pk) or "unknown"  # fallback to "unknown" if user is not found
                overloaded_users.append({"id": user_pk, "username": username, "score": score})

            # show most overloaded users first
            overloaded_users.sort(key=lambda u: (-u["score"], u["username"]))

        # generate comments regarding gaps
        comments: QualityReportComments = []
        if good_event_score == 100:
            comments.append({"type": QualityReportCommentType.INFO, "text": "Schedule has no gaps"})
        else:
            not_covered = 100 - good_event_score
            comments.append(
                {"type": QualityReportCommentType.WARNING, "text": f"Schedule has gaps ({not_covered}% not covered)"}
            )

        # generate comments regarding balance
        if balance_score == 100:
            comments.append({"type": QualityReportCommentType.INFO, "text": "Schedule is perfectly balanced"})
        else:
            comments.append(
                {"type": QualityReportCommentType.WARNING, "text": "Schedule has balance issues (see overloaded users)"}
            )

        # calculate total score (weighted sum of good event score and balance score)
        total_score = round((good_event_score + balance_score) / 2)

        return {
            "total_score": total_score,
            "comments": comments,
            "overloaded_users": overloaded_users,
        }

    def _apply_swap_requests(
        self, events: ScheduleEvents, datetime_start: datetime.datetime, datetime_end: datetime.datetime
    ) -> ScheduleEvents:
        """Apply swap requests details to schedule events."""
        # get swaps requests affecting this schedule / time range
        swaps = self.filter_swap_requests(datetime_start, datetime_end)

        def _insert_event(index: int, event: ScheduleEvent) -> int:
            # add event, if any, to events list in the specified index
            # return incremented index if the event was added
            if event is None:
                return index
            events.insert(index, event)
            return index + 1

        # apply swaps sequentially
        for swap in swaps:
            if swap.is_past_due:
                # ignore untaken expired requests
                continue
            i = 0
            while i < len(events):
                event = events.pop(i)

                if event["start"] >= swap.swap_end or event["end"] <= swap.swap_start:
                    # event outside the swap period, keep as it is and continue
                    i = _insert_event(i, event)
                    continue

                users = set(u["pk"] for u in event["users"])
                if swap.beneficiary.public_primary_key in users:
                    # swap request affects current event

                    split_before = None
                    if event["start"] < swap.swap_start:
                        # partially included start -> split
                        split_before = copy.deepcopy(event)
                        split_before["end"] = swap.swap_start
                        # update event to swap
                        event["start"] = swap.swap_start

                    split_after = None
                    if event["end"] > swap.swap_end:
                        # partially included end -> split
                        split_after = copy.deepcopy(event)
                        split_after["start"] = swap.swap_end
                        # update event to swap
                        event["end"] = swap.swap_end

                    # identify user to swap
                    user_to_swap = None
                    for u in event["users"]:
                        if u["pk"] == swap.beneficiary.public_primary_key:
                            user_to_swap = u
                            break

                    # apply swap changes to event user
                    swap_details = {"pk": swap.public_primary_key}
                    if swap.benefactor:
                        # swap is taken, update user in shift
                        user_to_swap["pk"] = swap.benefactor.public_primary_key
                        user_to_swap["display_name"] = swap.benefactor.username
                        user_to_swap["email"] = swap.benefactor.email
                        user_to_swap["avatar_full"] = swap.benefactor.avatar_full_url
                        # add beneficiary user to details
                        swap_details["user"] = {
                            "display_name": swap.beneficiary.username,
                            "email": swap.beneficiary.email,
                            "pk": swap.beneficiary.public_primary_key,
                            "avatar_full": swap.beneficiary.avatar_full_url,
                        }
                    user_to_swap["swap_request"] = swap_details

                    # update events list
                    # keep first split event in its original index
                    i = _insert_event(i, split_before)
                    # insert updated swap-related event
                    i = _insert_event(i, event)
                    # keep second split event after swap
                    i = _insert_event(i, split_after)
                else:
                    # event for different user(s), keep as it is and continue
                    i = _insert_event(i, event)

        return events

    def _resolve_schedule(
        self, events: ScheduleEvents, datetime_start: datetime.datetime, datetime_end: datetime.datetime
    ) -> ScheduleEvents:
        """Calculate final schedule shifts considering rotations and overrides.

        Exclude events that after split/update are out of the requested (datetime_start, datetime_end) range.
        """
        if not events:
            return []

        def event_start_cmp_key(e: ScheduleEvent) -> datetime.datetime:
            return e["start"]

        def event_cmp_key(e: ScheduleEvent) -> typing.Tuple[int, int, datetime.datetime]:
            """Sorting key criteria for events."""
            start = event_start_cmp_key(e)
            return (
                -e["calendar_type"] if e["calendar_type"] else 0,  # overrides: 1, shifts: 0, gaps: None
                -e["priority_level"] if e["priority_level"] else 0,
                start,
            )

        def insort_event(eventlist: ScheduleEvents, e: ScheduleEvent) -> None:
            """Insert event keeping ordering criteria into already sorted event list."""
            idx = 0
            for i in eventlist:
                if event_cmp_key(e) > event_cmp_key(i):
                    idx += 1
                else:
                    break
            eventlist.insert(idx, e)

        def _merge_intervals(evs: ScheduleEvents) -> ScheduleEventIntervals:
            """Keep track of scheduled intervals."""
            if not evs:
                return []
            intervals = [[e["start"], e["end"]] for e in evs]
            result = [intervals[0]]
            for interval in intervals[1:]:
                previous_interval = result[-1]
                if previous_interval[0] <= interval[0] <= previous_interval[1]:
                    previous_interval[1] = max(previous_interval[1], interval[1])
                else:
                    result.append(interval)
            return result

        # sort schedule events by (type desc, priority desc, start timestamp asc)
        events.sort(key=event_cmp_key)

        # iterate over events, reserving schedule slots based on their priority
        # if the expected slot was already scheduled for a higher priority event,
        # split the event, or fix start/end timestamps accordingly

        intervals = []
        resolved: ScheduleEvents = []
        pending: ScheduleEvents = events
        current_interval_idx = 0  # current scheduled interval being checked
        current_type: typing.Optional[int] = OnCallSchedule.TYPE_ICAL_OVERRIDES  # current calendar type
        current_priority: typing.Optional[int] = None  # current priority level being resolved

        while pending:
            ev = pending.pop(0)

            if ev["is_empty"]:
                # exclude events without active users
                continue

            # api/terraform shifts could be missing a priority; assume None means 0
            priority = ev["priority_level"] or 0
            if priority != current_priority or current_type != ev["calendar_type"]:
                # update scheduled intervals on priority change
                # and start from the beginning for the new priority level
                # also for calendar event type (overrides first, then apply regular shifts)
                resolved.sort(key=event_start_cmp_key)
                intervals = _merge_intervals(resolved)
                current_interval_idx = 0
                current_priority = priority
                current_type = ev["calendar_type"]

            if current_interval_idx >= len(intervals):
                # event outside scheduled intervals, add to resolved
                # only if still starts before datetime_end
                if ev["start"] < datetime_end:
                    resolved.append(ev)

            elif ev["start"] < intervals[current_interval_idx][0] and ev["end"] <= intervals[current_interval_idx][0]:
                # event starts and ends outside an already scheduled interval, add to resolved
                resolved.append(ev)

            elif ev["start"] < intervals[current_interval_idx][0] and ev["end"] > intervals[current_interval_idx][0]:
                # event starts outside interval but overlaps with an already scheduled interval
                # 1. add a split event copy to schedule the time before the already scheduled interval
                to_add = ev.copy()
                to_add["end"] = intervals[current_interval_idx][0]
                if to_add["end"] >= datetime_start:
                    # only include if updated event ends inside the requested time range
                    resolved.append(to_add)
                # 2. check if there is still time to be scheduled after the current scheduled interval ends
                if ev["end"] > intervals[current_interval_idx][1]:
                    # event ends after current interval, update event start timestamp to match the interval end
                    # and process the updated event as any other event
                    ev["start"] = intervals[current_interval_idx][1]
                    if ev["start"] < datetime_end:
                        # only include event if it is still inside the requested time range
                        # reorder pending events after updating current event start date
                        # (ie. insert the event where it should be to keep the order criteria)
                        # TODO: switch to bisect insert on python 3.10 (or consider heapq)
                        insort_event(pending, ev)
                # done, go to next event

            elif ev["start"] >= intervals[current_interval_idx][0] and ev["end"] <= intervals[current_interval_idx][1]:
                # event inside an already scheduled interval, ignore (go to next)
                continue

            elif (
                ev["start"] >= intervals[current_interval_idx][0]
                and ev["start"] < intervals[current_interval_idx][1]
                and ev["end"] > intervals[current_interval_idx][1]
            ):
                # event starts inside a scheduled interval but ends out of it
                # update the event start timestamp to match the interval end
                ev["start"] = intervals[current_interval_idx][1]
                # unresolved, re-add to pending
                # TODO: switch to bisect insert on python 3.10 (or consider heapq)
                insort_event(pending, ev)

            elif ev["start"] >= intervals[current_interval_idx][1]:
                # event starts after the current interval, move to next interval and go through it
                current_interval_idx += 1
                # unresolved, re-add to pending
                # TODO: switch to bisect insert on python 3.10 (or consider heapq)
                insort_event(pending, ev)

        resolved.sort(key=lambda e: (event_start_cmp_key(e), e["shift"]["pk"] or ""))
        return resolved

    def _merge_events(self, events: ScheduleEvents) -> ScheduleEvents:
        """Merge user groups same-shift events."""
        if events:
            merged = [events[0]]
            current = merged[0]
            for next_event in events[1:]:
                if (
                    current["start"] == next_event["start"]
                    and current["shift"]["pk"] is not None
                    and current["shift"]["pk"] == next_event["shift"]["pk"]
                ):
                    current["users"] += [u for u in next_event["users"] if u not in current["users"]]
                    current["missing_users"] += [
                        u for u in next_event["missing_users"] if u not in current["missing_users"]
                    ]
                else:
                    merged.append(next_event)
                    current = next_event
            events = merged
        return events

    def _generate_ical_file_from_shifts(self, qs, extra_shifts=None, allow_empty_users=False):
        """Generate iCal events file from custom on-call shifts."""
        # default to empty string since it is not possible to have a no-events ical file
        ical = ""
        if qs.exists() or extra_shifts is not None:
            if extra_shifts is None:
                extra_shifts = []
            end_line = "END:VCALENDAR"
            calendar = icalendar.Calendar()
            calendar.add("prodid", "-//web schedule//oncall//")
            calendar.add("version", "2.0")
            calendar.add("method", "PUBLISH")
            ical_file = calendar.to_ical().decode()
            ical = ical_file.replace(end_line, "").strip()
            ical = f"{ical}\r\n"
            for event in itertools.chain(qs.all(), extra_shifts):
                ical += event.convert_to_ical(allow_empty_users=allow_empty_users)
            ical += f"{end_line}\r\n"
        return ical

    def preview_shift(self, custom_shift, datetime_start, datetime_end, updated_shift_pk=None):
        """Return unsaved rotation and final schedule preview events."""
        if custom_shift.type == CustomOnCallShift.TYPE_OVERRIDE:
            qs = self.custom_shifts.filter(type=CustomOnCallShift.TYPE_OVERRIDE)
            ical_attr = "cached_ical_file_overrides"
            ical_property = "_ical_file_overrides"
        elif custom_shift.type == CustomOnCallShift.TYPE_ROLLING_USERS_EVENT:
            qs = self.custom_shifts.exclude(type=CustomOnCallShift.TYPE_OVERRIDE)
            ical_attr = "cached_ical_file_primary"
            ical_property = "_ical_file_primary"
        else:
            raise ValueError("Invalid shift type")

        def _invalidate_cache(schedule, prop_name):
            """Invalidate cached property cache"""
            try:
                delattr(schedule, prop_name)
            except AttributeError:
                pass

        extra_shifts = [custom_shift]
        if updated_shift_pk is not None:
            # only reuse PK for preview when updating a rotation that won't be started after the update
            custom_shift.public_primary_key = updated_shift_pk
            qs = qs.exclude(public_primary_key=updated_shift_pk)

        ical_file = self._generate_ical_file_from_shifts(qs, extra_shifts=extra_shifts, allow_empty_users=True)

        original_value = getattr(self, ical_attr)
        _invalidate_cache(self, ical_property)
        setattr(self, ical_attr, ical_file)

        # filter events using a temporal overriden calendar including the not-yet-saved shift
        events = self.filter_events(datetime_start, datetime_end, with_empty=True, with_gap=True)

        # return preview events for affected shifts
        updated_shift_pks = {s.public_primary_key for s in extra_shifts}
        shift_events = [e.copy() for e in events if e["shift"]["pk"] in updated_shift_pks]
        final_events = self._resolve_schedule(events, datetime_start, datetime_end)

        _invalidate_cache(self, ical_property)
        setattr(self, ical_attr, original_value)

        return shift_events, final_events

    # Insight logs
    @property
    def insight_logs_verbal(self):
        return self.name

    @property
    def insight_logs_serialized(self):
        result = {
            "name": self.name,
        }
        if self.team:
            result["team"] = self.team.name
            result["team_id"] = self.team.public_primary_key
        else:
            result["team"] = "General"
        if self.organization.slack_team_identity:
            if self.channel:
                from apps.slack.models import SlackChannel

                sti = self.organization.slack_team_identity
                slack_channel = SlackChannel.objects.filter(slack_team_identity=sti, slack_id=self.channel).first()
                if slack_channel:
                    result["slack_channel"] = slack_channel.name
            if self.user_group is not None:
                result["user_group"] = self.user_group.handle

            result["notification_frequency"] = self.get_notify_oncall_shift_freq_display()
            result["current_shift_notification"] = self.mention_oncall_start
            result["next_shift_notification"] = self.mention_oncall_next
            result["notify_empty_oncall"] = self.get_notify_empty_oncall_display()
        return result

    @property
    def insight_logs_metadata(self):
        result = {}
        if self.team:
            result["team"] = self.team.name
            result["team_id"] = self.team.public_primary_key
        else:
            result["team"] = "General"
        return result


class OnCallScheduleICal(OnCallSchedule):
    escalation_policies: "RelatedManager['EscalationPolicy']"
    objects: models.Manager["OnCallScheduleICal"]
    schedule_export_token: "RelatedManager['ScheduleExportAuthToken']"

    # For the ical schedule both primary and overrides icals are imported via ical url
    ical_url_primary = models.CharField(max_length=500, null=True, default=None)
    ical_file_error_primary = models.CharField(max_length=200, null=True, default=None)

    ical_url_overrides = models.CharField(max_length=500, null=True, default=None)
    ical_file_error_overrides = models.CharField(max_length=200, null=True, default=None)

    @cached_property
    def _ical_file_primary(self):
        """
        Download iCal file imported from calendar
        """
        cached_ical_file = self.cached_ical_file_primary
        if self.ical_url_primary is not None and self.cached_ical_file_primary is None:
            self.cached_ical_file_primary, self.ical_file_error_primary = fetch_ical_file_or_get_error(
                self.ical_url_primary
            )
            self.save(update_fields=["cached_ical_file_primary", "ical_file_error_primary"])
            cached_ical_file = self.cached_ical_file_primary
        return cached_ical_file

    @cached_property
    def _ical_file_overrides(self):
        """
        Download iCal file imported from calendar
        """
        cached_ical_file = self.cached_ical_file_overrides
        if self.ical_url_overrides is not None and self.cached_ical_file_overrides is None:
            self.cached_ical_file_overrides, self.ical_file_error_overrides = fetch_ical_file_or_get_error(
                self.ical_url_overrides
            )
            self.save(update_fields=["cached_ical_file_overrides", "ical_file_error_overrides"])
            cached_ical_file = self.cached_ical_file_overrides
        return cached_ical_file

    def _refresh_primary_ical_file(self):
        self.prev_ical_file_primary = self.cached_ical_file_primary
        if self.ical_url_primary is not None:
            self.cached_ical_file_primary, self.ical_file_error_primary = fetch_ical_file_or_get_error(
                self.ical_url_primary,
            )
        self.save(update_fields=["cached_ical_file_primary", "prev_ical_file_primary", "ical_file_error_primary"])

    def _refresh_overrides_ical_file(self):
        self.prev_ical_file_overrides = self.cached_ical_file_overrides
        if self.ical_url_overrides is not None:
            self.cached_ical_file_overrides, self.ical_file_error_overrides = fetch_ical_file_or_get_error(
                self.ical_url_overrides,
            )
        self.save(update_fields=["cached_ical_file_overrides", "prev_ical_file_overrides", "ical_file_error_overrides"])

    # Insight logs
    @property
    def insight_logs_serialized(self):
        res = super().insight_logs_serialized
        res["primary_calendar_url"] = self.ical_url_primary
        res["overrides_calendar_url"] = self.ical_url_overrides
        return res

    @property
    def insight_logs_type_verbal(self):
        return "ical_schedule"


class OnCallScheduleCalendar(OnCallSchedule):
    escalation_policies: "RelatedManager['EscalationPolicy']"
    objects: models.Manager["OnCallScheduleCalendar"]
    schedule_export_token: "RelatedManager['ScheduleExportAuthToken']"

    # For the calendar schedule only overrides ical is imported via ical url.
    ical_url_overrides = models.CharField(max_length=500, null=True, default=None)
    ical_file_error_overrides = models.CharField(max_length=200, null=True, default=None)

    # Primary ical is generated from custom_on_call_shifts.
    time_zone = models.CharField(max_length=100, default="UTC")
    custom_on_call_shifts = models.ManyToManyField("schedules.CustomOnCallShift", related_name="schedules")

    enable_web_overrides = models.BooleanField(default=False, null=True)

    @cached_property
    def _ical_file_primary(self):
        """
        Return cached ical file with iCal events from custom on-call shifts
        """
        if self.cached_ical_file_primary is None:
            self.cached_ical_file_primary = self._generate_ical_file_primary()
            self.save(update_fields=["cached_ical_file_primary"])
        return self.cached_ical_file_primary

    @cached_property
    def _ical_file_overrides(self):
        """
        Download iCal file imported from calendar
        """
        if self.cached_ical_file_overrides is not None:
            return self.cached_ical_file_overrides

        self._refresh_overrides_ical_file()
        return self.cached_ical_file_overrides

    def _refresh_primary_ical_file(self):
        self.prev_ical_file_primary = self.cached_ical_file_primary
        self.cached_ical_file_primary = self._generate_ical_file_primary()
        self.save(
            update_fields=[
                "cached_ical_file_primary",
                "prev_ical_file_primary",
            ]
        )

    def _refresh_overrides_ical_file(self):
        self.prev_ical_file_overrides = self.cached_ical_file_overrides

        if self.enable_web_overrides:
            # web overrides
            qs = self.custom_shifts.filter(type=CustomOnCallShift.TYPE_OVERRIDE)
            self.cached_ical_file_overrides = self._generate_ical_file_from_shifts(qs)
        elif self.ical_url_overrides is not None:
            self.cached_ical_file_overrides, self.ical_file_error_overrides = fetch_ical_file_or_get_error(
                self.ical_url_overrides,
            )

        self.save(update_fields=["cached_ical_file_overrides", "prev_ical_file_overrides", "ical_file_error_overrides"])

    def _generate_ical_file_primary(self):
        """
        Generate iCal events file from custom on-call shifts (created via API)
        """
        # default to empty string since it is not possible to have a no-events ical file
        ical = ""
        if self.custom_on_call_shifts.exists():
            end_line = "END:VCALENDAR"
            calendar = icalendar.Calendar()
            calendar.add("prodid", "-//My calendar product//amixr//")
            calendar.add("version", "2.0")
            calendar.add("method", "PUBLISH")
            ical_file = calendar.to_ical().decode()
            ical = ical_file.replace(end_line, "").strip()
            ical = f"{ical}\r\n"
            for event in self.custom_on_call_shifts.all():
                ical += event.convert_to_ical(self.time_zone)
            ical += f"{end_line}\r\n"
        return ical

    def preview_shift(self, custom_shift, datetime_start, datetime_end, updated_shift_pk=None):
        """Return unsaved rotation and final schedule preview events."""
        if custom_shift.type != CustomOnCallShift.TYPE_OVERRIDE:
            raise ValueError("Invalid shift type")
        return super().preview_shift(custom_shift, datetime_start, datetime_end, updated_shift_pk=updated_shift_pk)

    @property
    def insight_logs_type_verbal(self):
        return "calendar_schedule"

    @property
    def insight_logs_serialized(self):
        res = super().insight_logs_serialized
        res["overrides_calendar_url"] = self.ical_url_overrides
        return res


class OnCallScheduleWeb(OnCallSchedule):
    escalation_policies: "RelatedManager['EscalationPolicy']"
    objects: models.Manager["OnCallScheduleWeb"]
    schedule_export_token: "RelatedManager['ScheduleExportAuthToken']"

    time_zone = models.CharField(max_length=100, default="UTC")

    def _generate_ical_file_primary(self):
        qs = self.custom_shifts.exclude(type=CustomOnCallShift.TYPE_OVERRIDE)
        return self._generate_ical_file_from_shifts(qs)

    def _generate_ical_file_overrides(self):
        qs = self.custom_shifts.filter(type=CustomOnCallShift.TYPE_OVERRIDE)
        return self._generate_ical_file_from_shifts(qs)

    @cached_property
    def _ical_file_primary(self):
        """Return cached ical file with iCal events from custom on-call shifts."""
        if self.cached_ical_file_primary is None:
            self.cached_ical_file_primary = self._generate_ical_file_primary()
            try:
                self.save(update_fields=["cached_ical_file_primary"])
            except DatabaseError:
                # schedule may have been deleted from db
                return
        return self.cached_ical_file_primary

    def _refresh_primary_ical_file(self):
        self.prev_ical_file_primary = self.cached_ical_file_primary
        self.cached_ical_file_primary = self._generate_ical_file_primary()
        self.save(update_fields=["cached_ical_file_primary", "prev_ical_file_primary"])

    @cached_property
    def _ical_file_overrides(self):
        """Return cached ical file with iCal events from custom on-call overrides shifts."""
        if self.cached_ical_file_overrides is None:
            self.cached_ical_file_overrides = self._generate_ical_file_overrides()
            try:
                self.save(update_fields=["cached_ical_file_overrides"])
            except DatabaseError:
                # schedule may have been deleted from db
                return
        return self.cached_ical_file_overrides

    def _refresh_overrides_ical_file(self):
        self.prev_ical_file_overrides = self.cached_ical_file_overrides
        self.cached_ical_file_overrides = self._generate_ical_file_overrides()
        self.save(update_fields=["cached_ical_file_overrides", "prev_ical_file_overrides"])

    # Insight logs
    @property
    def insight_logs_type_verbal(self):
        return "web_schedule"

    @property
    def insight_logs_serialized(self):
        res = super().insight_logs_serialized
        res["time_zone"] = self.time_zone
        return res<|MERGE_RESOLUTION|>--- conflicted
+++ resolved
@@ -401,11 +401,13 @@
 
         return events
 
-<<<<<<< HEAD
-    def final_events(self, datetime_start, datetime_end, with_empty=True, with_gap=True):
-=======
-    def final_events(self, datetime_start: datetime.datetime, datetime_end: datetime.datetime) -> ScheduleEvents:
->>>>>>> cb73ddcf
+    def final_events(
+        self,
+        datetime_start: datetime.datetime,
+        datetime_end: datetime.datetime,
+        with_empty: bool = True,
+        with_gap: bool = True,
+    ) -> ScheduleEvents:
         """Return schedule final events, after resolving shifts and overrides."""
         events = self.filter_events(
             datetime_start, datetime_end, with_empty=with_empty, with_gap=with_gap, all_day_datetime=True
