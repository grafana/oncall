import copy
import itertools
import logging
import random
import string
from calendar import monthrange
from uuid import uuid4

import pytz
from dateutil import relativedelta
from django.apps import apps
from django.conf import settings
from django.core.validators import MinLengthValidator
from django.db import models, transaction
from django.db.models import JSONField
from django.forms.models import model_to_dict
from django.utils import timezone
from django.utils.functional import cached_property
from icalendar.cal import Event
from recurring_ical_events import UnfoldableCalendar

from apps.schedules.tasks import (
    drop_cached_ical_task,
    schedule_notify_about_empty_shifts_in_schedule,
    schedule_notify_about_gaps_in_schedule,
)
from apps.user_management.models import User
from common.public_primary_keys import generate_public_primary_key, increase_public_primary_key_length

logger = logging.getLogger(__name__)
logger.setLevel(logging.DEBUG)


def generate_public_primary_key_for_custom_oncall_shift():
    prefix = "O"
    new_public_primary_key = generate_public_primary_key(prefix)

    failure_counter = 0
    while CustomOnCallShift.objects.filter(public_primary_key=new_public_primary_key).exists():
        new_public_primary_key = increase_public_primary_key_length(
            failure_counter=failure_counter, prefix=prefix, model_name="CustomOnCallShift"
        )
        failure_counter += 1

    return new_public_primary_key


class CustomOnCallShift(models.Model):
    (
        FREQUENCY_DAILY,
        FREQUENCY_WEEKLY,
        FREQUENCY_MONTHLY,
        FREQUENCY_HOURLY,
    ) = range(4)

    FREQUENCY_CHOICES = (
        (FREQUENCY_HOURLY, "Hourly"),
        (FREQUENCY_DAILY, "Daily"),
        (FREQUENCY_WEEKLY, "Weekly"),
        (FREQUENCY_MONTHLY, "Monthly"),
    )

    PUBLIC_FREQUENCY_CHOICES_MAP = {
        FREQUENCY_HOURLY: "hourly",
        FREQUENCY_DAILY: "daily",
        FREQUENCY_WEEKLY: "weekly",
        FREQUENCY_MONTHLY: "monthly",
    }

    WEB_FREQUENCY_CHOICES_MAP = {
        FREQUENCY_HOURLY: "hours",
        FREQUENCY_DAILY: "days",
        FREQUENCY_WEEKLY: "weeks",
        FREQUENCY_MONTHLY: "months",
    }

    (
        TYPE_SINGLE_EVENT,
        TYPE_RECURRENT_EVENT,
        TYPE_ROLLING_USERS_EVENT,
        TYPE_OVERRIDE,
    ) = range(4)

    TYPE_CHOICES = (
        (TYPE_SINGLE_EVENT, "Single event"),
        (TYPE_RECURRENT_EVENT, "Recurrent event"),
        (TYPE_ROLLING_USERS_EVENT, "Rolling users"),
        (TYPE_OVERRIDE, "Override"),
    )

    PUBLIC_TYPE_CHOICES_MAP = {
        TYPE_SINGLE_EVENT: "single_event",
        TYPE_RECURRENT_EVENT: "recurrent_event",
        TYPE_ROLLING_USERS_EVENT: "rolling_users",
        TYPE_OVERRIDE: "override",
    }

    WEB_TYPES = (
        TYPE_ROLLING_USERS_EVENT,
        TYPE_OVERRIDE,
    )

    (MONDAY, TUESDAY, WEDNESDAY, THURSDAY, FRIDAY, SATURDAY, SUNDAY) = range(7)

    WEEKDAY_CHOICES = (
        (MONDAY, "Monday"),
        (TUESDAY, "Tuesday"),
        (WEDNESDAY, "Wednesday"),
        (THURSDAY, "Thursday"),
        (FRIDAY, "Friday"),
        (SATURDAY, "Saturday"),
        (SUNDAY, "Sunday"),
    )

    ICAL_WEEKDAY_MAP = {
        MONDAY: "MO",
        TUESDAY: "TU",
        WEDNESDAY: "WE",
        THURSDAY: "TH",
        FRIDAY: "FR",
        SATURDAY: "SA",
        SUNDAY: "SU",
    }

    WEB_WEEKDAY_MAP = {
        "MO": "Monday",
        "TU": "Tuesday",
        "WE": "Wednesday",
        "TH": "Thursday",
        "FR": "Friday",
        "SA": "Saturday",
        "SU": "Sunday",
    }
    (
        SOURCE_WEB,
        SOURCE_API,
        SOURCE_SLACK,
        SOURCE_TERRAFORM,
    ) = range(4)

    SOURCE_CHOICES = (
        (SOURCE_WEB, "web"),
        (SOURCE_API, "api"),
        (SOURCE_SLACK, "slack"),
        (SOURCE_TERRAFORM, "terraform"),
    )
    public_primary_key = models.CharField(
        max_length=20,
        validators=[MinLengthValidator(settings.PUBLIC_PRIMARY_KEY_MIN_LENGTH + 1)],
        unique=True,
        default=generate_public_primary_key_for_custom_oncall_shift,
    )

    organization = models.ForeignKey(
        "user_management.Organization",
        on_delete=models.CASCADE,
        related_name="custom_on_call_shifts",
    )
    team = models.ForeignKey(
        "user_management.Team",
        on_delete=models.SET_NULL,
        related_name="custom_on_call_shifts",
        null=True,
        default=None,
    )
    schedule = models.ForeignKey(
        "schedules.OnCallSchedule",
        on_delete=models.CASCADE,
        related_name="custom_shifts",
        null=True,
        default=None,
    )
    name = models.CharField(max_length=200)
    title = models.CharField(max_length=200, null=True, default=None)
    time_zone = models.CharField(max_length=100, null=True, default=None)
    source = models.IntegerField(choices=SOURCE_CHOICES, default=SOURCE_API)
    users = models.ManyToManyField("user_management.User")  # users in single and recurrent events
    rolling_users = JSONField(null=True, default=None)  # [{user.pk: user.public_primary_key, ...},...]
    start_rotation_from_user_index = models.PositiveIntegerField(null=True, default=None)

    uuid = models.UUIDField(default=uuid4)  # event uuid
    type = models.IntegerField(choices=TYPE_CHOICES)  # "rolling_users", "recurrent_event", "single_event", "override"

    start = models.DateTimeField()  # event start datetime
    duration = models.DurationField()  # duration in seconds

    rotation_start = models.DateTimeField()  # used for calculation users rotation and rotation start date

    frequency = models.IntegerField(choices=FREQUENCY_CHOICES, null=True, default=None)

    priority_level = models.IntegerField(default=0)

    interval = models.IntegerField(default=None, null=True)  # every n days/months - ical format

    until = models.DateTimeField(default=None, null=True)  # if set, when recurrence ends

    # week_start in ical format
    week_start = models.IntegerField(choices=WEEKDAY_CHOICES, default=SUNDAY)  # for weekly events

    by_day = JSONField(
        default=None, null=True
    )  # [] BYDAY - (MO, TU); (1MO, -2TU) - for monthly and weekly freq - ical format
    by_month = JSONField(default=None, null=True)  # [] BYMONTH - what months (1, 2, 3, ...) - ical format
    by_monthday = JSONField(default=None, null=True)  # [] BYMONTHDAY - what days of month (1, 2, -3) - ical format

    updated_shift = models.OneToOneField(
        "schedules.CustomOnCallShift",
        on_delete=models.SET_NULL,
        default=None,
        null=True,
        related_name="parent_shift",
    )

    class Meta:
        unique_together = ("name", "organization")

    def delete(self, *args, **kwargs):
        schedules_to_update = list(self.schedules.all())
        if self.schedule:
            schedules_to_update.append(self.schedule)

        # do soft delete for started shifts that were created for web schedule
        if self.schedule and self.event_is_started:
            self.until = timezone.now().replace(microsecond=0)
            self.save(update_fields=["until"])
        else:
            super().delete(*args, **kwargs)

        for schedule in schedules_to_update:
            self.start_drop_ical_and_check_schedule_tasks(schedule)

    @property
    def repr_settings_for_client_side_logging(self) -> str:
        """
        Example of execution:
            name: Demo recurrent event, team: example, source: terraform, type: Recurrent event, users: Alex,
            start: 2020-09-10T16:00:00+00:00, duration: 3:00:00, priority level: 0, frequency: Weekly, interval: 2,
            week start: 6, by day: ['MO', 'WE', 'FR'], by month: None, by monthday: None
        """
        if self.type == CustomOnCallShift.TYPE_ROLLING_USERS_EVENT:
            users_verbal = "empty"
            if self.rolling_users is not None:
                users_verbal = ""
                for users_dict in self.rolling_users:
                    users = self.organization.users.filter(public_primary_key__in=users_dict.values())
                    users_verbal += f"[{', '.join([user.username for user in users])}]"
            users_verbal = f"rolling users: {users_verbal}"
        else:
            users = self.users.all()
            users_verbal = f"{', '.join([user.username for user in users]) if users else 'empty'}"
        result = (
            f"name: {self.name}, team: {self.team.name if self.team else 'No team'},"
            f"{f' time_zone: {self.time_zone},' if self.time_zone else ''} "
            f"source: {self.get_source_display()}, type: {self.get_type_display()}, users: {users_verbal}, "
            f"start: {self.start.isoformat()}, duration: {self.duration}, priority level: {self.priority_level}"
        )
        if self.type not in (CustomOnCallShift.TYPE_SINGLE_EVENT, CustomOnCallShift.TYPE_OVERRIDE):
            result += (
                f", frequency: {self.get_frequency_display()}, interval: {self.interval}, "
                f"week start: {self.week_start}, by day: {self.by_day}, by month: {self.by_month}, "
                f"by monthday: {self.by_monthday}, rotation start: {self.rotation_start.isoformat()}, "
                f"until: {self.until.isoformat() if self.until else None}"
            )
        return result

    @property
    def event_is_started(self):
        return bool(self.rotation_start <= timezone.now())

    @property
    def event_is_finished(self):
        if self.frequency is not None:
            is_finished = bool(self.until <= timezone.now()) if self.until else False
        else:
            is_finished = bool(self.start + self.duration <= timezone.now())

        return is_finished

    def _daily_by_day_to_ical(self, time_zone, start, users_queue):
<<<<<<< HEAD
        """Create ical weekly shifts to distribute user groups combining daily + by_day."""
=======
        """Create ical weekly shifts to distribute user groups combining daily + by_day.

        e.g.
            by_day: [WED, FRI]
            users_queue: [user_group_1, user_group_2, user_group_3]
        will result in the following ical shift rules:
            user_group_1, weekly WED interval 3
            user_group_2, weekly FRI interval 3
            user_group_3, weekly WED interval 3
            user_group_1, weekly FRI interval 3
            user_group_2, weekly WED interval 3
            user_group_3, weekly FRI interval 3
        """
>>>>>>> 387b334d
        result = ""
        # keep tracking of (users, day) combinations, and starting dates for each
        combinations = []
        starting_dates = []
        # we may need to iterate several times over users until we get a seen combination
<<<<<<< HEAD
        cycle_users = itertools.cycle(users_queue)
=======
        # use the group index as reference since user groups could repeat in the queue
        cycle_user_groups = itertools.cycle(range(len(users_queue)))
>>>>>>> 387b334d
        orig_start = last_start = start
        all_rotations_checked = False
        # we need to go through each individual day
        day_by_day_rrule = copy.deepcopy(self.event_ical_rules)
        day_by_day_rrule["interval"] = 1
<<<<<<< HEAD
        for users in cycle_users:
=======
        for user_group_id in cycle_user_groups:
>>>>>>> 387b334d
            for i in range(self.interval):
                if not start:  # means that rotation ends before next event starts
                    all_rotations_checked = True
                    break
                last_start = start
                day = CustomOnCallShift.ICAL_WEEKDAY_MAP[start.weekday()]
<<<<<<< HEAD
                if (users, day, i) in combinations:
=======
                if (user_group_id, day, i) in combinations:
>>>>>>> 387b334d
                    all_rotations_checked = True
                    break

                starting_dates.append(start)
<<<<<<< HEAD
                combinations.append((users, day, i))
=======
                combinations.append((user_group_id, day, i))
>>>>>>> 387b334d
                # get next event date following the original rule
                event_ical = self.generate_ical(start, 1, None, 1, time_zone, custom_rrule=day_by_day_rrule)
                start = self.get_rotation_date(event_ical, get_next_date=True, interval=1)
            if all_rotations_checked:
                break

        # number of weeks used to cover all combinations
        week_interval = ((last_start - orig_start).days // 7) or 1
        counter = 1
<<<<<<< HEAD
        for ((users, day, _), start) in zip(combinations, starting_dates):
=======
        for ((user_group_id, day, _), start) in zip(combinations, starting_dates):
            users = users_queue[user_group_id]
>>>>>>> 387b334d
            for user_counter, user in enumerate(users, start=1):
                # setup weekly events, for each user group/day combinations,
                # setting the right interval and the corresponding day
                custom_rrule = copy.deepcopy(self.event_ical_rules)
                custom_rrule["freq"] = ["WEEKLY"]
                custom_rrule["interval"] = [week_interval]
                custom_rrule["byday"] = [day]
                custom_event_ical = self.generate_ical(
                    start, user_counter, user, counter, time_zone, custom_rrule=custom_rrule
                )
                result += custom_event_ical
            counter += 1
        return result

    def convert_to_ical(self, time_zone="UTC", allow_empty_users=False):
        result = ""
        # use shift time_zone if it exists, otherwise use schedule or default time_zone
        time_zone = self.time_zone if self.time_zone is not None else time_zone
        # rolling_users shift converts to several ical events
        if self.type in (CustomOnCallShift.TYPE_ROLLING_USERS_EVENT, CustomOnCallShift.TYPE_OVERRIDE):
            # generate initial iCal for counting rotation start date
            event_ical = self.generate_ical(self.start)
            rotations_created = 0
            all_rotation_checked = False

            users_queue = self.get_rolling_users()
            if not users_queue and not allow_empty_users:
                return result
            if not users_queue and allow_empty_users:
                users_queue = [[None]]
            if self.frequency is None:
                users_queue = users_queue[:1]

            # Get the date of the current rotation
            if self.start == self.rotation_start or self.frequency is None:
                start = self.start
            else:
                start = self.get_rotation_date(event_ical)

            if self.frequency == CustomOnCallShift.FREQUENCY_DAILY and self.by_day:
                result = self._daily_by_day_to_ical(time_zone, start, users_queue)
                all_rotation_checked = True

            while not all_rotation_checked:
                for counter, users in enumerate(users_queue, start=1):
                    if not start:  # means that rotation ends before next event starts
                        all_rotation_checked = True
                        break
                    elif (
                        self.source == CustomOnCallShift.SOURCE_WEB and start + self.duration > self.rotation_start
                    ) or start >= self.rotation_start:
                        # event has already started, generate iCal for each user
                        for user_counter, user in enumerate(users, start=1):
                            event_ical = self.generate_ical(start, user_counter, user, counter, time_zone)
                            result += event_ical
                        rotations_created += 1
                    else:  # generate default iCal to calculate the date for the next rotation
                        event_ical = self.generate_ical(start)

                    if rotations_created == len(users_queue):  # means that we generated iCal for every user group
                        all_rotation_checked = True
                        break
                    # Use the flag 'get_next_date' to get the date of the next rotation
                    start = self.get_rotation_date(event_ical, get_next_date=True)
        else:
            for user_counter, user in enumerate(self.users.all(), start=1):
                result += self.generate_ical(self.start, user_counter, user, time_zone=time_zone)
        return result

    def generate_ical(self, start, user_counter=0, user=None, counter=1, time_zone="UTC", custom_rrule=None):
        event = Event()
        event["uid"] = f"oncall-{self.uuid}-PK{self.public_primary_key}-U{user_counter}-E{counter}-S{self.source}"
        if user:
            event.add("summary", self.get_summary_with_user_for_ical(user))
        event.add("dtstart", self.convert_dt_to_schedule_timezone(start, time_zone))
        event.add("dtend", self.convert_dt_to_schedule_timezone(start + self.duration, time_zone))
        event.add("dtstamp", self.rotation_start)
        if custom_rrule:
            event.add("rrule", custom_rrule)
        elif self.event_ical_rules:
            event.add("rrule", self.event_ical_rules)
        try:
            event_in_ical = event.to_ical().decode("utf-8")
        except ValueError as e:
            logger.warning(f"Cannot convert event with pk {self.pk} to ical: {str(e)}")
            event_in_ical = ""
        return event_in_ical

    def get_summary_with_user_for_ical(self, user: User) -> str:
        summary = ""
        if self.priority_level > 0:
            summary += f"[L{self.priority_level}] "
        summary += f"{user.username} "
        return summary

    def get_rotation_date(self, event_ical, get_next_date=False, interval=None):
        """Get date of the next event (for rolling_users shifts)"""
        ONE_DAY = 1
        ONE_HOUR = 1

        def add_months(year, month, months_add):
            """
            Utility method for month calculation. E.g. (2022, 12) + 1 month = (2023, 1)
            """
            dt = timezone.datetime.min.replace(year=year, month=month) + relativedelta.relativedelta(months=months_add)
            return dt.year, dt.month

        current_event = Event.from_ical(event_ical)
        # take shift interval, not event interval. For rolling_users shift it is not the same.
        if interval is None:
            interval = self.interval or 1
        if "rrule" in current_event:
            # when triggering shift previews, there could be no rrule information yet
            # (e.g. initial empty weekly rotation has no rrule set)
            current_event["rrule"]["INTERVAL"] = interval
        current_event_start = current_event["DTSTART"].dt
        next_event_start = current_event_start
        # Calculate the minimum start date for the next event based on rotation frequency. We don't need to do this
        # for the first rotation, because in this case the min start date will be the same as the current event date.
        if get_next_date:
            if self.frequency == CustomOnCallShift.FREQUENCY_HOURLY:
                next_event_start = current_event_start + timezone.timedelta(hours=ONE_HOUR)
            elif self.frequency == CustomOnCallShift.FREQUENCY_DAILY:
                next_event_start = current_event_start + timezone.timedelta(days=ONE_DAY)
            elif self.frequency == CustomOnCallShift.FREQUENCY_WEEKLY:
                DAYS_IN_A_WEEK = 7
                # count days before the next week starts
                days_for_next_event = DAYS_IN_A_WEEK - current_event_start.weekday() + self.week_start
                if days_for_next_event > DAYS_IN_A_WEEK:
                    days_for_next_event = days_for_next_event % DAYS_IN_A_WEEK
                # count next event start date with respect to event interval
                next_event_start = current_event_start + timezone.timedelta(
                    days=days_for_next_event + DAYS_IN_A_WEEK * (interval - 1)
                )
            elif self.frequency == CustomOnCallShift.FREQUENCY_MONTHLY:
                DAYS_IN_A_MONTH = monthrange(current_event_start.year, current_event_start.month)[1]
                # count days before the next month starts
                days_for_next_event = DAYS_IN_A_MONTH - current_event_start.day + ONE_DAY
                # count next event start date with respect to event interval
                for i in range(1, interval):
                    year, month = add_months(current_event_start.year, current_event_start.month, i)
                    next_month_days = monthrange(year, month)[1]
                    days_for_next_event += next_month_days
                next_event_start = current_event_start + timezone.timedelta(days=days_for_next_event)

        end_date = None
        # get the period for calculating the current rotation end date for long events with frequency weekly and monthly
        if self.frequency == CustomOnCallShift.FREQUENCY_WEEKLY:
            DAYS_IN_A_WEEK = 7
            days_diff = 0
            # get the last day of the week with respect to the week_start
            if next_event_start.weekday() != self.week_start:
                days_diff = DAYS_IN_A_WEEK + next_event_start.weekday() - self.week_start
                days_diff %= DAYS_IN_A_WEEK
            end_date = next_event_start + timezone.timedelta(days=DAYS_IN_A_WEEK - days_diff - ONE_DAY)
        elif self.frequency == CustomOnCallShift.FREQUENCY_MONTHLY:
            # get the last day of the month
            current_day_number = next_event_start.day
            number_of_days = monthrange(next_event_start.year, next_event_start.month)[1]
            days_diff = number_of_days - current_day_number
            end_date = next_event_start + timezone.timedelta(days=days_diff)

        next_event = None
        # repetitions generate the next event shift according with the recurrence rules
        repetitions = UnfoldableCalendar(current_event).RepeatedEvent(
            current_event, next_event_start.replace(microsecond=0)
        )
        for event in repetitions.__iter__():
            if end_date:  # end_date exists for long events with frequency weekly and monthly
                if end_date >= event.start >= next_event_start:
                    if (
                        self.source == CustomOnCallShift.SOURCE_WEB and event.stop > self.rotation_start
                    ) or event.start >= self.rotation_start:
                        next_event = event
                        break
                elif end_date < event.start:
                    break
            else:
                if event.start >= next_event_start:
                    next_event = event
                    break

        next_event_dt = next_event.start if next_event is not None else next_event_start

        if self.until and next_event_dt > self.until:
            return
        return next_event_dt

    def get_last_event_date(self, date):
        """Get start date of the last event before the chosen date"""
        assert date >= self.start, "Chosen date should be later or equal to initial event start date"

        event_ical = self.generate_ical(self.start)
        initial_event = Event.from_ical(event_ical)
        # take shift interval, not event interval. For rolling_users shift it is not the same.
        interval = self.interval or 1
        if "rrule" in initial_event:
            # means that shift has frequency
            initial_event["rrule"]["INTERVAL"] = interval
        initial_event_start = initial_event["DTSTART"].dt

        last_event = None
        # repetitions generate the next event shift according with the recurrence rules
        repetitions = UnfoldableCalendar(initial_event).RepeatedEvent(
            initial_event, initial_event_start.replace(microsecond=0)
        )
        for event in repetitions.__iter__():
            if event.start > date:
                break
            last_event = event

        last_event_dt = last_event.start if last_event else initial_event_start

        return last_event_dt

    @cached_property
    def event_ical_rules(self):
        # e.g. {'freq': ['WEEKLY'], 'interval': [2], 'byday': ['MO', 'WE', 'FR'], 'wkst': ['SU']}
        rules = {}
        if self.frequency is not None:
            rules["freq"] = [self.get_frequency_display().upper()]
            if self.event_interval is not None:
                rules["interval"] = [self.event_interval]
            if self.by_day:
                rules["byday"] = self.by_day
            if self.by_month is not None:
                rules["bymonth"] = self.by_month
            if self.by_monthday is not None:
                rules["bymonthday"] = self.by_monthday
            if self.week_start is not None:
                rules["wkst"] = CustomOnCallShift.ICAL_WEEKDAY_MAP[self.week_start]
            if self.until is not None:
                time_zone = self.time_zone if self.time_zone is not None else "UTC"
                rules["until"] = self.convert_dt_to_schedule_timezone(self.until, time_zone)
        return rules

    @cached_property
    def event_interval(self):
        if self.type == CustomOnCallShift.TYPE_ROLLING_USERS_EVENT:
            if self.rolling_users:
                if self.interval is not None:
                    return self.interval * len(self.rolling_users)
                else:
                    return len(self.rolling_users)
        return self.interval

    def convert_dt_to_schedule_timezone(self, dt, time_zone):
        start_naive = dt.replace(tzinfo=None)
        return pytz.timezone(time_zone).localize(start_naive, is_dst=None)

    def get_rolling_users(self):
        User = apps.get_model("user_management", "User")
        all_users_pks = set()
        users_queue = []
        if self.rolling_users is not None:
            # get all users pks from rolling_users field
            for users_dict in self.rolling_users:
                all_users_pks.update(users_dict.keys())
            users = User.objects.filter(pk__in=all_users_pks)
            # generate users_queue list with user objects
            if self.start_rotation_from_user_index is not None:
                rolling_users = (
                    self.rolling_users[self.start_rotation_from_user_index :]
                    + self.rolling_users[: self.start_rotation_from_user_index]
                )
            else:
                rolling_users = self.rolling_users
            for users_dict in rolling_users:
                users_list = list(users.filter(pk__in=users_dict.keys()))
                if users_list:
                    users_queue.append(users_list)
        return users_queue

    def add_rolling_users(self, rolling_users_list):
        result = []
        for users in rolling_users_list:
            result.append({user.pk: user.public_primary_key for user in users})
        self.rolling_users = result
        self.save(update_fields=["rolling_users"])

    def get_rotation_user_index(self, date):
        START_ROTATION_INDEX = 0

        result = START_ROTATION_INDEX

        if not self.rolling_users or self.frequency is None:
            return START_ROTATION_INDEX

        # generate initial iCal for counting rotation start date
        event_ical = self.generate_ical(self.start, user_counter=0)

        # Get the date of the current rotation
        if self.start == self.rotation_start:
            start = self.start
        else:
            start = self.get_rotation_date(event_ical)

        if not start or start >= date:
            return START_ROTATION_INDEX

        # count how many times the rotation was triggered before the selected date
        while start or start < date:
            start = self.get_rotation_date(event_ical, get_next_date=True)
            if not start or start >= date:
                break
            event_ical = self.generate_ical(start, user_counter=0)
            result += 1

        result %= len(self.rolling_users)
        return result

    def start_drop_ical_and_check_schedule_tasks(self, schedule):
        drop_cached_ical_task.apply_async((schedule.pk,))
        schedule_notify_about_empty_shifts_in_schedule.apply_async((schedule.pk,))
        schedule_notify_about_gaps_in_schedule.apply_async((schedule.pk,))

    @cached_property
    def last_updated_shift(self):
        last_shift = self.updated_shift
        if last_shift is not None:
            while last_shift.updated_shift is not None:
                last_shift = last_shift.updated_shift
        return last_shift

    def create_or_update_last_shift(self, data):
        now = timezone.now().replace(microsecond=0)
        # rotation start date cannot be earlier than now
        data["rotation_start"] = max(data["rotation_start"], now)
        # prepare dict with params of existing instance with last updates and remove unique and m2m fields from it
        shift_to_update = self.last_updated_shift or self
        instance_data = model_to_dict(shift_to_update)
        fields_to_remove = ["id", "public_primary_key", "uuid", "users", "updated_shift", "name"]
        for field in fields_to_remove:
            instance_data.pop(field)

        instance_data.update(data)
        instance_data["schedule"] = self.schedule
        instance_data["team"] = self.team
        # set new event start date to keep rotation index
        if instance_data["start"] == self.start:
            instance_data["start"] = self.get_last_event_date(now)
        # calculate rotation index to keep user rotation order
        start_rotation_from_user_index = self.get_rotation_user_index(now) + (self.start_rotation_from_user_index or 0)
        if start_rotation_from_user_index >= len(instance_data["rolling_users"]):
            start_rotation_from_user_index = 0
        instance_data["start_rotation_from_user_index"] = start_rotation_from_user_index

        if self.last_updated_shift is None or self.last_updated_shift.event_is_started:
            # create new shift
            instance_data["name"] = CustomOnCallShift.generate_name(
                self.schedule, instance_data["priority_level"], instance_data["type"]
            )
            with transaction.atomic():
                shift = CustomOnCallShift(**instance_data)
                shift.save()
                shift_to_update.until = data["rotation_start"]
                shift_to_update.updated_shift = shift
                shift_to_update.save(update_fields=["until", "updated_shift"])
        else:
            shift = self.last_updated_shift
            for key in instance_data:
                setattr(shift, key, instance_data[key])
            shift.save(update_fields=list(instance_data))

        return shift

    @staticmethod
    def generate_name(schedule, priority_level, shift_type):
        shift_type_name = "override" if shift_type == CustomOnCallShift.TYPE_OVERRIDE else "rotation"
        name = f"{schedule.name}-{shift_type_name}-{priority_level}-"
        name += "".join(random.choice(string.ascii_lowercase) for _ in range(5))
        return name

    # Insight logs
    @property
    def insight_logs_type_verbal(self):
        return "oncall_shift"

    @property
    def insight_logs_verbal(self):
        return self.name

    @property
    def insight_logs_serialized(self):
        users_verbal = []
        if self.type == CustomOnCallShift.TYPE_ROLLING_USERS_EVENT:
            if self.rolling_users is not None:
                for users_dict in self.rolling_users:
                    users = self.organization.users.filter(public_primary_key__in=users_dict.values())
                    users_verbal.extend([user.username for user in users])
        else:
            users = self.users.all()
            users_verbal = [user.username for user in users]
        result = {
            "name": self.name,
            "source": self.get_source_display(),
            "type": self.get_type_display(),
            "users": users_verbal,
            "start": self.start.isoformat(),
            "duration": self.duration.seconds,
            "priority_level": self.priority_level,
        }
        if self.type not in (CustomOnCallShift.TYPE_SINGLE_EVENT, CustomOnCallShift.TYPE_OVERRIDE):
            result["frequency"] = self.get_frequency_display()
            result["interval"] = self.interval
            result["week_start"] = self.week_start
            result["by_day"] = self.by_day
            result["by_month"] = self.by_month
            result["by_monthday"] = self.by_monthday
            result["rotation_start"] = self.rotation_start.isoformat()
            if self.until:
                result["until"] = self.until.isoformat()
        if self.team:
            result["team"] = self.team.name
            result["team_id"] = self.team.public_primary_key
        else:
            result["team"] = "General"
        if self.time_zone:
            result["time_zone"] = self.time_zone
        return result

    @property
    def insight_logs_metadata(self):
        result = {}
        if self.team:
            result["team"] = self.team.name
            result["team_id"] = self.team.public_primary_key
        else:
            result["team"] = "General"
        if self.schedule:
            result["schedule"] = self.schedule.insight_logs_verbal
            result["schedule_id"] = self.schedule.public_primary_key

        return result<|MERGE_RESOLUTION|>--- conflicted
+++ resolved
@@ -277,9 +277,6 @@
         return is_finished
 
     def _daily_by_day_to_ical(self, time_zone, start, users_queue):
-<<<<<<< HEAD
-        """Create ical weekly shifts to distribute user groups combining daily + by_day."""
-=======
         """Create ical weekly shifts to distribute user groups combining daily + by_day.
 
         e.g.
@@ -293,48 +290,31 @@
             user_group_2, weekly WED interval 3
             user_group_3, weekly FRI interval 3
         """
->>>>>>> 387b334d
         result = ""
         # keep tracking of (users, day) combinations, and starting dates for each
         combinations = []
         starting_dates = []
         # we may need to iterate several times over users until we get a seen combination
-<<<<<<< HEAD
-        cycle_users = itertools.cycle(users_queue)
-=======
         # use the group index as reference since user groups could repeat in the queue
         cycle_user_groups = itertools.cycle(range(len(users_queue)))
->>>>>>> 387b334d
         orig_start = last_start = start
         all_rotations_checked = False
         # we need to go through each individual day
         day_by_day_rrule = copy.deepcopy(self.event_ical_rules)
         day_by_day_rrule["interval"] = 1
-<<<<<<< HEAD
-        for users in cycle_users:
-=======
         for user_group_id in cycle_user_groups:
->>>>>>> 387b334d
             for i in range(self.interval):
                 if not start:  # means that rotation ends before next event starts
                     all_rotations_checked = True
                     break
                 last_start = start
                 day = CustomOnCallShift.ICAL_WEEKDAY_MAP[start.weekday()]
-<<<<<<< HEAD
-                if (users, day, i) in combinations:
-=======
                 if (user_group_id, day, i) in combinations:
->>>>>>> 387b334d
                     all_rotations_checked = True
                     break
 
                 starting_dates.append(start)
-<<<<<<< HEAD
-                combinations.append((users, day, i))
-=======
                 combinations.append((user_group_id, day, i))
->>>>>>> 387b334d
                 # get next event date following the original rule
                 event_ical = self.generate_ical(start, 1, None, 1, time_zone, custom_rrule=day_by_day_rrule)
                 start = self.get_rotation_date(event_ical, get_next_date=True, interval=1)
@@ -344,12 +324,8 @@
         # number of weeks used to cover all combinations
         week_interval = ((last_start - orig_start).days // 7) or 1
         counter = 1
-<<<<<<< HEAD
-        for ((users, day, _), start) in zip(combinations, starting_dates):
-=======
         for ((user_group_id, day, _), start) in zip(combinations, starting_dates):
             users = users_queue[user_group_id]
->>>>>>> 387b334d
             for user_counter, user in enumerate(users, start=1):
                 # setup weekly events, for each user group/day combinations,
                 # setting the right interval and the corresponding day
