--- conflicted
+++ resolved
@@ -227,8 +227,6 @@
             self.start_drop_ical_and_check_schedule_tasks(schedule)
 
     @property
-<<<<<<< HEAD
-=======
     def repr_settings_for_client_side_logging(self) -> str:
         """
         Example of execution:
@@ -263,7 +261,6 @@
         return result
 
     @property
->>>>>>> c73df126
     def event_is_started(self):
         return bool(self.rotation_start <= timezone.now())
 
