--- conflicted
+++ resolved
@@ -49,28 +49,14 @@
     return slack_installation.oauth_response
 
 
-<<<<<<< HEAD
 def register_oncall_tenant_with_async_fallback(org):
-=======
-def register_oncall_tenant(service_tenant_id: str, cluster_slug: str, stack_id: int, stack_slug: str):
->>>>>>> bc627274
     """
     register_oncall_tenant tries to register oncall tenant synchronously and fall back to task in case of any exceptions
     to make sure that tenant is registered.
     First attempt is synchronous to register tenant ASAP to not miss any chatops requests.
     """
     try:
-<<<<<<< HEAD
         register_oncall_tenant(org)
-=======
-        client.register_tenant(
-            service_tenant_id,
-            cluster_slug,
-            SERVICE_TYPE_ONCALL,
-            stack_id,
-            stack_slug,
-        )
->>>>>>> bc627274
     except Exception as e:
         logger.error(f"create_oncall_connector: failed organization_id={org}  exc={e}")
         register_oncall_tenant_async.apply_async(
@@ -168,4 +154,4 @@
         )
         return False
 
-    return removed is True+    return removed