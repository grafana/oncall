from dataclasses import dataclass, field
from json import JSONDecodeError
from typing import List
from urllib.parse import urljoin

import requests
from django.conf import settings

APP_TYPE_ONCALL = "oncall"
PROVIDER_TYPE_SLACK = "slack"


@dataclass
class SlackLink:
    service_type: str
    service_tenant_id: str
    slack_team_id: str


@dataclass
class MSTeamsLink:
    service_type: str
    service_tenant_id: str
    msteams_id: str


@dataclass
class Tenant:
    service_tenant_id: str
    service_type: str
    cluster_slug: str
    slack_links: List[SlackLink] = field(default_factory=list)
    msteams_links: List[MSTeamsLink] = field(default_factory=list)


@dataclass
class OAuthInstallation:
    id: str
    oauth_response: dict
    stack_id: int
    provider_type: str
    provider_id: str


class ChatopsProxyAPIException(Exception):
    """A generic 400 or 500 level exception from the Chatops Proxy API"""

    def __init__(self, status, url, msg="", method="GET"):
        self.url = url
        self.status = status
        self.method = method

        # Error-message returned by chatops-proxy.
        # Since chatops-proxy is internal service messages shouldn't be exposed to the user
        self.msg = msg

    def __str__(self):
        return f"ChatopsProxyAPIException: status={self.status} url={self.url} method={self.method} error={self.msg}"


class ChatopsProxyAPIClient:
    def __init__(self, url: str, token: str):
        self.api_base_url = urljoin(url, "api/v3")
        self.api_token = token

    # OnCall Tenant
    def register_tenant(
        self, service_tenant_id: str, cluster_slug: str, service_type: str, stack_id: int, stack_slug: str
    ) -> tuple[Tenant, requests.models.Response]:
        url = f"{self.api_base_url}/tenants/register"
        d = {
            "tenant": {
                "service_tenant_id": service_tenant_id,
                "cluster_slug": cluster_slug,
                "service_type": service_type,
                "stack_id": stack_id,
                "stack_slug": stack_slug,
            }
        }
        response = requests.post(url=url, json=d, headers=self._headers)
        self._check_response(response)

        return Tenant(**response.json()["tenant"]), response

    def unregister_tenant(
        self, service_tenant_id: str, cluster_slug: str, service_type: str
    ) -> tuple[bool, requests.models.Response]:
        url = f"{self.api_base_url}/tenants/unregister"
        d = {
            "tenant": {
                "service_tenant_id": service_tenant_id,
                "cluster_slug": cluster_slug,
                "service_type": service_type,
            }
        }

        response = requests.post(url=url, json=d, headers=self._headers)
        self._check_response(response)

        return response.json()["removed"], response

    def can_slack_link(
        self, service_tenant_id: str, cluster_slug: str, slack_team_id: str, service_type: str
    ) -> requests.models.Response:
        url = f"{self.api_base_url}/providers/slack/can_link"
        d = {
            "service_type": service_type,
            "service_tenant_id": service_tenant_id,
            "cluster_slug": cluster_slug,
            "slack_team_id": slack_team_id,
        }
        response = requests.post(url=url, json=d, headers=self._headers)
        self._check_response(response)
        return response

    def link_slack_team(
        self, service_tenant_id: str, slack_team_id: str, service_type: str
    ) -> tuple[SlackLink, requests.models.Response]:
        url = f"{self.api_base_url}/providers/slack/link"
        d = {
            "slack_link": {
                "service_type": service_type,
                "service_tenant_id": service_tenant_id,
                "slack_team_id": slack_team_id,
            }
        }
        response = requests.post(url=url, json=d, headers=self._headers)
        self._check_response(response)
        return SlackLink(**response.json()["slack_link"]), response

    def unlink_slack_team(
        self, service_tenant_id: str, slack_team_id: str, service_type: str
    ) -> tuple[bool, requests.models.Response]:
        url = f"{self.api_base_url}/providers/slack/unlink"
        d = {
            "slack_link": {
                "service_type": service_type,
                "service_tenant_id": service_tenant_id,
                "slack_team_id": slack_team_id,
            }
        }
        response = requests.post(url=url, json=d, headers=self._headers)
        self._check_response(response)
        return response.json()["removed"], response

    def get_slack_oauth_link(
        self, stack_id: int, grafana_user_id: int, app_redirect: str, app_type: str
    ) -> tuple[str, requests.models.Response]:
        url = f"{self.api_base_url}/oauth2/start"
        d = {
            "stack_id": stack_id,
            "grafana_user_id": grafana_user_id,
            "app_redirect": app_redirect,
            "app_type": app_type,
        }
        response = requests.post(url=url, json=d, headers=self._headers)
        self._check_response(response)
        return response.json()["install_link"], response

    def get_oauth_installation(
        self,
        stack_id: int,
        provider_type: str,
    ) -> tuple[OAuthInstallation, requests.models.Response]:
        url = f"{self.api_base_url}/oauth_installations/get"
        d = {
            "stack_id": stack_id,
            "provider_type": provider_type,
        }
        response = requests.post(url=url, json=d, headers=self._headers)
        self._check_response(response)
        return OAuthInstallation(**response.json()["oauth_installation"]), response

    def delete_oauth_installation(
<<<<<<< HEAD
        self,
        stack_id: int,
        provider_type: str,
        grafana_user_id: int,
        app_type: str,
=======
        self, stack_id: int, provider_type: str, grafana_user_id: int, app_type: str
>>>>>>> 1c339645
    ) -> tuple[bool, requests.models.Response]:
        url = f"{self.api_base_url}/oauth_installations/uninstall"
        d = {
            "stack_id": stack_id,
            "provider_type": provider_type,
            "grafana_user_id": grafana_user_id,
            "app_type": app_type,
        }
        response = requests.post(url=url, json=d, headers=self._headers)
        self._check_response(response)
        return response.json()["removed"], response

    def _check_response(self, response: requests.models.Response):
        """
        Wraps an exceptional response to ChatopsProxyAPIException
        """
        message = None

        if 400 <= response.status_code < 500:
            try:
                error_data = response.json()
                message = error_data.get("error", None)
            except JSONDecodeError:
                message = response.reason
        elif 500 <= response.status_code < 600:
            message = response.reason

        if message:
            raise ChatopsProxyAPIException(
                status=response.status_code,
                url=response.request.url,
                msg=message,
                method=response.request.method,
            )

    @property
    def _headers(self) -> dict:
        return {
            "User-Agent": settings.GRAFANA_COM_USER_AGENT,
            "Authorization": f"Bearer {self.api_token}",
            "Content-Type": "application/json",
        }<|MERGE_RESOLUTION|>--- conflicted
+++ resolved
@@ -172,15 +172,7 @@
         return OAuthInstallation(**response.json()["oauth_installation"]), response
 
     def delete_oauth_installation(
-<<<<<<< HEAD
-        self,
-        stack_id: int,
-        provider_type: str,
-        grafana_user_id: int,
-        app_type: str,
-=======
         self, stack_id: int, provider_type: str, grafana_user_id: int, app_type: str
->>>>>>> 1c339645
     ) -> tuple[bool, requests.models.Response]:
         url = f"{self.api_base_url}/oauth_installations/uninstall"
         d = {
