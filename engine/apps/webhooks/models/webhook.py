--- conflicted
+++ resolved
@@ -97,16 +97,6 @@
     )
 
     PUBLIC_TRIGGER_TYPES_MAP = {
-<<<<<<< HEAD
-        TRIGGER_ESCALATION_STEP: "escalation step",
-        TRIGGER_ALERT_GROUP_CREATED: "alert group created",
-        TRIGGER_ACKNOWLEDGE: "acknowledged",
-        TRIGGER_RESOLVE: "resolved",
-        TRIGGER_SILENCE: "silenced",
-        TRIGGER_UNSILENCE: "unsilenced",
-        TRIGGER_UNRESOLVE: "unresolved",
-        TRIGGER_UNACKNOWLEDGE: "unacknowledged",
-=======
         TRIGGER_ESCALATION_STEP: "escalation",
         TRIGGER_ALERT_GROUP_CREATED: "alert group created",
         TRIGGER_ACKNOWLEDGE: "acknowledge",
@@ -115,7 +105,6 @@
         TRIGGER_UNSILENCE: "unsilence",
         TRIGGER_UNRESOLVE: "unresolve",
         TRIGGER_UNACKNOWLEDGE: "unacknowledge",
->>>>>>> 15e02c7f
     }
 
     PUBLIC_ALL_TRIGGER_TYPES = [i for i in PUBLIC_TRIGGER_TYPES_MAP.values()]
