--- conflicted
+++ resolved
@@ -149,11 +149,7 @@
             "status",
             "declare_incident_link",
             "team",
-<<<<<<< HEAD
-            "is_restricted",
             "grafana_incident_id",
-=======
->>>>>>> 341f4fad
         ]
 
     @extend_schema_field(
