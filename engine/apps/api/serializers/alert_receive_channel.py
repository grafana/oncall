from collections import OrderedDict
from collections.abc import Mapping

from django.apps import apps
from django.conf import settings
from django.core.exceptions import ObjectDoesNotExist
from django.core.exceptions import ValidationError as DjangoValidationError
from django.template.loader import render_to_string
from django.utils import timezone
from jinja2 import TemplateSyntaxError
from rest_framework import serializers
from rest_framework.exceptions import ValidationError
from rest_framework.fields import SerializerMethodField, SkipField, get_error_detail, set_value
from rest_framework.settings import api_settings

from apps.alerts.grafana_alerting_sync_manager.grafana_alerting_sync import GrafanaAlertingSyncManager
from apps.alerts.models import AlertReceiveChannel
from apps.base.messaging import get_messaging_backends
from common.api_helpers.custom_fields import TeamPrimaryKeyRelatedField, WritableSerializerMethodField
from common.api_helpers.exceptions import BadRequest
from common.api_helpers.mixins import APPEARANCE_TEMPLATE_NAMES, EagerLoadingMixin
from common.api_helpers.utils import CurrentTeamDefault
from common.jinja_templater import apply_jinja_template, jinja_template_env
from common.jinja_templater.apply_jinja_template import JinjaTemplateWarning

from .integration_heartbeat import IntegrationHeartBeatSerializer


def valid_jinja_template_for_serializer_method_field(template):
    for _, val in template.items():
        try:
            apply_jinja_template(val, payload={})
        except JinjaTemplateWarning:
            # Suppress warnings, template may be valid with payload
            pass


class AlertReceiveChannelSerializer(EagerLoadingMixin, serializers.ModelSerializer):
    id = serializers.CharField(read_only=True, source="public_primary_key")
    integration_url = serializers.ReadOnlyField()
    alert_count = serializers.SerializerMethodField()
    alert_groups_count = serializers.SerializerMethodField()
    author = serializers.CharField(read_only=True, source="author.public_primary_key")
    organization = serializers.CharField(read_only=True, source="organization.public_primary_key")
    team = TeamPrimaryKeyRelatedField(allow_null=True, default=CurrentTeamDefault())
    is_able_to_autoresolve = serializers.ReadOnlyField()
    default_channel_filter = serializers.SerializerMethodField()
    instructions = serializers.SerializerMethodField()
    demo_alert_enabled = serializers.BooleanField(source="is_demo_alert_enabled", read_only=True)
    maintenance_till = serializers.ReadOnlyField(source="till_maintenance_timestamp")
    heartbeat = serializers.SerializerMethodField()
    allow_delete = serializers.SerializerMethodField()
<<<<<<< HEAD
    description_short = serializers.CharField(max_length=250, required=False)
=======
    demo_alert_payload = serializers.SerializerMethodField()
>>>>>>> 9d194935

    # integration heartbeat is in PREFETCH_RELATED not by mistake.
    # With using of select_related ORM builds strange join
    # which leads to incorrect heartbeat-alert_receive_channel binding in result
    PREFETCH_RELATED = ["channel_filters", "integration_heartbeat"]
    SELECT_RELATED = ["organization", "author"]

    class Meta:
        model = AlertReceiveChannel
        fields = [
            "id",
            "description",
            "description_short",
            "integration",
            "smile_code",
            "verbal_name",
            "author",
            "organization",
            "team",
            "created_at",
            "integration_url",
            "alert_count",
            "alert_groups_count",
            "allow_source_based_resolving",
            "instructions",
            "is_able_to_autoresolve",
            "default_channel_filter",
            "demo_alert_enabled",
            "maintenance_mode",
            "maintenance_till",
            "heartbeat",
            "is_available_for_integration_heartbeat",
            "allow_delete",
            "demo_alert_payload",
        ]
        read_only_fields = [
            "created_at",
            "author",
            "organization",
            "smile_code",
            "integration_url",
            "instructions",
            "demo_alert_enabled",
            "maintenance_mode",
            "demo_alert_payload",
        ]
        extra_kwargs = {"integration": {"required": True}}

    def create(self, validated_data):
        organization = self.context["request"].auth.organization
        integration = validated_data.get("integration")
        if integration == AlertReceiveChannel.INTEGRATION_GRAFANA_ALERTING:
            connection_error = GrafanaAlertingSyncManager.check_for_connection_errors(organization)
            if connection_error:
                raise BadRequest(detail=connection_error)
        instance = AlertReceiveChannel.create(
            **validated_data, organization=organization, author=self.context["request"].user
        )

        return instance

    def get_instructions(self, obj):
        if obj.integration in [AlertReceiveChannel.INTEGRATION_MAINTENANCE]:
            return ""

        rendered_instruction_for_web = render_to_string(
            AlertReceiveChannel.INTEGRATIONS_TO_INSTRUCTIONS_WEB[obj.integration], {"alert_receive_channel": obj}
        )

        return rendered_instruction_for_web

    # MethodFields are used instead of relevant properties because of properties hit db on each instance in queryset
    def get_default_channel_filter(self, obj):
        for filter in obj.channel_filters.all():
            if filter.is_default:
                return filter.public_primary_key

    def validate_verbal_name(self, verbal_name):
        organization = self.context["request"].auth.organization
        if verbal_name is None or (self.instance and verbal_name == self.instance.verbal_name):
            return verbal_name
        try:
            obj = AlertReceiveChannel.objects.get(organization=organization, verbal_name=verbal_name)
        except AlertReceiveChannel.DoesNotExist:
            return verbal_name
        if self.instance and obj.id == self.instance.id:
            return verbal_name
        else:
            raise serializers.ValidationError(detail="Integration with this name already exists")

    def get_heartbeat(self, obj):
        try:
            heartbeat = obj.integration_heartbeat
        except ObjectDoesNotExist:
            return None
        return IntegrationHeartBeatSerializer(heartbeat).data

    def get_allow_delete(self, obj):
        return True

    def get_alert_count(self, obj):
        return 0

    def get_alert_groups_count(self, obj):
        return 0

    def get_demo_alert_payload(self, obj):
        return obj.config.example_payload


class AlertReceiveChannelUpdateSerializer(AlertReceiveChannelSerializer):
    class Meta(AlertReceiveChannelSerializer.Meta):
        read_only_fields = [*AlertReceiveChannelSerializer.Meta.read_only_fields, "integration"]


class FastAlertReceiveChannelSerializer(serializers.ModelSerializer):
    id = serializers.CharField(read_only=True, source="public_primary_key")
    integration = serializers.CharField(read_only=True)
    deleted = serializers.SerializerMethodField()

    class Meta:
        model = AlertReceiveChannel
        fields = ["id", "integration", "verbal_name", "deleted"]

    def get_deleted(self, obj):
        # Treat direct paging integrations as deleted, so integration settings are disabled on the frontend
        return obj.deleted_at is not None or obj.integration == AlertReceiveChannel.INTEGRATION_DIRECT_PAGING


class FilterAlertReceiveChannelSerializer(serializers.ModelSerializer):
    value = serializers.SerializerMethodField()
    display_name = serializers.SerializerMethodField()

    class Meta:
        model = AlertReceiveChannel
        fields = ["value", "display_name"]

    def get_value(self, obj):
        return obj.public_primary_key

    def get_display_name(self, obj):
        display_name = obj.verbal_name or AlertReceiveChannel.INTEGRATION_CHOICES[obj.integration][1]
        return display_name


class AlertReceiveChannelTemplatesSerializer(EagerLoadingMixin, serializers.ModelSerializer):
    id = serializers.CharField(read_only=True, source="public_primary_key")
    slack_title_template = WritableSerializerMethodField(
        allow_null=True,
        deserializer_field=serializers.CharField(),
        validators=[valid_jinja_template_for_serializer_method_field],
        required=False,
    )
    slack_message_template = WritableSerializerMethodField(
        allow_null=True,
        deserializer_field=serializers.CharField(),
        validators=[valid_jinja_template_for_serializer_method_field],
        required=False,
    )
    slack_image_url_template = WritableSerializerMethodField(
        allow_null=True,
        deserializer_field=serializers.CharField(),
        validators=[valid_jinja_template_for_serializer_method_field],
        required=False,
    )
    web_title_template = WritableSerializerMethodField(
        allow_null=True,
        deserializer_field=serializers.CharField(),
        validators=[valid_jinja_template_for_serializer_method_field],
        required=False,
    )
    web_message_template = WritableSerializerMethodField(
        allow_null=True,
        deserializer_field=serializers.CharField(),
        validators=[valid_jinja_template_for_serializer_method_field],
        required=False,
    )
    web_image_url_template = WritableSerializerMethodField(
        allow_null=True,
        deserializer_field=serializers.CharField(),
        validators=[valid_jinja_template_for_serializer_method_field],
        required=False,
    )
    sms_title_template = WritableSerializerMethodField(
        allow_null=True,
        deserializer_field=serializers.CharField(),
        validators=[valid_jinja_template_for_serializer_method_field],
        required=False,
    )
    phone_call_title_template = WritableSerializerMethodField(
        allow_null=True,
        deserializer_field=serializers.CharField(),
        validators=[valid_jinja_template_for_serializer_method_field],
        required=False,
    )
    telegram_title_template = WritableSerializerMethodField(
        allow_null=True,
        deserializer_field=serializers.CharField(),
        validators=[valid_jinja_template_for_serializer_method_field],
        required=False,
    )
    telegram_message_template = WritableSerializerMethodField(
        allow_null=True,
        deserializer_field=serializers.CharField(),
        validators=[valid_jinja_template_for_serializer_method_field],
        required=False,
    )
    telegram_image_url_template = WritableSerializerMethodField(
        allow_null=True,
        deserializer_field=serializers.CharField(),
        validators=[valid_jinja_template_for_serializer_method_field],
        required=False,
    )
    source_link_template = WritableSerializerMethodField(
        allow_null=True,
        deserializer_field=serializers.CharField(),
        validators=[valid_jinja_template_for_serializer_method_field],
        required=False,
    )
    grouping_id_template = WritableSerializerMethodField(
        allow_null=True,
        deserializer_field=serializers.CharField(),
        validators=[valid_jinja_template_for_serializer_method_field],
        required=False,
    )
    acknowledge_condition_template = WritableSerializerMethodField(
        allow_null=True,
        deserializer_field=serializers.CharField(),
        validators=[valid_jinja_template_for_serializer_method_field],
        required=False,
    )
    resolve_condition_template = WritableSerializerMethodField(
        allow_null=True,
        deserializer_field=serializers.CharField(),
        validators=[valid_jinja_template_for_serializer_method_field],
        required=False,
    )

    payload_example = SerializerMethodField()

    class Meta:
        model = AlertReceiveChannel
        fields = [
            "id",
            "verbal_name",
            "slack_title_template",
            "slack_message_template",
            "slack_image_url_template",
            "sms_title_template",
            "phone_call_title_template",
            "web_title_template",
            "web_message_template",
            "web_image_url_template",
            "telegram_title_template",
            "telegram_message_template",
            "telegram_image_url_template",
            "source_link_template",
            "grouping_id_template",
            "resolve_condition_template",
            "payload_example",
            "acknowledge_condition_template",
        ]
        extra_kwargs = {"integration": {"required": True}}

    # MethodFields are used instead of relevant properties because of properties hit db on each instance in queryset

    def get_slack_title_template(self, obj):
        default_template = AlertReceiveChannel.INTEGRATION_TO_DEFAULT_SLACK_TITLE_TEMPLATE[obj.integration]
        return obj.slack_title_template or default_template

    def set_slack_title_template(self, value):
        default_template = AlertReceiveChannel.INTEGRATION_TO_DEFAULT_SLACK_TITLE_TEMPLATE[self.instance.integration]
        if default_template is None or default_template.strip() != value.strip():
            self.instance.slack_title_template = value.strip()
        elif default_template is not None and default_template.strip() == value.strip():
            self.instance.slack_title_template = None

    def get_slack_message_template(self, obj):
        default_template = AlertReceiveChannel.INTEGRATION_TO_DEFAULT_SLACK_MESSAGE_TEMPLATE[obj.integration]
        return obj.slack_message_template or default_template

    def set_slack_message_template(self, value):
        default_template = AlertReceiveChannel.INTEGRATION_TO_DEFAULT_SLACK_MESSAGE_TEMPLATE[self.instance.integration]
        if default_template is None or default_template.strip() != value.strip():
            self.instance.slack_message_template = value.strip()
        elif default_template is not None and default_template.strip() == value.strip():
            self.instance.slack_message_template = None

    def get_slack_image_url_template(self, obj):
        default_template = AlertReceiveChannel.INTEGRATION_TO_DEFAULT_SLACK_IMAGE_URL_TEMPLATE[obj.integration]
        return obj.slack_image_url_template or default_template

    def set_slack_image_url_template(self, value):
        default_template = AlertReceiveChannel.INTEGRATION_TO_DEFAULT_SLACK_IMAGE_URL_TEMPLATE[
            self.instance.integration
        ]
        if default_template is None or default_template.strip() != value.strip():
            self.instance.slack_image_url_template = value.strip()
        elif default_template is not None and default_template.strip() == value.strip():
            self.instance.slack_image_url_template = None

    def get_sms_title_template(self, obj):
        default_template = AlertReceiveChannel.INTEGRATION_TO_DEFAULT_SMS_TITLE_TEMPLATE[obj.integration]
        return obj.sms_title_template or default_template

    def set_sms_title_template(self, value):
        default_template = AlertReceiveChannel.INTEGRATION_TO_DEFAULT_SMS_TITLE_TEMPLATE[self.instance.integration]
        if default_template is None or default_template.strip() != value.strip():
            self.instance.sms_title_template = value.strip()
        elif default_template is not None and default_template.strip() == value.strip():
            self.instance.sms_title_template = None

    def get_phone_call_title_template(self, obj):
        default_template = AlertReceiveChannel.INTEGRATION_TO_DEFAULT_PHONE_CALL_TITLE_TEMPLATE[obj.integration]
        return obj.phone_call_title_template or default_template

    def set_phone_call_title_template(self, value):
        default_template = AlertReceiveChannel.INTEGRATION_TO_DEFAULT_PHONE_CALL_TITLE_TEMPLATE[
            self.instance.integration
        ]
        if default_template is None or default_template.strip() != value.strip():
            self.instance.phone_call_title_template = value.strip()
        elif default_template is not None and default_template.strip() == value.strip():
            self.instance.phone_call_title_template = None

    def get_web_title_template(self, obj):
        default_template = AlertReceiveChannel.INTEGRATION_TO_DEFAULT_WEB_TITLE_TEMPLATE[obj.integration]
        return obj.web_title_template or default_template

    def set_web_title_template(self, value):
        default_template = AlertReceiveChannel.INTEGRATION_TO_DEFAULT_WEB_TITLE_TEMPLATE[self.instance.integration]
        if default_template is None or default_template.strip() != value.strip():
            self.instance.web_title_template = value.strip()
        elif default_template is not None and default_template.strip() == value.strip():
            self.instance.web_title_template = None
        self.instance.web_templates_modified_at = timezone.now()

    def get_web_message_template(self, obj):
        default_template = AlertReceiveChannel.INTEGRATION_TO_DEFAULT_WEB_MESSAGE_TEMPLATE[obj.integration]
        return obj.web_message_template or default_template

    def set_web_message_template(self, value):
        default_template = AlertReceiveChannel.INTEGRATION_TO_DEFAULT_WEB_MESSAGE_TEMPLATE[self.instance.integration]
        if default_template is None or default_template.strip() != value.strip():
            self.instance.web_message_template = value.strip()
        elif default_template is not None and default_template.strip() == value.strip():
            self.instance.web_message_template = None
        self.instance.web_templates_modified_at = timezone.now()

    def get_web_image_url_template(self, obj):
        default_template = AlertReceiveChannel.INTEGRATION_TO_DEFAULT_WEB_IMAGE_URL_TEMPLATE[obj.integration]
        return obj.web_image_url_template or default_template

    def set_web_image_url_template(self, value):
        default_template = AlertReceiveChannel.INTEGRATION_TO_DEFAULT_WEB_IMAGE_URL_TEMPLATE[self.instance.integration]
        if default_template is None or default_template.strip() != value.strip():
            self.instance.web_image_url_template = value.strip()
        elif default_template is not None and default_template.strip() == value.strip():
            self.instance.web_image_url_template = None
        self.instance.web_templates_modified_at = timezone.now()

    def get_telegram_title_template(self, obj):
        default_template = AlertReceiveChannel.INTEGRATION_TO_DEFAULT_TELEGRAM_TITLE_TEMPLATE[obj.integration]
        return obj.telegram_title_template or default_template

    def set_telegram_title_template(self, value):
        default_template = AlertReceiveChannel.INTEGRATION_TO_DEFAULT_TELEGRAM_TITLE_TEMPLATE[self.instance.integration]
        if default_template is None or default_template.strip() != value.strip():
            self.instance.telegram_title_template = value.strip()
        elif default_template is not None and default_template.strip() == value.strip():
            self.instance.telegram_title_template = None

    def get_telegram_message_template(self, obj):
        default_template = AlertReceiveChannel.INTEGRATION_TO_DEFAULT_TELEGRAM_MESSAGE_TEMPLATE[obj.integration]
        return obj.telegram_message_template or default_template

    def set_telegram_message_template(self, value):
        default_template = AlertReceiveChannel.INTEGRATION_TO_DEFAULT_TELEGRAM_MESSAGE_TEMPLATE[
            self.instance.integration
        ]
        if default_template is None or default_template.strip() != value.strip():
            self.instance.telegram_message_template = value.strip()
        elif default_template is not None and default_template.strip() == value.strip():
            self.instance.telegram_message_template = None

    def get_telegram_image_url_template(self, obj):
        default_template = AlertReceiveChannel.INTEGRATION_TO_DEFAULT_TELEGRAM_IMAGE_URL_TEMPLATE[obj.integration]
        return obj.telegram_image_url_template or default_template

    def set_telegram_image_url_template(self, value):
        default_template = AlertReceiveChannel.INTEGRATION_TO_DEFAULT_TELEGRAM_IMAGE_URL_TEMPLATE[
            self.instance.integration
        ]
        if default_template is None or default_template.strip() != value.strip():
            self.instance.telegram_image_url_template = value.strip()
        elif default_template is not None and default_template.strip() == value.strip():
            self.instance.telegram_image_url_template = None

    def get_source_link_template(self, obj):
        default_template = AlertReceiveChannel.INTEGRATION_TO_DEFAULT_SOURCE_LINK_TEMPLATE[obj.integration]
        return obj.source_link_template or default_template

    def set_source_link_template(self, value):
        default_template = AlertReceiveChannel.INTEGRATION_TO_DEFAULT_SOURCE_LINK_TEMPLATE[self.instance.integration]
        if default_template is None or default_template.strip() != value.strip():
            self.instance.source_link_template = value.strip()
        elif default_template is not None and default_template.strip() == value.strip():
            self.instance.source_link_template = None

    def get_grouping_id_template(self, obj):
        default_template = AlertReceiveChannel.INTEGRATION_TO_DEFAULT_GROUPING_ID_TEMPLATE[obj.integration]
        return obj.grouping_id_template or default_template

    def set_grouping_id_template(self, value):
        default_template = AlertReceiveChannel.INTEGRATION_TO_DEFAULT_GROUPING_ID_TEMPLATE[self.instance.integration]
        if default_template is None or default_template.strip() != value.strip():
            self.instance.grouping_id_template = value.strip()
        elif default_template is not None and default_template.strip() == value.strip():
            self.instance.grouping_id_template = None

    def get_acknowledge_condition_template(self, obj):
        default_template = AlertReceiveChannel.INTEGRATION_TO_DEFAULT_ACKNOWLEDGE_CONDITION_TEMPLATE[obj.integration]
        return obj.acknowledge_condition_template or default_template

    def set_acknowledge_condition_template(self, value):
        default_template = AlertReceiveChannel.INTEGRATION_TO_DEFAULT_ACKNOWLEDGE_CONDITION_TEMPLATE[
            self.instance.integration
        ]
        if default_template is None or default_template.strip() != value.strip():
            self.instance.acknowledge_condition_template = value.strip()
        elif default_template is not None and default_template.strip() == value.strip():
            self.instance.acknowledge_condition_template = None

    def get_resolve_condition_template(self, obj):
        default_template = AlertReceiveChannel.INTEGRATION_TO_DEFAULT_RESOLVE_CONDITION_TEMPLATE[obj.integration]
        return obj.resolve_condition_template or default_template

    def set_resolve_condition_template(self, value):
        default_template = AlertReceiveChannel.INTEGRATION_TO_DEFAULT_RESOLVE_CONDITION_TEMPLATE[
            self.instance.integration
        ]
        if default_template is None or default_template.strip() != value.strip():
            self.instance.resolve_condition_template = value.strip()
        elif default_template is not None and default_template.strip() == value.strip():
            self.instance.resolve_condition_template = None

    def get_payload_example(self, obj):
        AlertGroup = apps.get_model("alerts", "AlertGroup")
        if "alert_group_id" in self.context["request"].query_params:
            alert_group_id = self.context["request"].query_params.get("alert_group_id")
            try:
                return obj.alert_groups.get(public_primary_key=alert_group_id).alerts.first().raw_request_data
            except AlertGroup.DoesNotExist:
                raise serializers.ValidationError("Alert group doesn't exist for this integration")
            except AttributeError:
                raise serializers.ValidationError("Unable to retrieve example payload for this alert group")
        else:
            try:
                return obj.alert_groups.last().alerts.first().raw_request_data
            except AttributeError:
                return None

    # Override method to pass field_name directly in set_value to handle None values for WritableSerializerField
    def to_internal_value(self, data):
        """
        Dict of native values <- Dict of primitive datatypes.
        """
        if not isinstance(data, Mapping):
            message = self.error_messages["invalid"].format(datatype=type(data).__name__)
            raise ValidationError({api_settings.NON_FIELD_ERRORS_KEY: [message]}, code="invalid")

        ret = OrderedDict()
        errors = OrderedDict()
        fields = self._writable_fields

        for field in fields:
            validate_method = getattr(self, "validate_" + field.field_name, None)
            primitive_value = field.get_value(data)
            try:
                validated_value = field.run_validation(primitive_value)
                if validate_method is not None:
                    validated_value = validate_method(validated_value)
            except ValidationError as exc:
                errors[field.field_name] = exc.detail
            except DjangoValidationError as exc:
                errors[field.field_name] = get_error_detail(exc)
            except SkipField:
                pass
            else:
                # Line because of which method is overriden
                if validated_value is None and isinstance(field, WritableSerializerMethodField):
                    set_value(ret, [field.field_name], validated_value)
                else:
                    set_value(ret, field.source_attrs, validated_value)

        # handle updates for messaging backend templates
        messaging_backend_errors = self._handle_messaging_backend_updates(data, ret)
        errors.update(messaging_backend_errors)

        if errors:
            raise ValidationError(errors)

        return ret

    def _handle_messaging_backend_updates(self, data, ret):
        """Update additional messaging backend templates if needed."""
        errors = {}
        for backend_id, backend in get_messaging_backends():
            if not backend.customizable_templates:
                continue
            # fetch existing templates if any
            backend_templates = {}
            if self.instance.messaging_backends_templates is not None:
                backend_templates = self.instance.messaging_backends_templates.get(backend_id, {})
            # validate updated templates if any
            backend_updates = {}
            for field in APPEARANCE_TEMPLATE_NAMES:
                field_name = f"{backend.slug}_{field}_template"
                value = data.get(field_name)
                validator = jinja_template_env.from_string
                if value is not None:
                    try:
                        if value:
                            validator(value)
                    except TemplateSyntaxError:
                        errors[field_name] = "invalid template"
                    except DjangoValidationError:
                        errors[field_name] = "invalid URL"
                    else:
                        backend_updates[field] = value
            # update backend templates
            backend_templates.update(backend_updates)
            set_value(ret, ["messaging_backends_templates", backend_id], backend_templates)

        return errors

    def to_representation(self, obj):
        ret = super().to_representation(obj)
        ret = self._get_templates_to_show(ret)

        # include messaging backend templates
        additional_templates = self._get_messaging_backend_templates(obj)
        ret.update(additional_templates)

        return ret

    def _get_templates_to_show(self, response_data):
        """
        For On-prem installations with disabled features it is needed to disable corresponding templates
        """
        slack_integration_required_templates = [
            "slack_title_template",
            "slack_message_template",
            "slack_image_url_template",
        ]
        telegram_integration_required_templates = [
            "telegram_title_template",
            "telegram_message_template",
            "telegram_image_url_template",
        ]
        if not settings.FEATURE_SLACK_INTEGRATION_ENABLED:
            for st in slack_integration_required_templates:
                response_data.pop(st)
        if not settings.FEATURE_TELEGRAM_INTEGRATION_ENABLED:
            for tt in telegram_integration_required_templates:
                response_data.pop(tt)

        return response_data

    def _get_messaging_backend_templates(self, obj):
        """Return additional messaging backend templates if any."""
        templates = {}
        for backend_id, backend in get_messaging_backends():
            if not backend.customizable_templates:
                continue
            for field in backend.template_fields:
                value = None
                if obj.messaging_backends_templates:
                    value = obj.messaging_backends_templates.get(backend_id, {}).get(field)
                if not value:
                    value = obj.get_default_template_attribute(backend_id, field)
                field_name = f"{backend.slug}_{field}_template"
                templates[field_name] = value
        return templates<|MERGE_RESOLUTION|>--- conflicted
+++ resolved
@@ -50,11 +50,8 @@
     maintenance_till = serializers.ReadOnlyField(source="till_maintenance_timestamp")
     heartbeat = serializers.SerializerMethodField()
     allow_delete = serializers.SerializerMethodField()
-<<<<<<< HEAD
     description_short = serializers.CharField(max_length=250, required=False)
-=======
     demo_alert_payload = serializers.SerializerMethodField()
->>>>>>> 9d194935
 
     # integration heartbeat is in PREFETCH_RELATED not by mistake.
     # With using of select_related ORM builds strange join
