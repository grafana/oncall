--- conflicted
+++ resolved
@@ -244,13 +244,9 @@
             ).values_list("id", flat=True)
         )
         queryset = AlertGroup.unarchived_objects.filter(
-<<<<<<< HEAD
             channel__in=AlertReceiveChannel.objects.filter(
                 organization=self.request.auth.organization, team=self.request.user.current_team
             ),
-=======
-            channel_id__in=alert_receive_channels_ids,
->>>>>>> 83b1f069
         ).only("id")
 
         return queryset
