from django.conf import settings
from rest_framework.response import Response
from rest_framework.views import APIView

from apps.auth_token.auth import PluginAuthentication
from apps.base.utils import live_settings

FEATURE_SLACK = "slack"
FEATURE_TELEGRAM = "telegram"
FEATURE_LIVE_SETTINGS = "live_settings"
FEATURE_GRAFANA_CLOUD_NOTIFICATIONS = "grafana_cloud_notifications"
FEATURE_GRAFANA_CLOUD_CONNECTION = "grafana_cloud_connection"
<<<<<<< HEAD
FEATURE_WEB_SCHEDULES = "web_schedules"
FEATURE_WEBHOOKS2 = "webhooks2"
FEATURE_GRAFANA_ALERTING_V2 = "grafana_alerting_v2"
=======
>>>>>>> 8e73de35


class FeaturesAPIView(APIView):
    """
    Return whitelist of enabled features.
    It is needed to disable features for On-prem installations.
    """

    authentication_classes = (PluginAuthentication,)

    def get(self, request):
        return Response(self._get_enabled_features(request))

    def _get_enabled_features(self, request):
        enabled_features = []

        if settings.FEATURE_SLACK_INTEGRATION_ENABLED:
            enabled_features.append(FEATURE_SLACK)

        if settings.FEATURE_TELEGRAM_INTEGRATION_ENABLED:
            enabled_features.append(FEATURE_TELEGRAM)

        if settings.IS_OPEN_SOURCE:
            # Features below should be enabled only in OSS
            enabled_features.append(FEATURE_GRAFANA_CLOUD_CONNECTION)
            if settings.FEATURE_LIVE_SETTINGS_ENABLED:
                enabled_features.append(FEATURE_LIVE_SETTINGS)
            if live_settings.GRAFANA_CLOUD_NOTIFICATIONS_ENABLED:
                enabled_features.append(FEATURE_GRAFANA_CLOUD_NOTIFICATIONS)

<<<<<<< HEAD
        if settings.FEATURE_WEB_SCHEDULES_ENABLED:
            enabled_features.append(FEATURE_WEB_SCHEDULES)
        else:
            # allow enabling web schedules per org, independently of global status flag
            enabled_web_schedules_orgs = DynamicSetting.objects.get_or_create(
                name="enabled_web_schedules_orgs",
                defaults={
                    "json_value": {
                        "org_ids": [],
                    }
                },
            )[0]
            if request.auth.organization.pk in enabled_web_schedules_orgs.json_value["org_ids"]:
                enabled_features.append(FEATURE_WEB_SCHEDULES)

        if settings.FEATURE_WEBHOOKS_2_ENABLED:
            enabled_features.append(FEATURE_WEBHOOKS2)

        if settings.FEATURE_GRAFANA_ALERTING_V2_ENABLED:
            enabled_features.append(FEATURE_GRAFANA_ALERTING_V2)
=======
>>>>>>> 8e73de35
        return enabled_features<|MERGE_RESOLUTION|>--- conflicted
+++ resolved
@@ -10,12 +10,7 @@
 FEATURE_LIVE_SETTINGS = "live_settings"
 FEATURE_GRAFANA_CLOUD_NOTIFICATIONS = "grafana_cloud_notifications"
 FEATURE_GRAFANA_CLOUD_CONNECTION = "grafana_cloud_connection"
-<<<<<<< HEAD
-FEATURE_WEB_SCHEDULES = "web_schedules"
-FEATURE_WEBHOOKS2 = "webhooks2"
 FEATURE_GRAFANA_ALERTING_V2 = "grafana_alerting_v2"
-=======
->>>>>>> 8e73de35
 
 
 class FeaturesAPIView(APIView):
@@ -46,27 +41,7 @@
             if live_settings.GRAFANA_CLOUD_NOTIFICATIONS_ENABLED:
                 enabled_features.append(FEATURE_GRAFANA_CLOUD_NOTIFICATIONS)
 
-<<<<<<< HEAD
-        if settings.FEATURE_WEB_SCHEDULES_ENABLED:
-            enabled_features.append(FEATURE_WEB_SCHEDULES)
-        else:
-            # allow enabling web schedules per org, independently of global status flag
-            enabled_web_schedules_orgs = DynamicSetting.objects.get_or_create(
-                name="enabled_web_schedules_orgs",
-                defaults={
-                    "json_value": {
-                        "org_ids": [],
-                    }
-                },
-            )[0]
-            if request.auth.organization.pk in enabled_web_schedules_orgs.json_value["org_ids"]:
-                enabled_features.append(FEATURE_WEB_SCHEDULES)
-
-        if settings.FEATURE_WEBHOOKS_2_ENABLED:
-            enabled_features.append(FEATURE_WEBHOOKS2)
-
         if settings.FEATURE_GRAFANA_ALERTING_V2_ENABLED:
             enabled_features.append(FEATURE_GRAFANA_ALERTING_V2)
-=======
->>>>>>> 8e73de35
+
         return enabled_features