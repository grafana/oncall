import enum

from django.conf import settings
from drf_spectacular.plumbing import resolve_type_hint
from drf_spectacular.utils import extend_schema
from rest_framework import status
from rest_framework.response import Response
from rest_framework.views import APIView

from apps.auth_token.auth import PluginAuthentication
from apps.base.utils import live_settings
from apps.labels.utils import is_labels_feature_enabled


<<<<<<< HEAD
FEATURE_SLACK = "slack"
FEATURE_TELEGRAM = "telegram"
FEATURE_LIVE_SETTINGS = "live_settings"
FEATURE_GRAFANA_CLOUD_NOTIFICATIONS = "grafana_cloud_notifications"
FEATURE_GRAFANA_CLOUD_CONNECTION = "grafana_cloud_connection"
FEATURE_WEB_SCHEDULES = "web_schedules"
=======
class Feature(enum.StrEnum):
    MSTEAMS = "msteams"
    SLACK = "slack"
    TELEGRAM = "telegram"
    LIVE_SETTINGS = "live_settings"
    GRAFANA_CLOUD_NOTIFICATIONS = "grafana_cloud_notifications"
    GRAFANA_CLOUD_CONNECTION = "grafana_cloud_connection"
    # GRAFANA_ALERTING_V2 enables advanced OnCall <-> Alerting integration.
    # On Alerting side it enables integration dropdown in OnCall contact point.
    # On OnCall side it do nothing, just indicating if OnCall API is ready to that integration.
    GRAFANA_ALERTING_V2 = "grafana_alerting_v2"
    LABELS = "labels"
>>>>>>> 642f8202


class FeaturesAPIView(APIView):
    """
    Return whitelist of enabled features.
    It is needed to disable features for On-prem installations.
    """

    authentication_classes = (PluginAuthentication,)

    @extend_schema(responses={status.HTTP_200_OK: resolve_type_hint(list[Feature])})
    def get(self, request):
        data = self._get_enabled_features(request)
        return Response(data)

    def _get_enabled_features(self, request):
        enabled_features = []

        if settings.FEATURE_SLACK_INTEGRATION_ENABLED:
            enabled_features.append(Feature.SLACK)

        if settings.FEATURE_TELEGRAM_INTEGRATION_ENABLED:
            enabled_features.append(Feature.TELEGRAM)

        if settings.IS_OPEN_SOURCE:
            # Features below should be enabled only in OSS
            enabled_features.append(Feature.GRAFANA_CLOUD_CONNECTION)
            if settings.FEATURE_LIVE_SETTINGS_ENABLED:
                enabled_features.append(Feature.LIVE_SETTINGS)
            if live_settings.GRAFANA_CLOUD_NOTIFICATIONS_ENABLED:
                enabled_features.append(Feature.GRAFANA_CLOUD_NOTIFICATIONS)
        else:
            enabled_features.append(Feature.MSTEAMS)

        if settings.FEATURE_GRAFANA_ALERTING_V2_ENABLED:
            enabled_features.append(Feature.GRAFANA_ALERTING_V2)

<<<<<<< HEAD
=======
        if is_labels_feature_enabled(self.request.auth.organization):
            enabled_features.append(Feature.LABELS)

>>>>>>> 642f8202
        return enabled_features<|MERGE_RESOLUTION|>--- conflicted
+++ resolved
@@ -12,14 +12,6 @@
 from apps.labels.utils import is_labels_feature_enabled
 
 
-<<<<<<< HEAD
-FEATURE_SLACK = "slack"
-FEATURE_TELEGRAM = "telegram"
-FEATURE_LIVE_SETTINGS = "live_settings"
-FEATURE_GRAFANA_CLOUD_NOTIFICATIONS = "grafana_cloud_notifications"
-FEATURE_GRAFANA_CLOUD_CONNECTION = "grafana_cloud_connection"
-FEATURE_WEB_SCHEDULES = "web_schedules"
-=======
 class Feature(enum.StrEnum):
     MSTEAMS = "msteams"
     SLACK = "slack"
@@ -32,7 +24,6 @@
     # On OnCall side it do nothing, just indicating if OnCall API is ready to that integration.
     GRAFANA_ALERTING_V2 = "grafana_alerting_v2"
     LABELS = "labels"
->>>>>>> 642f8202
 
 
 class FeaturesAPIView(APIView):
@@ -70,10 +61,7 @@
         if settings.FEATURE_GRAFANA_ALERTING_V2_ENABLED:
             enabled_features.append(Feature.GRAFANA_ALERTING_V2)
 
-<<<<<<< HEAD
-=======
         if is_labels_feature_enabled(self.request.auth.organization):
             enabled_features.append(Feature.LABELS)
 
->>>>>>> 642f8202
         return enabled_features