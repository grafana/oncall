from django.db.models import Q
from django_filters.rest_framework import DjangoFilterBackend
from rest_framework import status
from rest_framework.decorators import action
from rest_framework.permissions import IsAuthenticated
from rest_framework.response import Response
from rest_framework.viewsets import ModelViewSet

from apps.api.permissions import MODIFY_ACTIONS, READ_ACTIONS, ActionPermission, AnyRole, IsAdmin
from apps.api.serializers.on_call_shifts import OnCallShiftSerializer, OnCallShiftUpdateSerializer
from apps.auth_token.auth import PluginAuthentication
from apps.schedules.models import CustomOnCallShift
from common.api_helpers.mixins import PublicPrimaryKeyMixin, UpdateSerializerMixin
from common.api_helpers.paginators import FiftyPageSizePaginator
from common.api_helpers.utils import get_date_range_from_request
<<<<<<< HEAD
=======
from common.insight_log import EntityEvent, write_resource_insight_log
>>>>>>> 727dd438


class OnCallShiftView(PublicPrimaryKeyMixin, UpdateSerializerMixin, ModelViewSet):
    authentication_classes = (PluginAuthentication,)
    permission_classes = (IsAuthenticated, ActionPermission)

    action_permissions = {
        IsAdmin: (*MODIFY_ACTIONS, "preview"),
        AnyRole: (*READ_ACTIONS, "details", "frequency_options", "days_options"),
    }

    model = CustomOnCallShift
    serializer_class = OnCallShiftSerializer
    update_serializer_class = OnCallShiftUpdateSerializer

    pagination_class = FiftyPageSizePaginator

    filter_backends = [DjangoFilterBackend]

    def get_queryset(self):
        schedule_id = self.request.query_params.get("schedule_id", None)
        lookup_kwargs = Q()
        if schedule_id:
            lookup_kwargs = Q(
                Q(schedule__public_primary_key=schedule_id) | Q(schedules__public_primary_key=schedule_id)
            )

        queryset = CustomOnCallShift.objects.filter(
            lookup_kwargs,
            organization=self.request.auth.organization,
            team=self.request.user.current_team,
        )

        queryset = self.serializer_class.setup_eager_loading(queryset)
        return queryset.order_by("schedules")

    def perform_create(self, serializer):
        serializer.save()
        write_resource_insight_log(
            instance=serializer.instance,
            author=self.request.user,
            event=EntityEvent.DELETED,
        )

    def perform_update(self, serializer):
        prev_state = serializer.instance.insight_logs_serialized
        serializer.save()
        new_state = serializer.instance.insight_logs_serialized
        write_resource_insight_log(
            instance=serializer.instance,
            author=self.request.user,
            event=EntityEvent.UPDATED,
            prev_state=prev_state,
            new_state=new_state,
        )

    def perform_destroy(self, instance):
        write_resource_insight_log(
            instance=instance,
            author=self.request.user,
            event=EntityEvent.DELETED,
        )
        instance.delete()

    @action(detail=False, methods=["post"])
    def preview(self, request):
        user_tz, starting_date, days = get_date_range_from_request(self.request)

        serializer = self.get_serializer(data=request.data)
        if not serializer.is_valid():
            return Response(data=serializer.errors, status=status.HTTP_400_BAD_REQUEST)

        validated_data = serializer._correct_validated_data(
            serializer.validated_data["type"], serializer.validated_data
        )
<<<<<<< HEAD
        if not validated_data.get("rolling_users"):
            return Response(data=serializer.errors, status=status.HTTP_400_BAD_REQUEST)
=======
>>>>>>> 727dd438

        updated_shift_pk = self.request.data.get("shift_pk")
        shift = CustomOnCallShift(**validated_data)
        schedule = shift.schedule
        shift_events, final_events = schedule.preview_shift(
            shift, user_tz, starting_date, days, updated_shift_pk=updated_shift_pk
        )
        data = {
            "rotation": shift_events,
            "final": final_events,
        }
        return Response(data=data, status=status.HTTP_200_OK)

    @action(detail=False, methods=["get"])
    def frequency_options(self, request):
        return Response(
            [
                {
                    "display_name": display_name,
                    "value": freq,
                }
                for freq, display_name in CustomOnCallShift.WEB_FREQUENCY_CHOICES_MAP.items()
            ]
        )

    @action(detail=False, methods=["get"])
    def days_options(self, request):
        return Response(
            [
                {
                    "display_name": display_name,
                    "value": value,
                }
                for value, display_name in CustomOnCallShift.WEB_WEEKDAY_MAP.items()
            ]
        )<|MERGE_RESOLUTION|>--- conflicted
+++ resolved
@@ -13,10 +13,7 @@
 from common.api_helpers.mixins import PublicPrimaryKeyMixin, UpdateSerializerMixin
 from common.api_helpers.paginators import FiftyPageSizePaginator
 from common.api_helpers.utils import get_date_range_from_request
-<<<<<<< HEAD
-=======
 from common.insight_log import EntityEvent, write_resource_insight_log
->>>>>>> 727dd438
 
 
 class OnCallShiftView(PublicPrimaryKeyMixin, UpdateSerializerMixin, ModelViewSet):
@@ -92,11 +89,6 @@
         validated_data = serializer._correct_validated_data(
             serializer.validated_data["type"], serializer.validated_data
         )
-<<<<<<< HEAD
-        if not validated_data.get("rolling_users"):
-            return Response(data=serializer.errors, status=status.HTTP_400_BAD_REQUEST)
-=======
->>>>>>> 727dd438
 
         updated_shift_pk = self.request.data.get("shift_pk")
         shift = CustomOnCallShift(**validated_data)
