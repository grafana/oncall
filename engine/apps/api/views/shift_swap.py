import logging

from rest_framework import status
from rest_framework.decorators import action
from rest_framework.permissions import IsAuthenticated
from rest_framework.response import Response
from rest_framework.serializers import BaseSerializer
from rest_framework.viewsets import ModelViewSet

from apps.api.permissions import AuthenticatedRequest, IsOwner, RBACPermission
from apps.api.serializers.shift_swap import (
    ShiftSwapRequestExpandedUsersListSerializer,
    ShiftSwapRequestExpandedUsersSerializer,
    ShiftSwapRequestListSerializer,
    ShiftSwapRequestSerializer,
)
from apps.auth_token.auth import PluginAuthentication
from apps.mobile_app.auth import MobileAppAuthTokenAuthentication
from apps.schedules import exceptions
from apps.schedules.models import ShiftSwapRequest
from apps.schedules.tasks.shift_swaps import (
    create_shift_swap_request_message,
    notify_beneficiary_about_taken_shift_swap_request,
    update_shift_swap_request_message,
)
from apps.user_management.models import User
from common.api_helpers.exceptions import BadRequest
from common.api_helpers.mixins import PublicPrimaryKeyMixin
from common.api_helpers.paginators import FiftyPageSizePaginator
from common.insight_log import EntityEvent, write_resource_insight_log

logger = logging.getLogger(__name__)


class BaseShiftSwapViewSet(ModelViewSet):
    model = ShiftSwapRequest
    serializer_class = ShiftSwapRequestSerializer
    pagination_class = FiftyPageSizePaginator

    def _do_create(self, beneficiary: User, serializer: BaseSerializer[ShiftSwapRequest]) -> None:
        shift_swap_request = serializer.save(beneficiary=beneficiary)

        write_resource_insight_log(instance=shift_swap_request, author=self.request.user, event=EntityEvent.CREATED)

        create_shift_swap_request_message.apply_async((shift_swap_request.pk,))

    def _do_take(self, benefactor: User) -> dict:
        shift_swap = self.get_object()
        prev_state = shift_swap.insight_logs_serialized

        try:
            shift_swap.take(benefactor)
        except exceptions.ShiftSwapRequestNotOpenForTaking:
            raise BadRequest(detail="The shift swap request is not in a state which allows it to be taken")
        except exceptions.BeneficiaryCannotTakeOwnShiftSwapRequest:
            raise BadRequest(detail="A shift swap request cannot be created and taken by the same user")

<<<<<<< HEAD
        ssr_pk = shift_swap.pk

        update_shift_swap_request_message.apply_async((ssr_pk,))
        notify_beneficiary_about_taken_shift_swap_request.apply_async((ssr_pk,))
=======
        write_resource_insight_log(
            instance=shift_swap,
            author=self.request.user,
            event=EntityEvent.UPDATED,
            prev_state=prev_state,
            new_state=shift_swap.insight_logs_serialized,
        )

        update_shift_swap_request_message.apply_async((shift_swap.pk,))
>>>>>>> afc3b193

        return ShiftSwapRequestSerializer(shift_swap).data

    def get_serializer_class(self):
        if self.request.query_params.get("expand_users", "false") == "true":
            # return detailed benefactor/beneficiary user information
            return (
                ShiftSwapRequestExpandedUsersListSerializer
                if self.action == "list"
                else ShiftSwapRequestExpandedUsersSerializer
            )
        return ShiftSwapRequestListSerializer if self.action == "list" else super().get_serializer_class()

    def get_queryset(self):
        queryset = ShiftSwapRequest.objects.filter(schedule__organization=self.request.auth.organization)
        return self.serializer_class.setup_eager_loading(queryset)

    def perform_destroy(self, instance: ShiftSwapRequest) -> None:
        # TODO: should we allow deleting a taken request?

        super().perform_destroy(instance)
        write_resource_insight_log(instance=instance, author=self.request.user, event=EntityEvent.DELETED)

        update_shift_swap_request_message.apply_async((instance.pk,))

    def perform_create(self, serializer: BaseSerializer[ShiftSwapRequest]) -> None:
        # default to create swap request with logged in user as beneficiary
        self._do_create(self.request.user, serializer=serializer)

    def perform_update(self, serializer: BaseSerializer[ShiftSwapRequest]) -> None:
        prev_state = serializer.instance.insight_logs_serialized
        serializer.save()
        shift_swap_request = serializer.instance

        write_resource_insight_log(
            instance=shift_swap_request,
            author=self.request.user,
            event=EntityEvent.UPDATED,
            prev_state=prev_state,
            new_state=shift_swap_request.insight_logs_serialized,
        )

        update_shift_swap_request_message.apply_async((shift_swap_request.pk,))


class ShiftSwapViewSet(PublicPrimaryKeyMixin[ShiftSwapRequest], BaseShiftSwapViewSet):
    authentication_classes = (MobileAppAuthTokenAuthentication, PluginAuthentication)
    permission_classes = (IsAuthenticated, RBACPermission)

    rbac_permissions = {
        "metadata": [RBACPermission.Permissions.SCHEDULES_READ],
        "list": [RBACPermission.Permissions.SCHEDULES_READ],
        "retrieve": [RBACPermission.Permissions.SCHEDULES_READ],
        "create": [RBACPermission.Permissions.SCHEDULES_WRITE],
        "update": [RBACPermission.Permissions.SCHEDULES_WRITE],
        "partial_update": [RBACPermission.Permissions.SCHEDULES_WRITE],
        "destroy": [RBACPermission.Permissions.SCHEDULES_WRITE],
        "take": [RBACPermission.Permissions.SCHEDULES_WRITE],
    }

    is_beneficiary = IsOwner(ownership_field="beneficiary")

    rbac_object_permissions = {
        is_beneficiary: [
            "update",
            "partial_update",
            "destroy",
        ],
    }

    @action(methods=["post"], detail=True)
    def take(self, request: AuthenticatedRequest, pk: str) -> Response:
        serialized_shift_swap = self._do_take(benefactor=request.user)
        return Response(serialized_shift_swap, status=status.HTTP_200_OK)<|MERGE_RESOLUTION|>--- conflicted
+++ resolved
@@ -55,12 +55,11 @@
         except exceptions.BeneficiaryCannotTakeOwnShiftSwapRequest:
             raise BadRequest(detail="A shift swap request cannot be created and taken by the same user")
 
-<<<<<<< HEAD
         ssr_pk = shift_swap.pk
 
         update_shift_swap_request_message.apply_async((ssr_pk,))
         notify_beneficiary_about_taken_shift_swap_request.apply_async((ssr_pk,))
-=======
+
         write_resource_insight_log(
             instance=shift_swap,
             author=self.request.user,
@@ -68,9 +67,6 @@
             prev_state=prev_state,
             new_state=shift_swap.insight_logs_serialized,
         )
-
-        update_shift_swap_request_message.apply_async((shift_swap.pk,))
->>>>>>> afc3b193
 
         return ShiftSwapRequestSerializer(shift_swap).data
 
