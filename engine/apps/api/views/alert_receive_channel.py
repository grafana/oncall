from django.db.models import Q
from django_filters import rest_framework as filters
from django_filters.rest_framework import DjangoFilterBackend
from rest_framework import status
from rest_framework.decorators import action
from rest_framework.filters import SearchFilter
from rest_framework.permissions import IsAuthenticated
from rest_framework.response import Response
from rest_framework.viewsets import ModelViewSet

from apps.alerts.models import Alert, AlertGroup, AlertReceiveChannel
from apps.alerts.models.maintainable_object import MaintainableObject
from apps.api.permissions import RBACPermission
from apps.api.serializers.alert_receive_channel import (
    AlertReceiveChannelSerializer,
    AlertReceiveChannelUpdateSerializer,
    FilterAlertReceiveChannelSerializer,
)
from apps.api.throttlers import DemoAlertThrottler
from apps.auth_token.auth import PluginAuthentication
from apps.integrations.legacy_prefix import has_legacy_prefix, remove_legacy_prefix
from common.api_helpers.exceptions import BadRequest
from common.api_helpers.filters import ByTeamModelFieldFilterMixin, TeamModelMultipleChoiceFilter
from common.api_helpers.mixins import (
    FilterSerializerMixin,
    PreviewTemplateException,
    PreviewTemplateMixin,
    PublicPrimaryKeyMixin,
    TeamFilteringMixin,
    UpdateSerializerMixin,
)
from common.api_helpers.paginators import FifteenPageSizePaginator
from common.exceptions import MaintenanceCouldNotBeStartedError, TeamCanNotBeChangedError, UnableToSendDemoAlert
from common.insight_log import EntityEvent, write_resource_insight_log


class AlertReceiveChannelFilter(ByTeamModelFieldFilterMixin, filters.FilterSet):
    maintenance_mode = filters.MultipleChoiceFilter(
        choices=AlertReceiveChannel.MAINTENANCE_MODE_CHOICES, method="filter_maintenance_mode"
    )
    integration = filters.MultipleChoiceFilter(choices=AlertReceiveChannel.INTEGRATION_CHOICES)
    team = TeamModelMultipleChoiceFilter()

    class Meta:
        model = AlertReceiveChannel
        fields = ["integration", "maintenance_mode", "team"]

    def filter_maintenance_mode(self, queryset, name, value):
        q_objects = Q()
        if not value:
            return queryset
        for mode in value:
            try:
                mode = int(mode)
            except (ValueError, TypeError):
                raise BadRequest(detail="Invalid mode value")
            if mode not in [AlertReceiveChannel.DEBUG_MAINTENANCE, AlertReceiveChannel.MAINTENANCE]:
                raise BadRequest(detail="Invalid mode value")
            q_objects |= Q(maintenance_mode=mode)

        queryset = queryset.filter(q_objects)

        return queryset


class AlertReceiveChannelView(
    PreviewTemplateMixin,
    TeamFilteringMixin,
    PublicPrimaryKeyMixin,
    FilterSerializerMixin,
    UpdateSerializerMixin,
    ModelViewSet,
):
    authentication_classes = (PluginAuthentication,)
    permission_classes = (IsAuthenticated, RBACPermission)

    model = AlertReceiveChannel
    serializer_class = AlertReceiveChannelSerializer
    filter_serializer_class = FilterAlertReceiveChannelSerializer
    update_serializer_class = AlertReceiveChannelUpdateSerializer

    filter_backends = [SearchFilter, DjangoFilterBackend]
    search_fields = ("verbal_name",)

    filterset_class = AlertReceiveChannelFilter
    pagination_class = FifteenPageSizePaginator

    rbac_permissions = {
        "metadata": [RBACPermission.Permissions.INTEGRATIONS_READ],
        "list": [RBACPermission.Permissions.INTEGRATIONS_READ],
        "retrieve": [RBACPermission.Permissions.INTEGRATIONS_READ],
        "integration_options": [RBACPermission.Permissions.INTEGRATIONS_READ],
        "counters": [RBACPermission.Permissions.INTEGRATIONS_READ],
        "counters_per_integration": [RBACPermission.Permissions.INTEGRATIONS_READ],
        "send_demo_alert": [RBACPermission.Permissions.INTEGRATIONS_TEST],
        "preview_template": [RBACPermission.Permissions.INTEGRATIONS_TEST],
        "create": [RBACPermission.Permissions.INTEGRATIONS_WRITE],
        "update": [RBACPermission.Permissions.INTEGRATIONS_WRITE],
        "partial_update": [RBACPermission.Permissions.INTEGRATIONS_WRITE],
        "destroy": [RBACPermission.Permissions.INTEGRATIONS_WRITE],
        "change_team": [RBACPermission.Permissions.INTEGRATIONS_WRITE],
        "filters": [RBACPermission.Permissions.INTEGRATIONS_READ],
        "start_maintenance": [RBACPermission.Permissions.INTEGRATIONS_WRITE],
        "stop_maintenance": [RBACPermission.Permissions.INTEGRATIONS_WRITE],
<<<<<<< HEAD
        "validate_name": [RBACPermission.Permissions.INTEGRATIONS_WRITE],
=======
        "migrate": [RBACPermission.Permissions.INTEGRATIONS_WRITE],
>>>>>>> 2bc5c287
    }

    def perform_update(self, serializer):
        prev_state = serializer.instance.insight_logs_serialized
        serializer.save()
        new_state = serializer.instance.insight_logs_serialized
        write_resource_insight_log(
            instance=serializer.instance,
            author=self.request.user,
            event=EntityEvent.UPDATED,
            prev_state=prev_state,
            new_state=new_state,
        )

    def perform_destroy(self, instance):
        write_resource_insight_log(
            instance=instance,
            author=self.request.user,
            event=EntityEvent.DELETED,
        )
        instance.delete()

    def get_queryset(self, eager=True, ignore_filtering_by_available_teams=False):
        is_filters_request = self.request.query_params.get("filters", "false") == "true"
        organization = self.request.auth.organization
        if is_filters_request:
            queryset = AlertReceiveChannel.objects_with_maintenance.filter(
                organization=organization,
            )
        else:
            queryset = AlertReceiveChannel.objects.filter(
                organization=organization,
            )
            if eager:
                queryset = self.serializer_class.setup_eager_loading(queryset)

        if not ignore_filtering_by_available_teams:
            queryset = queryset.filter(*self.available_teams_lookup_args).distinct()

        return queryset

    def paginate_queryset(self, queryset):
        """
        Override to apply pagination only if ?page= is present in query params
        Required for Grafana Alerting.
        """
        page_number = self.request.query_params.get("page", None)
        if not page_number:
            return None
        return super().paginate_queryset(queryset)

    @action(detail=True, methods=["post"], throttle_classes=[DemoAlertThrottler])
    def send_demo_alert(self, request, pk):
        instance = self.get_object()
        payload = request.data.get("demo_alert_payload", None)

        if payload is not None and not isinstance(payload, dict):
            raise BadRequest(detail="Payload for demo alert must be a valid json object")

        try:
            instance.send_demo_alert(payload=payload)
        except UnableToSendDemoAlert as e:
            raise BadRequest(detail=str(e))

        return Response(status=status.HTTP_200_OK)

    @action(detail=False, methods=["get"])
    def integration_options(self, request):
        choices = []
        featured_choices = []
        for integration_id, integration_title in AlertReceiveChannel.INTEGRATION_CHOICES:
            if integration_id in AlertReceiveChannel.WEB_INTEGRATION_CHOICES:
                choice = {
                    "value": integration_id,
                    "display_name": integration_title,
                    "short_description": AlertReceiveChannel.INTEGRATION_SHORT_DESCRIPTION[integration_id],
                    "featured": integration_id in AlertReceiveChannel.INTEGRATION_FEATURED,
                    "featured_tag_name": AlertReceiveChannel.INTEGRATION_FEATURED_TAG_NAME[integration_id]
                    if integration_id in AlertReceiveChannel.INTEGRATION_FEATURED_TAG_NAME
                    else None,
                }
                # if integration is featured we show it in the beginning
                if choice["featured"]:
                    featured_choices.append(choice)
                else:
                    choices.append(choice)
        return Response(featured_choices + choices)

    @action(detail=True, methods=["put"])
    def change_team(self, request, pk):
        instance = self.get_object()

        if "team_id" not in request.query_params:
            raise BadRequest(detail="team_id must be specified")

        team_id = request.query_params["team_id"]
        if team_id == "null":
            team_id = None

        try:
            instance.change_team(team_id=team_id, user=self.request.user)
        except TeamCanNotBeChangedError as e:
            raise BadRequest(detail=e)

        return Response()

    @action(methods=["get"], detail=False)
    def counters(self, request):
        queryset = self.filter_queryset(self.get_queryset(eager=False))
        response = {}
        for alert_receive_channel in queryset:
            response[alert_receive_channel.public_primary_key] = {
                "alerts_count": alert_receive_channel.alerts_count,
                "alert_groups_count": alert_receive_channel.alert_groups_count,
            }
        return Response(response)

    @action(methods=["get"], detail=True, url_path="counters")
    def counters_per_integration(self, request, pk):
        alert_receive_channel = self.get_object()
        response = {
            alert_receive_channel.public_primary_key: {
                "alerts_count": alert_receive_channel.alerts_count,
                "alert_groups_count": alert_receive_channel.alert_groups_count,
            }
        }
        return Response(response)

    # This method is required for PreviewTemplateMixin
    def get_alert_to_template(self, payload=None):
        channel = self.get_object()

        try:
            if payload is None:
                return channel.alert_groups.last().alerts.first()
            else:
                if type(payload) != dict:
                    raise PreviewTemplateException("Payload must be a valid json object")
                # Build Alert and AlertGroup objects to pass to templater without saving them to db
                alert_group_to_template = AlertGroup(channel=channel)
                return Alert(raw_request_data=payload, group=alert_group_to_template)
        except AttributeError:
            return None

    @action(methods=["get"], detail=False)
    def filters(self, request):
        filter_name = request.query_params.get("search", None)
        api_root = "/api/internal/v1/"

        filter_options = [
            {
                "name": "team",
                "type": "team_select",
                "href": api_root + "teams/",
                "global": True,
            },
            {
                "name": "integration",
                "display_name": "Type",
                "type": "options",
                "href": api_root + "alert_receive_channels/integration_options/",
            },
        ]

        if filter_name is not None:
            filter_options = list(filter(lambda f: filter_name in f["name"], filter_options))

        return Response(filter_options)

    @action(detail=True, methods=["post"])
    def start_maintenance(self, request, pk):
        instance = self.get_object()

        mode = request.data.get("mode", None)
        duration = request.data.get("duration", None)
        try:
            mode = int(mode)
        except (ValueError, TypeError):
            raise BadRequest(detail={"mode": ["Invalid mode"]})
        if mode not in [MaintainableObject.DEBUG_MAINTENANCE, MaintainableObject.MAINTENANCE]:
            raise BadRequest(detail={"mode": ["Unknown mode"]})
        try:
            duration = int(duration)
        except (ValueError, TypeError):
            raise BadRequest(detail={"duration": ["Invalid duration"]})
        if duration not in MaintainableObject.maintenance_duration_options_in_seconds():
            raise BadRequest(detail={"mode": ["Unknown duration"]})

        try:
            instance.start_maintenance(mode, duration, request.user)
        except MaintenanceCouldNotBeStartedError as e:
            if type(instance) == AlertReceiveChannel:
                detail = {"alert_receive_channel_id": ["Already on maintenance"]}
            else:
                detail = str(e)
            raise BadRequest(detail=detail)

        return Response(status=status.HTTP_200_OK)

    @action(detail=True, methods=["post"])
    def stop_maintenance(self, request, pk):
        instance = self.get_object()
        user = request.user
        instance.force_disable_maintenance(user)
        return Response(status=status.HTTP_200_OK)

<<<<<<< HEAD
    @action(detail=False, methods=["get"])
    def validate_name(self, request):
        """
        Checks if verbal_name is available.
        It is needed for OnCall <-> Alerting integration.
        """
        verbal_name = self.request.query_params.get("verbal_name")
        if verbal_name is None:
            raise BadRequest("verbal_name is required")
        organization = self.request.auth.organization
        name_used = AlertReceiveChannel.objects.filter(organization=organization, verbal_name=verbal_name).exists()
        if name_used:
            r = Response(status=status.HTTP_409_CONFLICT)
        else:
            r = Response(status=status.HTTP_200_OK)

        return r
=======
    @action(detail=True, methods=["post"])
    def migrate(self, request, pk):
        instance = self.get_object()
        integration_type = instance.integration
        if not has_legacy_prefix(integration_type):
            raise BadRequest(detail="Integration is not legacy")

        instance.integration = remove_legacy_prefix(instance.integration)

        # drop all templates since they won't work for new payload shape
        templates = [
            "web_title_template",
            "web_message_template",
            "web_image_url_template",
            "sms_title_template",
            "phone_call_title_template",
            "source_link_template",
            "grouping_id_template",
            "resolve_condition_template",
            "acknowledge_condition_template",
            "slack_title_template",
            "slack_message_template",
            "slack_image_url_template",
            "telegram_title_template",
            "telegram_message_template",
            "telegram_image_url_template",
            "messaging_backends_templates",
        ]

        for f in templates:
            setattr(instance, f, None)

        instance.save()
        return Response(status=status.HTTP_200_OK)
>>>>>>> 2bc5c287
<|MERGE_RESOLUTION|>--- conflicted
+++ resolved
@@ -102,11 +102,8 @@
         "filters": [RBACPermission.Permissions.INTEGRATIONS_READ],
         "start_maintenance": [RBACPermission.Permissions.INTEGRATIONS_WRITE],
         "stop_maintenance": [RBACPermission.Permissions.INTEGRATIONS_WRITE],
-<<<<<<< HEAD
         "validate_name": [RBACPermission.Permissions.INTEGRATIONS_WRITE],
-=======
         "migrate": [RBACPermission.Permissions.INTEGRATIONS_WRITE],
->>>>>>> 2bc5c287
     }
 
     def perform_update(self, serializer):
@@ -313,25 +310,6 @@
         instance.force_disable_maintenance(user)
         return Response(status=status.HTTP_200_OK)
 
-<<<<<<< HEAD
-    @action(detail=False, methods=["get"])
-    def validate_name(self, request):
-        """
-        Checks if verbal_name is available.
-        It is needed for OnCall <-> Alerting integration.
-        """
-        verbal_name = self.request.query_params.get("verbal_name")
-        if verbal_name is None:
-            raise BadRequest("verbal_name is required")
-        organization = self.request.auth.organization
-        name_used = AlertReceiveChannel.objects.filter(organization=organization, verbal_name=verbal_name).exists()
-        if name_used:
-            r = Response(status=status.HTTP_409_CONFLICT)
-        else:
-            r = Response(status=status.HTTP_200_OK)
-
-        return r
-=======
     @action(detail=True, methods=["post"])
     def migrate(self, request, pk):
         instance = self.get_object()
@@ -366,4 +344,21 @@
 
         instance.save()
         return Response(status=status.HTTP_200_OK)
->>>>>>> 2bc5c287
+
+    @action(detail=False, methods=["get"])
+    def validate_name(self, request):
+        """
+        Checks if verbal_name is available.
+        It is needed for OnCall <-> Alerting integration.
+        """
+        verbal_name = self.request.query_params.get("verbal_name")
+        if verbal_name is None:
+            raise BadRequest("verbal_name is required")
+        organization = self.request.auth.organization
+        name_used = AlertReceiveChannel.objects.filter(organization=organization, verbal_name=verbal_name).exists()
+        if name_used:
+            r = Response(status=status.HTTP_409_CONFLICT)
+        else:
+            r = Response(status=status.HTTP_200_OK)
+
+        return r