from django.db.models import Q
from django_filters import rest_framework as filters
from django_filters.rest_framework import DjangoFilterBackend
from rest_framework import status
from rest_framework.decorators import action
from rest_framework.filters import SearchFilter
from rest_framework.permissions import IsAuthenticated
from rest_framework.response import Response
from rest_framework.viewsets import ModelViewSet

from apps.alerts.models import Alert, AlertGroup, AlertReceiveChannel
from apps.alerts.models.maintainable_object import MaintainableObject
from apps.api.permissions import RBACPermission
from apps.api.serializers.alert_receive_channel import (
    AlertReceiveChannelSerializer,
    AlertReceiveChannelUpdateSerializer,
    FilterAlertReceiveChannelSerializer,
)
from apps.api.throttlers import DemoAlertThrottler
from apps.auth_token.auth import PluginAuthentication
<<<<<<< HEAD
from apps.integrations.legacy_prefix import has_legacy_prefix
from apps.user_management.models.team import Team
=======
>>>>>>> 6dcaf52e
from common.api_helpers.exceptions import BadRequest
from common.api_helpers.filters import ByTeamModelFieldFilterMixin, TeamModelMultipleChoiceFilter
from common.api_helpers.mixins import (
    FilterSerializerMixin,
    PreviewTemplateException,
    PreviewTemplateMixin,
    PublicPrimaryKeyMixin,
    TeamFilteringMixin,
    UpdateSerializerMixin,
)
from common.api_helpers.paginators import FifteenPageSizePaginator
from common.exceptions import MaintenanceCouldNotBeStartedError, TeamCanNotBeChangedError, UnableToSendDemoAlert
from common.insight_log import EntityEvent, write_resource_insight_log


class AlertReceiveChannelFilter(ByTeamModelFieldFilterMixin, filters.FilterSet):
    maintenance_mode = filters.MultipleChoiceFilter(
        choices=AlertReceiveChannel.MAINTENANCE_MODE_CHOICES, method="filter_maintenance_mode"
    )
    integration = filters.ChoiceFilter(choices=AlertReceiveChannel.INTEGRATION_CHOICES)
    team = TeamModelMultipleChoiceFilter()

    class Meta:
        model = AlertReceiveChannel
        fields = ["integration", "maintenance_mode", "team"]

    def filter_maintenance_mode(self, queryset, name, value):
        q_objects = Q()
        if not value:
            return queryset
        for mode in value:
            try:
                mode = int(mode)
            except (ValueError, TypeError):
                raise BadRequest(detail="Invalid mode value")
            if mode not in [AlertReceiveChannel.DEBUG_MAINTENANCE, AlertReceiveChannel.MAINTENANCE]:
                raise BadRequest(detail="Invalid mode value")
            q_objects |= Q(maintenance_mode=mode)

        queryset = queryset.filter(q_objects)

        return queryset


class AlertReceiveChannelView(
    PreviewTemplateMixin,
    TeamFilteringMixin,
    PublicPrimaryKeyMixin,
    FilterSerializerMixin,
    UpdateSerializerMixin,
    ModelViewSet,
):
    authentication_classes = (PluginAuthentication,)
    permission_classes = (IsAuthenticated, RBACPermission)

    model = AlertReceiveChannel
    serializer_class = AlertReceiveChannelSerializer
    filter_serializer_class = FilterAlertReceiveChannelSerializer
    update_serializer_class = AlertReceiveChannelUpdateSerializer

    filter_backends = [SearchFilter, DjangoFilterBackend]
    search_fields = ("verbal_name", "integration")

    filterset_class = AlertReceiveChannelFilter
    pagination_class = FifteenPageSizePaginator

    rbac_permissions = {
        "metadata": [RBACPermission.Permissions.INTEGRATIONS_READ],
        "list": [RBACPermission.Permissions.INTEGRATIONS_READ],
        "retrieve": [RBACPermission.Permissions.INTEGRATIONS_READ],
        "integration_options": [RBACPermission.Permissions.INTEGRATIONS_READ],
        "counters": [RBACPermission.Permissions.INTEGRATIONS_READ],
        "counters_per_integration": [RBACPermission.Permissions.INTEGRATIONS_READ],
        "send_demo_alert": [RBACPermission.Permissions.INTEGRATIONS_TEST],
        "preview_template": [RBACPermission.Permissions.INTEGRATIONS_TEST],
        "create": [RBACPermission.Permissions.INTEGRATIONS_WRITE],
        "update": [RBACPermission.Permissions.INTEGRATIONS_WRITE],
        "partial_update": [RBACPermission.Permissions.INTEGRATIONS_WRITE],
        "destroy": [RBACPermission.Permissions.INTEGRATIONS_WRITE],
        "change_team": [RBACPermission.Permissions.INTEGRATIONS_WRITE],
        "filters": [RBACPermission.Permissions.INTEGRATIONS_READ],
        "start_maintenance": [RBACPermission.Permissions.INTEGRATIONS_WRITE],
        "stop_maintenance": [RBACPermission.Permissions.INTEGRATIONS_WRITE],
    }

<<<<<<< HEAD
    def create(self, request, *args, **kwargs):
        organization = request.auth.organization
        user = request.user
        team_lookup = {}
        if "team" in request.data:
            team_public_pk = request.data.get("team", None)
            if team_public_pk is not None:
                try:
                    team = user.available_teams.get(public_primary_key=team_public_pk)
                    team_lookup = {"team": team}
                except Team.DoesNotExist:
                    return Response(data="invalid team", status=status.HTTP_400_BAD_REQUEST)
            else:
                team_lookup = {"team__isnull": True}

        if request.data["integration"] is not None:
            if has_legacy_prefix(request.data["integration"]):
                raise BadRequest("This integration type is deprecated")
            if request.data["integration"] in AlertReceiveChannel.WEB_INTEGRATION_CHOICES:
                # Don't allow multiple Direct Paging integrations
                if request.data["integration"] == AlertReceiveChannel.INTEGRATION_DIRECT_PAGING:
                    try:
                        AlertReceiveChannel.objects.get(
                            organization=organization,
                            integration=AlertReceiveChannel.INTEGRATION_DIRECT_PAGING,
                            deleted_at=None,
                            **team_lookup,
                        )
                        return Response(
                            data="Direct paging integration already exists for this team",
                            status=status.HTTP_400_BAD_REQUEST,
                        )
                    except AlertReceiveChannel.DoesNotExist:
                        pass
                return super().create(request, *args, **kwargs)

        return Response(data="invalid integration", status=status.HTTP_400_BAD_REQUEST)

=======
>>>>>>> 6dcaf52e
    def perform_update(self, serializer):
        prev_state = serializer.instance.insight_logs_serialized
        serializer.save()
        new_state = serializer.instance.insight_logs_serialized
        write_resource_insight_log(
            instance=serializer.instance,
            author=self.request.user,
            event=EntityEvent.UPDATED,
            prev_state=prev_state,
            new_state=new_state,
        )

    def perform_destroy(self, instance):
        write_resource_insight_log(
            instance=instance,
            author=self.request.user,
            event=EntityEvent.DELETED,
        )
        instance.delete()

    def get_queryset(self, eager=True, ignore_filtering_by_available_teams=False):
        is_filters_request = self.request.query_params.get("filters", "false") == "true"
        organization = self.request.auth.organization
        if is_filters_request:
            queryset = AlertReceiveChannel.objects_with_maintenance.filter(
                organization=organization,
            )
        else:
            queryset = AlertReceiveChannel.objects.filter(
                organization=organization,
            )
            if eager:
                queryset = self.serializer_class.setup_eager_loading(queryset)

        if not ignore_filtering_by_available_teams:
            queryset = queryset.filter(*self.available_teams_lookup_args).distinct()

        return queryset

    @action(detail=True, methods=["post"], throttle_classes=[DemoAlertThrottler])
    def send_demo_alert(self, request, pk):
        instance = self.get_object()
        payload = request.data.get("demo_alert_payload", None)

        if payload is not None and not isinstance(payload, dict):
            raise BadRequest(detail="Payload for demo alert must be a valid json object")

        try:
            instance.send_demo_alert(payload=payload)
        except UnableToSendDemoAlert as e:
            raise BadRequest(detail=str(e))

        return Response(status=status.HTTP_200_OK)

    @action(detail=False, methods=["get"])
    def integration_options(self, request):
        choices = []
        featured_choices = []
        for integration_id, integration_title in AlertReceiveChannel.INTEGRATION_CHOICES:
            if integration_id in AlertReceiveChannel.WEB_INTEGRATION_CHOICES:
                choice = {
                    "value": integration_id,
                    "display_name": integration_title,
                    "short_description": AlertReceiveChannel.INTEGRATION_SHORT_DESCRIPTION[integration_id],
                    "featured": integration_id in AlertReceiveChannel.INTEGRATION_FEATURED,
                    "featured_tag_name": AlertReceiveChannel.INTEGRATION_FEATURED_TAG_NAME[integration_id]
                    if integration_id in AlertReceiveChannel.INTEGRATION_FEATURED_TAG_NAME
                    else None,
                }
                # if integration is featured we show it in the beginning
                if choice["featured"]:
                    featured_choices.append(choice)
                else:
                    choices.append(choice)
        return Response(featured_choices + choices)

    @action(detail=True, methods=["put"])
    def change_team(self, request, pk):
        instance = self.get_object()

        if "team_id" not in request.query_params:
            raise BadRequest(detail="team_id must be specified")

        team_id = request.query_params["team_id"]
        if team_id == "null":
            team_id = None

        try:
            instance.change_team(team_id=team_id, user=self.request.user)
        except TeamCanNotBeChangedError as e:
            raise BadRequest(detail=e)

        return Response()

    @action(methods=["get"], detail=False)
    def counters(self, request):
        queryset = self.filter_queryset(self.get_queryset(eager=False))
        response = {}
        for alert_receive_channel in queryset:
            response[alert_receive_channel.public_primary_key] = {
                "alerts_count": alert_receive_channel.alerts_count,
                "alert_groups_count": alert_receive_channel.alert_groups_count,
            }
        return Response(response)

    @action(methods=["get"], detail=True, url_path="counters")
    def counters_per_integration(self, request, pk):
        alert_receive_channel = self.get_object()
        response = {
            alert_receive_channel.public_primary_key: {
                "alerts_count": alert_receive_channel.alerts_count,
                "alert_groups_count": alert_receive_channel.alert_groups_count,
            }
        }
        return Response(response)

    # This method is required for PreviewTemplateMixin
    def get_alert_to_template(self, payload=None):
        channel = self.get_object()

        try:
            if payload is None:
                return channel.alert_groups.last().alerts.first()
            else:
                if type(payload) != dict:
                    raise PreviewTemplateException("Payload must be a valid json object")
                # Build Alert and AlertGroup objects to pass to templater without saving them to db
                alert_group_to_template = AlertGroup(channel=channel)
                return Alert(raw_request_data=payload, group=alert_group_to_template)
        except AttributeError:
            return None

    @action(methods=["get"], detail=False)
    def filters(self, request):
        filter_name = request.query_params.get("search", None)
        api_root = "/api/internal/v1/"

        filter_options = [
            {
                "name": "team",
                "type": "team_select",
                "href": api_root + "teams/",
                "global": True,
            },
            {
                "name": "integration",
                "display_name": "Type",
                "type": "options",
                "href": api_root + "alert_receive_channels/integration_options/",
            },
        ]

        if filter_name is not None:
            filter_options = list(filter(lambda f: filter_name in f["name"], filter_options))

        return Response(filter_options)

    @action(detail=True, methods=["post"])
    def start_maintenance(self, request, pk):
        instance = self.get_object()

        mode = request.data.get("mode", None)
        duration = request.data.get("duration", None)
        try:
            mode = int(mode)
        except (ValueError, TypeError):
            raise BadRequest(detail={"mode": ["Invalid mode"]})
        if mode not in [MaintainableObject.DEBUG_MAINTENANCE, MaintainableObject.MAINTENANCE]:
            raise BadRequest(detail={"mode": ["Unknown mode"]})
        try:
            duration = int(duration)
        except (ValueError, TypeError):
            raise BadRequest(detail={"duration": ["Invalid duration"]})
        if duration not in MaintainableObject.maintenance_duration_options_in_seconds():
            raise BadRequest(detail={"mode": ["Unknown duration"]})

        try:
            instance.start_maintenance(mode, duration, request.user)
        except MaintenanceCouldNotBeStartedError as e:
            if type(instance) == AlertReceiveChannel:
                detail = {"alert_receive_channel_id": ["Already on maintenance"]}
            else:
                detail = str(e)
            raise BadRequest(detail=detail)

        return Response(status=status.HTTP_200_OK)

    @action(detail=True, methods=["post"])
    def stop_maintenance(self, request, pk):
        instance = self.get_object()
        user = request.user
        instance.force_disable_maintenance(user)
        return Response(status=status.HTTP_200_OK)<|MERGE_RESOLUTION|>--- conflicted
+++ resolved
@@ -18,11 +18,6 @@
 )
 from apps.api.throttlers import DemoAlertThrottler
 from apps.auth_token.auth import PluginAuthentication
-<<<<<<< HEAD
-from apps.integrations.legacy_prefix import has_legacy_prefix
-from apps.user_management.models.team import Team
-=======
->>>>>>> 6dcaf52e
 from common.api_helpers.exceptions import BadRequest
 from common.api_helpers.filters import ByTeamModelFieldFilterMixin, TeamModelMultipleChoiceFilter
 from common.api_helpers.mixins import (
@@ -108,47 +103,6 @@
         "stop_maintenance": [RBACPermission.Permissions.INTEGRATIONS_WRITE],
     }
 
-<<<<<<< HEAD
-    def create(self, request, *args, **kwargs):
-        organization = request.auth.organization
-        user = request.user
-        team_lookup = {}
-        if "team" in request.data:
-            team_public_pk = request.data.get("team", None)
-            if team_public_pk is not None:
-                try:
-                    team = user.available_teams.get(public_primary_key=team_public_pk)
-                    team_lookup = {"team": team}
-                except Team.DoesNotExist:
-                    return Response(data="invalid team", status=status.HTTP_400_BAD_REQUEST)
-            else:
-                team_lookup = {"team__isnull": True}
-
-        if request.data["integration"] is not None:
-            if has_legacy_prefix(request.data["integration"]):
-                raise BadRequest("This integration type is deprecated")
-            if request.data["integration"] in AlertReceiveChannel.WEB_INTEGRATION_CHOICES:
-                # Don't allow multiple Direct Paging integrations
-                if request.data["integration"] == AlertReceiveChannel.INTEGRATION_DIRECT_PAGING:
-                    try:
-                        AlertReceiveChannel.objects.get(
-                            organization=organization,
-                            integration=AlertReceiveChannel.INTEGRATION_DIRECT_PAGING,
-                            deleted_at=None,
-                            **team_lookup,
-                        )
-                        return Response(
-                            data="Direct paging integration already exists for this team",
-                            status=status.HTTP_400_BAD_REQUEST,
-                        )
-                    except AlertReceiveChannel.DoesNotExist:
-                        pass
-                return super().create(request, *args, **kwargs)
-
-        return Response(data="invalid integration", status=status.HTTP_400_BAD_REQUEST)
-
-=======
->>>>>>> 6dcaf52e
     def perform_update(self, serializer):
         prev_state = serializer.instance.insight_logs_serialized
         serializer.save()
