from django.apps import apps
from django.core.exceptions import ObjectDoesNotExist, PermissionDenied
from rest_framework.exceptions import NotFound
from rest_framework.permissions import IsAuthenticated
from rest_framework.viewsets import ModelViewSet

from apps.api.permissions import RBACPermission
from apps.api.serializers.webhook import WebhookSerializer
from apps.auth_token.auth import PluginAuthentication
from apps.webhooks.models import Webhook
from common.api_helpers.mixins import PublicPrimaryKeyMixin, TeamFilteringMixin


class WebhooksView(TeamFilteringMixin, PublicPrimaryKeyMixin, ModelViewSet):
    authentication_classes = (PluginAuthentication,)
    permission_classes = (IsAuthenticated, RBACPermission)

    rbac_permissions = {
        "metadata": [RBACPermission.Permissions.OUTGOING_WEBHOOKS_READ],
        "list": [RBACPermission.Permissions.OUTGOING_WEBHOOKS_READ],
        "retrieve": [RBACPermission.Permissions.OUTGOING_WEBHOOKS_READ],
        "create": [RBACPermission.Permissions.OUTGOING_WEBHOOKS_WRITE],
        "update": [RBACPermission.Permissions.OUTGOING_WEBHOOKS_WRITE],
        "partial_update": [RBACPermission.Permissions.OUTGOING_WEBHOOKS_WRITE],
        "destroy": [RBACPermission.Permissions.OUTGOING_WEBHOOKS_WRITE],
    }

    model = Webhook
    serializer_class = WebhookSerializer

    def get_queryset(self, ignore_filtering_by_available_teams=False):
        queryset = Webhook.objects.filter(
            organization=self.request.auth.organization,
<<<<<<< HEAD
        ).prefetch_related("logs")
        if not ignore_filtering_by_available_teams:
            queryset = queryset.filter(*self.available_teams_lookup_args)
=======
            team=self.request.user.current_team,
        ).prefetch_related("responses")
>>>>>>> d40d3a62
        return queryset

    def get_object(self):
        # get the object from the whole organization if there is a flag `get_from_organization=true`
        # otherwise get the object from the current team
        get_from_organization = self.request.query_params.get("from_organization", "false") == "true"
        if get_from_organization:
            return self.get_object_from_organization()
        return super().get_object()

    def get_object_from_organization(self):
        # use this method to get the object from the whole organization instead of the current team
        pk = self.kwargs["pk"]
        organization = self.request.auth.organization

        try:
            obj = organization.webhooks.get(public_primary_key=pk)
        except ObjectDoesNotExist:
            raise NotFound

        # May raise a permission denied
        self.check_object_permissions(self.request, obj)

        return obj

    def perform_create(self, serializer):
        self.check_webhooks_2_enabled()
        serializer.save()

    def perform_update(self, serializer):
        self.check_webhooks_2_enabled()
        serializer.save()

    def perform_destroy(self, instance):
        self.check_webhooks_2_enabled()
        instance.delete()

    def check_webhooks_2_enabled(self):
        DynamicSetting = apps.get_model("base", "DynamicSetting")
        enabled_webhooks_2_orgs = DynamicSetting.objects.get_or_create(
            name="enabled_webhooks_2_orgs",
            defaults={
                "json_value": {
                    "org_ids": [],
                }
            },
        )[0]
        if self.request.auth.organization.pk not in enabled_webhooks_2_orgs.json_value["org_ids"]:
            raise PermissionDenied("Webhooks 2 not enabled for organization. Permission denied.")<|MERGE_RESOLUTION|>--- conflicted
+++ resolved
@@ -31,14 +31,9 @@
     def get_queryset(self, ignore_filtering_by_available_teams=False):
         queryset = Webhook.objects.filter(
             organization=self.request.auth.organization,
-<<<<<<< HEAD
-        ).prefetch_related("logs")
+        ).prefetch_related("responses")
         if not ignore_filtering_by_available_teams:
             queryset = queryset.filter(*self.available_teams_lookup_args)
-=======
-            team=self.request.user.current_team,
-        ).prefetch_related("responses")
->>>>>>> d40d3a62
         return queryset
 
     def get_object(self):
