import logging
import typing

import pytz
from django.conf import settings
from django.core.exceptions import ObjectDoesNotExist
from django.db.utils import IntegrityError
from django.urls import reverse
from django.utils import timezone
from django.utils.functional import cached_property
from django_filters import rest_framework as filters
from drf_spectacular.plumbing import resolve_type_hint
from drf_spectacular.utils import PolymorphicProxySerializer, extend_schema, inline_serializer
from rest_framework import mixins, serializers, status, viewsets
from rest_framework.decorators import action
from rest_framework.exceptions import NotFound
from rest_framework.filters import SearchFilter
from rest_framework.permissions import IsAuthenticated
from rest_framework.response import Response
from rest_framework.views import APIView

from apps.api.permissions import (
    ALL_PERMISSION_CHOICES,
    IsOwnerOrHasRBACPermissions,
    LegacyAccessControlRole,
    RBACPermission,
    get_permission_from_permission_string,
    user_is_authorized,
)
from apps.api.serializers.team import TeamSerializer
from apps.api.serializers.user import (
    CurrentUserSerializer,
    FilterUserSerializer,
    ListUserSerializer,
    UserHiddenFieldsSerializer,
    UserIsCurrentlyOnCallSerializer,
    UserSerializer,
)
from apps.api.throttlers import (
    GetPhoneVerificationCodeThrottlerPerOrg,
    GetPhoneVerificationCodeThrottlerPerUser,
    TestCallThrottler,
    VerifyPhoneNumberThrottlerPerOrg,
    VerifyPhoneNumberThrottlerPerUser,
)
from apps.api.throttlers.test_call_throttler import TestPushThrottler
from apps.auth_token.auth import PluginAuthentication
from apps.auth_token.constants import SCHEDULE_EXPORT_TOKEN_NAME
from apps.auth_token.models import UserScheduleExportAuthToken
from apps.base.messaging import get_messaging_backend_from_id
from apps.base.utils import live_settings
from apps.mobile_app.auth import MobileAppAuthTokenAuthentication
from apps.mobile_app.demo_push import send_test_push
from apps.mobile_app.exceptions import DeviceNotSet
from apps.phone_notifications.exceptions import (
    BaseFailed,
    FailedToFinishVerification,
    FailedToMakeCall,
    FailedToStartVerification,
    NumberAlreadyVerified,
    NumberNotVerified,
    ProviderNotSupports,
)
from apps.phone_notifications.phone_backend import PhoneBackend
from apps.schedules.ical_utils import get_cached_oncall_users_for_multiple_schedules
from apps.schedules.models import OnCallSchedule
from apps.schedules.models.on_call_schedule import ScheduleEvent
from apps.telegram.client import TelegramClient
from apps.telegram.models import TelegramVerificationCode
from apps.user_management.models import Team, User
from common.api_helpers.exceptions import Conflict
from common.api_helpers.filters import ByTeamModelFieldFilterMixin, TeamModelMultipleChoiceFilter
from common.api_helpers.mixins import PublicPrimaryKeyMixin
from common.api_helpers.paginators import HundredPageSizePaginator
from common.api_helpers.utils import create_engine_url
from common.insight_log import (
    ChatOpsEvent,
    ChatOpsTypePlug,
    EntityEvent,
    write_chatops_insight_log,
    write_resource_insight_log,
)
from common.recaptcha import check_recaptcha_internal_api

logger = logging.getLogger(__name__)
IsOwnerOrHasUserSettingsAdminPermission = IsOwnerOrHasRBACPermissions([RBACPermission.Permissions.USER_SETTINGS_ADMIN])
IsOwnerOrHasUserSettingsReadPermission = IsOwnerOrHasRBACPermissions([RBACPermission.Permissions.USER_SETTINGS_READ])


UPCOMING_SHIFTS_DEFAULT_DAYS = 7
UPCOMING_SHIFTS_MAX_DAYS = 65


class UpcomingShift(typing.TypedDict):
    schedule_id: str
    schedule_name: str
    is_oncall: bool
    current_shift: ScheduleEvent | None
    next_shift: ScheduleEvent | None


UpcomingShifts = list[UpcomingShift]


class CachedSchedulesContextMixin:
    @cached_property
    def schedules_with_oncall_users(self):
        """
        The result of this method is cached and is reused for the whole lifetime of a request,
        since self.get_serializer_context() is called multiple times for every instance in the queryset.
        """
        return get_cached_oncall_users_for_multiple_schedules(self.request.user.organization.oncall_schedules.all())

    def _populate_schedules_oncall_cache(self):
        return False

    def get_serializer_context(self):
        context = getattr(super(), "get_serializer_context", lambda: {})()
        context.update(
            {
                "schedules_with_oncall_users": self.schedules_with_oncall_users
                if self._populate_schedules_oncall_cache()
                else {}
            }
        )
        return context


class CurrentUserView(APIView, CachedSchedulesContextMixin):
    authentication_classes = (MobileAppAuthTokenAuthentication, PluginAuthentication)
    permission_classes = (IsAuthenticated,)

    def _populate_schedules_oncall_cache(self):
        return True

    def get(self, request):
        context = self.get_serializer_context()
        context.update({"request": self.request, "format": self.format_kwarg, "view": self})

        if settings.IS_OPEN_SOURCE and live_settings.GRAFANA_CLOUD_NOTIFICATIONS_ENABLED:
            from apps.oss_installation.models import CloudConnector, CloudUserIdentity

            connector = CloudConnector.objects.first()
            if connector is not None:
                cloud_identities = list(CloudUserIdentity.objects.filter(email__in=[request.user.email]))
                cloud_identities = {cloud_identity.email: cloud_identity for cloud_identity in cloud_identities}
                context["cloud_identities"] = cloud_identities
                context["connector"] = connector

        serializer = CurrentUserSerializer(request.user, context=context)
        return Response(serializer.data)

    def put(self, request):
        context = self.get_serializer_context()
        context.update({"request": self.request})
        data = self.request.data
        serializer = CurrentUserSerializer(request.user, data=data, context=context)
        serializer.is_valid(raise_exception=True)
        serializer.save()
        return Response(serializer.data)


class UserFilter(ByTeamModelFieldFilterMixin, filters.FilterSet):
    """
    https://django-filter.readthedocs.io/en/master/guide/rest_framework.html
    """

    email = filters.CharFilter(field_name="email", lookup_expr="icontains")
    # TODO: remove "roles" in next version
    roles = filters.MultipleChoiceFilter(field_name="role", choices=LegacyAccessControlRole.choices())
    permission = filters.ChoiceFilter(method="filter_by_permission", choices=ALL_PERMISSION_CHOICES)
    team = TeamModelMultipleChoiceFilter(field_name="teams")

    class Meta:
        model = User
        # TODO: remove "roles" in next version
        fields = ["email", "roles", "permission"]

    def filter_by_permission(self, queryset, name, value):
        rbac_permission = get_permission_from_permission_string(value)
        if not rbac_permission:
            # TODO: maybe raise a 400 here?
            return queryset

        return queryset.filter(
            **User.build_permissions_query(rbac_permission, self.request.user.organization),
        )


class UserView(
<<<<<<< HEAD
    PublicPrimaryKeyMixin[User],
=======
    PublicPrimaryKeyMixin,
    CachedSchedulesContextMixin,
>>>>>>> 65cdcf93
    mixins.RetrieveModelMixin,
    mixins.UpdateModelMixin,
    mixins.ListModelMixin,
    viewsets.GenericViewSet,
):
    """
    Internal API endpoints for users.
    """

    authentication_classes = (
        MobileAppAuthTokenAuthentication,
        PluginAuthentication,
    )

    permission_classes = (IsAuthenticated, RBACPermission)

    rbac_permissions = {
        "retrieve": [RBACPermission.Permissions.USER_SETTINGS_READ],
        "timezone_options": [RBACPermission.Permissions.USER_SETTINGS_READ],
        "check_availability": [RBACPermission.Permissions.USER_SETTINGS_READ],
        "metadata": [RBACPermission.Permissions.USER_SETTINGS_WRITE],
        "list": [RBACPermission.Permissions.USER_SETTINGS_READ],
        "update": [RBACPermission.Permissions.USER_SETTINGS_WRITE],
        "partial_update": [RBACPermission.Permissions.USER_SETTINGS_WRITE],
        "verify_number": [RBACPermission.Permissions.USER_SETTINGS_WRITE],
        "forget_number": [RBACPermission.Permissions.USER_SETTINGS_WRITE],
        "get_verification_code": [RBACPermission.Permissions.USER_SETTINGS_WRITE],
        "get_verification_call": [RBACPermission.Permissions.USER_SETTINGS_WRITE],
        "get_backend_verification_code": [RBACPermission.Permissions.USER_SETTINGS_READ],
        "get_telegram_verification_code": [RBACPermission.Permissions.USER_SETTINGS_WRITE],
        "unlink_slack": [RBACPermission.Permissions.USER_SETTINGS_WRITE],
        "unlink_telegram": [RBACPermission.Permissions.USER_SETTINGS_WRITE],
        "unlink_backend": [RBACPermission.Permissions.USER_SETTINGS_READ],
        "make_test_call": [RBACPermission.Permissions.USER_SETTINGS_WRITE],
        "send_test_push": [RBACPermission.Permissions.USER_SETTINGS_READ],
        "send_test_sms": [RBACPermission.Permissions.USER_SETTINGS_WRITE],
        "export_token": [RBACPermission.Permissions.USER_SETTINGS_WRITE],
        "upcoming_shifts": [RBACPermission.Permissions.USER_SETTINGS_READ],
    }

    rbac_object_permissions = {
        IsOwnerOrHasUserSettingsAdminPermission: [
            "metadata",
            "list",
            "retrieve",
            "update",
            "partial_update",
            "destroy",
            "verify_number",
            "forget_number",
            "get_verification_code",
            "get_verification_call",
            "get_backend_verification_code",
            "get_telegram_verification_code",
            "unlink_slack",
            "unlink_telegram",
            "unlink_backend",
            "make_test_call",
            "send_test_sms",
            "send_test_push",
            "export_token",
            "upcoming_shifts",
        ],
        IsOwnerOrHasUserSettingsReadPermission: [
            "check_availability",
        ],
    }

    queryset = User.objects.none()  # needed for drf-spectacular introspection

    pagination_class = HundredPageSizePaginator

    filter_backends = (SearchFilter, filters.DjangoFilterBackend)
    # NB start search params
    # '^' Starts-with search.
    # '=' Exact matches.
    # '@' Full-text search. (Currently only supported Django's MySQL backend.)
    # '$' Regex search.
    search_fields = (
        "^email",
        "^username",
        "^slack_user_identity__cached_slack_login",
        "^slack_user_identity__cached_name",
        "^teams__name",
        "=public_primary_key",
    )

    filterset_class = UserFilter

    def _get_is_currently_oncall_query_param(self) -> str:
        return self.request.query_params.get("is_currently_oncall", "").lower()

    def _populate_schedules_oncall_cache(self):
        return (
            # admin or owner can see on-call schedule information for a user
            (self.is_owner_or_admin() and self.action != "list")
            or
            # list requests need to explicitly request on-call information
            self._get_is_currently_oncall_query_param() in ["true", "false", "all"]
        )

    def is_owner_or_admin(self):
        request = self.request
        user = request.user
        kwargs = self.kwargs

        is_users_own_data = kwargs.get("pk") is not None and kwargs.get("pk") == user.public_primary_key
        has_admin_permission = user_is_authorized(user, [RBACPermission.Permissions.USER_SETTINGS_ADMIN])

        return is_users_own_data or has_admin_permission

    def get_serializer_class(self):
        request = self.request
        query_params = request.query_params

        is_list_request = self.action == "list"
        is_filters_request = query_params.get("filters", "false") == "true"

        if is_list_request:
            serializer = ListUserSerializer
            if is_filters_request:
                serializer = FilterUserSerializer
            elif self._populate_schedules_oncall_cache():
                serializer = UserIsCurrentlyOnCallSerializer
            return serializer

        # non-list requests
        serializer = UserHiddenFieldsSerializer
        if self.is_owner_or_admin():
            serializer = UserSerializer

        return serializer

    def get_queryset(self):
        slack_identity = self.request.query_params.get("slack_identity", None) == "true"

        queryset = User.objects.filter(organization=self.request.user.organization)

        queryset = self.get_serializer_class().setup_eager_loading(queryset)

        if slack_identity:
            queryset = queryset.filter(slack_user_identity__isnull=False).distinct()

        return queryset.order_by("id")

    @extend_schema(
        responses=PolymorphicProxySerializer(
            component_name="UserPolymorphic",
            serializers=[FilterUserSerializer, UserIsCurrentlyOnCallSerializer, ListUserSerializer],
            resource_type_field_name=None,
        )
    )
    def list(self, request, *args, **kwargs) -> Response:
        queryset = self.filter_queryset(self.get_queryset())

        def _get_oncall_user_ids():
            return {user.pk for _, users in self.schedules_with_oncall_users.items() for user in users}

        paginate_results = True

        if (is_currently_oncall_query_param := self._get_is_currently_oncall_query_param()) == "true":
            # client explicitly wants to filter out users that are on-call
            queryset = queryset.filter(pk__in=_get_oncall_user_ids())
        elif is_currently_oncall_query_param == "false":
            # user explicitly wants to filter out on-call users
            queryset = queryset.exclude(pk__in=_get_oncall_user_ids())
        elif is_currently_oncall_query_param == "all":
            # return all users, don't paginate
            paginate_results = False

        context = self.get_serializer_context()

        if paginate_results and (page := self.paginate_queryset(queryset)) is not None:
            if settings.IS_OPEN_SOURCE and live_settings.GRAFANA_CLOUD_NOTIFICATIONS_ENABLED:
                from apps.oss_installation.models import CloudConnector, CloudUserIdentity

                if (connector := CloudConnector.objects.first()) is not None:
                    emails = list(queryset.values_list("email", flat=True))
                    cloud_identities = list(CloudUserIdentity.objects.filter(email__in=emails))
                    cloud_identities = {cloud_identity.email: cloud_identity for cloud_identity in cloud_identities}
                    context["cloud_identities"] = cloud_identities
                    context["connector"] = connector

            serializer = self.get_serializer(page, many=True, context=context)
            return self.get_paginated_response(serializer.data)

        serializer = self.get_serializer(queryset, many=True, context=context)
        return Response(serializer.data)

    @extend_schema(responses=UserSerializer)
    def retrieve(self, request, *args, **kwargs) -> Response:
        context = self.get_serializer_context()

        try:
            instance = self.get_object()
        except NotFound:
            return self.wrong_team_response()

        if settings.IS_OPEN_SOURCE and live_settings.GRAFANA_CLOUD_NOTIFICATIONS_ENABLED:
            from apps.oss_installation.models import CloudConnector, CloudUserIdentity

            connector = CloudConnector.objects.first()
            if connector is not None:
                cloud_identities = list(CloudUserIdentity.objects.filter(email__in=[instance.email]))
                cloud_identities = {cloud_identity.email: cloud_identity for cloud_identity in cloud_identities}
                context["cloud_identities"] = cloud_identities
                context["connector"] = connector

        serializer = self.get_serializer(instance, context=context)
        return Response(serializer.data)

    @extend_schema(request=UserSerializer, responses=UserSerializer)
    def update(self, request, *args, **kwargs):
        return super().update(request, *args, **kwargs)

    @extend_schema(request=UserSerializer, responses=UserSerializer)
    def partial_update(self, request, *args, **kwargs):
        return super().partial_update(request, *args, **kwargs)

    def wrong_team_response(self) -> Response:
        """
        This method returns 403 and {"error_code": "wrong_team", "owner_team": {"name", "id", "email", "avatar_url"}}.
        Used in case if a requested instance doesn't belong to user's current_team.
        Used instead of TeamFilteringMixin because of m2m teams field (mixin doesn't work correctly with this)
        and overridden retrieve method in UserView.
        """
        queryset = User.objects.filter(organization=self.request.user.organization).order_by("id")
        queryset = self.filter_queryset(queryset)

        try:
            queryset.get(public_primary_key=self.kwargs["pk"])
        except ObjectDoesNotExist:
            raise NotFound

        general_team = Team(public_primary_key=None, name="General", email=None, avatar_url=None)

        return Response(
            data={"error_code": "wrong_team", "owner_team": TeamSerializer(general_team).data},
            status=status.HTTP_403_FORBIDDEN,
        )

    @extend_schema(responses={status.HTTP_200_OK: resolve_type_hint(typing.List[str])})
    @action(detail=False, methods=["get"])
    def timezone_options(self, request) -> Response:
        return Response(pytz.common_timezones)

    @action(
        detail=True,
        methods=["get"],
        throttle_classes=[GetPhoneVerificationCodeThrottlerPerUser, GetPhoneVerificationCodeThrottlerPerOrg],
    )
    def get_verification_code(self, request, pk) -> Response:
        logger.info("get_verification_code: validating reCAPTCHA code")
        valid = check_recaptcha_internal_api(request, "mobile_verification_code")
        if not valid:
            logger.warning("get_verification_code: invalid reCAPTCHA validation")
            return Response("failed reCAPTCHA check", status=status.HTTP_400_BAD_REQUEST)
        logger.info('get_verification_code: pass reCAPTCHA validation"')

        user = self.get_object()
        phone_backend = PhoneBackend()
        try:
            phone_backend.send_verification_sms(user)
        except NumberAlreadyVerified:
            return Response("Phone number already verified", status=status.HTTP_400_BAD_REQUEST)
        except FailedToStartVerification as e:
            return handle_phone_notificator_failed(e)
        except ProviderNotSupports:
            return Response(
                "Phone provider not supports sms verification", status=status.HTTP_500_INTERNAL_SERVER_ERROR
            )
        return Response(status=status.HTTP_200_OK)

    @action(
        detail=True,
        methods=["get"],
        throttle_classes=[GetPhoneVerificationCodeThrottlerPerUser, GetPhoneVerificationCodeThrottlerPerOrg],
    )
    def get_verification_call(self, request, pk) -> Response:
        logger.info("get_verification_code_via_call: validating reCAPTCHA code")
        valid = check_recaptcha_internal_api(request, "mobile_verification_code")
        if not valid:
            logger.warning("get_verification_code_via_call: invalid reCAPTCHA validation")
            return Response("failed reCAPTCHA check", status=status.HTTP_400_BAD_REQUEST)
        logger.info('get_verification_code_via_call: pass reCAPTCHA validation"')

        user = self.get_object()
        phone_backend = PhoneBackend()
        try:
            phone_backend.make_verification_call(user)
        except NumberAlreadyVerified:
            return Response("Phone number already verified", status=status.HTTP_400_BAD_REQUEST)
        except FailedToStartVerification as e:
            return handle_phone_notificator_failed(e)
        except ProviderNotSupports:
            return Response(
                "Phone provider not supports call verification", status=status.HTTP_500_INTERNAL_SERVER_ERROR
            )
        return Response(status=status.HTTP_200_OK)

    @extend_schema(parameters=[inline_serializer(name="UserVerifyNumber", fields={"token": serializers.CharField()})])
    @action(
        detail=True,
        methods=["put"],
        throttle_classes=[VerifyPhoneNumberThrottlerPerUser, VerifyPhoneNumberThrottlerPerOrg],
    )
    def verify_number(self, request, pk) -> Response:
        target_user = self.get_object()
        code = request.query_params.get("token", None)
        if not code:
            return Response("Invalid verification code", status=status.HTTP_400_BAD_REQUEST)
        prev_state = target_user.insight_logs_serialized

        phone_backend = PhoneBackend()
        try:
            verified = phone_backend.verify_phone_number(target_user, code)
        except FailedToFinishVerification as e:
            return handle_phone_notificator_failed(e)
        if verified:
            new_state = target_user.insight_logs_serialized
            write_resource_insight_log(
                instance=target_user,
                author=self.request.user,
                event=EntityEvent.UPDATED,
                prev_state=prev_state,
                new_state=new_state,
            )
            return Response(status=status.HTTP_200_OK)
        else:
            return Response("Verification code is not correct", status=status.HTTP_400_BAD_REQUEST)

    @action(detail=True, methods=["put"])
    def forget_number(self, request, pk) -> Response:
        target_user = self.get_object()
        prev_state = target_user.insight_logs_serialized

        phone_backend = PhoneBackend()
        removed = phone_backend.forget_number(target_user)

        if removed:
            new_state = target_user.insight_logs_serialized
            write_resource_insight_log(
                instance=target_user,
                author=self.request.user,
                event=EntityEvent.UPDATED,
                prev_state=prev_state,
                new_state=new_state,
            )
        return Response(status=status.HTTP_200_OK)

    @action(detail=True, methods=["post"], throttle_classes=[TestCallThrottler])
    def make_test_call(self, request, pk) -> Response:
        user = self.get_object()
        try:
            phone_backend = PhoneBackend()
            phone_backend.make_test_call(user)
        except NumberNotVerified:
            return Response("Phone number is not verified", status=status.HTTP_400_BAD_REQUEST)
        except FailedToMakeCall as e:
            return handle_phone_notificator_failed(e)
        except ProviderNotSupports:
            return Response("Phone provider not supports phone calls", status=status.HTTP_500_INTERNAL_SERVER_ERROR)

        return Response(status=status.HTTP_200_OK)

    @action(detail=True, methods=["post"], throttle_classes=[TestCallThrottler])
    def send_test_sms(self, request, pk) -> Response:
        user = self.get_object()
        try:
            phone_backend = PhoneBackend()
            phone_backend.send_test_sms(user)
        except NumberNotVerified:
            return Response("Phone number is not verified", status=status.HTTP_400_BAD_REQUEST)
        except FailedToMakeCall as e:
            return handle_phone_notificator_failed(e)
        except ProviderNotSupports:
            return Response("Phone provider not supports phone calls", status=status.HTTP_500_INTERNAL_SERVER_ERROR)

        return Response(status=status.HTTP_200_OK)

    @extend_schema(
        parameters=[
            inline_serializer(
                name="UserSendTestPush", fields={"critical": serializers.BooleanField(required=False, default=False)}
            )
        ]
    )
    @action(detail=True, methods=["post"], throttle_classes=[TestPushThrottler])
    def send_test_push(self, request, pk) -> Response:
        user = self.get_object()
        critical = request.query_params.get("critical", "false") == "true"

        try:
            send_test_push(user, critical)
        except DeviceNotSet:
            return Response(
                data="Mobile device not connected",
                status=status.HTTP_400_BAD_REQUEST,
            )
        except Exception as e:
            logger.info(f"UserView.send_test_push: Unable to send test push due to {e}")
            return Response(
                data="Something went wrong while sending a test push", status=status.HTTP_500_INTERNAL_SERVER_ERROR
            )
        return Response(status=status.HTTP_200_OK)

    @extend_schema(
        parameters=[
            inline_serializer(name="UserGetBackendVerificationCode", fields={"backend": serializers.CharField()})
        ]
    )
    @action(detail=True, methods=["get"])
    def get_backend_verification_code(self, request, pk) -> Response:
        user = self.get_object()

        backend_id = request.query_params.get("backend")
        backend = get_messaging_backend_from_id(backend_id)
        if backend is None:
            return Response(status=status.HTTP_400_BAD_REQUEST)

        code = backend.generate_user_verification_code(user)
        return Response(code)

    @extend_schema(
        responses=inline_serializer(
            name="UserGetTelegramVerificationCode",
            fields={
                "telegram_code": serializers.CharField(),
                "bot_link": serializers.CharField(),
            },
        )
    )
    @action(detail=True, methods=["get"])
    def get_telegram_verification_code(self, request, pk) -> Response:
        user = self.get_object()

        if not user.is_telegram_connected:
            return Response(status=status.HTTP_400_BAD_REQUEST)

        try:
            existing_verification_code = user.telegram_verification_code
            existing_verification_code.delete()
        except TelegramVerificationCode.DoesNotExist:
            pass

        new_code = TelegramVerificationCode(user=user)
        new_code.save()

        telegram_client = TelegramClient()
        bot_username = telegram_client.api_client.username
        bot_link = f"https://t.me/{bot_username}"

        return Response(
            {"telegram_code": str(new_code.uuid_with_org_uuid), "bot_link": bot_link}, status=status.HTTP_200_OK
        )

    @action(detail=True, methods=["post"])
    def unlink_slack(self, request, pk) -> Response:
        user = self.get_object()
        user.slack_user_identity = None
        user.save(update_fields=["slack_user_identity"])
        write_chatops_insight_log(
            author=request.user,
            event_name=ChatOpsEvent.USER_UNLINKED,
            chatops_type=ChatOpsTypePlug.SLACK.value,
            linked_user=user.username,
            linked_user_id=user.public_primary_key,
        )
        return Response(status=status.HTTP_200_OK)

    @action(detail=True, methods=["post"])
    def unlink_telegram(self, request, pk) -> Response:
        user = self.get_object()
        from apps.telegram.models import TelegramToUserConnector

        try:
            connector = TelegramToUserConnector.objects.get(user=user)
            connector.delete()
            write_chatops_insight_log(
                author=request.user,
                event_name=ChatOpsEvent.USER_UNLINKED,
                chatops_type=ChatOpsTypePlug.TELEGRAM.value,
                linked_user=user.username,
                linked_user_id=user.public_primary_key,
            )
        except TelegramToUserConnector.DoesNotExist:
            return Response(status=status.HTTP_400_BAD_REQUEST)
        return Response(status=status.HTTP_200_OK)

    @extend_schema(
        parameters=[inline_serializer(name="UserUnlinkBackend", fields={"backend": serializers.CharField()})]
    )
    @action(detail=True, methods=["post"])
    def unlink_backend(self, request, pk) -> Response:
        # TODO: insight logs support
        user = self.get_object()

        backend_id = request.query_params.get("backend")
        backend = get_messaging_backend_from_id(backend_id)
        if backend is None:
            return Response(status=status.HTTP_400_BAD_REQUEST)

        try:
            backend.unlink_user(user)
            write_chatops_insight_log(
                author=request.user,
                event_name=ChatOpsEvent.USER_UNLINKED,
                chatops_type=backend.backend_id,
                linked_user=user.username,
                linked_user_id=user.public_primary_key,
            )
        except ObjectDoesNotExist:
            return Response(status=status.HTTP_400_BAD_REQUEST)
        return Response(status=status.HTTP_200_OK)

    @extend_schema(
        parameters=[
            inline_serializer(
                name="UserUpcomingShiftsParams",
                fields={"days": serializers.IntegerField(required=False, default=UPCOMING_SHIFTS_DEFAULT_DAYS)},
            )
        ],
        responses={status.HTTP_200_OK: resolve_type_hint(UpcomingShifts)},
    )
    @action(detail=True, methods=["get"])
    def upcoming_shifts(self, request, pk) -> Response:
        user = self.get_object()
        try:
            days = int(request.query_params.get("days", UPCOMING_SHIFTS_DEFAULT_DAYS))
        except ValueError:
            return Response(status=status.HTTP_400_BAD_REQUEST)

        if days <= 0 or days > UPCOMING_SHIFTS_MAX_DAYS:
            return Response(status=status.HTTP_400_BAD_REQUEST)

        now = timezone.now()
        # filter user-related schedules
        schedules = OnCallSchedule.objects.related_to_user(user)

        # check upcoming shifts
        upcoming = []
        for schedule in schedules:
            _, current_shifts, upcoming_shifts = schedule.shifts_for_user(user, datetime_start=now, days=days)
            if current_shifts or upcoming_shifts:
                upcoming.append(
                    {
                        "schedule_id": schedule.public_primary_key,
                        "schedule_name": schedule.name,
                        "is_oncall": len(current_shifts) > 0,
                        "current_shift": current_shifts[0] if current_shifts else None,
                        "next_shift": upcoming_shifts[0] if upcoming_shifts else None,
                    }
                )

        # sort entries by start timestamp
        def sorting_key(entry):
            shift = entry["current_shift"] if entry["current_shift"] else entry["next_shift"]
            return shift["start"]

        upcoming.sort(key=sorting_key)

        return Response(upcoming, status=status.HTTP_200_OK)

    @extend_schema(
        methods=["get"],
        responses=inline_serializer(
            name="UserExportTokenGetResponse",
            fields={
                "created_at": serializers.DateTimeField(),
                "revoked_at": serializers.DateTimeField(allow_null=True),
                "active": serializers.BooleanField(),
            },
        ),
    )
    @extend_schema(
        methods=["post"],
        responses=inline_serializer(
            name="UserExportTokenPostResponse",
            fields={
                "token": serializers.CharField(),
                "created_at": serializers.DateTimeField(),
                "export_url": serializers.CharField(),
            },
        ),
    )
    @action(detail=True, methods=["get", "post", "delete"])
    def export_token(self, request, pk) -> Response:
        user = self.get_object()

        if self.request.method == "GET":
            try:
                token = UserScheduleExportAuthToken.objects.get(user=user)
            except UserScheduleExportAuthToken.DoesNotExist:
                raise NotFound

            response = {
                "created_at": token.created_at,
                "revoked_at": token.revoked_at,
                "active": token.active,
            }
            return Response(response, status=status.HTTP_200_OK)

        if self.request.method == "POST":
            try:
                instance, token = UserScheduleExportAuthToken.create_auth_token(user, user.organization)
                write_resource_insight_log(instance=instance, author=self.request.user, event=EntityEvent.CREATED)
            except IntegrityError:
                raise Conflict("Schedule export token for user already exists")

            export_url = create_engine_url(
                reverse("api-public:users-schedule-export", kwargs={"pk": user.public_primary_key})
                + f"?{SCHEDULE_EXPORT_TOKEN_NAME}={token}"
            )

            data = {"token": token, "created_at": instance.created_at, "export_url": export_url}
            return Response(data, status=status.HTTP_201_CREATED)

        if self.request.method == "DELETE":
            try:
                token = UserScheduleExportAuthToken.objects.get(user=user)
                write_resource_insight_log(instance=token, author=self.request.user, event=EntityEvent.DELETED)
                token.delete()
            except UserScheduleExportAuthToken.DoesNotExist:
                raise NotFound
            return Response(status=status.HTTP_204_NO_CONTENT)
        return Response(status=status.HTTP_405_METHOD_NOT_ALLOWED)


def handle_phone_notificator_failed(exc: BaseFailed) -> Response:
    if exc.graceful_msg:
        return Response(exc.graceful_msg, status=status.HTTP_400_BAD_REQUEST)
    else:
        return Response("Something went wrong", status=status.HTTP_503_SERVICE_UNAVAILABLE)<|MERGE_RESOLUTION|>--- conflicted
+++ resolved
@@ -188,12 +188,8 @@
 
 
 class UserView(
-<<<<<<< HEAD
     PublicPrimaryKeyMixin[User],
-=======
-    PublicPrimaryKeyMixin,
     CachedSchedulesContextMixin,
->>>>>>> 65cdcf93
     mixins.RetrieveModelMixin,
     mixins.UpdateModelMixin,
     mixins.ListModelMixin,
