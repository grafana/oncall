--- conflicted
+++ resolved
@@ -161,12 +161,8 @@
         "verify_number": [RBACPermission.Permissions.USER_SETTINGS_WRITE],
         "forget_number": [RBACPermission.Permissions.USER_SETTINGS_WRITE],
         "get_verification_code": [RBACPermission.Permissions.USER_SETTINGS_WRITE],
-<<<<<<< HEAD
+        "get_verification_call": [RBACPermission.Permissions.USER_SETTINGS_WRITE],
         "get_backend_verification_code": [RBACPermission.Permissions.USER_SETTINGS_READ],
-=======
-        "get_verification_call": [RBACPermission.Permissions.USER_SETTINGS_WRITE],
-        "get_backend_verification_code": [RBACPermission.Permissions.USER_SETTINGS_WRITE],
->>>>>>> 6d77f598
         "get_telegram_verification_code": [RBACPermission.Permissions.USER_SETTINGS_WRITE],
         "unlink_slack": [RBACPermission.Permissions.USER_SETTINGS_WRITE],
         "unlink_telegram": [RBACPermission.Permissions.USER_SETTINGS_WRITE],
