import logging

import pytz
from django.apps import apps
from django.conf import settings
from django.core.exceptions import ObjectDoesNotExist
from django.db.utils import IntegrityError
from django.urls import reverse
from django_filters import rest_framework as filters
from rest_framework import mixins, status, viewsets
from rest_framework.decorators import action
from rest_framework.exceptions import NotFound
from rest_framework.filters import SearchFilter
from rest_framework.permissions import IsAuthenticated
from rest_framework.response import Response
from rest_framework.views import APIView

from apps.alerts.paging import check_user_availability
from apps.api.permissions import (
    ALL_PERMISSION_CHOICES,
    IsOwnerOrHasRBACPermissions,
    LegacyAccessControlRole,
    RBACPermission,
    get_permission_from_permission_string,
    user_is_authorized,
)
from apps.api.serializers.team import TeamSerializer
from apps.api.serializers.user import FilterUserSerializer, UserHiddenFieldsSerializer, UserSerializer
from apps.api.throttlers import (
    GetPhoneVerificationCodeThrottlerPerOrg,
    GetPhoneVerificationCodeThrottlerPerUser,
    TestCallThrottler,
    VerifyPhoneNumberThrottlerPerOrg,
    VerifyPhoneNumberThrottlerPerUser,
)
from apps.api.throttlers.test_call_throttler import TestPushThrottler
from apps.auth_token.auth import PluginAuthentication
from apps.auth_token.constants import SCHEDULE_EXPORT_TOKEN_NAME
from apps.auth_token.models import UserScheduleExportAuthToken
from apps.base.messaging import get_messaging_backend_from_id
from apps.base.utils import live_settings
from apps.mobile_app.auth import MobileAppAuthTokenAuthentication
<<<<<<< HEAD
from apps.phone_notifications.exceptions import (
    FailedToFinishVerification,
    FailedToMakeCall,
    FailedToStartVerification,
    NumberAlreadyVerified,
    NumberNotVerified,
    ProviderNotSupports,
)
from apps.phone_notifications.phone_backend import PhoneBackend
=======
from apps.mobile_app.demo_push import send_test_push
from apps.mobile_app.exceptions import DeviceNotSet
>>>>>>> 11abfc3e
from apps.schedules.models import OnCallSchedule
from apps.telegram.client import TelegramClient
from apps.telegram.models import TelegramVerificationCode
from apps.user_management.models import Team, User
from common.api_helpers.exceptions import Conflict
from common.api_helpers.mixins import FilterSerializerMixin, PublicPrimaryKeyMixin
from common.api_helpers.paginators import HundredPageSizePaginator
from common.api_helpers.utils import create_engine_url
from common.insight_log import (
    ChatOpsEvent,
    ChatOpsTypePlug,
    EntityEvent,
    write_chatops_insight_log,
    write_resource_insight_log,
)
from common.recaptcha import check_recaptcha_internal_api

logger = logging.getLogger(__name__)
IsOwnerOrHasUserSettingsAdminPermission = IsOwnerOrHasRBACPermissions([RBACPermission.Permissions.USER_SETTINGS_ADMIN])
IsOwnerOrHasUserSettingsReadPermission = IsOwnerOrHasRBACPermissions([RBACPermission.Permissions.USER_SETTINGS_READ])


UPCOMING_SHIFTS_DEFAULT_DAYS = 7
UPCOMING_SHIFTS_MAX_DAYS = 65


class CurrentUserView(APIView):
    authentication_classes = (
        MobileAppAuthTokenAuthentication,
        PluginAuthentication,
    )
    permission_classes = (IsAuthenticated,)

    def get(self, request):
        context = {"request": self.request, "format": self.format_kwarg, "view": self}

        if settings.IS_OPEN_SOURCE and live_settings.GRAFANA_CLOUD_NOTIFICATIONS_ENABLED:
            from apps.oss_installation.models import CloudConnector, CloudUserIdentity

            connector = CloudConnector.objects.first()
            if connector is not None:
                cloud_identities = list(CloudUserIdentity.objects.filter(email__in=[request.user.email]))
                cloud_identities = {cloud_identity.email: cloud_identity for cloud_identity in cloud_identities}
                context["cloud_identities"] = cloud_identities
                context["connector"] = connector

        serializer = UserSerializer(request.user, context=context)
        return Response(serializer.data)

    def put(self, request):
        data = self.request.data
        serializer = UserSerializer(request.user, data=data, context={"request": self.request})
        serializer.is_valid(raise_exception=True)
        serializer.save()
        return Response(serializer.data)


class UserFilter(filters.FilterSet):
    """
    https://django-filter.readthedocs.io/en/master/guide/rest_framework.html
    """

    email = filters.CharFilter(field_name="email", lookup_expr="icontains")
    # TODO: remove "roles" in next version
    roles = filters.MultipleChoiceFilter(field_name="role", choices=LegacyAccessControlRole.choices())
    permission = filters.ChoiceFilter(method="filter_by_permission", choices=ALL_PERMISSION_CHOICES)

    class Meta:
        model = User
        # TODO: remove "roles" in next version
        fields = ["email", "roles", "permission"]

    def filter_by_permission(self, queryset, name, value):
        rbac_permission = get_permission_from_permission_string(value)
        if not rbac_permission:
            # TODO: maybe raise a 400 here?
            return queryset

        return queryset.filter(
            **User.build_permissions_query(rbac_permission, self.request.user.organization),
        )


class UserView(
    PublicPrimaryKeyMixin,
    FilterSerializerMixin,
    mixins.RetrieveModelMixin,
    mixins.UpdateModelMixin,
    mixins.ListModelMixin,
    viewsets.GenericViewSet,
):
    authentication_classes = (
        MobileAppAuthTokenAuthentication,
        PluginAuthentication,
    )

    permission_classes = (IsAuthenticated, RBACPermission)

    rbac_permissions = {
        "retrieve": [RBACPermission.Permissions.USER_SETTINGS_READ],
        "timezone_options": [RBACPermission.Permissions.USER_SETTINGS_READ],
        "check_availability": [RBACPermission.Permissions.USER_SETTINGS_READ],
        "metadata": [RBACPermission.Permissions.USER_SETTINGS_WRITE],
        "list": [RBACPermission.Permissions.USER_SETTINGS_WRITE],
        "update": [RBACPermission.Permissions.USER_SETTINGS_WRITE],
        "partial_update": [RBACPermission.Permissions.USER_SETTINGS_WRITE],
        "verify_number": [RBACPermission.Permissions.USER_SETTINGS_WRITE],
        "forget_number": [RBACPermission.Permissions.USER_SETTINGS_WRITE],
        "get_verification_code": [RBACPermission.Permissions.USER_SETTINGS_WRITE],
        "get_verification_call": [RBACPermission.Permissions.USER_SETTINGS_WRITE],
        "get_backend_verification_code": [RBACPermission.Permissions.USER_SETTINGS_WRITE],
        "get_telegram_verification_code": [RBACPermission.Permissions.USER_SETTINGS_WRITE],
        "unlink_slack": [RBACPermission.Permissions.USER_SETTINGS_WRITE],
        "unlink_telegram": [RBACPermission.Permissions.USER_SETTINGS_WRITE],
        "unlink_backend": [RBACPermission.Permissions.USER_SETTINGS_WRITE],
        "make_test_call": [RBACPermission.Permissions.USER_SETTINGS_WRITE],
<<<<<<< HEAD
        "send_test_sms": [RBACPermission.Permissions.USER_SETTINGS_WRITE],
=======
        "send_test_push": [RBACPermission.Permissions.USER_SETTINGS_WRITE],
>>>>>>> 11abfc3e
        "export_token": [RBACPermission.Permissions.USER_SETTINGS_WRITE],
        "upcoming_shifts": [RBACPermission.Permissions.USER_SETTINGS_WRITE],
    }

    rbac_object_permissions = {
        IsOwnerOrHasUserSettingsAdminPermission: [
            "metadata",
            "list",
            "retrieve",
            "update",
            "partial_update",
            "destroy",
            "verify_number",
            "forget_number",
            "get_verification_code",
            "get_verification_call",
            "get_backend_verification_code",
            "get_telegram_verification_code",
            "unlink_slack",
            "unlink_telegram",
            "unlink_backend",
            "make_test_call",
<<<<<<< HEAD
            "send_test_sms",
=======
            "send_test_push",
>>>>>>> 11abfc3e
            "export_token",
            "upcoming_shifts",
        ],
        IsOwnerOrHasUserSettingsReadPermission: [
            "check_availability",
        ],
    }

    filter_serializer_class = FilterUserSerializer

    pagination_class = HundredPageSizePaginator

    filter_backends = (SearchFilter, filters.DjangoFilterBackend)
    # NB start search params
    # '^' Starts-with search.
    # '=' Exact matches.
    # '@' Full-text search. (Currently only supported Django's MySQL backend.)
    # '$' Regex search.
    search_fields = (
        "^email",
        "^username",
        "^slack_user_identity__cached_slack_login",
        "^slack_user_identity__cached_name",
    )

    filterset_class = UserFilter

    def get_serializer_class(self):
        request = self.request
        user = request.user
        kwargs = self.kwargs

        is_filters_request = request.query_params.get("filters", "false") == "true"
        if self.action in ["list"] and is_filters_request:
            return self.get_filter_serializer_class()

        is_users_own_data = kwargs.get("pk") is not None and kwargs.get("pk") == user.public_primary_key
        has_admin_permission = user_is_authorized(user, [RBACPermission.Permissions.USER_SETTINGS_ADMIN])

        if is_users_own_data or has_admin_permission:
            return UserSerializer
        return UserHiddenFieldsSerializer

    def get_queryset(self):
        slack_identity = self.request.query_params.get("slack_identity", None) == "true"

        queryset = User.objects.filter(organization=self.request.user.organization)

        queryset = self.get_serializer_class().setup_eager_loading(queryset)

        if slack_identity:
            queryset = queryset.filter(slack_user_identity__isnull=False).distinct()

        return queryset.order_by("id")

    def list(self, request, *args, **kwargs):
        queryset = self.filter_queryset(self.get_queryset())

        page = self.paginate_queryset(queryset)
        if page is not None:
            context = {"request": self.request, "format": self.format_kwarg, "view": self}
            if settings.IS_OPEN_SOURCE:
                if live_settings.GRAFANA_CLOUD_NOTIFICATIONS_ENABLED:
                    from apps.oss_installation.models import CloudConnector, CloudUserIdentity

                    connector = CloudConnector.objects.first()
                    if connector is not None:
                        emails = list(queryset.values_list("email", flat=True))
                        cloud_identities = list(CloudUserIdentity.objects.filter(email__in=emails))
                        cloud_identities = {cloud_identity.email: cloud_identity for cloud_identity in cloud_identities}
                        context["cloud_identities"] = cloud_identities
                        context["connector"] = connector
            serializer = self.get_serializer(page, many=True, context=context)
            return self.get_paginated_response(serializer.data)

        serializer = self.get_serializer(queryset, many=True)
        return Response(serializer.data)

    def retrieve(self, request, *args, **kwargs):
        context = {"request": self.request, "format": self.format_kwarg, "view": self}
        try:
            instance = self.get_object()
        except NotFound:
            return self.wrong_team_response()

        if settings.IS_OPEN_SOURCE and live_settings.GRAFANA_CLOUD_NOTIFICATIONS_ENABLED:
            from apps.oss_installation.models import CloudConnector, CloudUserIdentity

            connector = CloudConnector.objects.first()
            if connector is not None:
                cloud_identities = list(CloudUserIdentity.objects.filter(email__in=[instance.email]))
                cloud_identities = {cloud_identity.email: cloud_identity for cloud_identity in cloud_identities}
                context["cloud_identities"] = cloud_identities
                context["connector"] = connector

        serializer = self.get_serializer(instance, context=context)
        return Response(serializer.data)

    def wrong_team_response(self):
        """
        This method returns 403 and {"error_code": "wrong_team", "owner_team": {"name", "id", "email", "avatar_url"}}.
        Used in case if a requested instance doesn't belong to user's current_team.
        Used instead of TeamFilteringMixin because of m2m teams field (mixin doesn't work correctly with this)
        and overridden retrieve method in UserView.
        """
        queryset = User.objects.filter(organization=self.request.user.organization).order_by("id")
        queryset = self.filter_queryset(queryset)

        try:
            queryset.get(public_primary_key=self.kwargs["pk"])
        except ObjectDoesNotExist:
            raise NotFound

        general_team = Team(public_primary_key=None, name="General", email=None, avatar_url=None)

        return Response(
            data={"error_code": "wrong_team", "owner_team": TeamSerializer(general_team).data},
            status=status.HTTP_403_FORBIDDEN,
        )

    def current(self, request):
        serializer = UserSerializer(self.get_queryset().get(pk=self.request.user.pk))
        return Response(serializer.data)

    @action(detail=False, methods=["get"])
    def timezone_options(self, request):
        return Response(pytz.common_timezones)

    @action(
        detail=True,
        methods=["get"],
        throttle_classes=[GetPhoneVerificationCodeThrottlerPerUser, GetPhoneVerificationCodeThrottlerPerOrg],
    )
    def get_verification_code(self, request, pk):
        logger.info("get_verification_code: validating reCAPTCHA code")
        valid = check_recaptcha_internal_api(request, "mobile_verification_code")
        if not valid:
            logger.warning(f"get_verification_code: invalid reCAPTCHA validation")
            return Response("failed reCAPTCHA check", status=status.HTTP_400_BAD_REQUEST)
        logger.info('get_verification_code: pass reCAPTCHA validation"')

        user = self.get_object()
        phone_backend = PhoneBackend()
        try:
            phone_backend.send_verification_sms(user)
        except NumberAlreadyVerified:
            return Response("Phone number already verified", status=status.HTTP_400_BAD_REQUEST)
        except FailedToStartVerification:
            return Response("Something went wrong while sending code", status=status.HTTP_500_INTERNAL_SERVER_ERROR)
        return Response(status=status.HTTP_200_OK)

    @action(
        detail=True,
        methods=["get"],
        throttle_classes=[GetPhoneVerificationCodeThrottlerPerUser, GetPhoneVerificationCodeThrottlerPerOrg],
    )
    def get_verification_call(self, request, pk):
        logger.info("get_verification_code_via_call: validating reCAPTCHA code")
        valid = check_recaptcha_internal_api(request, "mobile_verification_code")
        if not valid:
            logger.warning(f"get_verification_code_via_call: invalid reCAPTCHA validation")
            return Response("failed reCAPTCHA check", status=status.HTTP_400_BAD_REQUEST)
        logger.info('get_verification_code_via_call: pass reCAPTCHA validation"')

        user = self.get_object()
        phone_backend = PhoneBackend()
        try:
            phone_backend.make_verification_call(user)
        except NumberAlreadyVerified:
            return Response("Phone number already verified", status=status.HTTP_400_BAD_REQUEST)
        except FailedToStartVerification:
            return Response("Something went wrong while calling", status=status.HTTP_500_INTERNAL_SERVER_ERROR)
        return Response(status=status.HTTP_200_OK)

    @action(
        detail=True,
        methods=["put"],
        throttle_classes=[VerifyPhoneNumberThrottlerPerUser, VerifyPhoneNumberThrottlerPerOrg],
    )
    def verify_number(self, request, pk):
        target_user = self.get_object()
        code = request.query_params.get("token", None)
        if not code:
            return Response("Invalid verification code", status=status.HTTP_400_BAD_REQUEST)
        prev_state = target_user.insight_logs_serialized

        phone_backend = PhoneBackend()
        try:
            verified = phone_backend.verify_phone_number(target_user, code)
        except FailedToFinishVerification:
            return Response("Something went wrong while verifying code", status=status.HTTP_503_SERVICE_UNAVAILABLE)
        if verified:
            new_state = target_user.insight_logs_serialized
            write_resource_insight_log(
                instance=target_user,
                author=self.request.user,
                event=EntityEvent.UPDATED,
                prev_state=prev_state,
                new_state=new_state,
            )
            return Response(status=status.HTTP_200_OK)
        else:
            return Response("Verification code is not correct", status=status.HTTP_400_BAD_REQUEST)

    @action(detail=True, methods=["put"])
    def forget_number(self, request, pk):
        target_user = self.get_object()
        prev_state = target_user.insight_logs_serialized

        phone_backend = PhoneBackend()
        removed = phone_backend.forget_number(target_user)

        if removed:
            new_state = target_user.insight_logs_serialized
            write_resource_insight_log(
                instance=target_user,
                author=self.request.user,
                event=EntityEvent.UPDATED,
                prev_state=prev_state,
                new_state=new_state,
            )
        return Response(status=status.HTTP_200_OK)

    @action(detail=True, methods=["post"], throttle_classes=[TestCallThrottler])
    def make_test_call(self, request, pk):
        user = self.get_object()
        try:
            phone_backend = PhoneBackend()
            phone_backend.make_test_call(user)
        except NumberNotVerified:
            return Response("Phone number is not verified", status=status.HTTP_400_BAD_REQUEST)
        except FailedToMakeCall:
            return Response(
                "Something went wrong while making a test call", status=status.HTTP_500_INTERNAL_SERVER_ERROR
            )
        except ProviderNotSupports:
            return Response("Phone provider not supports phone calls", status=status.HTTP_500_INTERNAL_SERVER_ERROR)

        return Response(status=status.HTTP_200_OK)

    @action(detail=True, methods=["post"], throttle_classes=[TestCallThrottler])
    def send_test_sms(self, request, pk):
        user = self.get_object()
        try:
            phone_backend = PhoneBackend()
            phone_backend.send_test_sms(user)
        except NumberNotVerified:
            return Response("Phone number is not verified", status=status.HTTP_400_BAD_REQUEST)
        except FailedToMakeCall:
            return Response(
                "Something went wrong while making a test call", status=status.HTTP_500_INTERNAL_SERVER_ERROR
            )
        except ProviderNotSupports:
            return Response("Phone provider not supports phone calls", status=status.HTTP_500_INTERNAL_SERVER_ERROR)

        return Response(status=status.HTTP_200_OK)

    @action(detail=True, methods=["post"], throttle_classes=[TestPushThrottler])
    def send_test_push(self, request, pk):
        user = self.get_object()
        critical = request.query_params.get("critical", "false") == "true"

        try:
            send_test_push(user, critical)
        except DeviceNotSet:
            return Response(
                data="Mobile device not connected",
                status=status.HTTP_400_BAD_REQUEST,
            )
        except Exception as e:
            logger.info(f"UserView.send_test_push: Unable to send test push due to {e}")
            return Response(
                data="Something went wrong while sending a test push", status=status.HTTP_500_INTERNAL_SERVER_ERROR
            )
        return Response(status=status.HTTP_200_OK)

    @action(detail=True, methods=["get"])
    def get_backend_verification_code(self, request, pk):
        backend_id = request.query_params.get("backend")
        backend = get_messaging_backend_from_id(backend_id)
        if backend is None:
            return Response(status=status.HTTP_400_BAD_REQUEST)

        user = self.get_object()
        code = backend.generate_user_verification_code(user)
        return Response(code)

    @action(detail=True, methods=["get"])
    def get_telegram_verification_code(self, request, pk):
        user = self.get_object()

        if not user.is_telegram_connected:
            return Response(status=status.HTTP_400_BAD_REQUEST)

        try:
            existing_verification_code = user.telegram_verification_code
            existing_verification_code.delete()
        except TelegramVerificationCode.DoesNotExist:
            pass

        new_code = TelegramVerificationCode(user=user)
        new_code.save()

        telegram_client = TelegramClient()
        bot_username = telegram_client.api_client.username
        bot_link = f"https://t.me/{bot_username}"

        return Response(
            {"telegram_code": str(new_code.uuid_with_org_uuid), "bot_link": bot_link}, status=status.HTTP_200_OK
        )

    @action(detail=True, methods=["post"])
    def unlink_slack(self, request, pk):
        user = self.get_object()
        user.slack_user_identity = None
        user.save(update_fields=["slack_user_identity"])
        write_chatops_insight_log(
            author=request.user,
            event_name=ChatOpsEvent.USER_UNLINKED,
            chatops_type=ChatOpsTypePlug.SLACK.value,
            linked_user=user.username,
            linked_user_id=user.public_primary_key,
        )
        return Response(status=status.HTTP_200_OK)

    @action(detail=True, methods=["post"])
    def unlink_telegram(self, request, pk):
        user = self.get_object()
        TelegramToUserConnector = apps.get_model("telegram", "TelegramToUserConnector")
        try:
            connector = TelegramToUserConnector.objects.get(user=user)
            connector.delete()
            write_chatops_insight_log(
                author=request.user,
                event_name=ChatOpsEvent.USER_UNLINKED,
                chatops_type=ChatOpsTypePlug.TELEGRAM.value,
                linked_user=user.username,
                linked_user_id=user.public_primary_key,
            )
        except TelegramToUserConnector.DoesNotExist:
            return Response(status=status.HTTP_400_BAD_REQUEST)
        return Response(status=status.HTTP_200_OK)

    @action(detail=True, methods=["post"])
    def unlink_backend(self, request, pk):
        # TODO: insight logs support
        backend_id = request.query_params.get("backend")
        backend = get_messaging_backend_from_id(backend_id)
        if backend is None:
            return Response(status=status.HTTP_400_BAD_REQUEST)

        user = self.get_object()
        try:
            backend.unlink_user(user)
            write_chatops_insight_log(
                author=request.user,
                event_name=ChatOpsEvent.USER_UNLINKED,
                chatops_type=backend.backend_id,
                linked_user=user.username,
                linked_user_id=user.public_primary_key,
            )
        except ObjectDoesNotExist:
            return Response(status=status.HTTP_400_BAD_REQUEST)
        return Response(status=status.HTTP_200_OK)

    @action(detail=True, methods=["get"])
    def upcoming_shifts(self, request, pk):
        user = self.get_object()
        try:
            days = int(request.query_params.get("days", UPCOMING_SHIFTS_DEFAULT_DAYS))
        except ValueError:
            return Response(status=status.HTTP_400_BAD_REQUEST)

        if days <= 0 or days > UPCOMING_SHIFTS_MAX_DAYS:
            return Response(status=status.HTTP_400_BAD_REQUEST)

        # filter user-related schedules
        schedules = OnCallSchedule.objects.related_to_user(user)

        # check upcoming shifts
        upcoming = []
        for schedule in schedules:
            current_shift, upcoming_shift = schedule.upcoming_shift_for_user(user, days=days)
            if current_shift or upcoming_shift:
                upcoming.append(
                    {
                        "schedule_id": schedule.public_primary_key,
                        "schedule_name": schedule.name,
                        "is_oncall": current_shift is not None,
                        "current_shift": current_shift,
                        "next_shift": upcoming_shift,
                    }
                )

        # sort entries by start timestamp
        def sorting_key(entry):
            shift = entry["current_shift"] if entry["current_shift"] else entry["next_shift"]
            return shift["start"]

        upcoming.sort(key=sorting_key)

        return Response(upcoming, status=status.HTTP_200_OK)

    @action(detail=True, methods=["get", "post", "delete"])
    def export_token(self, request, pk):
        user = self.get_object()

        if self.request.method == "GET":
            try:
                token = UserScheduleExportAuthToken.objects.get(user=user)
            except UserScheduleExportAuthToken.DoesNotExist:
                raise NotFound

            response = {
                "created_at": token.created_at,
                "revoked_at": token.revoked_at,
                "active": token.active,
            }
            return Response(response, status=status.HTTP_200_OK)

        if self.request.method == "POST":
            try:
                instance, token = UserScheduleExportAuthToken.create_auth_token(user, user.organization)
                write_resource_insight_log(instance=instance, author=self.request.user, event=EntityEvent.CREATED)
            except IntegrityError:
                raise Conflict("Schedule export token for user already exists")

            export_url = create_engine_url(
                reverse("api-public:users-schedule-export", kwargs={"pk": user.public_primary_key})
                + f"?{SCHEDULE_EXPORT_TOKEN_NAME}={token}"
            )

            data = {"token": token, "created_at": instance.created_at, "export_url": export_url}
            return Response(data, status=status.HTTP_201_CREATED)

        if self.request.method == "DELETE":
            try:
                token = UserScheduleExportAuthToken.objects.get(user=user)
                write_resource_insight_log(instance=token, author=self.request.user, event=EntityEvent.DELETED)
                token.delete()
            except UserScheduleExportAuthToken.DoesNotExist:
                raise NotFound
            return Response(status=status.HTTP_204_NO_CONTENT)

    @action(detail=True, methods=["get"])
    def check_availability(self, request, pk):
        user = self.get_object()
        warnings = check_user_availability(user=user, team=request.user.current_team)
        return Response(data={"warnings": warnings}, status=status.HTTP_200_OK)<|MERGE_RESOLUTION|>--- conflicted
+++ resolved
@@ -40,7 +40,8 @@
 from apps.base.messaging import get_messaging_backend_from_id
 from apps.base.utils import live_settings
 from apps.mobile_app.auth import MobileAppAuthTokenAuthentication
-<<<<<<< HEAD
+from apps.mobile_app.demo_push import send_test_push
+from apps.mobile_app.exceptions import DeviceNotSet
 from apps.phone_notifications.exceptions import (
     FailedToFinishVerification,
     FailedToMakeCall,
@@ -50,10 +51,6 @@
     ProviderNotSupports,
 )
 from apps.phone_notifications.phone_backend import PhoneBackend
-=======
-from apps.mobile_app.demo_push import send_test_push
-from apps.mobile_app.exceptions import DeviceNotSet
->>>>>>> 11abfc3e
 from apps.schedules.models import OnCallSchedule
 from apps.telegram.client import TelegramClient
 from apps.telegram.models import TelegramVerificationCode
@@ -170,11 +167,8 @@
         "unlink_telegram": [RBACPermission.Permissions.USER_SETTINGS_WRITE],
         "unlink_backend": [RBACPermission.Permissions.USER_SETTINGS_WRITE],
         "make_test_call": [RBACPermission.Permissions.USER_SETTINGS_WRITE],
-<<<<<<< HEAD
+        "send_test_push": [RBACPermission.Permissions.USER_SETTINGS_WRITE],
         "send_test_sms": [RBACPermission.Permissions.USER_SETTINGS_WRITE],
-=======
-        "send_test_push": [RBACPermission.Permissions.USER_SETTINGS_WRITE],
->>>>>>> 11abfc3e
         "export_token": [RBACPermission.Permissions.USER_SETTINGS_WRITE],
         "upcoming_shifts": [RBACPermission.Permissions.USER_SETTINGS_WRITE],
     }
@@ -197,11 +191,8 @@
             "unlink_telegram",
             "unlink_backend",
             "make_test_call",
-<<<<<<< HEAD
             "send_test_sms",
-=======
             "send_test_push",
->>>>>>> 11abfc3e
             "export_token",
             "upcoming_shifts",
         ],
