from django.conf import settings
from django.db.models import Q
from rest_framework.decorators import action
from rest_framework.permissions import IsAuthenticated
from rest_framework.response import Response

from apps.alerts.models import EscalationPolicy
from apps.api.permissions import RBACPermission
from apps.api.serializers.escalation_policy import (
    EscalationPolicyCreateSerializer,
    EscalationPolicySerializer,
    EscalationPolicyUpdateSerializer,
)
from apps.auth_token.auth import PluginAuthentication
from apps.mobile_app.auth import MobileAppAuthTokenAuthentication
from common.api_helpers.mixins import (
    CreateSerializerMixin,
    PublicPrimaryKeyMixin,
    TeamFilteringMixin,
    UpdateSerializerMixin,
)
from common.insight_log import EntityEvent, write_resource_insight_log
from common.ordered_model.viewset import OrderedModelViewSet


class EscalationPolicyView(
    TeamFilteringMixin,
    PublicPrimaryKeyMixin[EscalationPolicy],
    CreateSerializerMixin,
    UpdateSerializerMixin,
    OrderedModelViewSet,
):
    authentication_classes = (
        MobileAppAuthTokenAuthentication,
        PluginAuthentication,
    )
    permission_classes = (IsAuthenticated, RBACPermission)
    rbac_permissions = {
        "metadata": [RBACPermission.Permissions.ESCALATION_CHAINS_READ],
        "list": [RBACPermission.Permissions.ESCALATION_CHAINS_READ],
        "retrieve": [RBACPermission.Permissions.ESCALATION_CHAINS_READ],
        "escalation_options": [RBACPermission.Permissions.ESCALATION_CHAINS_READ],
        "delay_options": [RBACPermission.Permissions.ESCALATION_CHAINS_READ],
        "num_minutes_in_window_options": [RBACPermission.Permissions.ESCALATION_CHAINS_READ],
        "create": [RBACPermission.Permissions.ESCALATION_CHAINS_WRITE],
        "update": [RBACPermission.Permissions.ESCALATION_CHAINS_WRITE],
        "partial_update": [RBACPermission.Permissions.ESCALATION_CHAINS_WRITE],
        "destroy": [RBACPermission.Permissions.ESCALATION_CHAINS_WRITE],
        "move_to_position": [RBACPermission.Permissions.ESCALATION_CHAINS_WRITE],
    }

    model = EscalationPolicy
    serializer_class = EscalationPolicySerializer
    update_serializer_class = EscalationPolicyUpdateSerializer
    create_serializer_class = EscalationPolicyCreateSerializer

    TEAM_LOOKUP = "escalation_chain__team"

    def get_queryset(self, ignore_filtering_by_available_teams=False):
        escalation_chain_id = self.request.query_params.get("escalation_chain")
        user_id = self.request.query_params.get("user")
        slack_channel_id = self.request.query_params.get("slack_channel")
        channel_filter_id = self.request.query_params.get("channel_filter")

        lookup_kwargs = {}
        if escalation_chain_id is not None:
            lookup_kwargs.update({"escalation_chain__public_primary_key": escalation_chain_id})
        if user_id is not None:
            lookup_kwargs.update({"notify_to_users_queue__public_primary_key": user_id})
        if slack_channel_id is not None:
            lookup_kwargs.update({"escalation_chain__channel_filters__slack_channel_id": slack_channel_id})
        if channel_filter_id is not None:
            lookup_kwargs.update({"escalation_chain__channel_filters__public_primary_key": channel_filter_id})

        queryset = EscalationPolicy.objects.filter(
            Q(**lookup_kwargs),
            Q(escalation_chain__organization=self.request.auth.organization),
            Q(escalation_chain__channel_filters__alert_receive_channel__deleted_at=None),
            Q(step__in=EscalationPolicy.INTERNAL_DB_STEPS) | Q(step__isnull=True),
        ).distinct()

        if not ignore_filtering_by_available_teams:
            queryset = queryset.filter(*self.available_teams_lookup_args).distinct()

        queryset = self.serializer_class.setup_eager_loading(queryset)
        return queryset

    def perform_create(self, serializer):
        serializer.save()
        write_resource_insight_log(
            instance=serializer.instance,
            author=self.request.user,
            event=EntityEvent.CREATED,
        )

    def perform_update(self, serializer):
        prev_state = serializer.instance.insight_logs_serialized
        serializer.save()
        new_state = serializer.instance.insight_logs_serialized

        write_resource_insight_log(
            instance=serializer.instance,
            author=self.request.user,
            event=EntityEvent.UPDATED,
            prev_state=prev_state,
            new_state=new_state,
        )

    def perform_destroy(self, instance):
        write_resource_insight_log(
            instance=instance,
            author=self.request.user,
            event=EntityEvent.DELETED,
        )
        instance.delete()

    @action(detail=False, methods=["get"])
    def escalation_options(self, request):
        choices = []
        for step in EscalationPolicy.INTERNAL_API_STEPS:
<<<<<<< HEAD
=======
            if step == EscalationPolicy.STEP_TRIGGER_CUSTOM_BUTTON:
                continue

>>>>>>> 642f8202
            verbal = EscalationPolicy.INTERNAL_API_STEPS_TO_VERBAL_MAP[step]
            can_change_importance = (
                step in EscalationPolicy.IMPORTANT_STEPS_SET or step in EscalationPolicy.DEFAULT_STEPS_SET
            )
            slack_integration_required = step in EscalationPolicy.SLACK_INTEGRATION_REQUIRED_STEPS
            if slack_integration_required and not settings.FEATURE_SLACK_INTEGRATION_ENABLED:
                continue
            choices.append(
                {
                    "value": step,
                    "display_name": verbal[0],
                    "create_display_name": verbal[1],
                    "slack_integration_required": slack_integration_required,
                    "can_change_importance": can_change_importance,
                }
            )
        return Response(choices)

    @action(detail=False, methods=["get"])
    def delay_options(self, request):
        choices = []
        for item in EscalationPolicy.WEB_DURATION_CHOICES:
            choices.append({"value": str(item[0]), "sec_value": item[0], "display_name": item[1]})
        return Response(choices)

    @action(detail=False, methods=["get"])
    def num_minutes_in_window_options(self, request):
        choices = [
            {"value": choice[0], "display_name": choice[1]} for choice in EscalationPolicy.WEB_DURATION_CHOICES_MINUTES
        ]
        return Response(choices)<|MERGE_RESOLUTION|>--- conflicted
+++ resolved
@@ -118,12 +118,6 @@
     def escalation_options(self, request):
         choices = []
         for step in EscalationPolicy.INTERNAL_API_STEPS:
-<<<<<<< HEAD
-=======
-            if step == EscalationPolicy.STEP_TRIGGER_CUSTOM_BUTTON:
-                continue
-
->>>>>>> 642f8202
             verbal = EscalationPolicy.INTERNAL_API_STEPS_TO_VERBAL_MAP[step]
             can_change_importance = (
                 step in EscalationPolicy.IMPORTANT_STEPS_SET or step in EscalationPolicy.DEFAULT_STEPS_SET
