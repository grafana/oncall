--- conflicted
+++ resolved
@@ -205,19 +205,11 @@
         },
     ]
 
-<<<<<<< HEAD
-    for expected, schedule_type in enumerate(("api", "ical", "web")):
-        url = reverse("api-internal:schedule-list") + "?type={}".format(schedule_type)
-        response = client.get(url, format="json", **make_user_auth_headers(user, token))
-        assert response.status_code == status.HTTP_200_OK
-        assert response.json() == [expected_payload[expected]]
-=======
     for schedule_type in range(3):
         url = reverse("api-internal:schedule-list") + "?type={}".format(schedule_type)
         response = client.get(url, format="json", **make_user_auth_headers(user, token))
         assert response.status_code == status.HTTP_200_OK
         assert response.json() == [expected_payload[schedule_type]]
->>>>>>> f5d4d2f5
 
 
 @pytest.mark.django_db
