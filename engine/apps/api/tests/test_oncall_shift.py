from unittest.mock import patch

import pytest
from django.urls import reverse
from django.utils import timezone
from rest_framework import status
from rest_framework.response import Response
from rest_framework.test import APIClient

from apps.api.permissions import LegacyAccessControlRole
from apps.schedules.models import CustomOnCallShift, OnCallSchedule, OnCallScheduleWeb


@pytest.fixture()
def on_call_shift_internal_api_setup(
    make_organization_and_user_with_plugin_token,
    make_schedule,
    make_user_for_organization,
):
    organization, first_user, token = make_organization_and_user_with_plugin_token()
    second_user = make_user_for_organization(organization)

    schedule = make_schedule(organization, schedule_class=OnCallScheduleWeb)
    return token, first_user, second_user, organization, schedule


@pytest.mark.django_db
def test_create_on_call_shift_rotation(on_call_shift_internal_api_setup, make_user_auth_headers):
    token, user1, user2, _, schedule = on_call_shift_internal_api_setup
    client = APIClient()
    url = reverse("api-internal:oncall_shifts-list")
    start_date = timezone.now().replace(microsecond=0, tzinfo=None)

    data = {
        "name": "Test Shift",
        "type": CustomOnCallShift.TYPE_ROLLING_USERS_EVENT,
        "schedule": schedule.public_primary_key,
        "priority_level": 1,
        "shift_start": start_date.strftime("%Y-%m-%dT%H:%M:%SZ"),
        "shift_end": (start_date + timezone.timedelta(hours=2)).strftime("%Y-%m-%dT%H:%M:%SZ"),
        "rotation_start": start_date.strftime("%Y-%m-%dT%H:%M:%SZ"),
        "until": None,
        "frequency": 1,
        "interval": 1,
        "by_day": [
            CustomOnCallShift.ICAL_WEEKDAY_MAP[CustomOnCallShift.MONDAY],
            CustomOnCallShift.ICAL_WEEKDAY_MAP[CustomOnCallShift.FRIDAY],
        ],
        "rolling_users": [[user1.public_primary_key], [user2.public_primary_key]],
    }

    response = client.post(url, data, format="json", **make_user_auth_headers(user1, token))
    expected_payload = data | {"id": response.data["id"], "updated_shift": None}

    assert response.status_code == status.HTTP_201_CREATED
    assert response.json() == expected_payload


@pytest.mark.django_db
def test_create_on_call_shift_override(on_call_shift_internal_api_setup, make_user_auth_headers):
    token, user1, user2, _, schedule = on_call_shift_internal_api_setup
    client = APIClient()
    url = reverse("api-internal:oncall_shifts-list")
    start_date = timezone.now().replace(microsecond=0, tzinfo=None)

    data = {
        "name": "Test Shift Override",
        "type": CustomOnCallShift.TYPE_OVERRIDE,
        "schedule": schedule.public_primary_key,
        "priority_level": 99,
        "shift_start": start_date.strftime("%Y-%m-%dT%H:%M:%SZ"),
        "shift_end": (start_date + timezone.timedelta(hours=2)).strftime("%Y-%m-%dT%H:%M:%SZ"),
        "rotation_start": start_date.strftime("%Y-%m-%dT%H:%M:%SZ"),
        "until": None,
        "frequency": None,
        "interval": None,
        "by_day": None,
        "rolling_users": [[user1.public_primary_key, user2.public_primary_key]],
    }

    response = client.post(url, data, format="json", **make_user_auth_headers(user1, token))
    returned_rolling_users = response.data["rolling_users"]
    assert len(returned_rolling_users) == 1
    assert sorted(returned_rolling_users[0]) == sorted(data["rolling_users"][0])
    expected_payload = data | {
        "id": response.data["id"],
        "updated_shift": None,
        "rolling_users": returned_rolling_users,
    }

    assert response.status_code == status.HTTP_201_CREATED
    assert response.json() == expected_payload


@pytest.mark.django_db
def test_get_on_call_shift(
    on_call_shift_internal_api_setup,
    make_on_call_shift,
    make_user_auth_headers,
):
    token, user1, user2, _, schedule = on_call_shift_internal_api_setup

    client = APIClient()
    start_date = timezone.now().replace(microsecond=0)

    name = "Test Shift Rotation"
    on_call_shift = make_on_call_shift(
        schedule.organization,
        shift_type=CustomOnCallShift.TYPE_ROLLING_USERS_EVENT,
        schedule=schedule,
        name=name,
        start=start_date,
        duration=timezone.timedelta(hours=1),
        rotation_start=start_date,
        rolling_users=[{user1.pk: user1.public_primary_key}, {user2.pk: user2.public_primary_key}],
    )
    url = reverse("api-internal:oncall_shifts-detail", kwargs={"pk": on_call_shift.public_primary_key})

    response = client.get(url, format="json", **make_user_auth_headers(user1, token))
    expected_payload = {
        "id": response.data["id"],
        "name": name,
        "type": CustomOnCallShift.TYPE_ROLLING_USERS_EVENT,
        "schedule": schedule.public_primary_key,
        "priority_level": 0,
        "shift_start": start_date.strftime("%Y-%m-%dT%H:%M:%SZ"),
        "shift_end": (start_date + timezone.timedelta(hours=1)).strftime("%Y-%m-%dT%H:%M:%SZ"),
        "rotation_start": start_date.strftime("%Y-%m-%dT%H:%M:%SZ"),
        "until": None,
        "frequency": None,
        "interval": None,
        "by_day": None,
        "rolling_users": [[user1.public_primary_key], [user2.public_primary_key]],
        "updated_shift": None,
    }

    assert response.status_code == status.HTTP_200_OK
    assert response.json() == expected_payload


@pytest.mark.django_db
def test_list_on_call_shift(
    on_call_shift_internal_api_setup,
    make_on_call_shift,
    make_user_auth_headers,
):
    token, user1, user2, _, schedule = on_call_shift_internal_api_setup

    client = APIClient()
    start_date = timezone.now().replace(microsecond=0)
    name = "Test Shift Rotation"
    on_call_shift = make_on_call_shift(
        schedule.organization,
        shift_type=CustomOnCallShift.TYPE_ROLLING_USERS_EVENT,
        schedule=schedule,
        name=name,
        start=start_date,
        duration=timezone.timedelta(hours=1),
        rotation_start=start_date,
        rolling_users=[{user1.pk: user1.public_primary_key}, {user2.pk: user2.public_primary_key}],
    )
    url = reverse("api-internal:oncall_shifts-list")

    response = client.get(url, format="json", **make_user_auth_headers(user1, token))
    expected_payload = {
        "count": 1,
        "next": None,
        "previous": None,
        "results": [
            {
                "id": on_call_shift.public_primary_key,
                "name": name,
                "type": CustomOnCallShift.TYPE_ROLLING_USERS_EVENT,
                "schedule": schedule.public_primary_key,
                "priority_level": 0,
                "shift_start": start_date.strftime("%Y-%m-%dT%H:%M:%SZ"),
                "shift_end": (start_date + timezone.timedelta(hours=1)).strftime("%Y-%m-%dT%H:%M:%SZ"),
                "rotation_start": start_date.strftime("%Y-%m-%dT%H:%M:%SZ"),
                "until": None,
                "frequency": None,
                "interval": None,
                "by_day": None,
                "rolling_users": [[user1.public_primary_key], [user2.public_primary_key]],
                "updated_shift": None,
            }
        ],
    }

    assert response.status_code == status.HTTP_200_OK
    assert response.json() == expected_payload


@pytest.mark.django_db
def test_list_on_call_shift_filter_schedule_id(
    on_call_shift_internal_api_setup,
    make_schedule,
    make_on_call_shift,
    make_user_auth_headers,
):
    token, user1, user2, organization, schedule = on_call_shift_internal_api_setup
    schedule_without_shifts = make_schedule(organization, schedule_class=OnCallScheduleWeb)

    client = APIClient()

    start_date = timezone.now().replace(microsecond=0)
    name = "Test Shift Rotation"
    on_call_shift = make_on_call_shift(
        schedule.organization,
        shift_type=CustomOnCallShift.TYPE_ROLLING_USERS_EVENT,
        schedule=schedule,
        name=name,
        start=start_date,
        duration=timezone.timedelta(hours=1),
        rotation_start=start_date,
        rolling_users=[{user1.pk: user1.public_primary_key}, {user2.pk: user2.public_primary_key}],
    )
    url = reverse("api-internal:oncall_shifts-list")

    response = client.get(
        url + f"?schedule_id={schedule.public_primary_key}", format="json", **make_user_auth_headers(user1, token)
    )
    expected_payload = {
        "count": 1,
        "next": None,
        "previous": None,
        "results": [
            {
                "id": on_call_shift.public_primary_key,
                "name": name,
                "type": CustomOnCallShift.TYPE_ROLLING_USERS_EVENT,
                "schedule": schedule.public_primary_key,
                "priority_level": 0,
                "shift_start": start_date.strftime("%Y-%m-%dT%H:%M:%SZ"),
                "shift_end": (start_date + timezone.timedelta(hours=1)).strftime("%Y-%m-%dT%H:%M:%SZ"),
                "rotation_start": start_date.strftime("%Y-%m-%dT%H:%M:%SZ"),
                "until": None,
                "frequency": None,
                "interval": None,
                "by_day": None,
                "rolling_users": [[user1.public_primary_key], [user2.public_primary_key]],
                "updated_shift": None,
            }
        ],
    }

    assert response.status_code == status.HTTP_200_OK
    assert response.json() == expected_payload

    expected_payload = {
        "count": 0,
        "next": None,
        "previous": None,
        "results": [],
    }

    response = client.get(
        url + f"?schedule_id={schedule_without_shifts.public_primary_key}",
        format="json",
        **make_user_auth_headers(user1, token),
    )

    assert response.status_code == status.HTTP_200_OK
    assert response.json() == expected_payload


@pytest.mark.django_db
def test_update_future_on_call_shift(
    on_call_shift_internal_api_setup,
    make_on_call_shift,
    make_user_auth_headers,
):
    """Test updating the shift that has not started (rotation_start > now)"""
    token, user1, _, _, schedule = on_call_shift_internal_api_setup

    client = APIClient()
    start_date = (timezone.now() + timezone.timedelta(days=1)).replace(microsecond=0)

    name = "Test Shift Rotation"
    on_call_shift = make_on_call_shift(
        schedule.organization,
        shift_type=CustomOnCallShift.TYPE_ROLLING_USERS_EVENT,
        schedule=schedule,
        name=name,
        start=start_date,
        duration=timezone.timedelta(hours=1),
        rotation_start=start_date,
        rolling_users=[{user1.pk: user1.public_primary_key}],
    )
    data_to_update = {
        "name": name,
        "priority_level": 2,
        "shift_start": start_date.strftime("%Y-%m-%dT%H:%M:%SZ"),
        "shift_end": (start_date + timezone.timedelta(hours=1)).strftime("%Y-%m-%dT%H:%M:%SZ"),
        "rotation_start": start_date.strftime("%Y-%m-%dT%H:%M:%SZ"),
        "until": None,
        "frequency": None,
        "interval": None,
        "by_day": None,
        "rolling_users": [[user1.public_primary_key]],
    }

    assert on_call_shift.priority_level != data_to_update["priority_level"]

    url = reverse("api-internal:oncall_shifts-detail", kwargs={"pk": on_call_shift.public_primary_key})

    response = client.put(url, data=data_to_update, format="json", **make_user_auth_headers(user1, token))

    expected_payload = {
        "id": on_call_shift.public_primary_key,
        "name": name,
        "type": CustomOnCallShift.TYPE_ROLLING_USERS_EVENT,
        "schedule": schedule.public_primary_key,
        "priority_level": 2,
        "shift_start": start_date.strftime("%Y-%m-%dT%H:%M:%SZ"),
        "shift_end": (start_date + timezone.timedelta(hours=1)).strftime("%Y-%m-%dT%H:%M:%SZ"),
        "rotation_start": start_date.strftime("%Y-%m-%dT%H:%M:%SZ"),
        "until": None,
        "frequency": None,
        "interval": None,
        "by_day": None,
        "rolling_users": [[user1.public_primary_key]],
        "updated_shift": None,
    }

    assert response.status_code == status.HTTP_200_OK
    assert response.json() == expected_payload

    on_call_shift.refresh_from_db()
    assert on_call_shift.priority_level == data_to_update["priority_level"]


@pytest.mark.django_db
def test_update_started_on_call_shift(
    on_call_shift_internal_api_setup,
    make_on_call_shift,
    make_user_auth_headers,
):
    """Test updating the shift that has started (rotation_start < now)"""

    token, user1, _, _, schedule = on_call_shift_internal_api_setup

    client = APIClient()
    start_date = (timezone.now() - timezone.timedelta(hours=1)).replace(microsecond=0)

    name = "Test Shift Rotation"
    on_call_shift = make_on_call_shift(
        schedule.organization,
        shift_type=CustomOnCallShift.TYPE_ROLLING_USERS_EVENT,
        schedule=schedule,
        name=name,
        start=start_date,
        duration=timezone.timedelta(hours=3),
        rotation_start=start_date,
        rolling_users=[{user1.pk: user1.public_primary_key}],
    )
    data_to_update = {
        "name": name,
        "priority_level": 2,
        "shift_start": start_date.strftime("%Y-%m-%dT%H:%M:%SZ"),
        "shift_end": (start_date + timezone.timedelta(hours=1)).strftime("%Y-%m-%dT%H:%M:%SZ"),
        "rotation_start": start_date.strftime("%Y-%m-%dT%H:%M:%SZ"),
        "until": None,
        "frequency": None,
        "interval": None,
        "by_day": None,
        "rolling_users": [[user1.public_primary_key]],
    }

    assert on_call_shift.priority_level != data_to_update["priority_level"]

    url = reverse("api-internal:oncall_shifts-detail", kwargs={"pk": on_call_shift.public_primary_key})

    response = client.put(url, data=data_to_update, format="json", **make_user_auth_headers(user1, token))

    expected_payload = {
        "id": response.data["id"],
        "name": name,
        "type": CustomOnCallShift.TYPE_ROLLING_USERS_EVENT,
        "schedule": schedule.public_primary_key,
        "priority_level": 2,
        "shift_start": start_date.strftime("%Y-%m-%dT%H:%M:%SZ"),
        "shift_end": (start_date + timezone.timedelta(hours=1)).strftime("%Y-%m-%dT%H:%M:%SZ"),
        "rotation_start": response.data["rotation_start"],
        "until": None,
        "frequency": None,
        "interval": None,
        "by_day": None,
        "rolling_users": [[user1.public_primary_key]],
        "updated_shift": None,
    }

    assert response.status_code == status.HTTP_200_OK
    assert response.json() == expected_payload

    # check that another shift was created
    assert response.data["id"] != on_call_shift.public_primary_key
    on_call_shift.refresh_from_db()
    assert on_call_shift.priority_level != data_to_update["priority_level"]
    assert on_call_shift.updated_shift.public_primary_key == response.data["id"]
    # check if until date was changed
    assert on_call_shift.until is not None
    assert on_call_shift.until == on_call_shift.updated_shift.rotation_start


@pytest.mark.django_db
def test_update_old_on_call_shift_with_future_version(
    on_call_shift_internal_api_setup,
    make_on_call_shift,
    make_user_auth_headers,
):
    """Test updating the shift that has the newer version (updated_shift is not None)"""
    token, user1, _, _, schedule = on_call_shift_internal_api_setup

    client = APIClient()
    now = timezone.now().replace(microsecond=0)
    start_date = now - timezone.timedelta(days=3)
    next_rotation_start_date = now + timezone.timedelta(days=1)
    updated_duration = timezone.timedelta(hours=4)

    name = "Test Shift Rotation"
    new_on_call_shift = make_on_call_shift(
        schedule.organization,
        shift_type=CustomOnCallShift.TYPE_ROLLING_USERS_EVENT,
        schedule=schedule,
        name=name,
        start=next_rotation_start_date,
        duration=timezone.timedelta(hours=3),
        rotation_start=next_rotation_start_date,
        rolling_users=[{user1.pk: user1.public_primary_key}],
        frequency=CustomOnCallShift.FREQUENCY_DAILY,
    )
    old_on_call_shift = make_on_call_shift(
        schedule.organization,
        shift_type=CustomOnCallShift.TYPE_ROLLING_USERS_EVENT,
        schedule=schedule,
        name=name,
        start=start_date,
        duration=timezone.timedelta(hours=3),
        rotation_start=start_date,
        until=next_rotation_start_date,
        rolling_users=[{user1.pk: user1.public_primary_key}],
        updated_shift=new_on_call_shift,
        frequency=CustomOnCallShift.FREQUENCY_DAILY,
    )
    # update shift_end and priority_level
    data_to_update = {
        "name": name,
        "priority_level": 2,
        "shift_start": start_date.strftime("%Y-%m-%dT%H:%M:%SZ"),
        "shift_end": (start_date + updated_duration).strftime("%Y-%m-%dT%H:%M:%SZ"),
        "rotation_start": start_date.strftime("%Y-%m-%dT%H:%M:%SZ"),
        "until": None,
        "frequency": CustomOnCallShift.FREQUENCY_DAILY,
        "interval": 1,
        "by_day": None,
        "rolling_users": [[user1.public_primary_key]],
    }

    assert old_on_call_shift.duration != updated_duration
    assert old_on_call_shift.priority_level != data_to_update["priority_level"]
    assert new_on_call_shift.duration != updated_duration
    assert new_on_call_shift.priority_level != data_to_update["priority_level"]

    url = reverse("api-internal:oncall_shifts-detail", kwargs={"pk": old_on_call_shift.public_primary_key})

    response = client.put(url, data=data_to_update, format="json", **make_user_auth_headers(user1, token))
    response_data = response.json()

    for key in ["shift_start", "shift_end", "rotation_start"]:
        data_to_update.pop(key)
        response_data.pop(key)

    expected_payload = data_to_update | {
        "id": new_on_call_shift.public_primary_key,
        "type": CustomOnCallShift.TYPE_ROLLING_USERS_EVENT,
        "schedule": schedule.public_primary_key,
        "updated_shift": None,
    }

    assert response.status_code == status.HTTP_200_OK
    assert response.json() == expected_payload

    assert old_on_call_shift.duration != updated_duration
    assert old_on_call_shift.priority_level != data_to_update["priority_level"]
    new_on_call_shift.refresh_from_db()
    # check if the newest version of shift was changed
    assert new_on_call_shift.start - now < timezone.timedelta(minutes=1)
    assert new_on_call_shift.rotation_start - now < timezone.timedelta(minutes=1)
    assert new_on_call_shift.duration == updated_duration
    assert new_on_call_shift.priority_level == data_to_update["priority_level"]


@pytest.mark.django_db
def test_update_started_on_call_shift_name(
    on_call_shift_internal_api_setup,
    make_on_call_shift,
    make_user_auth_headers,
):
    """Test updating the name for the shift that has started (rotation_start < now)"""

    token, user1, _, _, schedule = on_call_shift_internal_api_setup

    client = APIClient()
    start_date = (timezone.now() - timezone.timedelta(hours=1)).replace(microsecond=0)

    name = "Test Shift Rotation"
    new_name = "Test Shift Rotation RENAMED"

    on_call_shift = make_on_call_shift(
        schedule.organization,
        shift_type=CustomOnCallShift.TYPE_ROLLING_USERS_EVENT,
        schedule=schedule,
        name=name,
        start=start_date,
        duration=timezone.timedelta(hours=1),
        rotation_start=start_date,
        rolling_users=[{user1.pk: user1.public_primary_key}],
        source=CustomOnCallShift.SOURCE_WEB,
        week_start=CustomOnCallShift.MONDAY,
    )
    # update only name
    data_to_update = {
        "name": new_name,
        "priority_level": 0,
        "shift_start": start_date.strftime("%Y-%m-%dT%H:%M:%SZ"),
        "shift_end": (start_date + timezone.timedelta(hours=1)).strftime("%Y-%m-%dT%H:%M:%SZ"),
        "rotation_start": start_date.strftime("%Y-%m-%dT%H:%M:%SZ"),
        "until": None,
        "frequency": None,
        "interval": None,
        "by_day": None,
        "rolling_users": [[user1.public_primary_key]],
    }

    assert on_call_shift.name != new_name

    url = reverse("api-internal:oncall_shifts-detail", kwargs={"pk": on_call_shift.public_primary_key})

    response = client.put(url, data=data_to_update, format="json", **make_user_auth_headers(user1, token))

    expected_payload = data_to_update | {
        "id": on_call_shift.public_primary_key,
        "type": CustomOnCallShift.TYPE_ROLLING_USERS_EVENT,
        "schedule": schedule.public_primary_key,
        "updated_shift": None,
    }

    assert response.status_code == status.HTTP_200_OK
    assert response.json() == expected_payload

    on_call_shift.refresh_from_db()
    assert on_call_shift.name == new_name


@pytest.mark.django_db
def test_delete_started_on_call_shift(
    on_call_shift_internal_api_setup,
    make_on_call_shift,
    make_user_auth_headers,
):
    """Test deleting the shift that has started (rotation_start < now)"""

    token, user1, _, _, schedule = on_call_shift_internal_api_setup

    client = APIClient()
    start_date = (timezone.now() - timezone.timedelta(hours=1)).replace(microsecond=0)

    name = "Test Shift Rotation"

    on_call_shift = make_on_call_shift(
        schedule.organization,
        shift_type=CustomOnCallShift.TYPE_ROLLING_USERS_EVENT,
        schedule=schedule,
        name=name,
        start=start_date,
        duration=timezone.timedelta(hours=1),
        rotation_start=start_date,
        rolling_users=[{user1.pk: user1.public_primary_key}],
    )

    url = reverse("api-internal:oncall_shifts-detail", kwargs={"pk": on_call_shift.public_primary_key})

    assert on_call_shift.until is None

    response = client.delete(url, **make_user_auth_headers(user1, token))

    assert response.status_code == status.HTTP_204_NO_CONTENT

    on_call_shift.refresh_from_db()
    assert on_call_shift.until is not None


@pytest.mark.django_db
def test_force_delete_started_on_call_shift(
    on_call_shift_internal_api_setup,
    make_on_call_shift,
    make_user_auth_headers,
):
    """Test deleting the shift that has started (rotation_start < now)"""

    token, user1, _, _, schedule = on_call_shift_internal_api_setup

    client = APIClient()
    start_date = (timezone.now() - timezone.timedelta(hours=1)).replace(microsecond=0)

    name = "Test Shift Rotation"

    on_call_shift = make_on_call_shift(
        schedule.organization,
        shift_type=CustomOnCallShift.TYPE_ROLLING_USERS_EVENT,
        schedule=schedule,
        name=name,
        start=start_date,
        duration=timezone.timedelta(hours=1),
        rotation_start=start_date,
        rolling_users=[{user1.pk: user1.public_primary_key}],
    )

    # set force=true to hard delete the shift
    url = "{}?force=true".format(
        reverse("api-internal:oncall_shifts-detail", kwargs={"pk": on_call_shift.public_primary_key})
    )

    response = client.delete(url, **make_user_auth_headers(user1, token))

    assert response.status_code == status.HTTP_204_NO_CONTENT

    with pytest.raises(CustomOnCallShift.DoesNotExist):
        on_call_shift.refresh_from_db()


@pytest.mark.django_db
def test_delete_future_on_call_shift(
    on_call_shift_internal_api_setup,
    make_on_call_shift,
    make_user_auth_headers,
):
    """Test deleting the shift that has not started (rotation_start > now)"""

    token, user1, _, _, schedule = on_call_shift_internal_api_setup

    client = APIClient()
    start_date = (timezone.now() + timezone.timedelta(days=1)).replace(microsecond=0)

    name = "Test Shift Rotation"

    on_call_shift = make_on_call_shift(
        schedule.organization,
        shift_type=CustomOnCallShift.TYPE_ROLLING_USERS_EVENT,
        schedule=schedule,
        name=name,
        start=start_date,
        duration=timezone.timedelta(hours=1),
        rotation_start=start_date,
        rolling_users=[{user1.pk: user1.public_primary_key}],
    )

    url = reverse("api-internal:oncall_shifts-detail", kwargs={"pk": on_call_shift.public_primary_key})

    response = client.delete(url, **make_user_auth_headers(user1, token))

    assert response.status_code == status.HTTP_204_NO_CONTENT

    with pytest.raises(CustomOnCallShift.DoesNotExist):
        on_call_shift.refresh_from_db()


@pytest.mark.django_db
def test_create_on_call_shift_invalid_data_rotation_start(
    on_call_shift_internal_api_setup,
    make_user_auth_headers,
):
    token, user1, _, _, schedule = on_call_shift_internal_api_setup
    client = APIClient()
    url = reverse("api-internal:oncall_shifts-list")
    start_date = timezone.now().replace(microsecond=0, tzinfo=None)

    # rotation_start < shift_start
    data = {
        "name": "Test Shift 1",
        "type": CustomOnCallShift.TYPE_ROLLING_USERS_EVENT,
        "schedule": schedule.public_primary_key,
        "priority_level": 0,
        "shift_start": start_date.strftime("%Y-%m-%dT%H:%M:%SZ"),
        "shift_end": (start_date + timezone.timedelta(hours=2)).strftime("%Y-%m-%dT%H:%M:%SZ"),
        "rotation_start": (start_date - timezone.timedelta(hours=2)).strftime("%Y-%m-%dT%H:%M:%SZ"),
        "until": None,
        "frequency": None,
        "interval": None,
        "by_day": None,
        "rolling_users": [[user1.public_primary_key]],
    }

    response = client.post(url, data, format="json", **make_user_auth_headers(user1, token))

    assert response.status_code == status.HTTP_400_BAD_REQUEST
    assert response.data["rotation_start"][0] == "Incorrect rotation start date"


@pytest.mark.django_db
def test_create_on_call_shift_invalid_data_until(on_call_shift_internal_api_setup, make_user_auth_headers):
    token, user1, user2, _, schedule = on_call_shift_internal_api_setup
    client = APIClient()
    url = reverse("api-internal:oncall_shifts-list")
    start_date = timezone.now().replace(microsecond=0, tzinfo=None)

    # until < rotation_start
    data = {
        "name": "Test Shift",
        "type": CustomOnCallShift.TYPE_ROLLING_USERS_EVENT,
        "schedule": schedule.public_primary_key,
        "priority_level": 1,
        "shift_start": start_date.strftime("%Y-%m-%dT%H:%M:%SZ"),
        "shift_end": (start_date + timezone.timedelta(hours=2)).strftime("%Y-%m-%dT%H:%M:%SZ"),
        "rotation_start": start_date.strftime("%Y-%m-%dT%H:%M:%SZ"),
        "until": (start_date - timezone.timedelta(hours=2)).strftime("%Y-%m-%dT%H:%M:%SZ"),
        "frequency": 1,
        "interval": 1,
        "by_day": [
            CustomOnCallShift.ICAL_WEEKDAY_MAP[CustomOnCallShift.MONDAY],
            CustomOnCallShift.ICAL_WEEKDAY_MAP[CustomOnCallShift.FRIDAY],
        ],
        "rolling_users": [[user1.public_primary_key], [user2.public_primary_key]],
    }

    response = client.post(url, data, format="json", **make_user_auth_headers(user1, token))

    assert response.status_code == status.HTTP_400_BAD_REQUEST
    assert response.data["until"][0] == "Incorrect rotation end date"

    # until with non-recurrent shift
    data = {
        "name": "Test Shift 2",
        "type": CustomOnCallShift.TYPE_OVERRIDE,
        "schedule": schedule.public_primary_key,
        "priority_level": 0,
        "shift_start": start_date.strftime("%Y-%m-%dT%H:%M:%SZ"),
        "shift_end": (start_date + timezone.timedelta(hours=2)).strftime("%Y-%m-%dT%H:%M:%SZ"),
        "rotation_start": start_date.strftime("%Y-%m-%dT%H:%M:%SZ"),
        "until": (start_date + timezone.timedelta(hours=2)).strftime("%Y-%m-%dT%H:%M:%SZ"),
        "frequency": None,
        "interval": None,
        "by_day": None,
        "rolling_users": [[user1.public_primary_key]],
    }

    response = client.post(url, data, format="json", **make_user_auth_headers(user1, token))

    assert response.status_code == status.HTTP_400_BAD_REQUEST
    assert response.data["until"][0] == "Cannot set 'until' for non-recurrent shifts"


@pytest.mark.django_db
def test_create_on_call_shift_invalid_data_by_day(on_call_shift_internal_api_setup, make_user_auth_headers):
    token, user1, _, _, schedule = on_call_shift_internal_api_setup
    client = APIClient()
    url = reverse("api-internal:oncall_shifts-list")
    start_date = timezone.now().replace(microsecond=0, tzinfo=None)

    # by_day with non-recurrent shift
    data = {
        "name": "Test Shift 1",
        "type": CustomOnCallShift.TYPE_OVERRIDE,
        "schedule": schedule.public_primary_key,
        "priority_level": 0,
        "shift_start": start_date.strftime("%Y-%m-%dT%H:%M:%SZ"),
        "shift_end": (start_date + timezone.timedelta(hours=2)).strftime("%Y-%m-%dT%H:%M:%SZ"),
        "rotation_start": start_date.strftime("%Y-%m-%dT%H:%M:%SZ"),
        "until": None,
        "frequency": None,
        "interval": None,
        "by_day": [CustomOnCallShift.ICAL_WEEKDAY_MAP[CustomOnCallShift.MONDAY]],
        "rolling_users": [[user1.public_primary_key]],
    }

    response = client.post(url, data, format="json", **make_user_auth_headers(user1, token))

    assert response.status_code == status.HTTP_400_BAD_REQUEST
    assert response.data["by_day"][0] == "Cannot set days value for non-recurrent shifts"

<<<<<<< HEAD
    # by_day with non-weekly/non-daily frequency
    data = {
        "name": "Test Shift 2",
        "type": CustomOnCallShift.TYPE_ROLLING_USERS_EVENT,
        "schedule": schedule.public_primary_key,
        "priority_level": 0,
        "shift_start": start_date.strftime("%Y-%m-%dT%H:%M:%SZ"),
        "shift_end": (start_date + timezone.timedelta(hours=2)).strftime("%Y-%m-%dT%H:%M:%SZ"),
        "rotation_start": start_date.strftime("%Y-%m-%dT%H:%M:%SZ"),
        "until": None,
        "frequency": CustomOnCallShift.FREQUENCY_MONTHLY,
        "interval": None,
        "by_day": [CustomOnCallShift.ICAL_WEEKDAY_MAP[CustomOnCallShift.MONDAY]],
        "rolling_users": [[user1.public_primary_key]],
    }

    response = client.post(url, data, format="json", **make_user_auth_headers(user1, token))

    assert response.status_code == status.HTTP_400_BAD_REQUEST
    assert response.data["by_day"][0] == "Cannot set days value for this frequency type"

=======
>>>>>>> e8c9d083

@pytest.mark.django_db
def test_create_on_call_shift_invalid_data_interval(on_call_shift_internal_api_setup, make_user_auth_headers):
    token, user1, _, _, schedule = on_call_shift_internal_api_setup
    client = APIClient()
    url = reverse("api-internal:oncall_shifts-list")
    start_date = timezone.now().replace(microsecond=0, tzinfo=None)

    # interval with non-recurrent shift
    data = {
        "name": "Test Shift 2",
        "type": CustomOnCallShift.TYPE_OVERRIDE,
        "schedule": schedule.public_primary_key,
        "priority_level": 0,
        "shift_start": start_date.strftime("%Y-%m-%dT%H:%M:%SZ"),
        "shift_end": (start_date + timezone.timedelta(hours=2)).strftime("%Y-%m-%dT%H:%M:%SZ"),
        "rotation_start": start_date.strftime("%Y-%m-%dT%H:%M:%SZ"),
        "until": None,
        "frequency": None,
        "interval": 2,
        "by_day": None,
        "rolling_users": [[user1.public_primary_key]],
    }

    response = client.post(url, data, format="json", **make_user_auth_headers(user1, token))

    assert response.status_code == status.HTTP_400_BAD_REQUEST
    assert response.data["interval"][0] == "Cannot set interval for non-recurrent shifts"

    invalid_intervals = (
        (None, "If frequency is set, interval must be a positive integer"),
        (2, "Interval must be less than or equal to the number of selected days"),
    )
    for interval, expected_error in invalid_intervals:
        # by_day, daily shift
        data = {
            "name": "Test Shift 2",
            "type": CustomOnCallShift.TYPE_ROLLING_USERS_EVENT,
            "schedule": schedule.public_primary_key,
            "priority_level": 0,
            "shift_start": start_date.strftime("%Y-%m-%dT%H:%M:%SZ"),
            "shift_end": (start_date + timezone.timedelta(hours=2)).strftime("%Y-%m-%dT%H:%M:%SZ"),
            "rotation_start": start_date.strftime("%Y-%m-%dT%H:%M:%SZ"),
            "until": None,
            "frequency": CustomOnCallShift.FREQUENCY_DAILY,
            "by_day": [CustomOnCallShift.ICAL_WEEKDAY_MAP[CustomOnCallShift.MONDAY]],
            "rolling_users": [[user1.public_primary_key]],
        }
        if interval:
            data["interval"] = interval

        response = client.post(url, data, format="json", **make_user_auth_headers(user1, token))

        assert response.status_code == status.HTTP_400_BAD_REQUEST
        assert response.data["interval"][0] == expected_error


@pytest.mark.django_db
def test_create_on_call_shift_invalid_data_shift_end(on_call_shift_internal_api_setup, make_user_auth_headers):
    token, user1, _, _, schedule = on_call_shift_internal_api_setup
    client = APIClient()
    url = reverse("api-internal:oncall_shifts-list")
    start_date = timezone.now().replace(microsecond=0, tzinfo=None)

    # shift_end is None
    data = {
        "name": "Test Shift 1",
        "type": CustomOnCallShift.TYPE_ROLLING_USERS_EVENT,
        "schedule": schedule.public_primary_key,
        "priority_level": 0,
        "shift_start": start_date.strftime("%Y-%m-%dT%H:%M:%SZ"),
        "shift_end": None,
        "rotation_start": start_date.strftime("%Y-%m-%dT%H:%M:%SZ"),
        "until": None,
        "frequency": 1,
        "interval": None,
        "by_day": None,
        "rolling_users": [[user1.public_primary_key]],
    }

    response = client.post(url, data, format="json", **make_user_auth_headers(user1, token))

    assert response.status_code == status.HTTP_400_BAD_REQUEST
    assert response.data["shift_end"][0] == "This field is required."

    # shift_end < shift_start
    data = {
        "name": "Test Shift 2",
        "type": CustomOnCallShift.TYPE_ROLLING_USERS_EVENT,
        "schedule": schedule.public_primary_key,
        "priority_level": 0,
        "shift_start": start_date.strftime("%Y-%m-%dT%H:%M:%SZ"),
        "shift_end": (start_date - timezone.timedelta(hours=2)).strftime("%Y-%m-%dT%H:%M:%SZ"),
        "rotation_start": start_date.strftime("%Y-%m-%dT%H:%M:%SZ"),
        "until": None,
        "frequency": None,
        "interval": None,
        "by_day": None,
        "rolling_users": [[user1.public_primary_key]],
    }

    response = client.post(url, data, format="json", **make_user_auth_headers(user1, token))

    assert response.status_code == status.HTTP_400_BAD_REQUEST
    assert response.data["shift_end"][0] == "Incorrect shift end date"


@pytest.mark.django_db
def test_create_on_call_shift_invalid_data_rolling_users(
    on_call_shift_internal_api_setup,
    make_user_auth_headers,
):
    token, user1, user2, _, schedule = on_call_shift_internal_api_setup
    client = APIClient()
    url = reverse("api-internal:oncall_shifts-list")
    start_date = timezone.now().replace(microsecond=0, tzinfo=None)

    data = {
        "name": "Test Shift 1",
        "type": CustomOnCallShift.TYPE_ROLLING_USERS_EVENT,
        "schedule": schedule.public_primary_key,
        "priority_level": 0,
        "shift_start": start_date.strftime("%Y-%m-%dT%H:%M:%SZ"),
        "shift_end": (start_date + timezone.timedelta(hours=2)).strftime("%Y-%m-%dT%H:%M:%SZ"),
        "rotation_start": start_date.strftime("%Y-%m-%dT%H:%M:%SZ"),
        "until": None,
        "frequency": None,
        "interval": None,
        "by_day": None,
        "rolling_users": [[user1.public_primary_key], [user2.public_primary_key]],
    }

    response = client.post(url, data, format="json", **make_user_auth_headers(user1, token))

    assert response.status_code == status.HTTP_400_BAD_REQUEST
    assert response.data["rolling_users"][0] == "Cannot set multiple user groups for non-recurrent shifts"


@pytest.mark.django_db
def test_create_on_call_shift_override_invalid_data(on_call_shift_internal_api_setup, make_user_auth_headers):
    token, user1, _, _, schedule = on_call_shift_internal_api_setup
    client = APIClient()
    url = reverse("api-internal:oncall_shifts-list")
    start_date = timezone.now().replace(microsecond=0, tzinfo=None)

    # override shift with frequency
    data = {
        "name": "Test Shift Override",
        "type": CustomOnCallShift.TYPE_OVERRIDE,
        "schedule": schedule.public_primary_key,
        "priority_level": 0,
        "shift_start": start_date.strftime("%Y-%m-%dT%H:%M:%SZ"),
        "shift_end": (start_date + timezone.timedelta(hours=2)).strftime("%Y-%m-%dT%H:%M:%SZ"),
        "rotation_start": start_date.strftime("%Y-%m-%dT%H:%M:%SZ"),
        "until": None,
        "frequency": 1,
        "interval": None,
        "by_day": None,
        "rolling_users": [[user1.public_primary_key]],
    }

    response = client.post(url, data, format="json", **make_user_auth_headers(user1, token))

    assert response.status_code == status.HTTP_400_BAD_REQUEST
    assert response.data["frequency"][0] == "Cannot set 'frequency' for shifts with type 'override'"


@pytest.mark.django_db
def test_create_on_call_shift_override_in_past(on_call_shift_internal_api_setup, make_user_auth_headers):
    token, user1, _, _, schedule = on_call_shift_internal_api_setup
    client = APIClient()
    url = reverse("api-internal:oncall_shifts-list")
    start_date = timezone.now().replace(microsecond=0, tzinfo=None) - timezone.timedelta(hours=2)

    data = {
        "name": "Test Shift Override",
        "type": CustomOnCallShift.TYPE_OVERRIDE,
        "schedule": schedule.public_primary_key,
        "priority_level": 0,
        "shift_start": start_date.strftime("%Y-%m-%dT%H:%M:%SZ"),
        "shift_end": (start_date + timezone.timedelta(hours=1)).strftime("%Y-%m-%dT%H:%M:%SZ"),
        "rotation_start": start_date.strftime("%Y-%m-%dT%H:%M:%SZ"),
        "rolling_users": [[user1.public_primary_key]],
    }

    response = client.post(url, data, format="json", **make_user_auth_headers(user1, token))

    assert response.status_code == status.HTTP_400_BAD_REQUEST
    assert response.data["shift_end"][0] == "Cannot create or update an override in the past"


@pytest.mark.django_db
@pytest.mark.parametrize(
    "role,expected_status",
    [
        (LegacyAccessControlRole.ADMIN, status.HTTP_201_CREATED),
        (LegacyAccessControlRole.EDITOR, status.HTTP_201_CREATED),
        (LegacyAccessControlRole.VIEWER, status.HTTP_403_FORBIDDEN),
    ],
)
def test_on_call_shift_create_permissions(
    make_organization_and_user_with_plugin_token,
    make_user_auth_headers,
    role,
    expected_status,
):
    _, user, token = make_organization_and_user_with_plugin_token(role)

    client = APIClient()

    url = reverse("api-internal:oncall_shifts-list")

    with patch(
        "apps.api.views.on_call_shifts.OnCallShiftView.create",
        return_value=Response(
            status=status.HTTP_201_CREATED,
        ),
    ):
        response = client.post(url, format="json", **make_user_auth_headers(user, token))

    assert response.status_code == expected_status


@pytest.mark.django_db
@pytest.mark.parametrize(
    "role,expected_status",
    [
        (LegacyAccessControlRole.ADMIN, status.HTTP_200_OK),
        (LegacyAccessControlRole.EDITOR, status.HTTP_200_OK),
        (LegacyAccessControlRole.VIEWER, status.HTTP_403_FORBIDDEN),
    ],
)
def test_on_call_shift_update_permissions(
    make_organization_and_user_with_plugin_token,
    make_schedule,
    make_on_call_shift,
    make_user_auth_headers,
    role,
    expected_status,
):
    organization, user, token = make_organization_and_user_with_plugin_token(role)

    client = APIClient()
    schedule = make_schedule(organization, schedule_class=OnCallScheduleWeb)
    start_date = timezone.now()
    on_call_shift = make_on_call_shift(
        organization,
        shift_type=CustomOnCallShift.TYPE_ROLLING_USERS_EVENT,
        schedule=schedule,
        start=start_date,
        duration=timezone.timedelta(hours=1),
        rotation_start=start_date,
    )
    url = reverse("api-internal:oncall_shifts-detail", kwargs={"pk": on_call_shift.public_primary_key})

    with patch(
        "apps.api.views.on_call_shifts.OnCallShiftView.update",
        return_value=Response(
            status=status.HTTP_200_OK,
        ),
    ):

        response = client.put(url, format="json", **make_user_auth_headers(user, token))

        assert response.status_code == expected_status

        response = client.patch(url, format="json", **make_user_auth_headers(user, token))

        assert response.status_code == expected_status


@pytest.mark.django_db
@pytest.mark.parametrize(
    "role,expected_status",
    [
        (LegacyAccessControlRole.ADMIN, status.HTTP_200_OK),
        (LegacyAccessControlRole.EDITOR, status.HTTP_200_OK),
        (LegacyAccessControlRole.VIEWER, status.HTTP_200_OK),
    ],
)
def test_on_call_shift_list_permissions(
    make_organization_and_user_with_plugin_token,
    make_user_auth_headers,
    role,
    expected_status,
):
    _, user, token = make_organization_and_user_with_plugin_token(role)
    client = APIClient()

    url = reverse("api-internal:oncall_shifts-list")

    with patch(
        "apps.api.views.on_call_shifts.OnCallShiftView.list",
        return_value=Response(
            status=status.HTTP_200_OK,
        ),
    ):
        response = client.get(url, format="json", **make_user_auth_headers(user, token))

    assert response.status_code == expected_status


@pytest.mark.django_db
@pytest.mark.parametrize(
    "role,expected_status",
    [
        (LegacyAccessControlRole.ADMIN, status.HTTP_200_OK),
        (LegacyAccessControlRole.EDITOR, status.HTTP_200_OK),
        (LegacyAccessControlRole.VIEWER, status.HTTP_200_OK),
    ],
)
def test_on_call_shift_retrieve_permissions(
    make_organization_and_user_with_plugin_token,
    make_schedule,
    make_on_call_shift,
    make_user_auth_headers,
    role,
    expected_status,
):
    organization, user, token = make_organization_and_user_with_plugin_token(role)
    schedule = make_schedule(organization, schedule_class=OnCallScheduleWeb)
    start_date = timezone.now()
    on_call_shift = make_on_call_shift(
        organization,
        shift_type=CustomOnCallShift.TYPE_ROLLING_USERS_EVENT,
        schedule=schedule,
        start=start_date,
        duration=timezone.timedelta(hours=1),
        rotation_start=start_date,
    )
    client = APIClient()

    url = reverse("api-internal:oncall_shifts-detail", kwargs={"pk": on_call_shift.public_primary_key})

    with patch(
        "apps.api.views.on_call_shifts.OnCallShiftView.retrieve",
        return_value=Response(
            status=status.HTTP_200_OK,
        ),
    ):
        response = client.get(url, format="json", **make_user_auth_headers(user, token))

    assert response.status_code == expected_status


@pytest.mark.django_db
@pytest.mark.parametrize(
    "role,expected_status",
    [
        (LegacyAccessControlRole.ADMIN, status.HTTP_204_NO_CONTENT),
        (LegacyAccessControlRole.EDITOR, status.HTTP_204_NO_CONTENT),
        (LegacyAccessControlRole.VIEWER, status.HTTP_403_FORBIDDEN),
    ],
)
def test_on_call_shift_delete_permissions(
    make_organization_and_user_with_plugin_token,
    make_schedule,
    make_on_call_shift,
    make_user_auth_headers,
    role,
    expected_status,
):
    organization, user, token = make_organization_and_user_with_plugin_token(role)
    schedule = make_schedule(organization, schedule_class=OnCallScheduleWeb)
    start_date = timezone.now()
    on_call_shift = make_on_call_shift(
        organization,
        shift_type=CustomOnCallShift.TYPE_ROLLING_USERS_EVENT,
        schedule=schedule,
        start=start_date,
        duration=timezone.timedelta(hours=1),
        rotation_start=start_date,
    )
    client = APIClient()

    url = reverse("api-internal:oncall_shifts-detail", kwargs={"pk": on_call_shift.public_primary_key})

    with patch(
        "apps.api.views.on_call_shifts.OnCallShiftView.destroy",
        return_value=Response(
            status=status.HTTP_204_NO_CONTENT,
        ),
    ):
        response = client.delete(url, format="json", **make_user_auth_headers(user, token))

    assert response.status_code == expected_status


@pytest.mark.django_db
@pytest.mark.parametrize(
    "role,expected_status",
    [
        (LegacyAccessControlRole.ADMIN, status.HTTP_200_OK),
        (LegacyAccessControlRole.EDITOR, status.HTTP_200_OK),
        (LegacyAccessControlRole.VIEWER, status.HTTP_200_OK),
    ],
)
def test_on_call_shift_frequency_options_permissions(
    make_organization_and_user_with_plugin_token,
    make_user_auth_headers,
    role,
    expected_status,
):
    organization, user, token = make_organization_and_user_with_plugin_token(role)
    client = APIClient()

    url = reverse("api-internal:oncall_shifts-frequency-options")

    with patch(
        "apps.api.views.on_call_shifts.OnCallShiftView.frequency_options",
        return_value=Response(
            status=status.HTTP_200_OK,
        ),
    ):
        response = client.get(url, format="json", **make_user_auth_headers(user, token))

    assert response.status_code == expected_status


@pytest.mark.django_db
@pytest.mark.parametrize(
    "role,expected_status",
    [
        (LegacyAccessControlRole.ADMIN, status.HTTP_200_OK),
        (LegacyAccessControlRole.EDITOR, status.HTTP_200_OK),
        (LegacyAccessControlRole.VIEWER, status.HTTP_200_OK),
    ],
)
def test_on_call_shift_days_options_permissions(
    make_organization_and_user_with_plugin_token,
    make_user_auth_headers,
    role,
    expected_status,
):
    organization, user, token = make_organization_and_user_with_plugin_token(role)
    client = APIClient()

    url = reverse("api-internal:oncall_shifts-days-options")

    with patch(
        "apps.api.views.on_call_shifts.OnCallShiftView.days_options",
        return_value=Response(
            status=status.HTTP_200_OK,
        ),
    ):
        response = client.get(url, format="json", **make_user_auth_headers(user, token))

    assert response.status_code == expected_status


@pytest.mark.django_db
@pytest.mark.parametrize(
    "role,expected_status",
    [
        (LegacyAccessControlRole.ADMIN, status.HTTP_200_OK),
        (LegacyAccessControlRole.EDITOR, status.HTTP_200_OK),
        (LegacyAccessControlRole.VIEWER, status.HTTP_403_FORBIDDEN),
    ],
)
def test_on_call_shift_preview_permissions(
    make_organization_and_user_with_plugin_token,
    make_schedule,
    make_user_auth_headers,
    role,
    expected_status,
):
    organization, user, token = make_organization_and_user_with_plugin_token(role)
    schedule = make_schedule(organization, schedule_class=OnCallScheduleWeb)
    start_date = timezone.now()
    client = APIClient()

    shift_start = (start_date + timezone.timedelta(hours=12)).strftime("%Y-%m-%dT%H:%M:%SZ")
    shift_end = (start_date + timezone.timedelta(hours=13)).strftime("%Y-%m-%dT%H:%M:%SZ")
    shift_data = {
        "schedule": schedule.public_primary_key,
        "type": CustomOnCallShift.TYPE_ROLLING_USERS_EVENT,
        "rotation_start": shift_start,
        "shift_start": shift_start,
        "shift_end": shift_end,
        "rolling_users": [[user.public_primary_key]],
        "priority_level": 2,
        "frequency": CustomOnCallShift.FREQUENCY_DAILY,
        "interval": 1,
    }

    url = reverse("api-internal:oncall_shifts-preview")
    response = client.post(url, shift_data, format="json", **make_user_auth_headers(user, token))

    assert response.status_code == expected_status


@pytest.mark.django_db
def test_on_call_shift_preview_missing_data(
    make_organization_and_user_with_plugin_token,
    make_schedule,
    make_user_auth_headers,
):
    organization, user, token = make_organization_and_user_with_plugin_token()
    schedule = make_schedule(organization, schedule_class=OnCallScheduleWeb)
    client = APIClient()

    shift_data = {
        "schedule": schedule.public_primary_key,
        "type": CustomOnCallShift.TYPE_ROLLING_USERS_EVENT,
        "rolling_users": [[user.public_primary_key]],
        "priority_level": 2,
        "frequency": CustomOnCallShift.FREQUENCY_DAILY,
        "interval": 1,
    }

    url = reverse("api-internal:oncall_shifts-preview")
    response = client.post(url, shift_data, format="json", **make_user_auth_headers(user, token))
    assert response.status_code == status.HTTP_400_BAD_REQUEST


@pytest.mark.django_db
def test_on_call_shift_preview(
    make_organization_and_user_with_plugin_token,
    make_user_for_organization,
    make_user_auth_headers,
    make_schedule,
    make_on_call_shift,
):
    organization, user, token = make_organization_and_user_with_plugin_token()
    client = APIClient()

    schedule = make_schedule(
        organization,
        schedule_class=OnCallScheduleWeb,
        name="test_web_schedule",
    )

    now = timezone.now().replace(hour=0, minute=0, second=0, microsecond=0)
    start_date = now - timezone.timedelta(days=7)
    request_date = start_date

    user = make_user_for_organization(organization)
    other_user = make_user_for_organization(organization)

    data = {
        "start": start_date + timezone.timedelta(hours=9),
        "rotation_start": start_date + timezone.timedelta(hours=9),
        "duration": timezone.timedelta(hours=9),
        "priority_level": 1,
        "frequency": CustomOnCallShift.FREQUENCY_DAILY,
        "interval": 1,
        "schedule": schedule,
    }
    on_call_shift = make_on_call_shift(
        organization=organization, shift_type=CustomOnCallShift.TYPE_ROLLING_USERS_EVENT, **data
    )
    on_call_shift.add_rolling_users([[user]])

    url = "{}?date={}&days={}".format(
        reverse("api-internal:oncall_shifts-preview"), request_date.strftime("%Y-%m-%d"), 1
    )
    shift_start = (start_date + timezone.timedelta(hours=12)).strftime("%Y-%m-%dT%H:%M:%SZ")
    shift_end = (start_date + timezone.timedelta(hours=13)).strftime("%Y-%m-%dT%H:%M:%SZ")
    shift_data = {
        "schedule": schedule.public_primary_key,
        "type": CustomOnCallShift.TYPE_ROLLING_USERS_EVENT,
        "rotation_start": shift_start,
        "shift_start": shift_start,
        "shift_end": shift_end,
        "rolling_users": [[other_user.public_primary_key]],
        "priority_level": 2,
        "frequency": CustomOnCallShift.FREQUENCY_DAILY,
        "interval": 1,
    }
    response = client.post(url, shift_data, format="json", **make_user_auth_headers(user, token))
    assert response.status_code == status.HTTP_200_OK

    # check rotation events
    rotation_events = response.json()["rotation"]
    expected_rotation_events = [
        {
            "calendar_type": OnCallSchedule.TYPE_ICAL_PRIMARY,
            "start": shift_start,
            "end": shift_end,
            "all_day": False,
            "is_override": False,
            "is_empty": False,
            "is_gap": False,
            "priority_level": 2,
            "missing_users": [],
            "users": [{"display_name": other_user.username, "pk": other_user.public_primary_key}],
            "source": "web",
        }
    ]
    # there isn't a saved shift, we don't care/know the temp pk
    _ = [r.pop("shift") for r in rotation_events]
    assert rotation_events == expected_rotation_events

    # check final schedule events
    final_events = response.json()["final"]
    expected = (
        # start (h), duration (H), user, priority
        (9, 3, user.username, 1),  # 9-12 user
        (12, 1, other_user.username, 2),  # 12-13 other_user
        (13, 5, user.username, 1),  # 13-18 C
    )
    expected_events = [
        {
            "end": (start_date + timezone.timedelta(hours=start + duration)).strftime("%Y-%m-%dT%H:%M:%SZ"),
            "priority_level": priority,
            "start": (start_date + timezone.timedelta(hours=start, milliseconds=1 if start == 0 else 0)).strftime(
                "%Y-%m-%dT%H:%M:%SZ"
            ),
            "user": user,
        }
        for start, duration, user, priority in expected
    ]
    returned_events = [
        {
            "end": e["end"],
            "priority_level": e["priority_level"],
            "start": e["start"],
            "user": e["users"][0]["display_name"] if e["users"] else None,
        }
        for e in final_events
        if not e["is_override"] and not e["is_gap"]
    ]
    assert returned_events == expected_events


@pytest.mark.django_db
def test_on_call_shift_preview_without_users(
    make_organization_and_user_with_plugin_token,
    make_user_for_organization,
    make_user_auth_headers,
    make_schedule,
):
    organization, user, token = make_organization_and_user_with_plugin_token()
    client = APIClient()

    schedule = make_schedule(
        organization,
        schedule_class=OnCallScheduleWeb,
        name="test_web_schedule",
    )

    now = timezone.now().replace(hour=0, minute=0, second=0, microsecond=0)
    start_date = now - timezone.timedelta(days=7)
    request_date = start_date
    user = make_user_for_organization(organization)

    url = "{}?date={}&days={}".format(
        reverse("api-internal:oncall_shifts-preview"), request_date.strftime("%Y-%m-%d"), 1
    )
    shift_start = (start_date + timezone.timedelta(hours=12)).strftime("%Y-%m-%dT%H:%M:%SZ")
    shift_end = (start_date + timezone.timedelta(hours=13)).strftime("%Y-%m-%dT%H:%M:%SZ")
    shift_data = {
        "schedule": schedule.public_primary_key,
        "type": CustomOnCallShift.TYPE_ROLLING_USERS_EVENT,
        "rotation_start": shift_start,
        "shift_start": shift_start,
        "shift_end": shift_end,
        # passing empty users
        "rolling_users": [],
        "priority_level": 2,
        "frequency": CustomOnCallShift.FREQUENCY_DAILY,
        "interval": 1,
    }
    response = client.post(url, shift_data, format="json", **make_user_auth_headers(user, token))
    assert response.status_code == status.HTTP_200_OK

    # check rotation events
    rotation_events = response.json()["rotation"]
    expected_rotation_events = [
        {
            "calendar_type": OnCallSchedule.TYPE_ICAL_PRIMARY,
            "start": shift_start,
            "end": shift_end,
            "all_day": False,
            "is_override": False,
            "is_empty": True,
            "is_gap": False,
            "priority_level": None,
            "missing_users": [],
            "users": [],
            "source": "web",
        }
    ]
    # there isn't a saved shift, we don't care/know the temp pk
    _ = [r.pop("shift") for r in rotation_events]
    assert rotation_events == expected_rotation_events

    # check final schedule events
    final_events = response.json()["final"]
    expected_events = []
    returned_events = [
        {
            "end": e["end"],
            "start": e["start"],
            "user": e["users"][0]["display_name"] if e["users"] else None,
            "is_empty": e["is_empty"],
        }
        for e in final_events
        if not e["is_override"] and not e["is_gap"]
    ]
    assert returned_events == expected_events


@pytest.mark.django_db
def test_on_call_shift_preview_merge_events(
    make_organization_and_user_with_plugin_token,
    make_user_for_organization,
    make_user_auth_headers,
    make_schedule,
):
    organization, user, token = make_organization_and_user_with_plugin_token()
    client = APIClient()

    schedule = make_schedule(
        organization,
        schedule_class=OnCallScheduleWeb,
        name="test_web_schedule",
    )

    now = timezone.now().replace(hour=0, minute=0, second=0, microsecond=0)
    start_date = now - timezone.timedelta(days=7)
    request_date = start_date

    user = make_user_for_organization(organization)
    other_user = make_user_for_organization(organization)

    url = "{}?date={}&days={}".format(
        reverse("api-internal:oncall_shifts-preview"), request_date.strftime("%Y-%m-%d"), 1
    )
    shift_start = (start_date + timezone.timedelta(hours=12)).strftime("%Y-%m-%dT%H:%M:%SZ")
    shift_end = (start_date + timezone.timedelta(hours=13)).strftime("%Y-%m-%dT%H:%M:%SZ")
    shift_data = {
        "schedule": schedule.public_primary_key,
        "type": CustomOnCallShift.TYPE_ROLLING_USERS_EVENT,
        "rotation_start": shift_start,
        "shift_start": shift_start,
        "shift_end": shift_end,
        "rolling_users": [[user.public_primary_key, other_user.public_primary_key]],
        "priority_level": 2,
        "frequency": CustomOnCallShift.FREQUENCY_DAILY,
        "interval": 1,
    }
    response = client.post(url, shift_data, format="json", **make_user_auth_headers(user, token))
    assert response.status_code == status.HTTP_200_OK

    # check rotation events
    rotation_events = response.json()["rotation"]
    expected_rotation_events = [
        {
            "calendar_type": OnCallSchedule.TYPE_ICAL_PRIMARY,
            "start": shift_start,
            "end": shift_end,
            "all_day": False,
            "is_override": False,
            "is_empty": False,
            "is_gap": False,
            "priority_level": 2,
            "missing_users": [],
            "source": "web",
        }
    ]
    expected_users = sorted([user.username, other_user.username])
    returned_event = rotation_events[0]
    # there isn't a saved shift, we don't care/know the temp pk
    returned_event.pop("shift")
    returned_users = sorted(u["display_name"] for u in returned_event.pop("users"))
    assert sorted(returned_users) == expected_users
    assert rotation_events == expected_rotation_events

    # check final schedule events
    final_events = response.json()["final"]
    expected = (
        # start (h), duration (H), users, priority
        (12, 1, expected_users, 2),  # 12-13 other_user
    )
    expected_events = [
        {
            "end": (start_date + timezone.timedelta(hours=start + duration)).strftime("%Y-%m-%dT%H:%M:%SZ"),
            "priority_level": priority,
            "start": (start_date + timezone.timedelta(hours=start, milliseconds=1 if start == 0 else 0)).strftime(
                "%Y-%m-%dT%H:%M:%SZ"
            ),
            "users": users,
        }
        for start, duration, users, priority in expected
    ]
    returned_events = [
        {
            "end": e["end"],
            "priority_level": e["priority_level"],
            "start": e["start"],
            "users": sorted(u["display_name"] for u in e["users"]),
        }
        for e in final_events
        if not e["is_override"] and not e["is_gap"]
    ]
    assert returned_events == expected_events


@pytest.mark.django_db
def test_on_call_shift_preview_update(
    make_organization_and_user_with_plugin_token,
    make_user_for_organization,
    make_user_auth_headers,
    make_schedule,
    make_on_call_shift,
):
    organization, user, token = make_organization_and_user_with_plugin_token()
    client = APIClient()

    schedule = make_schedule(
        organization,
        schedule_class=OnCallScheduleWeb,
        name="test_web_schedule",
    )

    now = timezone.now().replace(hour=0, minute=0, second=0, microsecond=0)
    start_date = now - timezone.timedelta(days=7)
    tomorrow = now + timezone.timedelta(days=1)

    user = make_user_for_organization(organization)
    other_user = make_user_for_organization(organization)

    data = {
        "start": start_date + timezone.timedelta(hours=8),
        "rotation_start": start_date + timezone.timedelta(hours=8),
        "duration": timezone.timedelta(hours=1),
        "priority_level": 1,
        "interval": 4,
        "frequency": CustomOnCallShift.FREQUENCY_HOURLY,
        "schedule": schedule,
    }
    on_call_shift = make_on_call_shift(
        organization=organization, shift_type=CustomOnCallShift.TYPE_ROLLING_USERS_EVENT, **data
    )
    on_call_shift.add_rolling_users([[user]])

    url = "{}?date={}&days={}".format(reverse("api-internal:oncall_shifts-preview"), tomorrow.strftime("%Y-%m-%d"), 1)
    shift_start = (tomorrow + timezone.timedelta(hours=10)).strftime("%Y-%m-%dT%H:%M:%SZ")
    shift_end = (tomorrow + timezone.timedelta(hours=18)).strftime("%Y-%m-%dT%H:%M:%SZ")
    shift_data = {
        "schedule": schedule.public_primary_key,
        "shift_pk": on_call_shift.public_primary_key,
        "type": CustomOnCallShift.TYPE_ROLLING_USERS_EVENT,
        "rotation_start": shift_start,
        "shift_start": shift_start,
        "shift_end": shift_end,
        "rolling_users": [[other_user.public_primary_key]],
        "priority_level": 1,
        "frequency": CustomOnCallShift.FREQUENCY_DAILY,
        "interval": 1,
    }
    response = client.post(url, shift_data, format="json", **make_user_auth_headers(user, token))
    assert response.status_code == status.HTTP_200_OK

    # check rotation events
    rotation_events = response.json()["rotation"]
    assert len(rotation_events) == 4
    # the final original rotation events are returned and the ID is kept
    for shift in rotation_events[:3]:
        assert shift["shift"]["pk"] == on_call_shift.public_primary_key
    # previewing an update does not reuse shift PK if rotation already started
    new_shift_pk = rotation_events[-1]["shift"]["pk"]
    assert new_shift_pk != on_call_shift.public_primary_key
    expected_shift_preview = {
        "calendar_type": OnCallSchedule.TYPE_ICAL_PRIMARY,
        "shift": {"pk": new_shift_pk},
        "start": shift_start,
        "end": shift_end,
        "all_day": False,
        "is_override": False,
        "is_empty": False,
        "is_gap": False,
        "priority_level": 1,
        "missing_users": [],
        "users": [{"display_name": other_user.username, "pk": other_user.public_primary_key}],
        "source": "web",
    }
    assert rotation_events[-1] == expected_shift_preview

    # check final schedule events
    final_events = response.json()["final"]
    expected = (
        # start (h), duration (H), user, priority
        (0, 1, user.username, 1),  # 0-1 user
        (4, 1, user.username, 1),  # 4-5 user
        (8, 1, user.username, 1),  # 8-9 user
        (10, 8, other_user.username, 1),  # 10-18 other_user
    )
    expected_events = [
        {
            "end": (tomorrow + timezone.timedelta(hours=start + duration)).strftime("%Y-%m-%dT%H:%M:%SZ"),
            "priority_level": priority,
            "start": (tomorrow + timezone.timedelta(hours=start, milliseconds=1 if start == 0 else 0)).strftime(
                "%Y-%m-%dT%H:%M:%SZ"
            ),
            "user": user,
        }
        for start, duration, user, priority in expected
    ]
    returned_events = [
        {
            "end": e["end"],
            "priority_level": e["priority_level"],
            "start": e["start"],
            "user": e["users"][0]["display_name"] if e["users"] else None,
        }
        for e in final_events
        if not e["is_override"] and not e["is_gap"]
    ]
    assert returned_events == expected_events


@pytest.mark.django_db
def test_on_call_shift_preview_update_not_started_reuse_pk(
    make_organization_and_user_with_plugin_token,
    make_user_for_organization,
    make_user_auth_headers,
    make_schedule,
    make_on_call_shift,
):
    organization, user, token = make_organization_and_user_with_plugin_token()
    client = APIClient()

    schedule = make_schedule(
        organization,
        schedule_class=OnCallScheduleWeb,
        name="test_web_schedule",
    )

    now = timezone.now().replace(hour=0, minute=0, second=0, microsecond=0)
    start_date = now + timezone.timedelta(days=7)
    request_date = start_date

    user = make_user_for_organization(organization)
    other_user = make_user_for_organization(organization)

    data = {
        "start": start_date + timezone.timedelta(hours=8),
        "rotation_start": start_date + timezone.timedelta(hours=8),
        "duration": timezone.timedelta(hours=1),
        "priority_level": 1,
        "interval": 4,
        "frequency": CustomOnCallShift.FREQUENCY_HOURLY,
        "schedule": schedule,
    }
    on_call_shift = make_on_call_shift(
        organization=organization, shift_type=CustomOnCallShift.TYPE_ROLLING_USERS_EVENT, **data
    )
    on_call_shift.add_rolling_users([[user]])

    url = "{}?date={}&days={}".format(
        reverse("api-internal:oncall_shifts-preview"), request_date.strftime("%Y-%m-%d"), 1
    )
    shift_start = (start_date + timezone.timedelta(hours=6)).strftime("%Y-%m-%dT%H:%M:%SZ")
    shift_end = (start_date + timezone.timedelta(hours=18)).strftime("%Y-%m-%dT%H:%M:%SZ")
    shift_data = {
        "schedule": schedule.public_primary_key,
        "shift_pk": on_call_shift.public_primary_key,
        "type": CustomOnCallShift.TYPE_ROLLING_USERS_EVENT,
        "rotation_start": shift_start,
        "shift_start": shift_start,
        "shift_end": shift_end,
        "rolling_users": [[other_user.public_primary_key]],
        "priority_level": 1,
        "frequency": CustomOnCallShift.FREQUENCY_DAILY,
        "interval": 1,
    }
    response = client.post(url, shift_data, format="json", **make_user_auth_headers(user, token))
    assert response.status_code == status.HTTP_200_OK

    # check rotation events
    rotation_events = response.json()["rotation"]
    # previewing an update reuses shift PK when rotation is not started
    expected_rotation_events = [
        {
            "calendar_type": OnCallSchedule.TYPE_ICAL_PRIMARY,
            "shift": {"pk": on_call_shift.public_primary_key},
            "start": shift_start,
            "end": shift_end,
            "all_day": False,
            "is_override": False,
            "is_empty": False,
            "is_gap": False,
            "priority_level": 1,
            "missing_users": [],
            "users": [{"display_name": other_user.username, "pk": other_user.public_primary_key}],
            "source": "web",
        },
    ]
    assert rotation_events == expected_rotation_events

    # check final schedule events
    final_events = response.json()["final"]
    expected = (
        # start (h), duration (H), user, priority
        (6, 12, other_user.username, 1),  # 6-18 other_user
    )
    expected_events = [
        {
            "end": (start_date + timezone.timedelta(hours=start + duration)).strftime("%Y-%m-%dT%H:%M:%SZ"),
            "priority_level": priority,
            "start": (start_date + timezone.timedelta(hours=start, milliseconds=1 if start == 0 else 0)).strftime(
                "%Y-%m-%dT%H:%M:%SZ"
            ),
            "user": user,
        }
        for start, duration, user, priority in expected
    ]
    returned_events = [
        {
            "end": e["end"],
            "priority_level": e["priority_level"],
            "start": e["start"],
            "user": e["users"][0]["display_name"] if e["users"] else None,
        }
        for e in final_events
        if not e["is_override"] and not e["is_gap"]
    ]
    assert returned_events == expected_events<|MERGE_RESOLUTION|>--- conflicted
+++ resolved
@@ -778,30 +778,6 @@
     assert response.status_code == status.HTTP_400_BAD_REQUEST
     assert response.data["by_day"][0] == "Cannot set days value for non-recurrent shifts"
 
-<<<<<<< HEAD
-    # by_day with non-weekly/non-daily frequency
-    data = {
-        "name": "Test Shift 2",
-        "type": CustomOnCallShift.TYPE_ROLLING_USERS_EVENT,
-        "schedule": schedule.public_primary_key,
-        "priority_level": 0,
-        "shift_start": start_date.strftime("%Y-%m-%dT%H:%M:%SZ"),
-        "shift_end": (start_date + timezone.timedelta(hours=2)).strftime("%Y-%m-%dT%H:%M:%SZ"),
-        "rotation_start": start_date.strftime("%Y-%m-%dT%H:%M:%SZ"),
-        "until": None,
-        "frequency": CustomOnCallShift.FREQUENCY_MONTHLY,
-        "interval": None,
-        "by_day": [CustomOnCallShift.ICAL_WEEKDAY_MAP[CustomOnCallShift.MONDAY]],
-        "rolling_users": [[user1.public_primary_key]],
-    }
-
-    response = client.post(url, data, format="json", **make_user_auth_headers(user1, token))
-
-    assert response.status_code == status.HTTP_400_BAD_REQUEST
-    assert response.data["by_day"][0] == "Cannot set days value for this frequency type"
-
-=======
->>>>>>> e8c9d083
 
 @pytest.mark.django_db
 def test_create_on_call_shift_invalid_data_interval(on_call_shift_internal_api_setup, make_user_auth_headers):
