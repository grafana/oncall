--- conflicted
+++ resolved
@@ -957,10 +957,7 @@
 
     assert response.status_code == status.HTTP_200_OK
 
-<<<<<<< HEAD
     assert response.json() == expected_payload
-=======
-    assert response.json() == expected_payload
 
 
 @pytest.mark.django_db
@@ -977,5 +974,4 @@
 
     returned_options = [option["value"] for option in response.json()]
 
-    assert EscalationPolicy.STEP_TRIGGER_CUSTOM_WEBHOOK in returned_options
->>>>>>> 642f8202
+    assert EscalationPolicy.STEP_TRIGGER_CUSTOM_WEBHOOK in returned_options