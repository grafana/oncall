--- conflicted
+++ resolved
@@ -39,36 +39,24 @@
         ("FEATURE_TELEGRAM_INTEGRATION_ENABLED", FEATURE_TELEGRAM),
         ("FEATURE_LIVE_SETTINGS_ENABLED", FEATURE_LIVE_SETTINGS),
         ("FEATURE_WEB_SCHEDULES_ENABLED", FEATURE_WEB_SCHEDULES),
+        ("FEATURE_MOBILE_APP_INTEGRATION_ENABLED", FEATURE_MOBILE_APP),
     ],
 )
-def test_common_features_switch(
+def test_core_features_switch(
     settings,
     make_organization_and_user_with_plugin_token,
     make_user_auth_headers,
     feature_attr,
     expected_feature,
 ):
-<<<<<<< HEAD
     _, user, token = make_organization_and_user_with_plugin_token()
     setattr(settings, feature_attr, True)
 
-=======
-    organization, user, token = make_organization_and_user_with_plugin_token()
-    settings.OSS_INSTALLATION = True
-    settings.FEATURE_SLACK_INTEGRATION_ENABLED = True
-    settings.FEATURE_TELEGRAM_INTEGRATION_ENABLED = True
-    settings.FEATURE_MOBILE_APP_INTEGRATION_ENABLED = True
-    settings.FEATURE_LIVE_SETTINGS_ENABLED = True
-    settings.FEATURE_GRAFANA_CLOUD_CONNECTION = True
-    settings.FEATURE_GRAFANA_CLOUD_NOTIFICATIONS = True
-    settings.FEATURE_WEB_SCHEDULES_ENABLED = True
->>>>>>> 19f1491e
     client = APIClient()
     url = reverse("api-internal:features")
     response = client.get(url, format="json", **make_user_auth_headers(user, token))
 
     assert response.status_code == status.HTTP_200_OK
-<<<<<<< HEAD
     assert expected_feature in response.json()
 
     setattr(settings, feature_attr, False)
@@ -76,28 +64,14 @@
 
     assert response.status_code == status.HTTP_200_OK
     assert expected_feature not in response.json()
-=======
-    assert response.json() == [
-        FEATURE_SLACK,
-        FEATURE_TELEGRAM,
-        FEATURE_MOBILE_APP,
-        FEATURE_GRAFANA_CLOUD_CONNECTION,
-        FEATURE_LIVE_SETTINGS,
-        FEATURE_GRAFANA_CLOUD_NOTIFICATIONS,
-        FEATURE_WEB_SCHEDULES,
-    ]
->>>>>>> 19f1491e
 
 
 @pytest.mark.django_db
 def test_oss_features_enabled_in_oss_installation_by_default(
-    settings,
     make_organization_and_user_with_plugin_token,
     make_user_auth_headers,
 ):
-<<<<<<< HEAD
     _, user, token = make_organization_and_user_with_plugin_token()
-    settings.LICENSE == settings.OPEN_SOURCE_LICENSE_NAME
     client = APIClient()
     url = reverse("api-internal:features")
     response = client.get(url, format="json", **make_user_auth_headers(user, token))
@@ -122,20 +96,8 @@
     expected_feature,
 ):
     _, user, token = make_organization_and_user_with_plugin_token()
-    settings.LICENSE == settings.OPEN_SOURCE_LICENSE_NAME
     setattr(settings, feature_attr, True)
 
-=======
-    organization, user, token = make_organization_and_user_with_plugin_token()
-    settings.OSS_INSTALLATION = False
-    settings.FEATURE_SLACK_INTEGRATION_ENABLED = False
-    settings.FEATURE_TELEGRAM_INTEGRATION_ENABLED = False
-    settings.FEATURE_MOBILE_APP_INTEGRATION_ENABLED = False
-    settings.FEATURE_LIVE_SETTINGS_ENABLED = False
-    settings.FEATURE_GRAFANA_CLOUD_CONNECTION = False
-    settings.FEATURE_GRAFANA_CLOUD_NOTIFICATIONS = FEATURE_GRAFANA_CLOUD_NOTIFICATIONS
-    settings.FEATURE_WEB_SCHEDULES_ENABLED = False
->>>>>>> 19f1491e
     client = APIClient()
     url = reverse("api-internal:features")
     response = client.get(url, format="json", **make_user_auth_headers(user, token))
