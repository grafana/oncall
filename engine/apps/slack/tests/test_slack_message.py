--- conflicted
+++ resolved
@@ -12,74 +12,6 @@
 
 @pytest.fixture
 def slack_message_setup(
-<<<<<<< HEAD
-    make_organization_and_user_with_slack_identities, make_alert_receive_channel, make_alert_group, make_slack_message
-):
-    def _slack_message_setup(cached_permalink):
-        (
-            organization,
-            user,
-            slack_team_identity,
-            slack_user_identity,
-        ) = make_organization_and_user_with_slack_identities()
-        integration = make_alert_receive_channel(organization)
-        alert_group = make_alert_group(integration)
-
-        return make_slack_message(alert_group, cached_permalink=cached_permalink)
-
-    return _slack_message_setup
-
-
-@patch.object(
-    SlackClient,
-    "chat_getPermalink",
-    return_value=build_slack_response({"ok": True, "permalink": "test_permalink"}),
-)
-@pytest.mark.django_db
-def test_slack_message_permalink(mock_slack_api_call, slack_message_setup):
-    slack_message = slack_message_setup(cached_permalink=None)
-    assert slack_message.permalink == "test_permalink"
-    mock_slack_api_call.assert_called_once()
-
-
-@patch.object(
-    SlackClient,
-    "chat_getPermalink",
-    side_effect=SlackAPIError(response=build_slack_response({"ok": False, "error": "message_not_found"})),
-)
-@pytest.mark.django_db
-def test_slack_message_permalink_error(mock_slack_api_call, slack_message_setup):
-    slack_message = slack_message_setup(cached_permalink=None)
-    assert slack_message.permalink is None
-    mock_slack_api_call.assert_called_once()
-
-
-@patch.object(
-    SlackClient,
-    "chat_getPermalink",
-    return_value=build_slack_response({"ok": True, "permalink": "test_permalink"}),
-)
-@pytest.mark.django_db
-def test_slack_message_permalink_cache(mock_slack_api_call, slack_message_setup):
-    slack_message = slack_message_setup(cached_permalink="cached_permalink")
-    assert slack_message.permalink == "cached_permalink"
-    mock_slack_api_call.assert_not_called()
-
-
-@patch.object(
-    SlackClient,
-    "chat_getPermalink",
-    return_value=build_slack_response({"ok": False, "error": "account_inactive"}),
-)
-@pytest.mark.django_db
-def test_slack_message_permalink_token_revoked(mock_slack_api_call, slack_message_setup):
-    slack_message = slack_message_setup(cached_permalink=None)
-    slack_message._slack_team_identity.detected_token_revoked = timezone.now()
-    slack_message._slack_team_identity.save()
-    assert slack_message._slack_team_identity is not None
-    assert slack_message.permalink is None
-    mock_slack_api_call.assert_not_called()
-=======
     make_organization_and_user_with_slack_identities,
     make_alert_receive_channel,
     make_alert_group,
@@ -95,7 +27,57 @@
         return make_slack_message(alert_group=alert_group, channel=slack_channel, cached_permalink=cached_permalink)
 
     return _slack_message_setup
->>>>>>> fb0ede66
+
+
+@patch.object(
+    SlackClient,
+    "chat_getPermalink",
+    return_value=build_slack_response({"ok": True, "permalink": "test_permalink"}),
+)
+@pytest.mark.django_db
+def test_slack_message_permalink(mock_slack_api_call, slack_message_setup):
+    slack_message = slack_message_setup(cached_permalink=None)
+    assert slack_message.permalink == "test_permalink"
+    mock_slack_api_call.assert_called_once()
+
+
+@patch.object(
+    SlackClient,
+    "chat_getPermalink",
+    side_effect=SlackAPIError(response=build_slack_response({"ok": False, "error": "message_not_found"})),
+)
+@pytest.mark.django_db
+def test_slack_message_permalink_error(mock_slack_api_call, slack_message_setup):
+    slack_message = slack_message_setup(cached_permalink=None)
+    assert slack_message.permalink is None
+    mock_slack_api_call.assert_called_once()
+
+
+@patch.object(
+    SlackClient,
+    "chat_getPermalink",
+    return_value=build_slack_response({"ok": True, "permalink": "test_permalink"}),
+)
+@pytest.mark.django_db
+def test_slack_message_permalink_cache(mock_slack_api_call, slack_message_setup):
+    slack_message = slack_message_setup(cached_permalink="cached_permalink")
+    assert slack_message.permalink == "cached_permalink"
+    mock_slack_api_call.assert_not_called()
+
+
+@patch.object(
+    SlackClient,
+    "chat_getPermalink",
+    return_value=build_slack_response({"ok": False, "error": "account_inactive"}),
+)
+@pytest.mark.django_db
+def test_slack_message_permalink_token_revoked(mock_slack_api_call, slack_message_setup):
+    slack_message = slack_message_setup(cached_permalink=None)
+    slack_message._slack_team_identity.detected_token_revoked = timezone.now()
+    slack_message._slack_team_identity.save()
+    assert slack_message._slack_team_identity is not None
+    assert slack_message.permalink is None
+    mock_slack_api_call.assert_not_called()
 
 
 @pytest.mark.django_db
@@ -156,7 +138,59 @@
     assert slack_message.deep_link == expected
 
 
-<<<<<<< HEAD
+@patch.object(
+    SlackClient,
+    "chat_getPermalink",
+    return_value=build_slack_response({"ok": True, "permalink": "test_permalink"}),
+)
+@pytest.mark.django_db
+def test_slack_message_permalink(mock_slack_api_call, slack_message_setup):
+    slack_message = slack_message_setup(cached_permalink=None)
+    assert slack_message.permalink == "test_permalink"
+    mock_slack_api_call.assert_called_once()
+
+
+@patch.object(
+    SlackClient,
+    "chat_getPermalink",
+    side_effect=SlackAPIError(response=build_slack_response({"ok": False, "error": "message_not_found"})),
+)
+@pytest.mark.django_db
+def test_slack_message_permalink_error(mock_slack_api_call, slack_message_setup):
+    slack_message = slack_message_setup(cached_permalink=None)
+    assert slack_message.permalink is None
+    mock_slack_api_call.assert_called_once()
+
+
+@patch.object(
+    SlackClient,
+    "chat_getPermalink",
+    return_value=build_slack_response({"ok": True, "permalink": "test_permalink"}),
+)
+@pytest.mark.django_db
+def test_slack_message_permalink_cache(mock_slack_api_call, slack_message_setup):
+    slack_message = slack_message_setup(cached_permalink="cached_permalink")
+    assert slack_message.permalink == "cached_permalink"
+    mock_slack_api_call.assert_not_called()
+
+
+@patch.object(
+    SlackClient,
+    "chat_getPermalink",
+    return_value=build_slack_response({"ok": False, "error": "account_inactive"}),
+)
+@pytest.mark.django_db
+def test_slack_message_permalink_token_revoked(mock_slack_api_call, slack_message_setup):
+    slack_message = slack_message_setup(cached_permalink=None)
+    slack_message.slack_team_identity.detected_token_revoked = timezone.now()
+    slack_message.slack_team_identity.save()
+
+    assert slack_message.slack_team_identity is not None
+    assert slack_message.permalink is None
+
+    mock_slack_api_call.assert_not_called()
+
+
 class TestSlackMessageUpdateAlertGroupsMessage:
     @patch("apps.slack.models.slack_message.update_alert_group_slack_message")
     @pytest.mark.django_db
@@ -322,57 +356,4 @@
 
         # Verify active_update_task_id is set correctly
         slack_message.refresh_from_db()
-        assert slack_message.active_update_task_id == task_id
-=======
-@patch.object(
-    SlackClient,
-    "chat_getPermalink",
-    return_value=build_slack_response({"ok": True, "permalink": "test_permalink"}),
-)
-@pytest.mark.django_db
-def test_slack_message_permalink(mock_slack_api_call, slack_message_setup):
-    slack_message = slack_message_setup(cached_permalink=None)
-    assert slack_message.permalink == "test_permalink"
-    mock_slack_api_call.assert_called_once()
-
-
-@patch.object(
-    SlackClient,
-    "chat_getPermalink",
-    side_effect=SlackAPIError(response=build_slack_response({"ok": False, "error": "message_not_found"})),
-)
-@pytest.mark.django_db
-def test_slack_message_permalink_error(mock_slack_api_call, slack_message_setup):
-    slack_message = slack_message_setup(cached_permalink=None)
-    assert slack_message.permalink is None
-    mock_slack_api_call.assert_called_once()
-
-
-@patch.object(
-    SlackClient,
-    "chat_getPermalink",
-    return_value=build_slack_response({"ok": True, "permalink": "test_permalink"}),
-)
-@pytest.mark.django_db
-def test_slack_message_permalink_cache(mock_slack_api_call, slack_message_setup):
-    slack_message = slack_message_setup(cached_permalink="cached_permalink")
-    assert slack_message.permalink == "cached_permalink"
-    mock_slack_api_call.assert_not_called()
-
-
-@patch.object(
-    SlackClient,
-    "chat_getPermalink",
-    return_value=build_slack_response({"ok": False, "error": "account_inactive"}),
-)
-@pytest.mark.django_db
-def test_slack_message_permalink_token_revoked(mock_slack_api_call, slack_message_setup):
-    slack_message = slack_message_setup(cached_permalink=None)
-    slack_message.slack_team_identity.detected_token_revoked = timezone.now()
-    slack_message.slack_team_identity.save()
-
-    assert slack_message.slack_team_identity is not None
-    assert slack_message.permalink is None
-
-    mock_slack_api_call.assert_not_called()
->>>>>>> fb0ede66
+        assert slack_message.active_update_task_id == task_id