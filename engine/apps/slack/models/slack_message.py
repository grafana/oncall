--- conflicted
+++ resolved
@@ -74,10 +74,7 @@
     """
 
     ack_reminder_message_ts = models.CharField(max_length=100, null=True, default=None)
-<<<<<<< HEAD
-=======
-
->>>>>>> 5227ee37
+
     cached_permalink = models.URLField(max_length=250, null=True, default=None)
 
     created_at = models.DateTimeField(auto_now_add=True)
