--- conflicted
+++ resolved
@@ -153,11 +153,7 @@
         if isinstance(payload, str):
             payload = json.JSONDecoder().decode(payload)
 
-<<<<<<< HEAD
-        logger.debug(f"Slack payload is {payload}")
-=======
         logger.info(f"Slack payload is {payload}")
->>>>>>> 28c4cbd1
 
         # Checking if it's repeated Slack request
         if "HTTP_X_SLACK_RETRY_NUM" in request.META and int(request.META["HTTP_X_SLACK_RETRY_NUM"]) > 1:
