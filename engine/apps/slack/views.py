--- conflicted
+++ resolved
@@ -540,23 +540,10 @@
     }
 
     def post(self, request):
-<<<<<<< HEAD
-        organization = request.auth.organization
-        slack_team_identity = organization.slack_team_identity
-        if slack_team_identity is not None:
-            clean_slack_integration_leftovers.apply_async((organization.pk,))
-            if settings.FEATURE_MULTIREGION_ENABLED:
-                delete_slack_connector(str(organization.uuid))
-            write_chatops_insight_log(
-                author=request.user,
-                event_name=ChatOpsEvent.WORKSPACE_DISCONNECTED,
-                chatops_type=ChatOpsType.SLACK,
-=======
         if settings.SLACK_INTEGRATION_MAINTENANCE_ENABLED:
             response = Response(
                 "Grafana OnCall is temporary unable to connect your slack account or install OnCall to your slack workspace",
                 status=400,
->>>>>>> 58dbcd94
             )
         else:
             organization = request.auth.organization
@@ -564,7 +551,7 @@
             if slack_team_identity is not None:
                 clean_slack_integration_leftovers.apply_async((organization.pk,))
                 if settings.FEATURE_MULTIREGION_ENABLED:
-                    delete_slack_connector_async.apply_async((slack_team_identity.slack_id,))
+                    delete_slack_connector(str(organization.uuid))
                 write_chatops_insight_log(
                     author=request.user,
                     event_name=ChatOpsEvent.WORKSPACE_DISCONNECTED,
