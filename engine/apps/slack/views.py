--- conflicted
+++ resolved
@@ -575,11 +575,7 @@
                 status=400,
             )
         if settings.UNIFIED_SLACK_APP_ENABLED:
-<<<<<<< HEAD
-            # If unified slack app is enabled -u ninstall slack integration from chatops-proxy first and on success -
-=======
             # If unified slack app is enabled - uninstall slack integration from chatops-proxy first and on success -
->>>>>>> bc627274
             # uninstall it from OnCall.
             removed = uninstall_slack_from_chatops_proxy(request.user.organization.stack_id, request.user.user_id)
         else:
