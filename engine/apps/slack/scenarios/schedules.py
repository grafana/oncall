import json
import typing

import pytz

from apps.schedules.models import OnCallSchedule
from apps.slack.scenarios import scenario_step
from apps.slack.types import (
    Block,
    BlockActionType,
    CompositionObjects,
    EventPayload,
    ModalView,
    PayloadType,
    ScenarioRoute,
)
from apps.slack.utils import format_datetime_to_slack_with_time
from common.insight_log import EntityEvent, write_resource_insight_log

if typing.TYPE_CHECKING:
    from apps.slack.models import SlackTeamIdentity, SlackUserIdentity


class EditScheduleShiftNotifyStep(scenario_step.ScenarioStep):
    notify_empty_oncall_options = {choice[0]: choice[1] for choice in OnCallSchedule.NotifyEmptyOnCall.choices}
    notify_oncall_shift_freq_options = {choice[0]: choice[1] for choice in OnCallSchedule.NotifyOnCallShiftFreq.choices}
    mention_oncall_start_options = {1: "Mention person in slack", 0: "Inform in channel without mention"}
    mention_oncall_next_options = {1: "Mention person in slack", 0: "Inform in channel without mention"}

    def process_scenario(
        self,
        slack_user_identity: "SlackUserIdentity",
        slack_team_identity: "SlackTeamIdentity",
        payload: EventPayload.Any,
    ) -> None:
        if payload["actions"][0].get("value", None) and payload["actions"][0]["value"].startswith("edit"):
            self.open_settings_modal(payload)
        elif payload["actions"][0].get("type", None) and payload["actions"][0]["type"] == "static_select":
            self.set_selected_value(slack_user_identity, payload)

    def open_settings_modal(self, payload: EventPayload.Any) -> None:
        schedule_id = payload["actions"][0]["value"].split("_")[1]
        try:
            _ = OnCallSchedule.objects.get(pk=schedule_id)  # noqa
        except OnCallSchedule.DoesNotExist:
            blocks = [{"type": "section", "text": {"type": "plain_text", "text": "Schedule was removed"}}]
        else:
            blocks = self.get_modal_blocks(schedule_id)

        private_metadata = {}
        private_metadata["schedule_id"] = schedule_id

        view: ModalView = {
            "callback_id": EditScheduleShiftNotifyStep.routing_uid(),
            "blocks": blocks,
            "type": "modal",
            "title": {
                "type": "plain_text",
                "text": "Notification preferences",
            },
            "private_metadata": json.dumps(private_metadata),
        }

        self._slack_client.api_call(
            "views.open",
            trigger_id=payload["trigger_id"],
            view=view,
        )

    def set_selected_value(self, slack_user_identity: "SlackUserIdentity", payload: EventPayload.Any) -> None:
        action = payload["actions"][0]
        private_metadata = json.loads(payload["view"]["private_metadata"])
        schedule_id = private_metadata["schedule_id"]
        schedule = OnCallSchedule.objects.get(pk=schedule_id)
        prev_state = schedule.insight_logs_serialized
        setattr(schedule, action["block_id"], int(action["selected_option"]["value"]))
        schedule.save()
        new_state = schedule.insight_logs_serialized
        write_resource_insight_log(
            instance=schedule,
            author=slack_user_identity.get_user(schedule.organization),
            event=EntityEvent.UPDATED,
            prev_state=prev_state,
            new_state=new_state,
        )

    def get_modal_blocks(self, schedule_id: str) -> typing.List[Block.Section]:
        blocks: typing.List[Block.Section] = [
            {
                "type": "section",
                "text": {"type": "plain_text", "text": "Notification frequency"},
                "block_id": "notify_oncall_shift_freq",
                "accessory": {
                    "type": "static_select",
                    "placeholder": {"type": "plain_text", "text": "----"},
                    "action_id": EditScheduleShiftNotifyStep.routing_uid(),
                    "options": self.get_options("notify_oncall_shift_freq"),
                    "initial_option": self.get_initial_option(schedule_id, "notify_oncall_shift_freq"),
                },
            },
            {
                "type": "section",
                "text": {"type": "plain_text", "text": "Current shift notification settings"},
                "block_id": "mention_oncall_start",
                "accessory": {
                    "type": "static_select",
                    "placeholder": {"type": "plain_text", "text": "----"},
                    "action_id": EditScheduleShiftNotifyStep.routing_uid(),
                    "options": self.get_options("mention_oncall_start"),
                    "initial_option": self.get_initial_option(schedule_id, "mention_oncall_start"),
                },
            },
            {
                "type": "section",
                "text": {"type": "plain_text", "text": "Next shift notification settings"},
                "block_id": "mention_oncall_next",
                "accessory": {
                    "type": "static_select",
                    "placeholder": {"type": "plain_text", "text": "----"},
                    "action_id": EditScheduleShiftNotifyStep.routing_uid(),
                    "options": self.get_options("mention_oncall_next"),
                    "initial_option": self.get_initial_option(schedule_id, "mention_oncall_next"),
                },
            },
            {
                "type": "section",
                "text": {"type": "plain_text", "text": "Action for slot when no one is on-call"},
                "block_id": "notify_empty_oncall",
                "accessory": {
                    "type": "static_select",
                    "placeholder": {"type": "plain_text", "text": "----"},
                    "action_id": EditScheduleShiftNotifyStep.routing_uid(),
                    "options": self.get_options("notify_empty_oncall"),
                    "initial_option": self.get_initial_option(schedule_id, "notify_empty_oncall"),
                },
            },
        ]

        return blocks

    def get_options(self, select_name: str) -> typing.List[CompositionObjects.Option]:
        select_options = getattr(self, f"{select_name}_options")
        return [
            {"text": {"type": "plain_text", "text": select_options[option]}, "value": str(option)}
            for option in select_options
        ]

    def get_initial_option(self, schedule_id: str, select_name: str) -> CompositionObjects.Option:
        schedule = OnCallSchedule.objects.get(pk=schedule_id)

        current_value = getattr(schedule, select_name)
        text = getattr(self, f"{select_name}_options")[current_value]

        initial_option: CompositionObjects.Option = {
            "text": {
                "type": "plain_text",
                "text": f"{text}",
            },
            "value": str(int(current_value)),
        }

        return initial_option

    @classmethod
    def get_report_blocks_ical(cls, new_shifts, next_shifts, schedule: OnCallSchedule, empty: bool) -> Block.AnyBlocks:
        organization = schedule.organization
        if empty:
            if schedule.notify_empty_oncall == schedule.NotifyEmptyOnCall.ALL:
                now_text = "Inviting <!channel>. No one on-call now!\n"
            elif schedule.notify_empty_oncall == schedule.NotifyEmptyOnCall.PREV:
                user_ids: typing.List[str] = []
                for item in json.loads(schedule.current_shifts):
                    user_ids_from_shift = [u["pk"] for u in item.get("users", [])]
                    user_ids.extend(user_ids_from_shift)
                prev_users = organization.users.filter(public_primary_key__in=user_ids)
                users_verbal = "  ".join(
                    [f"{user.get_username_with_slack_verbal(mention=True)}" for user in prev_users]
                )
                now_text = f"No one on-call now! Inviting prev shift: {users_verbal}\n"
            else:
                now_text = "No one on-call now!\n"

        else:
            now_text = ""
            for shift in new_shifts:
                users = shift["users"]
                user_ids_from_shift = [u["pk"] for u in users]
                users = organization.users.filter(public_primary_key__in=user_ids_from_shift)
                now_text += cls.get_ical_shift_notification_text(shift, schedule.mention_oncall_start, users)
            now_text = "*New on-call shift:*\n" + now_text

        if len(next_shifts) == 0:
            if len(new_shifts) == 0:
                next_text = "No one on-call next hour!"
            else:
                next_text = "No one on-call next!"
        else:
            next_text = ""
            for shift in next_shifts:
                users = shift["users"]
                user_ids_from_shift = [u["pk"] for u in users]
                users = organization.users.filter(public_primary_key__in=user_ids_from_shift)
                next_text += cls.get_ical_shift_notification_text(shift, schedule.mention_oncall_next, users)
            next_text = "\n*Next on-call shift:*\n" + next_text

        text = f"{now_text}{next_text}"
        blocks: Block.AnyBlocks = [
            typing.cast(
                Block.Section,
                {
                    "type": "section",
                    "text": {
                        "type": "mrkdwn",
                        "text": text,
                        "verbatim": True,
                    },
                },
            ),
            typing.cast(
                Block.Actions,
                {
                    "type": "actions",
                    "elements": [
                        {
                            "type": "button",
                            "action_id": f"{cls.routing_uid()}",
                            "text": {"type": "plain_text", "text": ":gear:", "emoji": True},
                            "value": f"edit_{schedule.pk}",
                        },
                    ],
                },
            ),
            typing.cast(
                Block.Context,
                {
                    "type": "context",
                    "elements": [
                        {
                            "type": "mrkdwn",
                            "text": f"On-call schedule *{schedule.name}*",
                        },
                    ],
                },
            ),
        ]
        return blocks

    @classmethod
    def get_ical_shift_notification_text(cls, shift, mention, users) -> str:
        notification = ""
        for user in users:
            if shift["all_day"]:
                user_notification = user.get_username_with_slack_verbal(mention=mention)
                if shift["start"].day == shift["end"].day:
                    all_day_text = shift["start"].strftime("%b %d")
                else:
                    all_day_text = f'From {shift["start"].strftime("%b %d")} to {shift["end"].strftime("%b %d")}'
                user_notification += f' {all_day_text} _All-day event in timezone "UTC"_\n'
            else:
<<<<<<< HEAD
                shift_start_timestamp = int(shift["start"].astimezone(pytz.UTC).timestamp())
                shift_end_timestamp = int(shift["end"].astimezone(pytz.UTC).timestamp())

                user_notification = (
                    user.get_username_with_slack_verbal(mention=mention)
                    + f" from {format_datetime_to_slack(shift_start_timestamp)}"
                    f" to {format_datetime_to_slack(shift_end_timestamp)}\n"
                )
            if not shift["is_override"]:
                priority = shift.get("priority_level", 0) or 0
                if priority != 0:
                    user_notification = f"[L{priority}] {user_notification}"
            notification += user_notification
=======
                all_day_text = f'From {shift["start"].strftime("%b %d")} to {shift["end"].strftime("%b %d")}'
            notification += (
                f" {all_day_text} _All-day event in *{user_verbal}'s* timezone_ " f'- {shift["users"][0].timezone}.\n'
            )
        else:
            shift_start_timestamp = shift["start"].astimezone(pytz.UTC).timestamp()
            shift_end_timestamp = shift["end"].astimezone(pytz.UTC).timestamp()

            notification = (
                " ".join([f"{user.get_username_with_slack_verbal(mention=mention)}" for user in users])
                + f" from {format_datetime_to_slack_with_time(shift_start_timestamp)}"
                f" to {format_datetime_to_slack_with_time(shift_end_timestamp)}\n"
            )
        priority = shift.get("priority", 0) - shift.get("priority_increased_by", 0)
        if priority != 0:
            notification = f"[L{shift.get('priority')}] {notification}"
>>>>>>> cb73ddcf
        return notification


STEPS_ROUTING: ScenarioRoute.RoutingSteps = [
    {
        "payload_type": PayloadType.BLOCK_ACTIONS,
        "block_action_type": BlockActionType.BUTTON,
        "block_action_id": EditScheduleShiftNotifyStep.routing_uid(),
        "step": EditScheduleShiftNotifyStep,
    },
    {
        "payload_type": PayloadType.BLOCK_ACTIONS,
        "block_action_type": BlockActionType.STATIC_SELECT,
        "block_action_id": EditScheduleShiftNotifyStep.routing_uid(),
        "step": EditScheduleShiftNotifyStep,
    },
]<|MERGE_RESOLUTION|>--- conflicted
+++ resolved
@@ -257,38 +257,19 @@
                     all_day_text = f'From {shift["start"].strftime("%b %d")} to {shift["end"].strftime("%b %d")}'
                 user_notification += f' {all_day_text} _All-day event in timezone "UTC"_\n'
             else:
-<<<<<<< HEAD
-                shift_start_timestamp = int(shift["start"].astimezone(pytz.UTC).timestamp())
-                shift_end_timestamp = int(shift["end"].astimezone(pytz.UTC).timestamp())
+                shift_start_timestamp = shift["start"].astimezone(pytz.UTC).timestamp()
+                shift_end_timestamp = shift["end"].astimezone(pytz.UTC).timestamp()
 
                 user_notification = (
                     user.get_username_with_slack_verbal(mention=mention)
-                    + f" from {format_datetime_to_slack(shift_start_timestamp)}"
-                    f" to {format_datetime_to_slack(shift_end_timestamp)}\n"
+                    + f" from {format_datetime_to_slack_with_time(shift_start_timestamp)}"
+                    f" to {format_datetime_to_slack_with_time(shift_end_timestamp)}\n"
                 )
             if not shift["is_override"]:
                 priority = shift.get("priority_level", 0) or 0
                 if priority != 0:
                     user_notification = f"[L{priority}] {user_notification}"
             notification += user_notification
-=======
-                all_day_text = f'From {shift["start"].strftime("%b %d")} to {shift["end"].strftime("%b %d")}'
-            notification += (
-                f" {all_day_text} _All-day event in *{user_verbal}'s* timezone_ " f'- {shift["users"][0].timezone}.\n'
-            )
-        else:
-            shift_start_timestamp = shift["start"].astimezone(pytz.UTC).timestamp()
-            shift_end_timestamp = shift["end"].astimezone(pytz.UTC).timestamp()
-
-            notification = (
-                " ".join([f"{user.get_username_with_slack_verbal(mention=mention)}" for user in users])
-                + f" from {format_datetime_to_slack_with_time(shift_start_timestamp)}"
-                f" to {format_datetime_to_slack_with_time(shift_end_timestamp)}\n"
-            )
-        priority = shift.get("priority", 0) - shift.get("priority_increased_by", 0)
-        if priority != 0:
-            notification = f"[L{shift.get('priority')}] {notification}"
->>>>>>> cb73ddcf
         return notification
 
 
