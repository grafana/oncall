import typing

import humanize

from apps.alerts.incident_log_builder import IncidentLogBuilder

if typing.TYPE_CHECKING:
    from apps.alerts.models import AlertGroup


class AlertGroupLogSlackRenderer:
    @staticmethod
<<<<<<< HEAD
    def render_incident_log_report_for_slack(alert_group: "AlertGroup"):
        AlertGroupLogRecord = apps.get_model("alerts", "AlertGroupLogRecord")
        UserNotificationPolicyLogRecord = apps.get_model("base", "UserNotificationPolicyLogRecord")
=======
    def render_incident_log_report_for_slack(alert_group):
        from apps.alerts.models import AlertGroupLogRecord
        from apps.base.models import UserNotificationPolicyLogRecord
>>>>>>> 6334c418

        log_builder = IncidentLogBuilder(alert_group)
        all_log_records = log_builder.get_log_records_list()

        attachments = []

        # get rendered logs
        result = ""
        for log_record in all_log_records:  # list of AlertGroupLogRecord and UserNotificationPolicyLogRecord logs
            if type(log_record) == AlertGroupLogRecord:
                result += f"{log_record.rendered_incident_log_line(for_slack=True)}\n"
            elif type(log_record) == UserNotificationPolicyLogRecord:
                result += f"{log_record.rendered_notification_log_line(for_slack=True)}\n"

        attachments.append(
            {
                "text": result,
            }
        )
        result = ""

        # check if escalation or invitation active
        if not (alert_group.resolved or alert_group.wiped_at or alert_group.root_alert_group):
            escalation_policies_plan = log_builder.get_incident_escalation_plan(for_slack=True)
            if escalation_policies_plan:
                result += "\n:arrow_down: :arrow_down: :arrow_down: Plan:\n\n"
                # humanize time, create plan text
                for time in sorted(escalation_policies_plan):
                    for plan_line in escalation_policies_plan[time]:
                        result += f"*{humanize.naturaldelta(time)}:* {plan_line}\n"

        if len(result) > 0:
            attachments.append(
                {
                    "text": result,
                }
            )
        return attachments<|MERGE_RESOLUTION|>--- conflicted
+++ resolved
@@ -10,15 +10,9 @@
 
 class AlertGroupLogSlackRenderer:
     @staticmethod
-<<<<<<< HEAD
     def render_incident_log_report_for_slack(alert_group: "AlertGroup"):
-        AlertGroupLogRecord = apps.get_model("alerts", "AlertGroupLogRecord")
-        UserNotificationPolicyLogRecord = apps.get_model("base", "UserNotificationPolicyLogRecord")
-=======
-    def render_incident_log_report_for_slack(alert_group):
         from apps.alerts.models import AlertGroupLogRecord
         from apps.base.models import UserNotificationPolicyLogRecord
->>>>>>> 6334c418
 
         log_builder = IncidentLogBuilder(alert_group)
         all_log_records = log_builder.get_log_records_list()
