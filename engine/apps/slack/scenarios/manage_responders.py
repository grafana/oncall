--- conflicted
+++ resolved
@@ -196,11 +196,7 @@
 # slack view/blocks rendering helpers
 
 
-<<<<<<< HEAD
-def render_dialog(alert_group: "AlertGroup"):
-=======
-def render_dialog(alert_group, alert_group_resolved_warning=False):
->>>>>>> 6334c418
+def render_dialog(alert_group: "AlertGroup", alert_group_resolved_warning=False):
     blocks = []
 
     # Show list of users that are currently paged
@@ -253,13 +249,8 @@
     return view
 
 
-<<<<<<< HEAD
 def _get_selected_user_from_payload(payload: EventPayload) -> "User":
-    User = apps.get_model("user_management", "User")
-=======
-def _get_selected_user_from_payload(payload):
     from apps.user_management.models import User
->>>>>>> 6334c418
 
     try:
         selected_user_id = payload["actions"][0]["value"]  # "remove" button
@@ -277,13 +268,8 @@
     return User.objects.get(pk=selected_user_id)
 
 
-<<<<<<< HEAD
 def _get_selected_schedule_from_payload(payload: EventPayload) -> "OnCallSchedule":
-    OnCallSchedule = apps.get_model("schedules", "OnCallSchedule")
-=======
-def _get_selected_schedule_from_payload(payload):
     from apps.schedules.models import OnCallSchedule
->>>>>>> 6334c418
 
     input_id_prefix = json.loads(payload["view"]["private_metadata"])["input_id_prefix"]
     selected_schedule_id = _get_select_field_value(
@@ -293,14 +279,9 @@
     return OnCallSchedule.objects.get(pk=selected_schedule_id)
 
 
-<<<<<<< HEAD
 def _get_alert_group_from_payload(payload: EventPayload) -> "AlertGroup":
-    AlertGroup = apps.get_model("alerts", "AlertGroup")
-=======
-def _get_alert_group_from_payload(payload):
     from apps.alerts.models import AlertGroup
 
->>>>>>> 6334c418
     alert_group_pk = json.loads(payload["view"]["private_metadata"])[ALERT_GROUP_DATA_KEY]
     return AlertGroup.objects.get(pk=alert_group_pk)
 
