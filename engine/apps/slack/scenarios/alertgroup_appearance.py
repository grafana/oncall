import json
import typing

from apps.api.permissions import RBACPermission
from apps.slack.scenarios import scenario_step
from apps.slack.types import (
    Block,
    BlockActionType,
    EventPayload,
    InteractiveMessageActionType,
    ModalView,
    PayloadType,
    RoutingSteps,
)

from .step_mixins import AlertGroupActionsMixin

if typing.TYPE_CHECKING:
    from apps.slack.models import SlackTeamIdentity, SlackUserIdentity


class OpenAlertAppearanceDialogStep(AlertGroupActionsMixin, scenario_step.ScenarioStep):
    REQUIRED_PERMISSIONS = [RBACPermission.Permissions.CHATOPS_WRITE]

    def process_scenario(
        self,
        slack_user_identity: "SlackUserIdentity",
        slack_team_identity: "SlackTeamIdentity",
        payload: EventPayload,
    ) -> None:
        alert_group = self.get_alert_group(slack_team_identity, payload)
        if not self.is_authorized(alert_group):
            self.open_unauthorized_warning(payload)
            return

        private_metadata = {
            "organization_id": self.organization.pk if self.organization else alert_group.organization.pk,
            "alert_group_pk": alert_group.pk,
            "message_ts": payload.get("message_ts") or payload["container"]["message_ts"],
        }

        alert_receive_channel = alert_group.channel
        blocks: typing.List[Block.Section] = [
            {
                "type": "section",
                "text": {
                    "type": "mrkdwn",
                    "text": f":point_right: Click <{alert_receive_channel.web_link}|here> to open Integrations settings, edit Slack templates and return here",
                },
            },
            {"type": "section", "text": {"type": "mrkdwn", "text": "Once changed Refresh the alert group"}},
        ]

        view: ModalView = {
            "callback_id": UpdateAppearanceStep.routing_uid(),
            "blocks": blocks,
            "type": "modal",
            "title": {
                "type": "plain_text",
                "text": "Alert group template",
            },
            "submit": {
                "type": "plain_text",
                "text": "Refresh alert group",
            },
            "private_metadata": json.dumps(private_metadata),
        }

        self._slack_client.api_call(
            "views.open",
            trigger_id=payload["trigger_id"],
            view=view,
        )


class UpdateAppearanceStep(scenario_step.ScenarioStep):
<<<<<<< HEAD
    def process_scenario(
        self,
        slack_user_identity: "SlackUserIdentity",
        slack_team_identity: "SlackTeamIdentity",
        payload: EventPayload,
    ) -> None:
        AlertGroup = apps.get_model("alerts", "AlertGroup")
=======
    def process_scenario(self, slack_user_identity, slack_team_identity, payload):
        from apps.alerts.models import AlertGroup
>>>>>>> 6334c418

        private_metadata = json.loads(payload["view"]["private_metadata"])
        alert_group_pk = private_metadata["alert_group_pk"]

        alert_group = AlertGroup.objects.get(pk=alert_group_pk)

        attachments = alert_group.render_slack_attachments()
        blocks = alert_group.render_slack_blocks()

        self._slack_client.api_call(
            "chat.update",
            channel=alert_group.slack_message.channel_id,
            ts=alert_group.slack_message.slack_id,
            attachments=attachments,
            blocks=blocks,
        )


STEPS_ROUTING: RoutingSteps = [
    {
        "payload_type": PayloadType.INTERACTIVE_MESSAGE,
        "action_type": InteractiveMessageActionType.BUTTON,
        "action_name": OpenAlertAppearanceDialogStep.routing_uid(),
        "step": OpenAlertAppearanceDialogStep,
    },
    {
        "payload_type": PayloadType.BLOCK_ACTIONS,
        "block_action_type": BlockActionType.BUTTON,
        "block_action_id": OpenAlertAppearanceDialogStep.routing_uid(),
        "step": OpenAlertAppearanceDialogStep,
    },
    {
        "payload_type": PayloadType.VIEW_SUBMISSION,
        "view_callback_id": UpdateAppearanceStep.routing_uid(),
        "step": UpdateAppearanceStep,
    },
]<|MERGE_RESOLUTION|>--- conflicted
+++ resolved
@@ -74,18 +74,14 @@
 
 
 class UpdateAppearanceStep(scenario_step.ScenarioStep):
-<<<<<<< HEAD
+
     def process_scenario(
         self,
         slack_user_identity: "SlackUserIdentity",
         slack_team_identity: "SlackTeamIdentity",
         payload: EventPayload,
     ) -> None:
-        AlertGroup = apps.get_model("alerts", "AlertGroup")
-=======
-    def process_scenario(self, slack_user_identity, slack_team_identity, payload):
         from apps.alerts.models import AlertGroup
->>>>>>> 6334c418
 
         private_metadata = json.loads(payload["view"]["private_metadata"])
         alert_group_pk = private_metadata["alert_group_pk"]
