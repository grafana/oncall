--- conflicted
+++ resolved
@@ -112,217 +112,4 @@
             "views.open",
             trigger_id=payload["trigger_id"],
             view=view,
-<<<<<<< HEAD
-        )
-
-    def get_alert_group_from_slack_message(self, payload):
-        SlackMessage = apps.get_model("slack", "SlackMessage")
-
-        message_ts = payload.get("message_ts") or payload["container"]["message_ts"]  # interactive message or block
-        channel_id = payload["channel"]["id"]
-
-        try:
-            slack_message = SlackMessage.objects.get(
-                slack_id=message_ts,
-                _slack_team_identity=self.slack_team_identity,
-                channel_id=channel_id,
-            )
-            alert_group = slack_message.get_alert_group()
-        except SlackMessage.DoesNotExist as e:
-            print(
-                f"Tried to get SlackMessage from message_ts:"
-                f"Slack Team Identity pk: {self.slack_team_identity.pk},"
-                f"Message ts: {message_ts}"
-            )
-            raise e
-        except SlackMessage.alert.RelatedObjectDoesNotExist as e:
-            print(
-                f"Tried to get Alert Group from SlackMessage:"
-                f"Slack Team Identity pk: {self.slack_team_identity.pk},"
-                f"SlackMessage pk: {slack_message.pk}"
-            )
-            raise e
-        return alert_group
-
-    def _update_slack_message(self, alert_group):
-        logger.info(f"Started _update_slack_message for alert_group {alert_group.pk}")
-        SlackMessage = apps.get_model("slack", "SlackMessage")
-        AlertReceiveChannel = apps.get_model("alerts", "AlertReceiveChannel")
-
-        slack_message = alert_group.slack_message
-        attachments = alert_group.render_slack_attachments()
-        blocks = alert_group.render_slack_blocks()
-        logger.info(f"Update message for alert_group {alert_group.pk}")
-        try:
-            self._slack_client.api_call(
-                "chat.update",
-                channel=slack_message.channel_id,
-                ts=slack_message.slack_id,
-                attachments=attachments,
-                blocks=blocks,
-            )
-            logger.info(f"Message has been updated for alert_group {alert_group.pk}")
-        except SlackAPIRateLimitException as e:
-            if alert_group.channel.integration != AlertReceiveChannel.INTEGRATION_MAINTENANCE:
-                if not alert_group.channel.is_rate_limited_in_slack:
-                    delay = e.response.get("rate_limit_delay") or SLACK_RATE_LIMIT_DELAY
-                    alert_group.channel.start_send_rate_limit_message_task(delay)
-                    logger.info(
-                        f"Message has not been updated for alert_group {alert_group.pk} due to slack rate limit."
-                    )
-            else:
-                raise e
-
-        except SlackAPIException as e:
-            if e.response["error"] == "message_not_found":
-                logger.info(f"message_not_found for alert_group {alert_group.pk}, trying to post new message")
-                result = self._slack_client.api_call(
-                    "chat.postMessage", channel=slack_message.channel_id, attachments=attachments, blocks=blocks
-                )
-                slack_message_updated = SlackMessage(
-                    slack_id=result["ts"],
-                    organization=slack_message.organization,
-                    _slack_team_identity=slack_message.slack_team_identity,
-                    channel_id=slack_message.channel_id,
-                    alert_group=alert_group,
-                )
-                slack_message_updated.save()
-                alert_group.slack_message = slack_message_updated
-                alert_group.save(update_fields=["slack_message"])
-                logger.info(f"Message has been posted for alert_group {alert_group.pk}")
-            elif e.response["error"] == "is_inactive":  # deleted channel error
-                logger.info(f"Skip updating slack message for alert_group {alert_group.pk} due to is_inactive")
-            elif e.response["error"] == "account_inactive":
-                logger.info(f"Skip updating slack message for alert_group {alert_group.pk} due to account_inactive")
-            elif e.response["error"] == "channel_not_found":
-                logger.info(f"Skip updating slack message for alert_group {alert_group.pk} due to channel_not_found")
-            else:
-                raise e
-        logger.info(f"Finished _update_slack_message for alert_group {alert_group.pk}")
-
-    def publish_message_to_thread(self, alert_group, attachments=[], mrkdwn=True, unfurl_links=True, text=None):
-        # TODO: refactor checking the possibility of sending message to slack
-        # do not try to post message to slack if integration is rate limited
-        if alert_group.channel.is_rate_limited_in_slack:
-            return
-
-        SlackMessage = apps.get_model("slack", "SlackMessage")
-        slack_message = alert_group.get_slack_message()
-        channel_id = slack_message.channel_id
-        try:
-            result = self._slack_client.api_call(
-                "chat.postMessage",
-                channel=channel_id,
-                text=text,
-                attachments=attachments,
-                thread_ts=slack_message.slack_id,
-                mrkdwn=mrkdwn,
-                unfurl_links=unfurl_links,
-            )
-        except SlackAPITokenException as e:
-            logger.warning(
-                f"Unable to post message to thread in slack. "
-                f"Slack team identity pk: {self.slack_team_identity.pk}.\n"
-                f"{e}"
-            )
-        except SlackAPIChannelArchivedException:
-            logger.warning(
-                f"Unable to post message to thread in slack. "
-                f"Slack team identity pk: {self.slack_team_identity.pk}.\n"
-                f"Reason: 'is_archived'"
-            )
-        except SlackAPIException as e:
-            if e.response["error"] == "channel_not_found":  # channel was deleted
-                logger.warning(
-                    f"Unable to post message to thread in slack. "
-                    f"Slack team identity pk: {self.slack_team_identity.pk}.\n"
-                    f"Reason: 'channel_not_found'"
-                )
-            elif e.response["error"] == "invalid_auth":
-                logger.warning(
-                    f"Unable to post message to thread in slack. "
-                    f"Slack team identity pk: {self.slack_team_identity.pk}.\n"
-                    f"Reason: 'invalid_auth'"
-                )
-            else:
-                raise e
-        else:
-            SlackMessage(
-                slack_id=result["ts"],
-                organization=alert_group.channel.organization,
-                _slack_team_identity=self.slack_team_identity,
-                channel_id=channel_id,
-                alert_group=alert_group,
-            ).save()
-
-    def get_select_user_element(
-        self, action_id, multi_select=False, initial_user=None, initial_users_list=None, text=None
-    ):
-        if not text:
-            text = f"Select User{'' if not multi_select else 's'}"
-        element = {
-            "action_id": action_id,
-            "type": "static_select" if not multi_select else "multi_static_select",
-            "placeholder": {
-                "type": "plain_text",
-                "text": text,
-                "emoji": True,
-            },
-        }
-
-        users = self.organization.users.all().select_related("slack_user_identity")
-
-        users_count = users.count()
-        options = []
-
-        for user in users:
-            user_verbal = f"{user.get_username_with_slack_verbal()}"
-            if len(user_verbal) > 75:
-                user_verbal = user_verbal[:72] + "..."
-            option = {"text": {"type": "plain_text", "text": user_verbal}, "value": json.dumps({"user_id": user.pk})}
-            options.append(option)
-
-        if users_count > MAX_STATIC_SELECT_OPTIONS:
-            option_groups = []
-            option_groups_chunks = [
-                options[x : x + MAX_STATIC_SELECT_OPTIONS] for x in range(0, len(options), MAX_STATIC_SELECT_OPTIONS)
-            ]
-            for option_group in option_groups_chunks:
-                option_group = {"label": {"type": "plain_text", "text": " "}, "options": option_group}
-                option_groups.append(option_group)
-            element["option_groups"] = option_groups
-        elif users_count == 0:  # strange case when there are no users to select
-            option = {
-                "text": {"type": "plain_text", "text": "No users to select"},
-                "value": json.dumps({"user_id": None}),
-            }
-            options.append(option)
-            element["options"] = options
-            return element
-        else:
-            element["options"] = options
-
-        # add initial option
-        if multi_select and initial_users_list:
-            if users_count <= MAX_STATIC_SELECT_OPTIONS:
-                initial_options = []
-                for user in users:
-                    user_verbal = f"{user.get_username_with_slack_verbal()}"
-                    option = {
-                        "text": {"type": "plain_text", "text": user_verbal},
-                        "value": json.dumps({"user_id": user.pk}),
-                    }
-                    initial_options.append(option)
-                element["initial_options"] = initial_options
-        elif not multi_select and initial_user:
-            user_verbal = f"{initial_user.get_username_with_slack_verbal()}"
-            initial_option = {
-                "text": {"type": "plain_text", "text": user_verbal},
-                "value": json.dumps({"user_id": initial_user.pk}),
-            }
-            element["initial_option"] = initial_option
-
-        return element
-=======
-        )
->>>>>>> 6ad30bfd
+        )