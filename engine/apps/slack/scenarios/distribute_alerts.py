import json
import logging
import typing
from datetime import datetime

from apps.alerts.constants import ActionSource
from apps.alerts.incident_appearance.renderers.constants import DEFAULT_BACKUP_TITLE
from apps.alerts.incident_appearance.renderers.slack_renderer import AlertSlackRenderer
from apps.alerts.models import Alert, AlertGroup, AlertGroupLogRecord, AlertReceiveChannel, Invitation
from apps.api.permissions import RBACPermission
from apps.slack.chatops_proxy_routing import make_private_metadata, make_value
from apps.slack.errors import (
    SlackAPIChannelArchivedError,
    SlackAPIChannelNotFoundError,
    SlackAPIError,
    SlackAPIInvalidAuthError,
    SlackAPIMessageNotFoundError,
    SlackAPIRatelimitError,
    SlackAPIRestrictedActionError,
    SlackAPITokenError,
)
from apps.slack.models import SlackChannel, SlackTeamIdentity, SlackUserIdentity
from apps.slack.scenarios import scenario_step
from apps.slack.slack_formatter import SlackFormatter
from apps.slack.tasks import send_message_to_thread_if_bot_not_in_channel
from apps.slack.types import (
    Block,
    BlockActionType,
    CompositionObjectOption,
    EventPayload,
    InteractiveMessageActionType,
    ModalView,
    PayloadType,
    ScenarioRoute,
)
from common.utils import clean_markup, is_string_with_visible_characters

from .step_mixins import AlertGroupActionsMixin

if typing.TYPE_CHECKING:
    from apps.user_management.models import Organization

ATTACH_TO_ALERT_GROUPS_LIMIT = 20

logger = logging.getLogger(__name__)
logger.setLevel(logging.DEBUG)


class AlertShootingStep(scenario_step.ScenarioStep):
    def process_signal(self, alert: Alert) -> None:
        # do not try to post alert group message to slack if its channel is rate limited
        if alert.group.channel.is_rate_limited_in_slack:
            logger.info("Skip posting or updating alert_group in Slack due to rate limit")
            AlertGroup.objects.filter(
                pk=alert.group.pk,
                slack_message_sent=False,
            ).update(slack_message_sent=True, reason_to_skip_escalation=AlertGroup.RATE_LIMITED)
            return

        num_updated_rows = AlertGroup.objects.filter(pk=alert.group.pk, slack_message_sent=False).update(
            slack_message_sent=True
        )

        if num_updated_rows == 1:
            try:
                slack_channel = (
                    alert.group.channel_filter.slack_channel
                    if alert.group.channel_filter
                    # if channel filter is deleted mid escalation, use default Slack channel
                    else alert.group.channel.organization.default_slack_channel
                )
                self._send_first_alert(alert, slack_channel)
            except (SlackAPIError, TimeoutError):
                AlertGroup.objects.filter(pk=alert.group.pk).update(slack_message_sent=False)
                raise

            if alert.group.channel.maintenance_mode == AlertReceiveChannel.DEBUG_MAINTENANCE:
                self._send_debug_mode_notice(alert.group, slack_channel)

            if alert.group.is_maintenance_incident:
                # not sending log report message for maintenance incident
                pass
            else:
                # check if alert group was posted to slack before posting message to thread
                if not alert.group.skip_escalation_in_slack:
                    self._send_message_to_thread_if_bot_not_in_channel(alert.group, slack_channel)
        else:
            # check if alert group was posted to slack before updating its message
            alert_group = alert.group
            if not alert_group:
                # this case should hypothetically never happen, it's mostly to appease mypy with the
                # fact that alert.group can "technically" be None
                logger.info(
                    f"Skip updating alert group in Slack because alert {alert.pk} doesn't actually "
                    "have an alert group associated with it"
                )
                return

            alert_group_slack_message = alert_group.slack_message
            if not alert_group_slack_message:
                logger.info(
                    f"Skip updating alert group in Slack because alert_group {alert_group.pk} doesn't "
                    "have a slack message associated with it"
                )
                return

            alert_group_slack_message.update_alert_groups_message()

    def _send_first_alert(self, alert: Alert, slack_channel: typing.Optional[SlackChannel]) -> None:
        self._post_alert_group_to_slack(
            slack_team_identity=self.slack_team_identity,
            alert_group=alert.group,
            alert=alert,
            attachments=alert.group.render_slack_attachments(),
            slack_channel=slack_channel,
            blocks=alert.group.render_slack_blocks(),
        )

    def _post_alert_group_to_slack(
        self,
        slack_team_identity: SlackTeamIdentity,
        alert_group: AlertGroup,
        alert: Alert,
        attachments,
        slack_channel: typing.Optional[SlackChannel],
        blocks: Block.AnyBlocks,
    ) -> None:
        # slack_channel can be None if org default slack channel for slack_team_identity is not set
        if slack_channel is None:
            logger.info(
                f"Failed to post message to Slack for alert_group {alert_group.pk} because slack_channel is None"
            )

            alert_group.reason_to_skip_escalation = AlertGroup.CHANNEL_NOT_SPECIFIED
            alert_group.save(update_fields=["reason_to_skip_escalation"])

            return

        try:
            result = self._slack_client.chat_postMessage(
                channel=slack_channel.slack_id,
                attachments=attachments,
                blocks=blocks,
            )

            # TODO: once _channel_id has been fully migrated to channel, remove _channel_id
            # see https://raintank-corp.slack.com/archives/C06K1MQ07GS/p1732555465144099
            alert_group.slack_messages.create(
                slack_id=result["ts"],
                organization=alert_group.channel.organization,
                _channel_id=slack_channel.slack_id,
                channel=slack_channel,
            )

            alert.delivered = True
        except SlackAPITokenError:
            alert_group.reason_to_skip_escalation = AlertGroup.ACCOUNT_INACTIVE
            alert_group.save(update_fields=["reason_to_skip_escalation"])
            logger.info("Not delivering alert due to account_inactive.")
        except SlackAPIInvalidAuthError:
            alert_group.reason_to_skip_escalation = AlertGroup.INVALID_AUTH
            alert_group.save(update_fields=["reason_to_skip_escalation"])
            logger.info("Not delivering alert due to invalid_auth.")
        except SlackAPIChannelArchivedError:
            alert_group.reason_to_skip_escalation = AlertGroup.CHANNEL_ARCHIVED
            alert_group.save(update_fields=["reason_to_skip_escalation"])
            logger.info("Not delivering alert due to channel is archived.")
        except SlackAPIRatelimitError as e:
            # don't rate limit maintenance alert
            if not alert_group.channel.is_maintenace_integration:
                alert_group.reason_to_skip_escalation = AlertGroup.RATE_LIMITED
                alert_group.save(update_fields=["reason_to_skip_escalation"])
                alert_group.channel.start_send_rate_limit_message_task("Delivering", e.retry_after)
                logger.info("Not delivering alert due to slack rate limit.")
            else:
                raise e
        except SlackAPIChannelNotFoundError:
            alert_group.reason_to_skip_escalation = AlertGroup.CHANNEL_ARCHIVED
            alert_group.save(update_fields=["reason_to_skip_escalation"])
            logger.info("Not delivering alert due to channel is archived.")
        except SlackAPIRestrictedActionError:
            alert_group.reason_to_skip_escalation = AlertGroup.RESTRICTED_ACTION
            alert_group.save(update_fields=["reason_to_skip_escalation"])
            logger.info("Not delivering alert due to workspace restricted action.")
        finally:
            alert.save()

    def _send_debug_mode_notice(self, alert_group: AlertGroup, slack_channel: SlackChannel) -> None:
        blocks: Block.AnyBlocks = []

        text = "Escalations are silenced due to Debug mode"
        blocks.append({"type": "section", "text": {"type": "mrkdwn", "text": text}})

        self._slack_client.chat_postMessage(
            channel=slack_channel.slack_id,
            text=text,
            attachments=[],
            thread_ts=alert_group.slack_message.slack_id,
            mrkdwn=True,
            blocks=blocks,
        )

    def _send_message_to_thread_if_bot_not_in_channel(
        self,
        alert_group: AlertGroup,
        slack_channel: SlackChannel,
    ) -> None:
        send_message_to_thread_if_bot_not_in_channel.apply_async(
            (alert_group.pk, self.slack_team_identity.pk, slack_channel.slack_id),
            countdown=1,  # delay for message so that the log report is published first
        )

    def process_scenario(
        self,
        slack_user_identity: SlackUserIdentity,
        slack_team_identity: SlackTeamIdentity,
        payload: "EventPayload",
        predefined_org: typing.Optional["Organization"] = None,
    ) -> None:
        pass


class InviteOtherPersonToIncident(AlertGroupActionsMixin, scenario_step.ScenarioStep):
    """
    THIS SCENARIO STEP IS DEPRECATED AND WILL BE REMOVED IN THE FUTURE.
    Check out apps/slack/scenarios/manage_responders.py for the new version that uses direct paging.
    """

    REQUIRED_PERMISSIONS = [RBACPermission.Permissions.ALERT_GROUPS_WRITE]

    def process_scenario(
        self,
        slack_user_identity: SlackUserIdentity,
        slack_team_identity: SlackTeamIdentity,
        payload: "EventPayload",
        predefined_org: typing.Optional["Organization"] = None,
    ) -> None:
        from apps.user_management.models import User

        alert_group = self.get_alert_group(slack_team_identity, payload)
        if not self.is_authorized(alert_group):
            self.open_unauthorized_warning(payload)
            return

        selected_user = None

        try:
            # user selection
            selected_user_id = json.loads(payload["actions"][0]["selected_option"]["value"])["user_id"]
            if selected_user_id is not None:  # None if there are no users to select
                selected_user = User.objects.get(pk=selected_user_id)
        except (KeyError, json.JSONDecodeError):
            # for old version with user slack_id selection
            warning_text = "Oops! Something goes wrong, please try again"
            self.open_warning_window(payload, warning_text)

        if selected_user is not None:
            Invitation.invite_user(selected_user, alert_group, self.user)
        else:
            alert_group.slack_message.update_alert_groups_message()

    def process_signal(self, log_record: AlertGroupLogRecord) -> None:
        log_record.alert_group.slack_message.update_alert_groups_message()


class SilenceGroupStep(AlertGroupActionsMixin, scenario_step.ScenarioStep):
    REQUIRED_PERMISSIONS = [RBACPermission.Permissions.ALERT_GROUPS_WRITE]

    def process_scenario(
        self,
        slack_user_identity: SlackUserIdentity,
        slack_team_identity: SlackTeamIdentity,
        payload: "EventPayload",
        predefined_org: typing.Optional["Organization"] = None,
    ) -> None:
        alert_group = self.get_alert_group(slack_team_identity, payload)
        if not self.is_authorized(alert_group):
            self.open_unauthorized_warning(payload)
            return

        value = payload["actions"][0]["selected_option"]["value"]
        try:
            silence_delay = json.loads(value)["delay"]
        except TypeError:
            # Deprecated handler kept for backward compatibility (so older Slack messages can still be processed)
            silence_delay = int(value)

        alert_group.silence_by_user_or_backsync(
            self.user, silence_delay=silence_delay, action_source=ActionSource.SLACK
        )

    def process_signal(self, log_record: AlertGroupLogRecord) -> None:
        log_record.alert_group.slack_message.update_alert_groups_message()


class UnSilenceGroupStep(AlertGroupActionsMixin, scenario_step.ScenarioStep):
    REQUIRED_PERMISSIONS = [RBACPermission.Permissions.ALERT_GROUPS_WRITE]

    def process_scenario(
        self,
        slack_user_identity: SlackUserIdentity,
        slack_team_identity: SlackTeamIdentity,
        payload: "EventPayload",
        predefined_org: typing.Optional["Organization"] = None,
    ) -> None:
        alert_group = self.get_alert_group(slack_team_identity, payload)
        if not self.is_authorized(alert_group):
            self.open_unauthorized_warning(payload)
            return

        alert_group.un_silence_by_user_or_backsync(self.user, action_source=ActionSource.SLACK)

    def process_signal(self, log_record: AlertGroupLogRecord) -> None:
        log_record.alert_group.slack_message.update_alert_groups_message()


class SelectAttachGroupStep(AlertGroupActionsMixin, scenario_step.ScenarioStep):
    REQUIRED_PERMISSIONS = [RBACPermission.Permissions.ALERT_GROUPS_WRITE]

    def process_scenario(
        self,
        slack_user_identity: SlackUserIdentity,
        slack_team_identity: SlackTeamIdentity,
        payload: "EventPayload",
        predefined_org: typing.Optional["Organization"] = None,
    ) -> None:
        alert_group = self.get_alert_group(slack_team_identity, payload)
        if not self.is_authorized(alert_group):
            self.open_unauthorized_warning(payload)
            return

        blocks: Block.AnyBlocks = []
        view: ModalView = {
            "callback_id": AttachGroupStep.routing_uid(),
            "blocks": blocks,
            "type": "modal",
            "title": {
                "type": "plain_text",
                "text": "Attach to Alert Group",
            },
            "private_metadata": make_private_metadata(
                {
                    "organization_id": self.organization.pk if self.organization else alert_group.organization.pk,
                    "alert_group_pk": alert_group.pk,
                },
                self.organization,
            ),
            "close": {"type": "plain_text", "text": "Cancel", "emoji": True},
        }
        attached_incidents_exists = alert_group.dependent_alert_groups.exists()
        if attached_incidents_exists:
            attached_incidents = alert_group.dependent_alert_groups.all()
            text = (
                f"Oops! This Alert Group cannot be attached to another one because it already has "
                f"attached Alert Group ({attached_incidents.count()}):\n"
            )
            for dependent_alert in attached_incidents:
                if dependent_alert.slack_permalink:
                    dependent_alert_text = (
                        f"\n<{dependent_alert.slack_permalink}|{dependent_alert.long_verbose_name_without_formatting}>"
                    )
                else:
                    dependent_alert_text = f"\n{dependent_alert.long_verbose_name}"
                if len(dependent_alert_text + text) <= 2995:  # max 3000 symbols
                    text += dependent_alert_text
                else:
                    text += "\n..."
                    break
            blocks.append(
                {
                    "type": "section",
                    "text": {
                        "type": "mrkdwn",
                        "text": text,
                    },
                }
            )
        else:
            blocks.extend(self.get_select_incidents_blocks(alert_group))
            if blocks:
                view["submit"] = {
                    "type": "plain_text",
                    "text": "Submit",
                }
            else:
                blocks.append(
                    {
                        "type": "section",
                        "text": {
                            "type": "mrkdwn",
                            "text": "Oops! There are no Alert Groups available to attach.",
                        },
                    }
                )
        self._slack_client.views_open(trigger_id=payload["trigger_id"], view=view)

    def get_select_incidents_blocks(self, alert_group: AlertGroup) -> Block.AnyBlocks:
        collected_options: typing.List[CompositionObjectOption] = []
        blocks: Block.AnyBlocks = []

        org = alert_group.channel.organization
        alert_receive_channel_ids = AlertReceiveChannel.objects.filter(organization=org).values_list("id", flat=True)

        alert_groups_queryset = (
            AlertGroup.objects.prefetch_related(
                "alerts",
                "channel__organization",
            )
            .filter(channel_id__in=list(alert_receive_channel_ids), resolved=False, root_alert_group__isnull=True)
            .exclude(pk=alert_group.pk)
            .order_by("-pk")
        )

        sf = SlackFormatter(org)
        for alert_group_to_attach in alert_groups_queryset[:ATTACH_TO_ALERT_GROUPS_LIMIT]:
            # long_verbose_name_without_formatting was removed from here because it increases queries count due to
            # alerts.first().
            # alert_group_to_attach.alerts.exists() and alerts.all()[0] don't make additional queries to db due to
            # prefetch_related.
            first_alert = alert_group_to_attach.alerts.all()[0]
            templated_alert = AlertSlackRenderer(first_alert).templated_alert
            if is_string_with_visible_characters(templated_alert.title):
                alert_name = templated_alert.title
                alert_name = sf.format(alert_name)
                alert_name = clean_markup(alert_name)
            else:
                alert_name = (
                    f"#{alert_group_to_attach.inside_organization_number} "
                    f"{DEFAULT_BACKUP_TITLE} via {alert_group_to_attach.channel.verbal_name}"
                )
            if len(alert_name) > 75:
                alert_name = f"{alert_name[:72]}..."
            collected_options.append(
                {
                    "text": {"type": "plain_text", "text": f"{alert_name}", "emoji": True},
                    "value": make_value({root_ag_id_value_key: alert_group_to_attach.pk}, org),
                }
            )
        if len(collected_options) > 0:
            blocks.append(
                {
                    "type": "input",
                    "block_id": self.routing_uid(),
                    "element": {
                        "type": "static_select",
                        "placeholder": {
                            "type": "plain_text",
                            "text": "Attach to...",
                        },
                        "action_id": AttachGroupStep.routing_uid(),
                        "options": collected_options[:ATTACH_TO_ALERT_GROUPS_LIMIT],
                    },
                    "label": {
                        "type": "plain_text",
                        "text": "Select Alert Group:",
                        "emoji": True,
                    },
                }
            )
        return blocks


class AttachGroupStep(AlertGroupActionsMixin, scenario_step.ScenarioStep):
    REQUIRED_PERMISSIONS = []  # Permissions are handled in SelectAttachGroupStep

    def process_signal(self, log_record: AlertGroupLogRecord) -> None:
        alert_group = log_record.alert_group

        if log_record.type == AlertGroupLogRecord.TYPE_ATTACHED and log_record.alert_group.is_maintenance_incident:
            text = f"{log_record.rendered_log_line_action(for_slack=True)}"
            self.alert_group_slack_service.publish_message_to_alert_group_thread(alert_group, text=text)

        if log_record.type == AlertGroupLogRecord.TYPE_FAILED_ATTACHMENT:
            ephemeral_text = log_record.rendered_log_line_action(for_slack=True)
            slack_user_identity = log_record.author.slack_user_identity

            if slack_user_identity:
                self._slack_client.chat_postEphemeral(
                    user=slack_user_identity.slack_id,
                    channel=alert_group.slack_message.channel.slack_id,
                    text="{}{}".format(ephemeral_text[:1].upper(), ephemeral_text[1:]),
                    unfurl_links=True,
                )

        alert_group.slack_message.update_alert_groups_message()

    def process_scenario(
        self,
        slack_user_identity: SlackUserIdentity,
        slack_team_identity: SlackTeamIdentity,
        payload: "EventPayload",
        predefined_org: typing.Optional["Organization"] = None,
    ) -> None:
        # submit selection in modal window
        if payload["type"] == PayloadType.VIEW_SUBMISSION:
            alert_group_pk = json.loads(payload["view"]["private_metadata"])["alert_group_pk"]
            alert_group = AlertGroup.objects.get(pk=alert_group_pk)
            root_alert_group_pk = _get_root_alert_group_id_from_value(
                payload["view"]["state"]["values"][SelectAttachGroupStep.routing_uid()][AttachGroupStep.routing_uid()][
                    "selected_option"
                ]["value"]
            )
            root_alert_group = AlertGroup.objects.get(pk=root_alert_group_pk)
        # old version of attach selection by dropdown
        else:
            try:
                root_alert_group_pk = int(
                    _get_root_alert_group_id_from_value(payload["actions"][0]["selected_options"][0]["value"])
                )
            except KeyError:
                root_alert_group_pk = int(
                    _get_root_alert_group_id_from_value(payload["actions"][0]["selected_option"]["value"])
                )

            root_alert_group = AlertGroup.objects.get(pk=root_alert_group_pk)
            alert_group = self.get_alert_group(slack_team_identity, payload)

        alert_group.attach_by_user(self.user, root_alert_group, action_source=ActionSource.SLACK)


root_ag_id_value_key = "ag_id"


def _get_root_alert_group_id_from_value(value: str) -> str:
    """
    Extract ag ID from value string.
    It might be either JSON-encoded object or just a user ID.
    Json encoded object introduced for Chatops-Proxy routing, plain string with user ID is legacy.
    """
    try:
        data = json.loads(value)
        return data[root_ag_id_value_key]
    except json.JSONDecodeError:
        return value


class UnAttachGroupStep(AlertGroupActionsMixin, scenario_step.ScenarioStep):
    REQUIRED_PERMISSIONS = [RBACPermission.Permissions.ALERT_GROUPS_WRITE]

    def process_scenario(
        self,
        slack_user_identity: SlackUserIdentity,
        slack_team_identity: SlackTeamIdentity,
        payload: "EventPayload",
        predefined_org: typing.Optional["Organization"] = None,
    ) -> None:
        alert_group = self.get_alert_group(slack_team_identity, payload)
        if not self.is_authorized(alert_group):
            self.open_unauthorized_warning(payload)
            return

        alert_group.un_attach_by_user(self.user, action_source=ActionSource.SLACK)

    def process_signal(self, log_record: AlertGroupLogRecord) -> None:
        log_record.alert_group.slack_message.update_alert_groups_message()


class StopInvitationProcess(AlertGroupActionsMixin, scenario_step.ScenarioStep):
    """
    THIS SCENARIO STEP IS DEPRECATED AND WILL BE REMOVED IN THE FUTURE.
    Check out apps/slack/scenarios/manage_responders.py for the new version that uses direct paging.
    """

    REQUIRED_PERMISSIONS = [RBACPermission.Permissions.ALERT_GROUPS_WRITE]

    def process_scenario(
        self,
        slack_user_identity: SlackUserIdentity,
        slack_team_identity: SlackTeamIdentity,
        payload: "EventPayload",
        predefined_org: typing.Optional["Organization"] = None,
    ) -> None:
        alert_group = self.get_alert_group(slack_team_identity, payload)
        if not self.is_authorized(alert_group):
            self.open_unauthorized_warning(payload)
            return

        try:
            value = json.loads(payload["actions"][0]["value"])
            invitation_id = value["invitation_id"]
        except KeyError:
            # Deprecated handler kept for backward compatibility (so older Slack messages can still be processed)
            invitation_id = payload["actions"][0]["name"].split("_")[1]

        Invitation.stop_invitation(invitation_id, self.user)

    def process_signal(self, log_record: AlertGroupLogRecord) -> None:
        log_record.alert_group.slack_message.update_alert_groups_message()


class ResolveGroupStep(AlertGroupActionsMixin, scenario_step.ScenarioStep):
    REQUIRED_PERMISSIONS = [RBACPermission.Permissions.ALERT_GROUPS_WRITE]

    def process_scenario(
        self,
        slack_user_identity: SlackUserIdentity,
        slack_team_identity: SlackTeamIdentity,
        payload: "EventPayload",
        predefined_org: typing.Optional["Organization"] = None,
    ) -> None:
        ResolutionNoteModalStep = scenario_step.ScenarioStep.get_step("resolution_note", "ResolutionNoteModalStep")

        alert_group = self.get_alert_group(slack_team_identity, payload)
        if not self.is_authorized(alert_group):
            self.open_unauthorized_warning(payload)
            return

        if alert_group.is_maintenance_incident:
            alert_group.stop_maintenance(self.user)
        else:
            # TODO: refactor that check, it should be in alert core, not in slack.
            if self.organization.is_resolution_note_required and not alert_group.has_resolution_notes:
                resolution_note_data = {
                    "resolution_note_window_action": "edit",
                    "alert_group_pk": alert_group.pk,
                    "action_resolve": True,
                }
                ResolutionNoteModalStep(slack_team_identity, self.organization, self.user).process_scenario(
                    slack_user_identity, slack_team_identity, payload, data=resolution_note_data
                )
                return

            alert_group.resolve_by_user_or_backsync(self.user, action_source=ActionSource.SLACK)

    def process_signal(self, log_record: AlertGroupLogRecord) -> None:
        # Do not rerender alert_groups which happened while maintenance.
        # They have no slack messages, since they just attached to the maintenance incident.
        if not log_record.alert_group.happened_while_maintenance:
            log_record.alert_group.slack_message.update_alert_groups_message()


class UnResolveGroupStep(AlertGroupActionsMixin, scenario_step.ScenarioStep):
    REQUIRED_PERMISSIONS = [RBACPermission.Permissions.ALERT_GROUPS_WRITE]

    def process_scenario(
        self,
        slack_user_identity: SlackUserIdentity,
        slack_team_identity: SlackTeamIdentity,
        payload: "EventPayload",
        predefined_org: typing.Optional["Organization"] = None,
    ) -> None:
        alert_group = self.get_alert_group(slack_team_identity, payload)
        if not self.is_authorized(alert_group):
            self.open_unauthorized_warning(payload)
            return

        alert_group.un_resolve_by_user_or_backsync(self.user, action_source=ActionSource.SLACK)

    def process_signal(self, log_record: AlertGroupLogRecord) -> None:
        log_record.alert_group.slack_message.update_alert_groups_message()


class AcknowledgeGroupStep(AlertGroupActionsMixin, scenario_step.ScenarioStep):
    REQUIRED_PERMISSIONS = [RBACPermission.Permissions.ALERT_GROUPS_WRITE]

    def process_scenario(
        self,
        slack_user_identity: SlackUserIdentity,
        slack_team_identity: SlackTeamIdentity,
        payload: "EventPayload",
        predefined_org: typing.Optional["Organization"] = None,
    ) -> None:
        alert_group = self.get_alert_group(slack_team_identity, payload)
        if not self.is_authorized(alert_group):
            self.open_unauthorized_warning(payload)
            return

        alert_group.acknowledge_by_user_or_backsync(self.user, action_source=ActionSource.SLACK)

    def process_signal(self, log_record: AlertGroupLogRecord) -> None:
        log_record.alert_group.slack_message.update_alert_groups_message()


class UnAcknowledgeGroupStep(AlertGroupActionsMixin, scenario_step.ScenarioStep):
    REQUIRED_PERMISSIONS = [RBACPermission.Permissions.ALERT_GROUPS_WRITE]

    def process_scenario(
        self,
        slack_user_identity: SlackUserIdentity,
        slack_team_identity: SlackTeamIdentity,
        payload: "EventPayload",
        predefined_org: typing.Optional["Organization"] = None,
    ) -> None:
        alert_group = self.get_alert_group(slack_team_identity, payload)
        if not self.is_authorized(alert_group):
            self.open_unauthorized_warning(payload)
            return

        alert_group.un_acknowledge_by_user_or_backsync(self.user, action_source=ActionSource.SLACK)

    def process_signal(self, log_record: AlertGroupLogRecord) -> None:
        from apps.alerts.models import AlertGroupLogRecord

        alert_group = log_record.alert_group
        slack_message = alert_group.slack_message

        logger.debug(f"Started process_signal in UnAcknowledgeGroupStep for alert_group {alert_group.pk}")

        if log_record.type == AlertGroupLogRecord.TYPE_AUTO_UN_ACK:
<<<<<<< HEAD
            alert_group_slack_message = alert_group.slack_message
            channel_id = alert_group_slack_message.channel_id

=======
>>>>>>> fb0ede66
            if log_record.author is not None:
                user_verbal = log_record.author.get_username_with_slack_verbal(mention=True)
            else:
                user_verbal = "No one"

            message_attachments = [
                {
                    "callback_id": "alert",
                    "text": "",
                    "footer": "Escalation started again...",
                },
            ]
            text = (
                f"{user_verbal} hasn't responded to an acknowledge timeout reminder."
                f" Alert Group is unacknowledged automatically."
            )

<<<<<<< HEAD
            if alert_group_slack_message.ack_reminder_message_ts:
                try:
                    self._slack_client.chat_update(
                        channel=channel_id,
                        ts=alert_group_slack_message.ack_reminder_message_ts,
=======
            if slack_message.ack_reminder_message_ts:
                try:
                    self._slack_client.chat_update(
                        channel=slack_message.channel.slack_id,
                        ts=slack_message.ack_reminder_message_ts,
>>>>>>> fb0ede66
                        text=text,
                        attachments=message_attachments,
                    )
                except SlackAPIMessageNotFoundError:
                    # post to thread if ack reminder message was deleted in Slack
                    self.alert_group_slack_service.publish_message_to_alert_group_thread(
                        alert_group, attachments=message_attachments, text=text
                    )
                except SlackAPITokenError:
                    pass
            else:
                self.alert_group_slack_service.publish_message_to_alert_group_thread(
                    alert_group, attachments=message_attachments, text=text
                )

<<<<<<< HEAD
        alert_group_slack_message.update_alert_groups_message()

=======
        self.alert_group_slack_service.update_alert_group_slack_message(alert_group)
>>>>>>> fb0ede66
        logger.debug(f"Finished process_signal in UnAcknowledgeGroupStep for alert_group {alert_group.pk}")


class AcknowledgeConfirmationStep(AcknowledgeGroupStep):
    def process_scenario(
        self,
        slack_user_identity: SlackUserIdentity,
        slack_team_identity: SlackTeamIdentity,
        payload: "EventPayload",
        predefined_org: typing.Optional["Organization"] = None,
    ) -> None:
        from apps.alerts.models import AlertGroup

        value = payload["actions"][0]["value"]
        try:
            alert_group_pk = json.loads(value)["alert_group_pk"]
        except json.JSONDecodeError:
            # Deprecated and kept for backward compatibility (so older Slack messages can still be processed)
            alert_group_pk = value.split("_")[1]

        alert_group = AlertGroup.objects.get(pk=alert_group_pk)
        channel = payload["channel"]["id"]
        message_ts = payload["message_ts"]

        if alert_group.acknowledged:
            if alert_group.acknowledged_by == AlertGroup.USER:
                if self.user == alert_group.acknowledged_by_user:
                    user_verbal = alert_group.acknowledged_by_user.get_username_with_slack_verbal()
                    text = f"{user_verbal} confirmed that the Alert Group is still acknowledged."
                    self._slack_client.chat_update(channel=channel, ts=message_ts, text=text)
                    alert_group.acknowledged_by_confirmed = datetime.utcnow()
                    alert_group.save(update_fields=["acknowledged_by_confirmed"])
                else:
                    self._slack_client.chat_postEphemeral(
                        channel=channel,
                        user=slack_user_identity.slack_id,
                        text="This Alert Group is acknowledged by another user. Acknowledge it yourself first.",
                    )
            elif alert_group.acknowledged_by == AlertGroup.SOURCE:
                user_verbal = self.user.get_username_with_slack_verbal()
                text = f"{user_verbal} confirmed that the Alert Group is still acknowledged."
                self._slack_client.chat_update(channel=channel, ts=message_ts, text=text)
                alert_group.acknowledged_by_confirmed = datetime.utcnow()
                alert_group.save(update_fields=["acknowledged_by_confirmed"])
        else:
            self._slack_client.chat_delete(channel=channel, ts=message_ts)
            self._slack_client.chat_postEphemeral(
                channel=channel,
                user=slack_user_identity.slack_id,
                text="This Alert Group is already unacknowledged.",
            )

    def process_signal(self, log_record: AlertGroupLogRecord) -> None:
        from apps.user_management.models import Organization

        alert_group = log_record.alert_group
        slack_channel = alert_group.slack_message.channel

        user_verbal = log_record.author.get_username_with_slack_verbal(mention=True)
        text = f"{user_verbal}, please confirm that you're still working on this Alert Group."

        if alert_group.channel.organization.unacknowledge_timeout != Organization.UNACKNOWLEDGE_TIMEOUT_NEVER:
            try:
                response = self._slack_client.chat_postMessage(
                    channel=slack_channel.slack_id,
                    text=text,
                    attachments=[
                        {
                            "fallback": "Are you still working on this Alert Group?",
                            "text": text,
                            "callback_id": "alert",
                            "attachment_type": "default",
                            "footer": "This is a reminder that the Alert Group is still acknowledged"
                            " and not resolved. It will be unacknowledged automatically and escalation will"
                            " start again soon.",
                            "actions": [
                                {
                                    "name": scenario_step.ScenarioStep.get_step(
                                        "distribute_alerts", "AcknowledgeConfirmationStep"
                                    ).routing_uid(),
                                    "text": "Confirm",
                                    "type": "button",
                                    "style": "primary",
                                    "value": make_value(
                                        {"alert_group_pk": alert_group.pk}, alert_group.channel.organization
                                    ),
                                },
                            ],
                        }
                    ],
                    thread_ts=alert_group.slack_message.slack_id,
                )
            except (SlackAPITokenError, SlackAPIChannelArchivedError, SlackAPIChannelNotFoundError):
                pass
            else:
                # TODO: once _channel_id has been fully migrated to channel, remove _channel_id
                # see https://raintank-corp.slack.com/archives/C06K1MQ07GS/p1732555465144099
                alert_group.slack_messages.create(
                    slack_id=response["ts"],
                    organization=alert_group.channel.organization,
                    _channel_id=slack_channel.slack_id,
                    channel=slack_channel,
                )

                alert_group.slack_message.ack_reminder_message_ts = response["ts"]
                alert_group.slack_message.save(update_fields=["ack_reminder_message_ts"])
        else:
            text = f"This is a reminder that the Alert Group is still acknowledged by {user_verbal}"
            self.alert_group_slack_service.publish_message_to_alert_group_thread(alert_group, text=text)


class WipeGroupStep(scenario_step.ScenarioStep):
    def process_signal(self, log_record: AlertGroupLogRecord) -> None:
        alert_group = log_record.alert_group

        self.alert_group_slack_service.publish_message_to_alert_group_thread(
            alert_group,
            text=f"Wiped by {log_record.author.get_username_with_slack_verbal()}",
        )
        alert_group.slack_message.update_alert_groups_message()


class DeleteGroupStep(scenario_step.ScenarioStep):
    def process_signal(self, log_record: AlertGroupLogRecord) -> None:
        alert_group = log_record.alert_group

        # Remove "memo" emoji from resolution note messages
        for message in alert_group.resolution_note_slack_messages.filter(added_to_resolution_note=True):
            try:
                self._slack_client.reactions_remove(channel=message.slack_channel_id, name="memo", timestamp=message.ts)
            except SlackAPIRatelimitError:
                # retries on ratelimit are handled in apps.alerts.tasks.delete_alert_group.delete_alert_group
                raise
            except SlackAPIError:
                pass
            message.delete()

        # Remove resolution note messages posted by OnCall bot
        for message in alert_group.resolution_note_slack_messages.filter(posted_by_bot=True):
            try:
                self._slack_client.chat_delete(channel=message.slack_channel_id, ts=message.ts)
            except SlackAPIRatelimitError:
                # retries on ratelimit are handled in apps.alerts.tasks.delete_alert_group.delete_alert_group
                raise
            except SlackAPIError:
                pass
            message.delete()

        # Remove alert group Slack messages
        for message in alert_group.slack_messages.all():
            try:
                self._slack_client.chat_delete(channel=message.channel.slack_id, ts=message.slack_id)
            except SlackAPIRatelimitError:
                # retries on ratelimit are handled in apps.alerts.tasks.delete_alert_group.delete_alert_group
                raise
            except SlackAPIError:
                pass
            message.delete()


STEPS_ROUTING: ScenarioRoute.RoutingSteps = [
    {
        "payload_type": PayloadType.INTERACTIVE_MESSAGE,
        "action_type": InteractiveMessageActionType.BUTTON,
        "action_name": ResolveGroupStep.routing_uid(),
        "step": ResolveGroupStep,
    },
    {
        "payload_type": PayloadType.BLOCK_ACTIONS,
        "block_action_type": BlockActionType.BUTTON,
        "block_action_id": ResolveGroupStep.routing_uid(),
        "step": ResolveGroupStep,
    },
    {
        "payload_type": PayloadType.BLOCK_ACTIONS,
        "block_action_type": BlockActionType.BUTTON,
        "block_action_id": UnResolveGroupStep.routing_uid(),
        "step": UnResolveGroupStep,
    },
    {
        "payload_type": PayloadType.INTERACTIVE_MESSAGE,
        "action_type": InteractiveMessageActionType.BUTTON,
        "action_name": AcknowledgeGroupStep.routing_uid(),
        "step": AcknowledgeGroupStep,
    },
    {
        "payload_type": PayloadType.BLOCK_ACTIONS,
        "block_action_type": BlockActionType.BUTTON,
        "block_action_id": AcknowledgeGroupStep.routing_uid(),
        "step": AcknowledgeGroupStep,
    },
    {
        "payload_type": PayloadType.INTERACTIVE_MESSAGE,
        "action_type": InteractiveMessageActionType.BUTTON,
        "action_name": AcknowledgeConfirmationStep.routing_uid(),
        "step": AcknowledgeConfirmationStep,
    },
    {
        "payload_type": PayloadType.INTERACTIVE_MESSAGE,
        "action_type": InteractiveMessageActionType.BUTTON,
        "action_name": UnAcknowledgeGroupStep.routing_uid(),
        "step": UnAcknowledgeGroupStep,
    },
    {
        "payload_type": PayloadType.BLOCK_ACTIONS,
        "block_action_type": BlockActionType.BUTTON,
        "block_action_id": UnAcknowledgeGroupStep.routing_uid(),
        "step": UnAcknowledgeGroupStep,
    },
    {
        "payload_type": PayloadType.INTERACTIVE_MESSAGE,
        "action_type": InteractiveMessageActionType.SELECT,
        "action_name": SilenceGroupStep.routing_uid(),
        "step": SilenceGroupStep,
    },
    {
        "payload_type": PayloadType.BLOCK_ACTIONS,
        "block_action_type": BlockActionType.STATIC_SELECT,
        "block_action_id": SilenceGroupStep.routing_uid(),
        "step": SilenceGroupStep,
    },
    {
        "payload_type": PayloadType.INTERACTIVE_MESSAGE,
        "action_type": InteractiveMessageActionType.BUTTON,
        "action_name": UnSilenceGroupStep.routing_uid(),
        "step": UnSilenceGroupStep,
    },
    {
        "payload_type": PayloadType.BLOCK_ACTIONS,
        "block_action_type": BlockActionType.BUTTON,
        "block_action_id": UnSilenceGroupStep.routing_uid(),
        "step": UnSilenceGroupStep,
    },
    {
        "payload_type": PayloadType.BLOCK_ACTIONS,
        "block_action_type": BlockActionType.BUTTON,
        "block_action_id": SelectAttachGroupStep.routing_uid(),
        "step": SelectAttachGroupStep,
    },
    {
        "payload_type": PayloadType.INTERACTIVE_MESSAGE,
        "action_type": InteractiveMessageActionType.SELECT,
        "action_name": AttachGroupStep.routing_uid(),
        "step": AttachGroupStep,
    },
    {
        "payload_type": PayloadType.VIEW_SUBMISSION,
        "view_callback_id": AttachGroupStep.routing_uid(),
        "step": AttachGroupStep,
    },
    {
        "payload_type": PayloadType.BLOCK_ACTIONS,
        "block_action_type": BlockActionType.STATIC_SELECT,
        "block_action_id": AttachGroupStep.routing_uid(),
        "step": AttachGroupStep,
    },
    {
        "payload_type": PayloadType.INTERACTIVE_MESSAGE,
        "action_type": InteractiveMessageActionType.BUTTON,
        "action_name": UnAttachGroupStep.routing_uid(),
        "step": UnAttachGroupStep,
    },
    {
        "payload_type": PayloadType.INTERACTIVE_MESSAGE,
        "action_type": InteractiveMessageActionType.SELECT,
        "action_name": InviteOtherPersonToIncident.routing_uid(),
        "step": InviteOtherPersonToIncident,
    },
    {
        "payload_type": PayloadType.BLOCK_ACTIONS,
        "block_action_type": BlockActionType.USERS_SELECT,
        "block_action_id": InviteOtherPersonToIncident.routing_uid(),
        "step": InviteOtherPersonToIncident,
    },
    {
        "payload_type": PayloadType.BLOCK_ACTIONS,
        "block_action_type": BlockActionType.STATIC_SELECT,
        "block_action_id": InviteOtherPersonToIncident.routing_uid(),
        "step": InviteOtherPersonToIncident,
    },
    {
        "payload_type": PayloadType.INTERACTIVE_MESSAGE,
        "action_type": InteractiveMessageActionType.BUTTON,
        "action_name": StopInvitationProcess.routing_uid(),
        "step": StopInvitationProcess,
    },
]<|MERGE_RESOLUTION|>--- conflicted
+++ resolved
@@ -697,12 +697,6 @@
         logger.debug(f"Started process_signal in UnAcknowledgeGroupStep for alert_group {alert_group.pk}")
 
         if log_record.type == AlertGroupLogRecord.TYPE_AUTO_UN_ACK:
-<<<<<<< HEAD
-            alert_group_slack_message = alert_group.slack_message
-            channel_id = alert_group_slack_message.channel_id
-
-=======
->>>>>>> fb0ede66
             if log_record.author is not None:
                 user_verbal = log_record.author.get_username_with_slack_verbal(mention=True)
             else:
@@ -720,19 +714,11 @@
                 f" Alert Group is unacknowledged automatically."
             )
 
-<<<<<<< HEAD
-            if alert_group_slack_message.ack_reminder_message_ts:
-                try:
-                    self._slack_client.chat_update(
-                        channel=channel_id,
-                        ts=alert_group_slack_message.ack_reminder_message_ts,
-=======
             if slack_message.ack_reminder_message_ts:
                 try:
                     self._slack_client.chat_update(
                         channel=slack_message.channel.slack_id,
                         ts=slack_message.ack_reminder_message_ts,
->>>>>>> fb0ede66
                         text=text,
                         attachments=message_attachments,
                     )
@@ -748,12 +734,7 @@
                     alert_group, attachments=message_attachments, text=text
                 )
 
-<<<<<<< HEAD
-        alert_group_slack_message.update_alert_groups_message()
-
-=======
         self.alert_group_slack_service.update_alert_group_slack_message(alert_group)
->>>>>>> fb0ede66
         logger.debug(f"Finished process_signal in UnAcknowledgeGroupStep for alert_group {alert_group.pk}")
 
 
