import json
import logging
import typing
from datetime import datetime

from apps.alerts.constants import ActionSource
from apps.alerts.incident_appearance.renderers.constants import DEFAULT_BACKUP_TITLE
from apps.alerts.incident_appearance.renderers.slack_renderer import AlertSlackRenderer
from apps.alerts.models import Alert, AlertGroup, AlertGroupLogRecord, AlertReceiveChannel, Invitation
from apps.api.permissions import RBACPermission
from apps.slack.chatops_proxy_routing import make_private_metadata, make_value
from apps.slack.errors import (
    SlackAPIChannelArchivedError,
    SlackAPIChannelNotFoundError,
    SlackAPIError,
    SlackAPIInvalidAuthError,
    SlackAPIMessageNotFoundError,
    SlackAPIRatelimitError,
    SlackAPIRestrictedActionError,
    SlackAPITokenError,
)
from apps.slack.models import SlackChannel, SlackTeamIdentity, SlackUserIdentity
from apps.slack.scenarios import scenario_step
from apps.slack.slack_formatter import SlackFormatter
from apps.slack.tasks import send_message_to_thread_if_bot_not_in_channel
from apps.slack.types import (
    Block,
    BlockActionType,
    CompositionObjectOption,
    EventPayload,
    InteractiveMessageActionType,
    ModalView,
    PayloadType,
    ScenarioRoute,
)
from common.utils import clean_markup, is_string_with_visible_characters

from .step_mixins import AlertGroupActionsMixin

if typing.TYPE_CHECKING:
    from apps.user_management.models import Organization

ATTACH_TO_ALERT_GROUPS_LIMIT = 20

logger = logging.getLogger(__name__)
logger.setLevel(logging.DEBUG)


class IncomingAlertStep(scenario_step.ScenarioStep):
    def process_signal(self, alert: Alert) -> None:
<<<<<<< HEAD
=======
        """
        🐉 Here lay dragons 🐉

        Below is some added context as to why we have the explicit `AlertGroup.objects.filter(...).update(...)` calls.

        For example:
        ```
        num_updated_rows = AlertGroup.objects.filter(
            pk=alert.group.pk, slack_message_sent=False,
        ).update(slack_message_sent=True)

        if num_updated_rows == 1:
            # post new message
        else:
            # update existing message
        ```

        This piece of code guarantees that when 2 alerts are created concurrently we don't end up posting a
        message twice. We rely on the fact that the `UPDATE` SQL statements are atomic. This is NOT the same as:

        ```
        if not alert_group.slack_message_sent:
            # post new message
            alert_group.slack_message_sent = True
        else:
            # update existing message
        ```

        This would end up posting multiple Slack messages for a single alert group (classic race condition). And then
        all kinds of unexpected behaviours would arise, because some parts of the codebase assume there can only be 1
        `SlackMessage` per `AlertGroup`.

        ```
        AlertGroup.objects.filter(pk=alert.group.pk, slack_message_sent=False).update(slack_message_sent=True)
        ```

        The power of this 👆, is that it doesn't actually do `SELECT ...;` and then `UPDATE ...;` it actually does a
        single `UPDATE alerts.alert_group WHERE id=<ID> AND slack_message_sent IS FALSE`;
        which makes it atomic and concurrency-safe.

        See this conversation for more context https://raintank-corp.slack.com/archives/C06K1MQ07GS/p1732800180834819?thread_ts=1732748893.183939&cid=C06K1MQ07GS
        """

>>>>>>> 5227ee37
        alert_group = alert.group

        if not alert_group:
            # this case should hypothetically never happen, it's mostly to appease mypy with the
            # fact that alert.group can "technically" be None
            logger.warning(
                f"Skip IncomingAlertStep.process_signal because alert {alert.pk} doesn't actually "
                "have an alert group associated with it"
            )
            return

        alert_group_pk = alert_group.pk
        alert_receive_channel = alert_group.channel
<<<<<<< HEAD
        slack_message_already_sent = alert_group.slack_message_sent
        should_skip_escalation_in_slack = alert_group.skip_escalation_in_slack

        def _mark_alert_group_slack_message_as_sent(reason_to_skip_escalation=None):
            if not slack_message_already_sent:
                alert_group.slack_message_sent = True

                if reason_to_skip_escalation:
                    alert_group.reason_to_skip_escalation = reason_to_skip_escalation

                alert_group.save(update_fields=["slack_message_sent", "reason_to_skip_escalation"])
=======
        should_skip_escalation_in_slack = alert_group.skip_escalation_in_slack
        slack_team_identity = self.slack_team_identity
        slack_team_identity_pk = slack_team_identity.pk
>>>>>>> 5227ee37

        # do not try to post alert group message to slack if its channel is rate limited
        if alert_receive_channel.is_rate_limited_in_slack:
            logger.info("Skip posting or updating alert_group in Slack due to rate limit")
<<<<<<< HEAD
            _mark_alert_group_slack_message_as_sent(reason_to_skip_escalation=AlertGroup.RATE_LIMITED)
            return

        if not slack_message_already_sent:
            # this will be the case in the event that we haven't yet created a Slack message for this alert group

            slack_channel = (
                alert_group.channel_filter.slack_channel
                if alert_group.channel_filter
                # if channel filter is deleted mid escalation, use default Slack channel
                else alert_receive_channel.organization.default_slack_channel
            )

            try:
                self._post_alert_group_to_slack(
                    slack_team_identity=self.slack_team_identity,
=======
            AlertGroup.objects.filter(
                pk=alert_group_pk,
                slack_message_sent=False,
            ).update(slack_message_sent=True, reason_to_skip_escalation=AlertGroup.RATE_LIMITED)
            return

        num_updated_rows = AlertGroup.objects.filter(pk=alert_group_pk, slack_message_sent=False).update(
            slack_message_sent=True
        )

        if num_updated_rows == 1:
            # this will be the case in the event that we haven't yet created a Slack message for this alert group

            slack_channel = (
                alert_group.channel_filter.slack_channel
                if alert_group.channel_filter
                # if channel filter is deleted mid escalation, use default Slack channel
                else alert_receive_channel.organization.default_slack_channel
            )
            slack_channel_id = slack_channel.slack_id

            try:
                self._post_alert_group_to_slack(
                    slack_team_identity=slack_team_identity,
>>>>>>> 5227ee37
                    alert_group=alert_group,
                    alert=alert,
                    attachments=alert_group.render_slack_attachments(),
                    slack_channel=slack_channel,
                    blocks=alert_group.render_slack_blocks(),
                )
<<<<<<< HEAD

                _mark_alert_group_slack_message_as_sent()
            except (SlackAPIError, TimeoutError):
                raise

            if alert_receive_channel.maintenance_mode == AlertReceiveChannel.DEBUG_MAINTENANCE:
                self._send_debug_mode_notice(alert_group, slack_channel)

            if not alert_group.is_maintenance_incident and not should_skip_escalation_in_slack:
                send_message_to_thread_if_bot_not_in_channel.apply_async(
                    (alert_group_pk, self.slack_team_identity.pk, slack_channel.slack_id),
                    countdown=1,  # delay for message so that the log report is published first
                )
        else:
            # if a new alert comes in, and is grouped to an existing alert group that has already been posted to Slack,
            # then we will update that existing Slack message

            alert_group_slack_message = alert_group.slack_message
            if not alert_group_slack_message:
                logger.info(
                    f"Skip updating alert group in Slack because alert_group {alert_group_pk} doesn't "
                    "have a slack message associated with it"
                )
                return
            elif should_skip_escalation_in_slack:
                logger.info(
                    f"Skip updating alert group in Slack because alert_group {alert_group_pk} is set to skip escalation"
                )
                return

            # NOTE: very important. We need to debounce the update_alert_groups_message call here. This is because
            # we may possibly receive a flood of incoming alerts. We do not want to trigger a Slack message update
            # for each of these, and hence we should instead debounce them
            alert_group_slack_message.update_alert_groups_message(bypass_debounce=False)
=======
            except (SlackAPIError, TimeoutError):
                AlertGroup.objects.filter(pk=alert_group_pk).update(slack_message_sent=False)
                raise

            if alert_receive_channel.maintenance_mode == AlertReceiveChannel.DEBUG_MAINTENANCE:
                # send debug mode notice
                text = "Escalations are silenced due to Debug mode"
                self._slack_client.chat_postMessage(
                    channel=slack_channel_id,
                    text=text,
                    attachments=[],
                    thread_ts=alert_group.slack_message.slack_id,
                    mrkdwn=True,
                    blocks=[
                        {
                            "type": "section",
                            "text": {
                                "type": "mrkdwn",
                                "text": text,
                            },
                        },
                    ],
                )

            if not alert_group.is_maintenance_incident and not should_skip_escalation_in_slack:
                send_message_to_thread_if_bot_not_in_channel.apply_async(
                    (alert_group_pk, slack_team_identity_pk, slack_channel_id),
                    countdown=1,  # delay for message so that the log report is published first
                )

        else:
            # if a new alert comes in, and is grouped to an alert group that has already been posted to Slack,
            # then we will update that existing Slack message
            if not should_skip_escalation_in_slack:
                update_task_id = update_incident_slack_message.apply_async(
                    (self.slack_team_identity.pk, alert_group_pk),
                    countdown=10,
                )
                cache.set(
                    get_cache_key_update_incident_slack_message(alert_group_pk),
                    update_task_id,
                    timeout=CACHE_UPDATE_INCIDENT_SLACK_MESSAGE_LIFETIME,
                )
            else:
                logger.info("Skip updating alert_group in Slack due to rate limit")
>>>>>>> 5227ee37

    def _post_alert_group_to_slack(
        self,
        slack_team_identity: SlackTeamIdentity,
        alert_group: AlertGroup,
        alert: Alert,
        attachments,
        slack_channel: typing.Optional[SlackChannel],
        blocks: Block.AnyBlocks,
    ) -> None:
        # slack_channel can be None if org default slack channel for slack_team_identity is not set
        if slack_channel is None:
            logger.info(
                f"Failed to post message to Slack for alert_group {alert_group.pk} because slack_channel is None"
            )

            alert_group.reason_to_skip_escalation = AlertGroup.CHANNEL_NOT_SPECIFIED
            alert_group.save(update_fields=["reason_to_skip_escalation"])

            return

        try:
            result = self._slack_client.chat_postMessage(
                channel=slack_channel.slack_id,
                attachments=attachments,
                blocks=blocks,
            )

            # TODO: once _channel_id has been fully migrated to channel, remove _channel_id
            # see https://raintank-corp.slack.com/archives/C06K1MQ07GS/p1732555465144099
            alert_group.slack_messages.create(
                slack_id=result["ts"],
                organization=alert_group.channel.organization,
                _channel_id=slack_channel.slack_id,
                channel=slack_channel,
            )

            alert.delivered = True
        except SlackAPITokenError:
            alert_group.reason_to_skip_escalation = AlertGroup.ACCOUNT_INACTIVE
            alert_group.save(update_fields=["reason_to_skip_escalation"])
            logger.info("Not delivering alert due to account_inactive.")
        except SlackAPIInvalidAuthError:
            alert_group.reason_to_skip_escalation = AlertGroup.INVALID_AUTH
            alert_group.save(update_fields=["reason_to_skip_escalation"])
            logger.info("Not delivering alert due to invalid_auth.")
        except SlackAPIChannelArchivedError:
            alert_group.reason_to_skip_escalation = AlertGroup.CHANNEL_ARCHIVED
            alert_group.save(update_fields=["reason_to_skip_escalation"])
            logger.info("Not delivering alert due to channel is archived.")
        except SlackAPIRatelimitError as e:
            # don't rate limit maintenance alert
            if not alert_group.channel.is_maintenace_integration:
                alert_group.reason_to_skip_escalation = AlertGroup.RATE_LIMITED
                alert_group.save(update_fields=["reason_to_skip_escalation"])
                alert_group.channel.start_send_rate_limit_message_task("Delivering", e.retry_after)
                logger.info("Not delivering alert due to slack rate limit.")
            else:
                raise e
        except SlackAPIChannelNotFoundError:
            alert_group.reason_to_skip_escalation = AlertGroup.CHANNEL_ARCHIVED
            alert_group.save(update_fields=["reason_to_skip_escalation"])
            logger.info("Not delivering alert due to channel is archived.")
        except SlackAPIRestrictedActionError:
            alert_group.reason_to_skip_escalation = AlertGroup.RESTRICTED_ACTION
            alert_group.save(update_fields=["reason_to_skip_escalation"])
            logger.info("Not delivering alert due to workspace restricted action.")
        finally:
            alert.save()

    def process_scenario(
        self,
        slack_user_identity: SlackUserIdentity,
        slack_team_identity: SlackTeamIdentity,
        payload: "EventPayload",
        predefined_org: typing.Optional["Organization"] = None,
    ) -> None:
        pass


class InviteOtherPersonToIncident(AlertGroupActionsMixin, scenario_step.ScenarioStep):
    """
    THIS SCENARIO STEP IS DEPRECATED AND WILL BE REMOVED IN THE FUTURE.
    Check out apps/slack/scenarios/manage_responders.py for the new version that uses direct paging.
    """

    REQUIRED_PERMISSIONS = [RBACPermission.Permissions.ALERT_GROUPS_WRITE]

    def process_scenario(
        self,
        slack_user_identity: SlackUserIdentity,
        slack_team_identity: SlackTeamIdentity,
        payload: "EventPayload",
        predefined_org: typing.Optional["Organization"] = None,
    ) -> None:
        from apps.user_management.models import User

        alert_group = self.get_alert_group(slack_team_identity, payload)
        if not self.is_authorized(alert_group):
            self.open_unauthorized_warning(payload)
            return

        selected_user = None

        try:
            # user selection
            selected_user_id = json.loads(payload["actions"][0]["selected_option"]["value"])["user_id"]
            if selected_user_id is not None:  # None if there are no users to select
                selected_user = User.objects.get(pk=selected_user_id)
        except (KeyError, json.JSONDecodeError):
            # for old version with user slack_id selection
            warning_text = "Oops! Something goes wrong, please try again"
            self.open_warning_window(payload, warning_text)

        if selected_user is not None:
            Invitation.invite_user(selected_user, alert_group, self.user)
        else:
            # bypass_debounce=True as this is not a high traffic activity
            alert_group.slack_message.update_alert_groups_message(bypass_debounce=True)

    def process_signal(self, log_record: AlertGroupLogRecord) -> None:
        # bypass_debounce=True as this is not a high traffic activity
        log_record.alert_group.slack_message.update_alert_groups_message(bypass_debounce=True)


class SilenceGroupStep(AlertGroupActionsMixin, scenario_step.ScenarioStep):
    REQUIRED_PERMISSIONS = [RBACPermission.Permissions.ALERT_GROUPS_WRITE]

    def process_scenario(
        self,
        slack_user_identity: SlackUserIdentity,
        slack_team_identity: SlackTeamIdentity,
        payload: "EventPayload",
        predefined_org: typing.Optional["Organization"] = None,
    ) -> None:
        alert_group = self.get_alert_group(slack_team_identity, payload)
        if not self.is_authorized(alert_group):
            self.open_unauthorized_warning(payload)
            return

        value = payload["actions"][0]["selected_option"]["value"]
        try:
            silence_delay = json.loads(value)["delay"]
        except TypeError:
            # Deprecated handler kept for backward compatibility (so older Slack messages can still be processed)
            silence_delay = int(value)

        alert_group.silence_by_user_or_backsync(
            self.user, silence_delay=silence_delay, action_source=ActionSource.SLACK
        )

    def process_signal(self, log_record: AlertGroupLogRecord) -> None:
        # bypass_debounce=True as this is not a high traffic activity
        log_record.alert_group.slack_message.update_alert_groups_message(bypass_debounce=True)


class UnSilenceGroupStep(AlertGroupActionsMixin, scenario_step.ScenarioStep):
    REQUIRED_PERMISSIONS = [RBACPermission.Permissions.ALERT_GROUPS_WRITE]

    def process_scenario(
        self,
        slack_user_identity: SlackUserIdentity,
        slack_team_identity: SlackTeamIdentity,
        payload: "EventPayload",
        predefined_org: typing.Optional["Organization"] = None,
    ) -> None:
        alert_group = self.get_alert_group(slack_team_identity, payload)
        if not self.is_authorized(alert_group):
            self.open_unauthorized_warning(payload)
            return

        alert_group.un_silence_by_user_or_backsync(self.user, action_source=ActionSource.SLACK)

    def process_signal(self, log_record: AlertGroupLogRecord) -> None:
        # bypass_debounce=True as this is not a high traffic activity
        log_record.alert_group.slack_message.update_alert_groups_message(bypass_debounce=True)


class SelectAttachGroupStep(AlertGroupActionsMixin, scenario_step.ScenarioStep):
    REQUIRED_PERMISSIONS = [RBACPermission.Permissions.ALERT_GROUPS_WRITE]

    def process_scenario(
        self,
        slack_user_identity: SlackUserIdentity,
        slack_team_identity: SlackTeamIdentity,
        payload: "EventPayload",
        predefined_org: typing.Optional["Organization"] = None,
    ) -> None:
        alert_group = self.get_alert_group(slack_team_identity, payload)
        if not self.is_authorized(alert_group):
            self.open_unauthorized_warning(payload)
            return

        blocks: Block.AnyBlocks = []
        view: ModalView = {
            "callback_id": AttachGroupStep.routing_uid(),
            "blocks": blocks,
            "type": "modal",
            "title": {
                "type": "plain_text",
                "text": "Attach to Alert Group",
            },
            "private_metadata": make_private_metadata(
                {
                    "organization_id": self.organization.pk if self.organization else alert_group.organization.pk,
                    "alert_group_pk": alert_group.pk,
                },
                self.organization,
            ),
            "close": {"type": "plain_text", "text": "Cancel", "emoji": True},
        }
        attached_incidents_exists = alert_group.dependent_alert_groups.exists()
        if attached_incidents_exists:
            attached_incidents = alert_group.dependent_alert_groups.all()
            text = (
                f"Oops! This Alert Group cannot be attached to another one because it already has "
                f"attached Alert Group ({attached_incidents.count()}):\n"
            )
            for dependent_alert in attached_incidents:
                if dependent_alert.slack_permalink:
                    dependent_alert_text = (
                        f"\n<{dependent_alert.slack_permalink}|{dependent_alert.long_verbose_name_without_formatting}>"
                    )
                else:
                    dependent_alert_text = f"\n{dependent_alert.long_verbose_name}"
                if len(dependent_alert_text + text) <= 2995:  # max 3000 symbols
                    text += dependent_alert_text
                else:
                    text += "\n..."
                    break
            blocks.append(
                {
                    "type": "section",
                    "text": {
                        "type": "mrkdwn",
                        "text": text,
                    },
                }
            )
        else:
            blocks.extend(self.get_select_incidents_blocks(alert_group))
            if blocks:
                view["submit"] = {
                    "type": "plain_text",
                    "text": "Submit",
                }
            else:
                blocks.append(
                    {
                        "type": "section",
                        "text": {
                            "type": "mrkdwn",
                            "text": "Oops! There are no Alert Groups available to attach.",
                        },
                    }
                )
        self._slack_client.views_open(trigger_id=payload["trigger_id"], view=view)

    def get_select_incidents_blocks(self, alert_group: AlertGroup) -> Block.AnyBlocks:
        collected_options: typing.List[CompositionObjectOption] = []
        blocks: Block.AnyBlocks = []

        org = alert_group.channel.organization
        alert_receive_channel_ids = AlertReceiveChannel.objects.filter(organization=org).values_list("id", flat=True)

        alert_groups_queryset = (
            AlertGroup.objects.prefetch_related(
                "alerts",
                "channel__organization",
            )
            .filter(channel_id__in=list(alert_receive_channel_ids), resolved=False, root_alert_group__isnull=True)
            .exclude(pk=alert_group.pk)
            .order_by("-pk")
        )

        sf = SlackFormatter(org)
        for alert_group_to_attach in alert_groups_queryset[:ATTACH_TO_ALERT_GROUPS_LIMIT]:
            # long_verbose_name_without_formatting was removed from here because it increases queries count due to
            # alerts.first().
            # alert_group_to_attach.alerts.exists() and alerts.all()[0] don't make additional queries to db due to
            # prefetch_related.
            first_alert = alert_group_to_attach.alerts.all()[0]
            templated_alert = AlertSlackRenderer(first_alert).templated_alert
            if is_string_with_visible_characters(templated_alert.title):
                alert_name = templated_alert.title
                alert_name = sf.format(alert_name)
                alert_name = clean_markup(alert_name)
            else:
                alert_name = (
                    f"#{alert_group_to_attach.inside_organization_number} "
                    f"{DEFAULT_BACKUP_TITLE} via {alert_group_to_attach.channel.verbal_name}"
                )
            if len(alert_name) > 75:
                alert_name = f"{alert_name[:72]}..."
            collected_options.append(
                {
                    "text": {"type": "plain_text", "text": f"{alert_name}", "emoji": True},
                    "value": make_value({root_ag_id_value_key: alert_group_to_attach.pk}, org),
                }
            )
        if len(collected_options) > 0:
            blocks.append(
                {
                    "type": "input",
                    "block_id": self.routing_uid(),
                    "element": {
                        "type": "static_select",
                        "placeholder": {
                            "type": "plain_text",
                            "text": "Attach to...",
                        },
                        "action_id": AttachGroupStep.routing_uid(),
                        "options": collected_options[:ATTACH_TO_ALERT_GROUPS_LIMIT],
                    },
                    "label": {
                        "type": "plain_text",
                        "text": "Select Alert Group:",
                        "emoji": True,
                    },
                }
            )
        return blocks


class AttachGroupStep(AlertGroupActionsMixin, scenario_step.ScenarioStep):
    REQUIRED_PERMISSIONS = []  # Permissions are handled in SelectAttachGroupStep

    def process_signal(self, log_record: AlertGroupLogRecord) -> None:
        alert_group = log_record.alert_group

        if log_record.type == AlertGroupLogRecord.TYPE_ATTACHED and log_record.alert_group.is_maintenance_incident:
            text = f"{log_record.rendered_log_line_action(for_slack=True)}"
            self.alert_group_slack_service.publish_message_to_alert_group_thread(alert_group, text=text)

        if log_record.type == AlertGroupLogRecord.TYPE_FAILED_ATTACHMENT:
            ephemeral_text = log_record.rendered_log_line_action(for_slack=True)
            slack_user_identity = log_record.author.slack_user_identity

            if slack_user_identity:
                self._slack_client.chat_postEphemeral(
                    # TODO: once _channel_id has been fully migrated to channel, remove _channel_id
                    # see https://raintank-corp.slack.com/archives/C06K1MQ07GS/p173255546
                    # channel=alert_group.slack_message.channel.slack_id,
                    channel=alert_group.slack_message._channel_id,
                    user=slack_user_identity.slack_id,
<<<<<<< HEAD
                    # TODO: once _channel_id has been fully migrated to channel, remove _channel_id
                    # see https://raintank-corp.slack.com/archives/C06K1MQ07GS/p173255546
                    # channel=alert_group.slack_message.channel.slack_id,
                    channel=alert_group.slack_message._channel_id,
=======
>>>>>>> 5227ee37
                    text="{}{}".format(ephemeral_text[:1].upper(), ephemeral_text[1:]),
                    unfurl_links=True,
                )

        # bypass_debounce=True as this is not a high traffic activity
        alert_group.slack_message.update_alert_groups_message(bypass_debounce=True)

    def process_scenario(
        self,
        slack_user_identity: SlackUserIdentity,
        slack_team_identity: SlackTeamIdentity,
        payload: "EventPayload",
        predefined_org: typing.Optional["Organization"] = None,
    ) -> None:
        # submit selection in modal window
        if payload["type"] == PayloadType.VIEW_SUBMISSION:
            alert_group_pk = json.loads(payload["view"]["private_metadata"])["alert_group_pk"]
            alert_group = AlertGroup.objects.get(pk=alert_group_pk)
            root_alert_group_pk = _get_root_alert_group_id_from_value(
                payload["view"]["state"]["values"][SelectAttachGroupStep.routing_uid()][AttachGroupStep.routing_uid()][
                    "selected_option"
                ]["value"]
            )
            root_alert_group = AlertGroup.objects.get(pk=root_alert_group_pk)
        # old version of attach selection by dropdown
        else:
            try:
                root_alert_group_pk = int(
                    _get_root_alert_group_id_from_value(payload["actions"][0]["selected_options"][0]["value"])
                )
            except KeyError:
                root_alert_group_pk = int(
                    _get_root_alert_group_id_from_value(payload["actions"][0]["selected_option"]["value"])
                )

            root_alert_group = AlertGroup.objects.get(pk=root_alert_group_pk)
            alert_group = self.get_alert_group(slack_team_identity, payload)

        alert_group.attach_by_user(self.user, root_alert_group, action_source=ActionSource.SLACK)


root_ag_id_value_key = "ag_id"


def _get_root_alert_group_id_from_value(value: str) -> str:
    """
    Extract ag ID from value string.
    It might be either JSON-encoded object or just a user ID.
    Json encoded object introduced for Chatops-Proxy routing, plain string with user ID is legacy.
    """
    try:
        data = json.loads(value)
        return data[root_ag_id_value_key]
    except json.JSONDecodeError:
        return value


class UnAttachGroupStep(AlertGroupActionsMixin, scenario_step.ScenarioStep):
    REQUIRED_PERMISSIONS = [RBACPermission.Permissions.ALERT_GROUPS_WRITE]

    def process_scenario(
        self,
        slack_user_identity: SlackUserIdentity,
        slack_team_identity: SlackTeamIdentity,
        payload: "EventPayload",
        predefined_org: typing.Optional["Organization"] = None,
    ) -> None:
        alert_group = self.get_alert_group(slack_team_identity, payload)
        if not self.is_authorized(alert_group):
            self.open_unauthorized_warning(payload)
            return

        alert_group.un_attach_by_user(self.user, action_source=ActionSource.SLACK)

    def process_signal(self, log_record: AlertGroupLogRecord) -> None:
        # bypass_debounce=True as this is not a high traffic activity
        log_record.alert_group.slack_message.update_alert_groups_message(bypass_debounce=True)


class StopInvitationProcess(AlertGroupActionsMixin, scenario_step.ScenarioStep):
    """
    THIS SCENARIO STEP IS DEPRECATED AND WILL BE REMOVED IN THE FUTURE.
    Check out apps/slack/scenarios/manage_responders.py for the new version that uses direct paging.
    """

    REQUIRED_PERMISSIONS = [RBACPermission.Permissions.ALERT_GROUPS_WRITE]

    def process_scenario(
        self,
        slack_user_identity: SlackUserIdentity,
        slack_team_identity: SlackTeamIdentity,
        payload: "EventPayload",
        predefined_org: typing.Optional["Organization"] = None,
    ) -> None:
        alert_group = self.get_alert_group(slack_team_identity, payload)
        if not self.is_authorized(alert_group):
            self.open_unauthorized_warning(payload)
            return

        try:
            value = json.loads(payload["actions"][0]["value"])
            invitation_id = value["invitation_id"]
        except KeyError:
            # Deprecated handler kept for backward compatibility (so older Slack messages can still be processed)
            invitation_id = payload["actions"][0]["name"].split("_")[1]

        Invitation.stop_invitation(invitation_id, self.user)

    def process_signal(self, log_record: AlertGroupLogRecord) -> None:
        # bypass_debounce=True as this is not a high traffic activity
        log_record.alert_group.slack_message.update_alert_groups_message(bypass_debounce=True)


class ResolveGroupStep(AlertGroupActionsMixin, scenario_step.ScenarioStep):
    REQUIRED_PERMISSIONS = [RBACPermission.Permissions.ALERT_GROUPS_WRITE]

    def process_scenario(
        self,
        slack_user_identity: SlackUserIdentity,
        slack_team_identity: SlackTeamIdentity,
        payload: "EventPayload",
        predefined_org: typing.Optional["Organization"] = None,
    ) -> None:
        ResolutionNoteModalStep = scenario_step.ScenarioStep.get_step("resolution_note", "ResolutionNoteModalStep")

        alert_group = self.get_alert_group(slack_team_identity, payload)
        if not self.is_authorized(alert_group):
            self.open_unauthorized_warning(payload)
            return

        if alert_group.is_maintenance_incident:
            alert_group.stop_maintenance(self.user)
        else:
            # TODO: refactor that check, it should be in alert core, not in slack.
            if self.organization.is_resolution_note_required and not alert_group.has_resolution_notes:
                resolution_note_data = {
                    "resolution_note_window_action": "edit",
                    "alert_group_pk": alert_group.pk,
                    "action_resolve": True,
                }
                ResolutionNoteModalStep(slack_team_identity, self.organization, self.user).process_scenario(
                    slack_user_identity, slack_team_identity, payload, data=resolution_note_data
                )
                return

            alert_group.resolve_by_user_or_backsync(self.user, action_source=ActionSource.SLACK)

    def process_signal(self, log_record: AlertGroupLogRecord) -> None:
        # Do not rerender alert_groups which happened while maintenance.
        # They have no slack messages, since they just attached to the maintenance incident.
        if not log_record.alert_group.happened_while_maintenance:
            # bypass_debounce=True as this is not a high traffic activity
            log_record.alert_group.slack_message.update_alert_groups_message(bypass_debounce=True)


class UnResolveGroupStep(AlertGroupActionsMixin, scenario_step.ScenarioStep):
    REQUIRED_PERMISSIONS = [RBACPermission.Permissions.ALERT_GROUPS_WRITE]

    def process_scenario(
        self,
        slack_user_identity: SlackUserIdentity,
        slack_team_identity: SlackTeamIdentity,
        payload: "EventPayload",
        predefined_org: typing.Optional["Organization"] = None,
    ) -> None:
        alert_group = self.get_alert_group(slack_team_identity, payload)
        if not self.is_authorized(alert_group):
            self.open_unauthorized_warning(payload)
            return

        alert_group.un_resolve_by_user_or_backsync(self.user, action_source=ActionSource.SLACK)

    def process_signal(self, log_record: AlertGroupLogRecord) -> None:
        # bypass_debounce=True as this is not a high traffic activity
        log_record.alert_group.slack_message.update_alert_groups_message(bypass_debounce=True)


class AcknowledgeGroupStep(AlertGroupActionsMixin, scenario_step.ScenarioStep):
    REQUIRED_PERMISSIONS = [RBACPermission.Permissions.ALERT_GROUPS_WRITE]

    def process_scenario(
        self,
        slack_user_identity: SlackUserIdentity,
        slack_team_identity: SlackTeamIdentity,
        payload: "EventPayload",
        predefined_org: typing.Optional["Organization"] = None,
    ) -> None:
        alert_group = self.get_alert_group(slack_team_identity, payload)
        if not self.is_authorized(alert_group):
            self.open_unauthorized_warning(payload)
            return

        alert_group.acknowledge_by_user_or_backsync(self.user, action_source=ActionSource.SLACK)

    def process_signal(self, log_record: AlertGroupLogRecord) -> None:
        # acknowledging an alert group should update the alert group' slack message immediately
        # hence bypass_debounce=True
        log_record.alert_group.slack_message.update_alert_groups_message(bypass_debounce=True)


class UnAcknowledgeGroupStep(AlertGroupActionsMixin, scenario_step.ScenarioStep):
    REQUIRED_PERMISSIONS = [RBACPermission.Permissions.ALERT_GROUPS_WRITE]

    def process_scenario(
        self,
        slack_user_identity: SlackUserIdentity,
        slack_team_identity: SlackTeamIdentity,
        payload: "EventPayload",
        predefined_org: typing.Optional["Organization"] = None,
    ) -> None:
        alert_group = self.get_alert_group(slack_team_identity, payload)
        if not self.is_authorized(alert_group):
            self.open_unauthorized_warning(payload)
            return

        alert_group.un_acknowledge_by_user_or_backsync(self.user, action_source=ActionSource.SLACK)

    def process_signal(self, log_record: AlertGroupLogRecord) -> None:
        from apps.alerts.models import AlertGroupLogRecord

        alert_group = log_record.alert_group
        slack_message = alert_group.slack_message

        logger.debug(f"Started process_signal in UnAcknowledgeGroupStep for alert_group {alert_group.pk}")

        if log_record.type == AlertGroupLogRecord.TYPE_AUTO_UN_ACK:
            if log_record.author is not None:
                user_verbal = log_record.author.get_username_with_slack_verbal(mention=True)
            else:
                user_verbal = "No one"

            message_attachments = [
                {
                    "callback_id": "alert",
                    "text": "",
                    "footer": "Escalation started again...",
                },
            ]
            text = (
                f"{user_verbal} hasn't responded to an acknowledge timeout reminder."
                f" Alert Group is unacknowledged automatically."
            )

            if slack_message.ack_reminder_message_ts:
                try:
                    self._slack_client.chat_update(
                        # TODO: once _channel_id has been fully migrated to channel, remove _channel_id
                        # see https://raintank-corp.slack.com/archives/C06K1MQ07GS/p173255546
                        # channel=slack_message.channel.slack_id,
                        channel=slack_message._channel_id,
                        ts=slack_message.ack_reminder_message_ts,
                        text=text,
                        attachments=message_attachments,
                    )
                except SlackAPIMessageNotFoundError:
                    # post to thread if ack reminder message was deleted in Slack
                    self.alert_group_slack_service.publish_message_to_alert_group_thread(
                        alert_group, attachments=message_attachments, text=text
                    )
                except SlackAPITokenError:
                    pass
            else:
                self.alert_group_slack_service.publish_message_to_alert_group_thread(
                    alert_group, attachments=message_attachments, text=text
                )

        # bypass_debounce=True as this is not a high traffic activity
        slack_message.update_alert_groups_message(bypass_debounce=True)
        logger.debug(f"Finished process_signal in UnAcknowledgeGroupStep for alert_group {alert_group.pk}")


class AcknowledgeConfirmationStep(AcknowledgeGroupStep):
    def process_scenario(
        self,
        slack_user_identity: SlackUserIdentity,
        slack_team_identity: SlackTeamIdentity,
        payload: "EventPayload",
        predefined_org: typing.Optional["Organization"] = None,
    ) -> None:
        from apps.alerts.models import AlertGroup

        value = payload["actions"][0]["value"]
        try:
            alert_group_pk = json.loads(value)["alert_group_pk"]
        except json.JSONDecodeError:
            # Deprecated and kept for backward compatibility (so older Slack messages can still be processed)
            alert_group_pk = value.split("_")[1]

        alert_group = AlertGroup.objects.get(pk=alert_group_pk)
        channel = payload["channel"]["id"]
        message_ts = payload["message_ts"]

        if alert_group.acknowledged:
            if alert_group.acknowledged_by == AlertGroup.USER:
                if self.user == alert_group.acknowledged_by_user:
                    user_verbal = alert_group.acknowledged_by_user.get_username_with_slack_verbal()
                    text = f"{user_verbal} confirmed that the Alert Group is still acknowledged."
                    self._slack_client.chat_update(channel=channel, ts=message_ts, text=text)
                    alert_group.acknowledged_by_confirmed = datetime.utcnow()
                    alert_group.save(update_fields=["acknowledged_by_confirmed"])
                else:
                    self._slack_client.chat_postEphemeral(
                        channel=channel,
                        user=slack_user_identity.slack_id,
                        text="This Alert Group is acknowledged by another user. Acknowledge it yourself first.",
                    )
            elif alert_group.acknowledged_by == AlertGroup.SOURCE:
                user_verbal = self.user.get_username_with_slack_verbal()
                text = f"{user_verbal} confirmed that the Alert Group is still acknowledged."
                self._slack_client.chat_update(channel=channel, ts=message_ts, text=text)
                alert_group.acknowledged_by_confirmed = datetime.utcnow()
                alert_group.save(update_fields=["acknowledged_by_confirmed"])
        else:
            self._slack_client.chat_delete(channel=channel, ts=message_ts)
            self._slack_client.chat_postEphemeral(
                channel=channel,
                user=slack_user_identity.slack_id,
                text="This Alert Group is already unacknowledged.",
            )

    def process_signal(self, log_record: AlertGroupLogRecord) -> None:
        from apps.user_management.models import Organization

        alert_group = log_record.alert_group
        organization = alert_group.channel.organization
        slack_message = alert_group.slack_message
        slack_channel = slack_message.channel

        user_verbal = log_record.author.get_username_with_slack_verbal(mention=True)
        text = f"{user_verbal}, please confirm that you're still working on this Alert Group."

        if organization.unacknowledge_timeout != Organization.UNACKNOWLEDGE_TIMEOUT_NEVER:
            try:
                response = self._slack_client.chat_postMessage(
                    channel=slack_channel.slack_id,
                    text=text,
                    attachments=[
                        {
                            "fallback": "Are you still working on this Alert Group?",
                            "text": text,
                            "callback_id": "alert",
                            "attachment_type": "default",
                            "footer": "This is a reminder that the Alert Group is still acknowledged"
                            " and not resolved. It will be unacknowledged automatically and escalation will"
                            " start again soon.",
                            "actions": [
                                {
                                    "name": scenario_step.ScenarioStep.get_step(
                                        "distribute_alerts", "AcknowledgeConfirmationStep"
                                    ).routing_uid(),
                                    "text": "Confirm",
                                    "type": "button",
                                    "style": "primary",
                                    "value": make_value({"alert_group_pk": alert_group.pk}, organization),
                                },
                            ],
                        }
                    ],
                    thread_ts=slack_message.slack_id,
                )
            except (SlackAPITokenError, SlackAPIChannelArchivedError, SlackAPIChannelNotFoundError):
                pass
            else:
                # TODO: once _channel_id has been fully migrated to channel, remove _channel_id
                # see https://raintank-corp.slack.com/archives/C06K1MQ07GS/p1732555465144099
                alert_group.slack_messages.create(
                    slack_id=response["ts"],
                    organization=organization,
                    _channel_id=slack_channel.slack_id,
                    channel=slack_channel,
                )

                slack_message.ack_reminder_message_ts = response["ts"]
                slack_message.save(update_fields=["ack_reminder_message_ts"])
        else:
            text = f"This is a reminder that the Alert Group is still acknowledged by {user_verbal}"
            self.alert_group_slack_service.publish_message_to_alert_group_thread(alert_group, text=text)


class WipeGroupStep(scenario_step.ScenarioStep):
    def process_signal(self, log_record: AlertGroupLogRecord) -> None:
        alert_group = log_record.alert_group

        self.alert_group_slack_service.publish_message_to_alert_group_thread(
            alert_group,
            text=f"Wiped by {log_record.author.get_username_with_slack_verbal()}",
        )

<<<<<<< HEAD
        # bypass_debounce=True as this is not a high traffic activity
        alert_group.slack_message.update_alert_groups_message(bypass_debounce=True)
=======
        self.alert_group_slack_service.update_alert_group_slack_message(alert_group)
>>>>>>> 5227ee37


class DeleteGroupStep(scenario_step.ScenarioStep):
    def process_signal(self, log_record: AlertGroupLogRecord) -> None:
        alert_group = log_record.alert_group

        # Remove "memo" emoji from resolution note messages
        for message in alert_group.resolution_note_slack_messages.filter(added_to_resolution_note=True):
            try:
                self._slack_client.reactions_remove(
                    channel=message.slack_channel_slack_id, name="memo", timestamp=message.ts
                )
            except SlackAPIRatelimitError:
                # retries on ratelimit are handled in apps.alerts.tasks.delete_alert_group.delete_alert_group
                raise
            except SlackAPIError:
                pass
            message.delete()

        # Remove resolution note messages posted by OnCall bot
        for message in alert_group.resolution_note_slack_messages.filter(posted_by_bot=True):
            try:
                self._slack_client.chat_delete(channel=message.slack_channel_slack_id, ts=message.ts)
            except SlackAPIRatelimitError:
                # retries on ratelimit are handled in apps.alerts.tasks.delete_alert_group.delete_alert_group
                raise
            except SlackAPIError:
                pass
            message.delete()

        # Remove alert group Slack messages
        for message in alert_group.slack_messages.all():
            try:
                self._slack_client.chat_delete(
                    # TODO: once _channel_id has been fully migrated to channel, remove _channel_id
                    # see https://raintank-corp.slack.com/archives/C06K1MQ07GS/p173255546
                    # channel=message.channel.slack_id,
                    channel=message._channel_id,
                    ts=message.slack_id,
                )
            except SlackAPIRatelimitError:
                # retries on ratelimit are handled in apps.alerts.tasks.delete_alert_group.delete_alert_group
                raise
            except SlackAPIError:
                pass
            message.delete()


STEPS_ROUTING: ScenarioRoute.RoutingSteps = [
    {
        "payload_type": PayloadType.INTERACTIVE_MESSAGE,
        "action_type": InteractiveMessageActionType.BUTTON,
        "action_name": ResolveGroupStep.routing_uid(),
        "step": ResolveGroupStep,
    },
    {
        "payload_type": PayloadType.BLOCK_ACTIONS,
        "block_action_type": BlockActionType.BUTTON,
        "block_action_id": ResolveGroupStep.routing_uid(),
        "step": ResolveGroupStep,
    },
    {
        "payload_type": PayloadType.BLOCK_ACTIONS,
        "block_action_type": BlockActionType.BUTTON,
        "block_action_id": UnResolveGroupStep.routing_uid(),
        "step": UnResolveGroupStep,
    },
    {
        "payload_type": PayloadType.INTERACTIVE_MESSAGE,
        "action_type": InteractiveMessageActionType.BUTTON,
        "action_name": AcknowledgeGroupStep.routing_uid(),
        "step": AcknowledgeGroupStep,
    },
    {
        "payload_type": PayloadType.BLOCK_ACTIONS,
        "block_action_type": BlockActionType.BUTTON,
        "block_action_id": AcknowledgeGroupStep.routing_uid(),
        "step": AcknowledgeGroupStep,
    },
    {
        "payload_type": PayloadType.INTERACTIVE_MESSAGE,
        "action_type": InteractiveMessageActionType.BUTTON,
        "action_name": AcknowledgeConfirmationStep.routing_uid(),
        "step": AcknowledgeConfirmationStep,
    },
    {
        "payload_type": PayloadType.INTERACTIVE_MESSAGE,
        "action_type": InteractiveMessageActionType.BUTTON,
        "action_name": UnAcknowledgeGroupStep.routing_uid(),
        "step": UnAcknowledgeGroupStep,
    },
    {
        "payload_type": PayloadType.BLOCK_ACTIONS,
        "block_action_type": BlockActionType.BUTTON,
        "block_action_id": UnAcknowledgeGroupStep.routing_uid(),
        "step": UnAcknowledgeGroupStep,
    },
    {
        "payload_type": PayloadType.INTERACTIVE_MESSAGE,
        "action_type": InteractiveMessageActionType.SELECT,
        "action_name": SilenceGroupStep.routing_uid(),
        "step": SilenceGroupStep,
    },
    {
        "payload_type": PayloadType.BLOCK_ACTIONS,
        "block_action_type": BlockActionType.STATIC_SELECT,
        "block_action_id": SilenceGroupStep.routing_uid(),
        "step": SilenceGroupStep,
    },
    {
        "payload_type": PayloadType.INTERACTIVE_MESSAGE,
        "action_type": InteractiveMessageActionType.BUTTON,
        "action_name": UnSilenceGroupStep.routing_uid(),
        "step": UnSilenceGroupStep,
    },
    {
        "payload_type": PayloadType.BLOCK_ACTIONS,
        "block_action_type": BlockActionType.BUTTON,
        "block_action_id": UnSilenceGroupStep.routing_uid(),
        "step": UnSilenceGroupStep,
    },
    {
        "payload_type": PayloadType.BLOCK_ACTIONS,
        "block_action_type": BlockActionType.BUTTON,
        "block_action_id": SelectAttachGroupStep.routing_uid(),
        "step": SelectAttachGroupStep,
    },
    {
        "payload_type": PayloadType.INTERACTIVE_MESSAGE,
        "action_type": InteractiveMessageActionType.SELECT,
        "action_name": AttachGroupStep.routing_uid(),
        "step": AttachGroupStep,
    },
    {
        "payload_type": PayloadType.VIEW_SUBMISSION,
        "view_callback_id": AttachGroupStep.routing_uid(),
        "step": AttachGroupStep,
    },
    {
        "payload_type": PayloadType.BLOCK_ACTIONS,
        "block_action_type": BlockActionType.STATIC_SELECT,
        "block_action_id": AttachGroupStep.routing_uid(),
        "step": AttachGroupStep,
    },
    {
        "payload_type": PayloadType.INTERACTIVE_MESSAGE,
        "action_type": InteractiveMessageActionType.BUTTON,
        "action_name": UnAttachGroupStep.routing_uid(),
        "step": UnAttachGroupStep,
    },
    {
        "payload_type": PayloadType.INTERACTIVE_MESSAGE,
        "action_type": InteractiveMessageActionType.SELECT,
        "action_name": InviteOtherPersonToIncident.routing_uid(),
        "step": InviteOtherPersonToIncident,
    },
    {
        "payload_type": PayloadType.BLOCK_ACTIONS,
        "block_action_type": BlockActionType.USERS_SELECT,
        "block_action_id": InviteOtherPersonToIncident.routing_uid(),
        "step": InviteOtherPersonToIncident,
    },
    {
        "payload_type": PayloadType.BLOCK_ACTIONS,
        "block_action_type": BlockActionType.STATIC_SELECT,
        "block_action_id": InviteOtherPersonToIncident.routing_uid(),
        "step": InviteOtherPersonToIncident,
    },
    {
        "payload_type": PayloadType.INTERACTIVE_MESSAGE,
        "action_type": InteractiveMessageActionType.BUTTON,
        "action_name": StopInvitationProcess.routing_uid(),
        "step": StopInvitationProcess,
    },
]<|MERGE_RESOLUTION|>--- conflicted
+++ resolved
@@ -48,8 +48,6 @@
 
 class IncomingAlertStep(scenario_step.ScenarioStep):
     def process_signal(self, alert: Alert) -> None:
-<<<<<<< HEAD
-=======
         """
         🐉 Here lay dragons 🐉
 
@@ -92,8 +90,6 @@
 
         See this conversation for more context https://raintank-corp.slack.com/archives/C06K1MQ07GS/p1732800180834819?thread_ts=1732748893.183939&cid=C06K1MQ07GS
         """
-
->>>>>>> 5227ee37
         alert_group = alert.group
 
         if not alert_group:
@@ -107,32 +103,25 @@
 
         alert_group_pk = alert_group.pk
         alert_receive_channel = alert_group.channel
-<<<<<<< HEAD
-        slack_message_already_sent = alert_group.slack_message_sent
-        should_skip_escalation_in_slack = alert_group.skip_escalation_in_slack
-
-        def _mark_alert_group_slack_message_as_sent(reason_to_skip_escalation=None):
-            if not slack_message_already_sent:
-                alert_group.slack_message_sent = True
-
-                if reason_to_skip_escalation:
-                    alert_group.reason_to_skip_escalation = reason_to_skip_escalation
-
-                alert_group.save(update_fields=["slack_message_sent", "reason_to_skip_escalation"])
-=======
         should_skip_escalation_in_slack = alert_group.skip_escalation_in_slack
         slack_team_identity = self.slack_team_identity
         slack_team_identity_pk = slack_team_identity.pk
->>>>>>> 5227ee37
 
         # do not try to post alert group message to slack if its channel is rate limited
         if alert_receive_channel.is_rate_limited_in_slack:
             logger.info("Skip posting or updating alert_group in Slack due to rate limit")
-<<<<<<< HEAD
-            _mark_alert_group_slack_message_as_sent(reason_to_skip_escalation=AlertGroup.RATE_LIMITED)
-            return
-
-        if not slack_message_already_sent:
+
+            AlertGroup.objects.filter(
+                pk=alert_group_pk,
+                slack_message_sent=False,
+            ).update(slack_message_sent=True, reason_to_skip_escalation=AlertGroup.RATE_LIMITED)
+            return
+
+        num_updated_rows = AlertGroup.objects.filter(pk=alert_group_pk, slack_message_sent=False).update(
+            slack_message_sent=True
+        )
+
+        if num_updated_rows == 1:
             # this will be the case in the event that we haven't yet created a Slack message for this alert group
 
             slack_channel = (
@@ -141,78 +130,17 @@
                 # if channel filter is deleted mid escalation, use default Slack channel
                 else alert_receive_channel.organization.default_slack_channel
             )
-
-            try:
-                self._post_alert_group_to_slack(
-                    slack_team_identity=self.slack_team_identity,
-=======
-            AlertGroup.objects.filter(
-                pk=alert_group_pk,
-                slack_message_sent=False,
-            ).update(slack_message_sent=True, reason_to_skip_escalation=AlertGroup.RATE_LIMITED)
-            return
-
-        num_updated_rows = AlertGroup.objects.filter(pk=alert_group_pk, slack_message_sent=False).update(
-            slack_message_sent=True
-        )
-
-        if num_updated_rows == 1:
-            # this will be the case in the event that we haven't yet created a Slack message for this alert group
-
-            slack_channel = (
-                alert_group.channel_filter.slack_channel
-                if alert_group.channel_filter
-                # if channel filter is deleted mid escalation, use default Slack channel
-                else alert_receive_channel.organization.default_slack_channel
-            )
             slack_channel_id = slack_channel.slack_id
 
             try:
                 self._post_alert_group_to_slack(
                     slack_team_identity=slack_team_identity,
->>>>>>> 5227ee37
                     alert_group=alert_group,
                     alert=alert,
                     attachments=alert_group.render_slack_attachments(),
                     slack_channel=slack_channel,
                     blocks=alert_group.render_slack_blocks(),
                 )
-<<<<<<< HEAD
-
-                _mark_alert_group_slack_message_as_sent()
-            except (SlackAPIError, TimeoutError):
-                raise
-
-            if alert_receive_channel.maintenance_mode == AlertReceiveChannel.DEBUG_MAINTENANCE:
-                self._send_debug_mode_notice(alert_group, slack_channel)
-
-            if not alert_group.is_maintenance_incident and not should_skip_escalation_in_slack:
-                send_message_to_thread_if_bot_not_in_channel.apply_async(
-                    (alert_group_pk, self.slack_team_identity.pk, slack_channel.slack_id),
-                    countdown=1,  # delay for message so that the log report is published first
-                )
-        else:
-            # if a new alert comes in, and is grouped to an existing alert group that has already been posted to Slack,
-            # then we will update that existing Slack message
-
-            alert_group_slack_message = alert_group.slack_message
-            if not alert_group_slack_message:
-                logger.info(
-                    f"Skip updating alert group in Slack because alert_group {alert_group_pk} doesn't "
-                    "have a slack message associated with it"
-                )
-                return
-            elif should_skip_escalation_in_slack:
-                logger.info(
-                    f"Skip updating alert group in Slack because alert_group {alert_group_pk} is set to skip escalation"
-                )
-                return
-
-            # NOTE: very important. We need to debounce the update_alert_groups_message call here. This is because
-            # we may possibly receive a flood of incoming alerts. We do not want to trigger a Slack message update
-            # for each of these, and hence we should instead debounce them
-            alert_group_slack_message.update_alert_groups_message(bypass_debounce=False)
-=======
             except (SlackAPIError, TimeoutError):
                 AlertGroup.objects.filter(pk=alert_group_pk).update(slack_message_sent=False)
                 raise
@@ -246,19 +174,24 @@
         else:
             # if a new alert comes in, and is grouped to an alert group that has already been posted to Slack,
             # then we will update that existing Slack message
-            if not should_skip_escalation_in_slack:
-                update_task_id = update_incident_slack_message.apply_async(
-                    (self.slack_team_identity.pk, alert_group_pk),
-                    countdown=10,
-                )
-                cache.set(
-                    get_cache_key_update_incident_slack_message(alert_group_pk),
-                    update_task_id,
-                    timeout=CACHE_UPDATE_INCIDENT_SLACK_MESSAGE_LIFETIME,
-                )
-            else:
-                logger.info("Skip updating alert_group in Slack due to rate limit")
->>>>>>> 5227ee37
+            
+            alert_group_slack_message = alert_group.slack_message
+            if not alert_group_slack_message:
+                logger.info(
+                    f"Skip updating alert group in Slack because alert_group {alert_group_pk} doesn't "
+                    "have a slack message associated with it"
+                )
+                return
+             elif should_skip_escalation_in_slack:
+                logger.info(
+                    f"Skip updating alert group in Slack because alert_group {alert_group_pk} is set to skip escalation"
+                )
+                return
+            
+            # NOTE: very important. We need to debounce the update_alert_groups_message call here. This is because
+            # we may possibly receive a flood of incoming alerts. We do not want to trigger a Slack message update
+            # for each of these, and hence we should instead debounce them
+            alert_group_slack_message.update_alert_groups_message(bypass_debounce=False)
 
     def _post_alert_group_to_slack(
         self,
@@ -604,13 +537,6 @@
                     # channel=alert_group.slack_message.channel.slack_id,
                     channel=alert_group.slack_message._channel_id,
                     user=slack_user_identity.slack_id,
-<<<<<<< HEAD
-                    # TODO: once _channel_id has been fully migrated to channel, remove _channel_id
-                    # see https://raintank-corp.slack.com/archives/C06K1MQ07GS/p173255546
-                    # channel=alert_group.slack_message.channel.slack_id,
-                    channel=alert_group.slack_message._channel_id,
-=======
->>>>>>> 5227ee37
                     text="{}{}".format(ephemeral_text[:1].upper(), ephemeral_text[1:]),
                     unfurl_links=True,
                 )
@@ -999,12 +925,8 @@
             text=f"Wiped by {log_record.author.get_username_with_slack_verbal()}",
         )
 
-<<<<<<< HEAD
         # bypass_debounce=True as this is not a high traffic activity
         alert_group.slack_message.update_alert_groups_message(bypass_debounce=True)
-=======
-        self.alert_group_slack_service.update_alert_group_slack_message(alert_group)
->>>>>>> 5227ee37
 
 
 class DeleteGroupStep(scenario_step.ScenarioStep):
