import json
import logging
import typing
from datetime import datetime

from django.core.cache import cache

from apps.alerts.constants import ActionSource
from apps.alerts.incident_appearance.renderers.constants import DEFAULT_BACKUP_TITLE
from apps.alerts.incident_appearance.renderers.slack_renderer import AlertSlackRenderer
from apps.alerts.models import Alert, AlertGroup, AlertGroupLogRecord, AlertReceiveChannel, Invitation
from apps.api.permissions import RBACPermission
from apps.slack.chatops_proxy_routing import make_private_metadata, make_value
from apps.slack.constants import CACHE_UPDATE_INCIDENT_SLACK_MESSAGE_LIFETIME
from apps.slack.errors import (
    SlackAPIChannelArchivedError,
    SlackAPIChannelNotFoundError,
    SlackAPIError,
    SlackAPIMessageNotFoundError,
    SlackAPIRatelimitError,
    SlackAPIRestrictedActionError,
    SlackAPITokenError,
)
from apps.slack.scenarios import scenario_step
from apps.slack.slack_formatter import SlackFormatter
from apps.slack.tasks import send_message_to_thread_if_bot_not_in_channel, update_incident_slack_message
from apps.slack.types import (
    Block,
    BlockActionType,
    CompositionObjectOption,
    EventPayload,
    InteractiveMessageActionType,
    ModalView,
    PayloadType,
    ScenarioRoute,
)
from apps.slack.utils import get_cache_key_update_incident_slack_message
from common.utils import clean_markup, is_string_with_visible_characters

from .step_mixins import AlertGroupActionsMixin

if typing.TYPE_CHECKING:
    from apps.slack.models import SlackTeamIdentity, SlackUserIdentity
    from apps.user_management.models import Organization

ATTACH_TO_ALERT_GROUPS_LIMIT = 20

logger = logging.getLogger(__name__)
logger.setLevel(logging.DEBUG)


class AlertShootingStep(scenario_step.ScenarioStep):
    def process_signal(self, alert: Alert) -> None:
        # do not try to post alert group message to slack if its channel is rate limited
        if alert.group.channel.is_rate_limited_in_slack:
            logger.info("Skip posting or updating alert_group in Slack due to rate limit")
            AlertGroup.objects.filter(
                pk=alert.group.pk,
                slack_message_sent=False,
            ).update(slack_message_sent=True, reason_to_skip_escalation=AlertGroup.RATE_LIMITED)
            return

        num_updated_rows = AlertGroup.objects.filter(pk=alert.group.pk, slack_message_sent=False).update(
            slack_message_sent=True
        )

        if num_updated_rows == 1:
            try:
                channel_id = (
                    alert.group.channel_filter.slack_channel_id_or_general_log_id
                    if alert.group.channel_filter
                    # if channel filter is deleted mid escalation, use default Slack channel
                    else alert.group.channel.organization.general_log_channel_id
                )
                self._send_first_alert(alert, channel_id)
            except SlackAPIError:
                AlertGroup.objects.filter(pk=alert.group.pk).update(slack_message_sent=False)
                raise

            if alert.group.channel.maintenance_mode == AlertReceiveChannel.DEBUG_MAINTENANCE:
                self._send_debug_mode_notice(alert.group, channel_id)

            if alert.group.is_maintenance_incident:
                # not sending log report message for maintenance incident
                pass
            else:
                # check if alert group was posted to slack before posting message to thread
                if not alert.group.skip_escalation_in_slack:
                    self._send_message_to_thread_if_bot_not_in_channel(alert.group, channel_id)
        else:
            # check if alert group was posted to slack before updating its message
            if not alert.group.skip_escalation_in_slack:
                update_task_id = update_incident_slack_message.apply_async(
                    (self.slack_team_identity.pk, alert.group.pk),
                    countdown=10,
                )
                cache.set(
                    get_cache_key_update_incident_slack_message(alert.group.pk),
                    update_task_id,
                    timeout=CACHE_UPDATE_INCIDENT_SLACK_MESSAGE_LIFETIME,
                )
            else:
                logger.info("Skip updating alert_group in Slack due to rate limit")

    def _send_first_alert(self, alert: Alert, channel_id: str) -> None:
        attachments = alert.group.render_slack_attachments()
        blocks = alert.group.render_slack_blocks()
        self._post_alert_group_to_slack(
            slack_team_identity=self.slack_team_identity,
            alert_group=alert.group,
            alert=alert,
            attachments=attachments,
            channel_id=channel_id,
            blocks=blocks,
        )

    def _post_alert_group_to_slack(
        self,
        slack_team_identity: "SlackTeamIdentity",
        alert_group: AlertGroup,
        alert: Alert,
        attachments,
        channel_id: str,
        blocks: Block.AnyBlocks,
    ) -> None:
        # channel_id can be None if general log channel for slack_team_identity is not set
        if channel_id is None:
            logger.info(f"Failed to post message to Slack for alert_group {alert_group.pk} because channel_id is None")
            alert_group.reason_to_skip_escalation = AlertGroup.CHANNEL_NOT_SPECIFIED
            alert_group.save(update_fields=["reason_to_skip_escalation"])
            return

        try:
            result = self._slack_client.chat_postMessage(channel=channel_id, attachments=attachments, blocks=blocks)

            alert_group.slack_messages.create(
                slack_id=result["ts"],
                organization=alert_group.channel.organization,
                _slack_team_identity=slack_team_identity,
                channel_id=channel_id,
            )

            # If alert was made out of a message:
            if alert_group.channel.integration == AlertReceiveChannel.INTEGRATION_SLACK_CHANNEL:
                channel = json.loads(alert.integration_unique_data)["channel"]
                result = self._slack_client.chat_postMessage(
                    channel=channel,
                    thread_ts=json.loads(alert.integration_unique_data)["ts"],
                    text=":rocket: <{}|Incident registered!>".format(alert_group.slack_message.permalink),
                    team=slack_team_identity,
                )
                alert_group.slack_messages.create(
                    slack_id=result["ts"],
                    organization=alert_group.channel.organization,
                    _slack_team_identity=self.slack_team_identity,
                    channel_id=channel,
                )

            alert.delivered = True
        except SlackAPITokenError:
            alert_group.reason_to_skip_escalation = AlertGroup.ACCOUNT_INACTIVE
            alert_group.save(update_fields=["reason_to_skip_escalation"])
            logger.info("Not delivering alert due to account_inactive.")
        except SlackAPIChannelArchivedError:
            alert_group.reason_to_skip_escalation = AlertGroup.CHANNEL_ARCHIVED
            alert_group.save(update_fields=["reason_to_skip_escalation"])
            logger.info("Not delivering alert due to channel is archived.")
        except SlackAPIRatelimitError as e:
            # don't rate limit maintenance alert
            if alert_group.channel.integration != AlertReceiveChannel.INTEGRATION_MAINTENANCE:
                alert_group.reason_to_skip_escalation = AlertGroup.RATE_LIMITED
                alert_group.save(update_fields=["reason_to_skip_escalation"])
                alert_group.channel.start_send_rate_limit_message_task(e.retry_after)
                logger.info("Not delivering alert due to slack rate limit.")
            else:
                raise e
        except SlackAPIChannelNotFoundError:
            alert_group.reason_to_skip_escalation = AlertGroup.CHANNEL_ARCHIVED
            alert_group.save(update_fields=["reason_to_skip_escalation"])
            logger.info("Not delivering alert due to channel is archived.")
        except SlackAPIRestrictedActionError:
            alert_group.reason_to_skip_escalation = AlertGroup.RESTRICTED_ACTION
            alert_group.save(update_fields=["reason_to_skip_escalation"])
            logger.info("Not delivering alert due to workspace restricted action.")
        finally:
            alert.save()

    def _send_debug_mode_notice(self, alert_group: AlertGroup, channel_id: str) -> None:
        blocks: Block.AnyBlocks = []
        text = "Escalations are silenced due to Debug mode"
        blocks.append({"type": "section", "text": {"type": "mrkdwn", "text": text}})
        self._slack_client.chat_postMessage(
            channel=channel_id,
            text=text,
            attachments=[],
            thread_ts=alert_group.slack_message.slack_id,
            mrkdwn=True,
            blocks=blocks,
        )

    def _send_message_to_thread_if_bot_not_in_channel(self, alert_group: AlertGroup, channel_id: str) -> None:
        send_message_to_thread_if_bot_not_in_channel.apply_async(
            (alert_group.pk, self.slack_team_identity.pk, channel_id),
            countdown=1,  # delay for message so that the log report is published first
        )

    def process_scenario(
        self,
        slack_user_identity: "SlackUserIdentity",
        slack_team_identity: "SlackTeamIdentity",
        payload: "EventPayload",
        predefined_org: typing.Optional["Organization"] = None,
    ) -> None:
        pass


class InviteOtherPersonToIncident(AlertGroupActionsMixin, scenario_step.ScenarioStep):
    """
    THIS SCENARIO STEP IS DEPRECATED AND WILL BE REMOVED IN THE FUTURE.
    Check out apps/slack/scenarios/manage_responders.py for the new version that uses direct paging.
    """

    REQUIRED_PERMISSIONS = [RBACPermission.Permissions.ALERT_GROUPS_WRITE]

    def process_scenario(
        self,
        slack_user_identity: "SlackUserIdentity",
        slack_team_identity: "SlackTeamIdentity",
        payload: "EventPayload",
        predefined_org: typing.Optional["Organization"] = None,
    ) -> None:
        from apps.user_management.models import User

        alert_group = self.get_alert_group(slack_team_identity, payload)
        if not self.is_authorized(alert_group):
            self.open_unauthorized_warning(payload)
            return

        selected_user = None

        try:
            # user selection
            selected_user_id = json.loads(payload["actions"][0]["selected_option"]["value"])["user_id"]
            if selected_user_id is not None:  # None if there are no users to select
                selected_user = User.objects.get(pk=selected_user_id)
        except (KeyError, json.JSONDecodeError):
            # for old version with user slack_id selection
            warning_text = "Oops! Something goes wrong, please try again"
            self.open_warning_window(payload, warning_text)
        if selected_user is not None:
            Invitation.invite_user(selected_user, alert_group, self.user)
        else:
            self.alert_group_slack_service.update_alert_group_slack_message(alert_group)

    def process_signal(self, log_record: AlertGroupLogRecord) -> None:
        self.alert_group_slack_service.update_alert_group_slack_message(log_record.alert_group)


class SilenceGroupStep(AlertGroupActionsMixin, scenario_step.ScenarioStep):
    REQUIRED_PERMISSIONS = [RBACPermission.Permissions.ALERT_GROUPS_WRITE]

    def process_scenario(
        self,
        slack_user_identity: "SlackUserIdentity",
        slack_team_identity: "SlackTeamIdentity",
        payload: "EventPayload",
        predefined_org: typing.Optional["Organization"] = None,
    ) -> None:
        alert_group = self.get_alert_group(slack_team_identity, payload)
        if not self.is_authorized(alert_group):
            self.open_unauthorized_warning(payload)
            return

        value = payload["actions"][0]["selected_option"]["value"]
        try:
            silence_delay = json.loads(value)["delay"]
        except TypeError:
            # Deprecated handler kept for backward compatibility (so older Slack messages can still be processed)
            silence_delay = int(value)

        alert_group.silence_by_user_or_backsync(
            self.user, silence_delay=silence_delay, action_source=ActionSource.SLACK
        )

    def process_signal(self, log_record: AlertGroupLogRecord) -> None:
        self.alert_group_slack_service.update_alert_group_slack_message(log_record.alert_group)


class UnSilenceGroupStep(AlertGroupActionsMixin, scenario_step.ScenarioStep):
    REQUIRED_PERMISSIONS = [RBACPermission.Permissions.ALERT_GROUPS_WRITE]

    def process_scenario(
        self,
        slack_user_identity: "SlackUserIdentity",
        slack_team_identity: "SlackTeamIdentity",
        payload: "EventPayload",
        predefined_org: typing.Optional["Organization"] = None,
    ) -> None:
        alert_group = self.get_alert_group(slack_team_identity, payload)
        if not self.is_authorized(alert_group):
            self.open_unauthorized_warning(payload)
            return

        alert_group.un_silence_by_user_or_backsync(self.user, action_source=ActionSource.SLACK)

    def process_signal(self, log_record: AlertGroupLogRecord) -> None:
        self.alert_group_slack_service.update_alert_group_slack_message(log_record.alert_group)


class SelectAttachGroupStep(AlertGroupActionsMixin, scenario_step.ScenarioStep):
    REQUIRED_PERMISSIONS = [RBACPermission.Permissions.ALERT_GROUPS_WRITE]

    def process_scenario(
        self,
        slack_user_identity: "SlackUserIdentity",
        slack_team_identity: "SlackTeamIdentity",
        payload: "EventPayload",
        predefined_org: typing.Optional["Organization"] = None,
    ) -> None:
        alert_group = self.get_alert_group(slack_team_identity, payload)
        if not self.is_authorized(alert_group):
            self.open_unauthorized_warning(payload)
            return

        blocks: Block.AnyBlocks = []
        view: ModalView = {
            "callback_id": AttachGroupStep.routing_uid(),
            "blocks": blocks,
            "type": "modal",
            "title": {
                "type": "plain_text",
                "text": "Attach to Alert Group",
            },
            "private_metadata": make_private_metadata(
                {
                    "organization_id": self.organization.pk if self.organization else alert_group.organization.pk,
                    "alert_group_pk": alert_group.pk,
                },
                self.organization,
            ),
            "close": {"type": "plain_text", "text": "Cancel", "emoji": True},
        }
        attached_incidents_exists = alert_group.dependent_alert_groups.exists()
        if attached_incidents_exists:
            attached_incidents = alert_group.dependent_alert_groups.all()
            text = (
                f"Oops! This Alert Group cannot be attached to another one because it already has "
                f"attached Alert Group ({attached_incidents.count()}):\n"
            )
            for dependent_alert in attached_incidents:
                if dependent_alert.slack_permalink:
                    dependent_alert_text = (
                        f"\n<{dependent_alert.slack_permalink}|{dependent_alert.long_verbose_name_without_formatting}>"
                    )
                else:
                    dependent_alert_text = f"\n{dependent_alert.long_verbose_name}"
                if len(dependent_alert_text + text) <= 2995:  # max 3000 symbols
                    text += dependent_alert_text
                else:
                    text += "\n..."
                    break
            blocks.append(
                {
                    "type": "section",
                    "text": {
                        "type": "mrkdwn",
                        "text": text,
                    },
                }
            )
        else:
            blocks.extend(self.get_select_incidents_blocks(alert_group))
            if blocks:
                view["submit"] = {
                    "type": "plain_text",
                    "text": "Submit",
                }
            else:
                blocks.append(
                    {
                        "type": "section",
                        "text": {
                            "type": "mrkdwn",
                            "text": "Oops! There are no Alert Groups available to attach.",
                        },
                    }
                )
        self._slack_client.views_open(trigger_id=payload["trigger_id"], view=view)

    def get_select_incidents_blocks(self, alert_group: AlertGroup) -> Block.AnyBlocks:
        collected_options: typing.List[CompositionObjectOption] = []
        blocks: Block.AnyBlocks = []

        org = alert_group.channel.organization
        alert_receive_channel_ids = AlertReceiveChannel.objects.filter(organization=org).values_list("id", flat=True)

        alert_groups_queryset = (
            AlertGroup.objects.prefetch_related(
                "alerts",
                "channel__organization",
            )
            .filter(channel_id__in=list(alert_receive_channel_ids), resolved=False, root_alert_group__isnull=True)
            .exclude(pk=alert_group.pk)
            .order_by("-pk")
        )

        sf = SlackFormatter(org)
        for alert_group_to_attach in alert_groups_queryset[:ATTACH_TO_ALERT_GROUPS_LIMIT]:
            # long_verbose_name_without_formatting was removed from here because it increases queries count due to
            # alerts.first().
            # alert_group_to_attach.alerts.exists() and alerts.all()[0] don't make additional queries to db due to
            # prefetch_related.
            first_alert = alert_group_to_attach.alerts.all()[0]
            templated_alert = AlertSlackRenderer(first_alert).templated_alert
            if is_string_with_visible_characters(templated_alert.title):
                alert_name = templated_alert.title
                alert_name = sf.format(alert_name)
                alert_name = clean_markup(alert_name)
            else:
                alert_name = (
                    f"#{alert_group_to_attach.inside_organization_number} "
                    f"{DEFAULT_BACKUP_TITLE} via {alert_group_to_attach.channel.verbal_name}"
                )
            if len(alert_name) > 75:
                alert_name = f"{alert_name[:72]}..."
            collected_options.append(
                {
                    "text": {"type": "plain_text", "text": f"{alert_name}", "emoji": True},
                    "value": make_value({root_ag_id_value_key: alert_group_to_attach.pk}, org),
                }
            )
        if len(collected_options) > 0:
            blocks.append(
                {
                    "type": "input",
                    "block_id": self.routing_uid(),
                    "element": {
                        "type": "static_select",
                        "placeholder": {
                            "type": "plain_text",
                            "text": "Attach to...",
                        },
                        "action_id": AttachGroupStep.routing_uid(),
                        "options": collected_options[:ATTACH_TO_ALERT_GROUPS_LIMIT],
                    },
                    "label": {
                        "type": "plain_text",
                        "text": "Select Alert Group:",
                        "emoji": True,
                    },
                }
            )
        return blocks


class AttachGroupStep(AlertGroupActionsMixin, scenario_step.ScenarioStep):
    REQUIRED_PERMISSIONS = []  # Permissions are handled in SelectAttachGroupStep

    def process_signal(self, log_record: AlertGroupLogRecord) -> None:
        alert_group = log_record.alert_group

        if log_record.type == AlertGroupLogRecord.TYPE_ATTACHED and log_record.alert_group.is_maintenance_incident:
            text = f"{log_record.rendered_log_line_action(for_slack=True)}"
            self.alert_group_slack_service.publish_message_to_alert_group_thread(alert_group, text=text)

        if log_record.type == AlertGroupLogRecord.TYPE_FAILED_ATTACHMENT:
            ephemeral_text = log_record.rendered_log_line_action(for_slack=True)
            slack_user_identity = log_record.author.slack_user_identity

            if slack_user_identity:
                self._slack_client.chat_postEphemeral(
                    user=slack_user_identity.slack_id,
                    channel=alert_group.slack_message.channel_id,
                    text="{}{}".format(ephemeral_text[:1].upper(), ephemeral_text[1:]),
                    unfurl_links=True,
                )

        self.alert_group_slack_service.update_alert_group_slack_message(alert_group)

    def process_scenario(
        self,
        slack_user_identity: "SlackUserIdentity",
        slack_team_identity: "SlackTeamIdentity",
        payload: "EventPayload",
        predefined_org: typing.Optional["Organization"] = None,
    ) -> None:
        # submit selection in modal window
        if payload["type"] == PayloadType.VIEW_SUBMISSION:
            alert_group_pk = json.loads(payload["view"]["private_metadata"])["alert_group_pk"]
            alert_group = AlertGroup.objects.get(pk=alert_group_pk)
            root_alert_group_pk = _get_root_alert_group_id_from_value(
                payload["view"]["state"]["values"][SelectAttachGroupStep.routing_uid()][AttachGroupStep.routing_uid()][
                    "selected_option"
                ]["value"]
            )
            root_alert_group = AlertGroup.objects.get(pk=root_alert_group_pk)
        # old version of attach selection by dropdown
        else:
            try:
                root_alert_group_pk = int(
                    _get_root_alert_group_id_from_value(payload["actions"][0]["selected_options"][0]["value"])
                )
            except KeyError:
                root_alert_group_pk = int(
                    _get_root_alert_group_id_from_value(payload["actions"][0]["selected_option"]["value"])
                )

            root_alert_group = AlertGroup.objects.get(pk=root_alert_group_pk)
            alert_group = self.get_alert_group(slack_team_identity, payload)

        alert_group.attach_by_user(self.user, root_alert_group, action_source=ActionSource.SLACK)


root_ag_id_value_key = "ag_id"


def _get_root_alert_group_id_from_value(value: str) -> str:
    """
    Extract ag ID from value string.
    It might be either JSON-encoded object or just a user ID.
    Json encoded object introduced for Chatops-Proxy routing, plain string with user ID is legacy.
    """
    try:
        data = json.loads(value)
        return data[root_ag_id_value_key]
    except json.JSONDecodeError:
        return value


class UnAttachGroupStep(AlertGroupActionsMixin, scenario_step.ScenarioStep):
    REQUIRED_PERMISSIONS = [RBACPermission.Permissions.ALERT_GROUPS_WRITE]

    def process_scenario(
        self,
        slack_user_identity: "SlackUserIdentity",
        slack_team_identity: "SlackTeamIdentity",
        payload: "EventPayload",
        predefined_org: typing.Optional["Organization"] = None,
    ) -> None:
        alert_group = self.get_alert_group(slack_team_identity, payload)
        if not self.is_authorized(alert_group):
            self.open_unauthorized_warning(payload)
            return

        alert_group.un_attach_by_user(self.user, action_source=ActionSource.SLACK)

    def process_signal(self, log_record: AlertGroupLogRecord) -> None:
        self.alert_group_slack_service.update_alert_group_slack_message(log_record.alert_group)


class StopInvitationProcess(AlertGroupActionsMixin, scenario_step.ScenarioStep):
    """
    THIS SCENARIO STEP IS DEPRECATED AND WILL BE REMOVED IN THE FUTURE.
    Check out apps/slack/scenarios/manage_responders.py for the new version that uses direct paging.
    """

    REQUIRED_PERMISSIONS = [RBACPermission.Permissions.ALERT_GROUPS_WRITE]

    def process_scenario(
        self,
        slack_user_identity: "SlackUserIdentity",
        slack_team_identity: "SlackTeamIdentity",
        payload: "EventPayload",
        predefined_org: typing.Optional["Organization"] = None,
    ) -> None:
        alert_group = self.get_alert_group(slack_team_identity, payload)
        if not self.is_authorized(alert_group):
            self.open_unauthorized_warning(payload)
            return

        try:
            value = json.loads(payload["actions"][0]["value"])
            invitation_id = value["invitation_id"]
        except KeyError:
            # Deprecated handler kept for backward compatibility (so older Slack messages can still be processed)
            invitation_id = payload["actions"][0]["name"].split("_")[1]

        Invitation.stop_invitation(invitation_id, self.user)

    def process_signal(self, log_record: AlertGroupLogRecord) -> None:
        self.alert_group_slack_service.update_alert_group_slack_message(log_record.invitation.alert_group)


class ResolveGroupStep(AlertGroupActionsMixin, scenario_step.ScenarioStep):
    REQUIRED_PERMISSIONS = [RBACPermission.Permissions.ALERT_GROUPS_WRITE]

    def process_scenario(
        self,
        slack_user_identity: "SlackUserIdentity",
        slack_team_identity: "SlackTeamIdentity",
        payload: "EventPayload",
        predefined_org: typing.Optional["Organization"] = None,
    ) -> None:
        ResolutionNoteModalStep = scenario_step.ScenarioStep.get_step("resolution_note", "ResolutionNoteModalStep")

        alert_group = self.get_alert_group(slack_team_identity, payload)
        if not self.is_authorized(alert_group):
            self.open_unauthorized_warning(payload)
            return

        if alert_group.is_maintenance_incident:
            alert_group.stop_maintenance(self.user)
        else:
            # TODO: refactor that check, it should be in alert core, not in slack.
            if self.organization.is_resolution_note_required and not alert_group.has_resolution_notes:
                resolution_note_data = {
                    "resolution_note_window_action": "edit",
                    "alert_group_pk": alert_group.pk,
                    "action_resolve": True,
                }
                ResolutionNoteModalStep(slack_team_identity, self.organization, self.user).process_scenario(
                    slack_user_identity, slack_team_identity, payload, data=resolution_note_data
                )
                return

            alert_group.resolve_by_user_or_backsync(self.user, action_source=ActionSource.SLACK)

    def process_signal(self, log_record: AlertGroupLogRecord) -> None:
        alert_group = log_record.alert_group
        # Do not rerender alert_groups which happened while maintenance.
        # They have no slack messages, since they just attached to the maintenance incident.
        if not alert_group.happened_while_maintenance:
            self.alert_group_slack_service.update_alert_group_slack_message(alert_group)


class UnResolveGroupStep(AlertGroupActionsMixin, scenario_step.ScenarioStep):
    REQUIRED_PERMISSIONS = [RBACPermission.Permissions.ALERT_GROUPS_WRITE]

    def process_scenario(
        self,
        slack_user_identity: "SlackUserIdentity",
        slack_team_identity: "SlackTeamIdentity",
        payload: "EventPayload",
        predefined_org: typing.Optional["Organization"] = None,
    ) -> None:
        alert_group = self.get_alert_group(slack_team_identity, payload)
        if not self.is_authorized(alert_group):
            self.open_unauthorized_warning(payload)
            return

        alert_group.un_resolve_by_user_or_backsync(self.user, action_source=ActionSource.SLACK)

    def process_signal(self, log_record: AlertGroupLogRecord) -> None:
        self.alert_group_slack_service.update_alert_group_slack_message(log_record.alert_group)


class AcknowledgeGroupStep(AlertGroupActionsMixin, scenario_step.ScenarioStep):
    REQUIRED_PERMISSIONS = [RBACPermission.Permissions.ALERT_GROUPS_WRITE]

    def process_scenario(
        self,
        slack_user_identity: "SlackUserIdentity",
        slack_team_identity: "SlackTeamIdentity",
        payload: "EventPayload",
        predefined_org: typing.Optional["Organization"] = None,
    ) -> None:
        alert_group = self.get_alert_group(slack_team_identity, payload)
        if not self.is_authorized(alert_group):
            self.open_unauthorized_warning(payload)
            return

        alert_group.acknowledge_by_user_or_backsync(self.user, action_source=ActionSource.SLACK)

    def process_signal(self, log_record: AlertGroupLogRecord) -> None:
        self.alert_group_slack_service.update_alert_group_slack_message(log_record.alert_group)


class UnAcknowledgeGroupStep(AlertGroupActionsMixin, scenario_step.ScenarioStep):
    REQUIRED_PERMISSIONS = [RBACPermission.Permissions.ALERT_GROUPS_WRITE]

    def process_scenario(
        self,
        slack_user_identity: "SlackUserIdentity",
        slack_team_identity: "SlackTeamIdentity",
        payload: "EventPayload",
        predefined_org: typing.Optional["Organization"] = None,
    ) -> None:
        alert_group = self.get_alert_group(slack_team_identity, payload)
        if not self.is_authorized(alert_group):
            self.open_unauthorized_warning(payload)
            return

        alert_group.un_acknowledge_by_user_or_backsync(self.user, action_source=ActionSource.SLACK)

    def process_signal(self, log_record: AlertGroupLogRecord) -> None:
        from apps.alerts.models import AlertGroupLogRecord

        alert_group = log_record.alert_group
        logger.debug(f"Started process_signal in UnAcknowledgeGroupStep for alert_group {alert_group.pk}")

        if log_record.type == AlertGroupLogRecord.TYPE_AUTO_UN_ACK:
            channel_id = alert_group.slack_message.channel_id
            if log_record.author is not None:
                user_verbal = log_record.author.get_username_with_slack_verbal(mention=True)
            else:
                user_verbal = "No one"

            message_attachments = [
                {
                    "callback_id": "alert",
                    "text": "",
                    "footer": "Escalation started again...",
                },
            ]
            text = (
                f"{user_verbal} hasn't responded to an acknowledge timeout reminder."
                f" Alert Group is unacknowledged automatically."
            )
            if alert_group.slack_message.ack_reminder_message_ts:
                try:
                    self._slack_client.chat_update(
                        channel=channel_id,
                        ts=alert_group.slack_message.ack_reminder_message_ts,
                        text=text,
                        attachments=message_attachments,
                    )
                except SlackAPIMessageNotFoundError:
                    # post to thread if ack reminder message was deleted in Slack
                    self.alert_group_slack_service.publish_message_to_alert_group_thread(
                        alert_group, attachments=message_attachments, text=text
                    )
                except SlackAPITokenError:
                    pass
            else:
                self.alert_group_slack_service.publish_message_to_alert_group_thread(
                    alert_group, attachments=message_attachments, text=text
                )
        self.alert_group_slack_service.update_alert_group_slack_message(alert_group)
        logger.debug(f"Finished process_signal in UnAcknowledgeGroupStep for alert_group {alert_group.pk}")


class AcknowledgeConfirmationStep(AcknowledgeGroupStep):
    def process_scenario(
        self,
        slack_user_identity: "SlackUserIdentity",
        slack_team_identity: "SlackTeamIdentity",
        payload: "EventPayload",
        predefined_org: typing.Optional["Organization"] = None,
    ) -> None:
        from apps.alerts.models import AlertGroup

        value = payload["actions"][0]["value"]
        try:
            alert_group_pk = json.loads(value)["alert_group_pk"]
        except json.JSONDecodeError:
            # Deprecated and kept for backward compatibility (so older Slack messages can still be processed)
            alert_group_pk = value.split("_")[1]

        alert_group = AlertGroup.objects.get(pk=alert_group_pk)
        channel = payload["channel"]["id"]
        message_ts = payload["message_ts"]

        if alert_group.acknowledged:
            if alert_group.acknowledged_by == AlertGroup.USER:
                if self.user == alert_group.acknowledged_by_user:
                    user_verbal = alert_group.acknowledged_by_user.get_username_with_slack_verbal()
                    text = f"{user_verbal} confirmed that the Alert Group is still acknowledged."
                    self._slack_client.chat_update(channel=channel, ts=message_ts, text=text)
                    alert_group.acknowledged_by_confirmed = datetime.utcnow()
                    alert_group.save(update_fields=["acknowledged_by_confirmed"])
                else:
                    self._slack_client.chat_postEphemeral(
                        channel=channel,
                        user=slack_user_identity.slack_id,
                        text="This Alert Group is acknowledged by another user. Acknowledge it yourself first.",
                    )
            elif alert_group.acknowledged_by == AlertGroup.SOURCE:
                user_verbal = self.user.get_username_with_slack_verbal()
                text = f"{user_verbal} confirmed that the Alert Group is still acknowledged."
                self._slack_client.chat_update(channel=channel, ts=message_ts, text=text)
                alert_group.acknowledged_by_confirmed = datetime.utcnow()
                alert_group.save(update_fields=["acknowledged_by_confirmed"])
        else:
            self._slack_client.chat_delete(channel=channel, ts=message_ts)
            self._slack_client.chat_postEphemeral(
                channel=channel,
                user=slack_user_identity.slack_id,
                text="This Alert Group is already unacknowledged.",
            )

    def process_signal(self, log_record: AlertGroupLogRecord) -> None:
        from apps.user_management.models import Organization

        alert_group = log_record.alert_group
        channel_id = alert_group.slack_message.channel_id
        user_verbal = log_record.author.get_username_with_slack_verbal(mention=True)
        text = f"{user_verbal}, please confirm that you're still working on this Alert Group."

        if alert_group.channel.organization.unacknowledge_timeout != Organization.UNACKNOWLEDGE_TIMEOUT_NEVER:
            attachments = [
                {
                    "fallback": "Are you still working on this Alert Group?",
                    "text": text,
                    "callback_id": "alert",
                    "attachment_type": "default",
                    "footer": "This is a reminder that the Alert Group is still acknowledged"
                    " and not resolved. It will be unacknowledged automatically and escalation will"
                    " start again soon.",
                    "actions": [
                        {
                            "name": scenario_step.ScenarioStep.get_step(
                                "distribute_alerts", "AcknowledgeConfirmationStep"
                            ).routing_uid(),
                            "text": "Confirm",
                            "type": "button",
                            "style": "primary",
                            "value": make_value({"alert_group_pk": alert_group.pk}, alert_group.channel.organization),
                        },
                    ],
                }
            ]
            try:
                response = self._slack_client.chat_postMessage(
                    channel=channel_id,
                    text=text,
                    attachments=attachments,
                    thread_ts=alert_group.slack_message.slack_id,
                )
            except (SlackAPITokenError, SlackAPIChannelArchivedError, SlackAPIChannelNotFoundError):
                pass
            else:
                alert_group.slack_messages.create(
                    slack_id=response["ts"],
                    organization=alert_group.channel.organization,
                    _slack_team_identity=self.slack_team_identity,
                    channel_id=channel_id,
                )

                alert_group.slack_message.ack_reminder_message_ts = response["ts"]
                alert_group.slack_message.save(update_fields=["ack_reminder_message_ts"])
        else:
            text = f"This is a reminder that the Alert Group is still acknowledged by {user_verbal}"
            self.alert_group_slack_service.publish_message_to_alert_group_thread(alert_group, text=text)


class WipeGroupStep(scenario_step.ScenarioStep):
    def process_signal(self, log_record: AlertGroupLogRecord) -> None:
        alert_group = log_record.alert_group
        user_verbal = log_record.author.get_username_with_slack_verbal()
        text = f"Wiped by {user_verbal}"
        self.alert_group_slack_service.publish_message_to_alert_group_thread(alert_group, text=text)
        self.alert_group_slack_service.update_alert_group_slack_message(alert_group)


class DeleteGroupStep(scenario_step.ScenarioStep):
    def process_signal(self, log_record: AlertGroupLogRecord) -> None:
        alert_group = log_record.alert_group

        # Remove "memo" emoji from resolution note messages
        for message in alert_group.resolution_note_slack_messages.filter(added_to_resolution_note=True):
            try:
                self._slack_client.reactions_remove(channel=message.slack_channel_id, name="memo", timestamp=message.ts)
            except SlackAPIRatelimitError:
                # retries on ratelimit are handled in apps.alerts.tasks.delete_alert_group.delete_alert_group
                raise
            except SlackAPIError:
                pass
            message.delete()

        # Remove resolution note messages posted by OnCall bot
        for message in alert_group.resolution_note_slack_messages.filter(posted_by_bot=True):
            try:
                self._slack_client.chat_delete(channel=message.slack_channel_id, ts=message.ts)
            except SlackAPIRatelimitError:
                # retries on ratelimit are handled in apps.alerts.tasks.delete_alert_group.delete_alert_group
                raise
            except SlackAPIError:
                pass
            message.delete()

        # Remove alert group Slack messages
        for message in alert_group.slack_messages.all():
            try:
                self._slack_client.chat_delete(channel=message.channel_id, ts=message.slack_id)
            except SlackAPIRatelimitError:
                # retries on ratelimit are handled in apps.alerts.tasks.delete_alert_group.delete_alert_group
                raise
            except SlackAPIError:
                pass
            message.delete()


<<<<<<< HEAD
=======
class UpdateLogReportMessageStep(scenario_step.ScenarioStep):
    def process_signal(self, alert_group: AlertGroup) -> None:
        if alert_group.skip_escalation_in_slack or alert_group.channel.is_rate_limited_in_slack:
            return

        self.update_log_message(alert_group)

    def update_log_message(self, alert_group: AlertGroup) -> None:
        slack_message = alert_group.slack_message
        if slack_message is None:
            logger.info(
                f"Cannot update log message for alert_group {alert_group.pk} because SlackMessage doesn't exist"
            )
            return None

        slack_log_message = alert_group.slack_log_message

        if slack_log_message is not None:
            # prevent too frequent updates
            if timezone.now() <= slack_log_message.last_updated + timezone.timedelta(seconds=5):
                return

            attachments = AlertGroupLogSlackRenderer.render_incident_log_report_for_slack(alert_group)
            logger.debug(
                f"Update log message for alert_group {alert_group.pk}, slack_log_message {slack_log_message.pk}"
            )
            try:
                self._slack_client.chat_update(
                    channel=slack_message.channel_id,
                    text="Alert Group log",
                    ts=slack_log_message.slack_id,
                    attachments=attachments,
                )
            except SlackAPIRatelimitError as e:
                if not alert_group.channel.is_rate_limited_in_slack:
                    alert_group.channel.start_send_rate_limit_message_task(e.retry_after)
            except SlackAPIMessageNotFoundError:
                alert_group.slack_log_message = None
                alert_group.save(update_fields=["slack_log_message"])
            except (
                SlackAPITokenError,
                SlackAPIChannelNotFoundError,
                SlackAPIChannelArchivedError,
                SlackAPIChannelInactiveError,
                SlackAPIInvalidAuthError,
                SlackAPICantUpdateMessageError,
            ):
                pass
            else:
                slack_log_message.last_updated = timezone.now()
                slack_log_message.save(update_fields=["last_updated"])
                logger.debug(
                    f"Finished update log message for alert_group {alert_group.pk}, "
                    f"slack_log_message {slack_log_message.pk}"
                )
        # check how much time has passed since slack message was created
        # to prevent eternal loop of restarting update log message task
        elif timezone.now() <= slack_message.created_at + timezone.timedelta(minutes=5):
            logger.debug(
                f"Update log message failed for alert_group {alert_group.pk}: "
                f"log message does not exist yet. Restarting post_or_update_log_report_message_task..."
            )
            post_or_update_log_report_message_task.apply_async(
                (alert_group.pk, self.slack_team_identity.pk, True),
                countdown=3,
            )
        else:
            logger.debug(f"Update log message failed for alert_group {alert_group.pk}: " f"log message does not exist.")


>>>>>>> 344cd0ef
STEPS_ROUTING: ScenarioRoute.RoutingSteps = [
    {
        "payload_type": PayloadType.INTERACTIVE_MESSAGE,
        "action_type": InteractiveMessageActionType.BUTTON,
        "action_name": ResolveGroupStep.routing_uid(),
        "step": ResolveGroupStep,
    },
    {
        "payload_type": PayloadType.BLOCK_ACTIONS,
        "block_action_type": BlockActionType.BUTTON,
        "block_action_id": ResolveGroupStep.routing_uid(),
        "step": ResolveGroupStep,
    },
    {
        "payload_type": PayloadType.BLOCK_ACTIONS,
        "block_action_type": BlockActionType.BUTTON,
        "block_action_id": UnResolveGroupStep.routing_uid(),
        "step": UnResolveGroupStep,
    },
    {
        "payload_type": PayloadType.INTERACTIVE_MESSAGE,
        "action_type": InteractiveMessageActionType.BUTTON,
        "action_name": AcknowledgeGroupStep.routing_uid(),
        "step": AcknowledgeGroupStep,
    },
    {
        "payload_type": PayloadType.BLOCK_ACTIONS,
        "block_action_type": BlockActionType.BUTTON,
        "block_action_id": AcknowledgeGroupStep.routing_uid(),
        "step": AcknowledgeGroupStep,
    },
    {
        "payload_type": PayloadType.INTERACTIVE_MESSAGE,
        "action_type": InteractiveMessageActionType.BUTTON,
        "action_name": AcknowledgeConfirmationStep.routing_uid(),
        "step": AcknowledgeConfirmationStep,
    },
    {
        "payload_type": PayloadType.INTERACTIVE_MESSAGE,
        "action_type": InteractiveMessageActionType.BUTTON,
        "action_name": UnAcknowledgeGroupStep.routing_uid(),
        "step": UnAcknowledgeGroupStep,
    },
    {
        "payload_type": PayloadType.BLOCK_ACTIONS,
        "block_action_type": BlockActionType.BUTTON,
        "block_action_id": UnAcknowledgeGroupStep.routing_uid(),
        "step": UnAcknowledgeGroupStep,
    },
    {
        "payload_type": PayloadType.INTERACTIVE_MESSAGE,
        "action_type": InteractiveMessageActionType.SELECT,
        "action_name": SilenceGroupStep.routing_uid(),
        "step": SilenceGroupStep,
    },
    {
        "payload_type": PayloadType.BLOCK_ACTIONS,
        "block_action_type": BlockActionType.STATIC_SELECT,
        "block_action_id": SilenceGroupStep.routing_uid(),
        "step": SilenceGroupStep,
    },
    {
        "payload_type": PayloadType.INTERACTIVE_MESSAGE,
        "action_type": InteractiveMessageActionType.BUTTON,
        "action_name": UnSilenceGroupStep.routing_uid(),
        "step": UnSilenceGroupStep,
    },
    {
        "payload_type": PayloadType.BLOCK_ACTIONS,
        "block_action_type": BlockActionType.BUTTON,
        "block_action_id": UnSilenceGroupStep.routing_uid(),
        "step": UnSilenceGroupStep,
    },
    {
        "payload_type": PayloadType.BLOCK_ACTIONS,
        "block_action_type": BlockActionType.BUTTON,
        "block_action_id": SelectAttachGroupStep.routing_uid(),
        "step": SelectAttachGroupStep,
    },
    {
        "payload_type": PayloadType.INTERACTIVE_MESSAGE,
        "action_type": InteractiveMessageActionType.SELECT,
        "action_name": AttachGroupStep.routing_uid(),
        "step": AttachGroupStep,
    },
    {
        "payload_type": PayloadType.VIEW_SUBMISSION,
        "view_callback_id": AttachGroupStep.routing_uid(),
        "step": AttachGroupStep,
    },
    {
        "payload_type": PayloadType.BLOCK_ACTIONS,
        "block_action_type": BlockActionType.STATIC_SELECT,
        "block_action_id": AttachGroupStep.routing_uid(),
        "step": AttachGroupStep,
    },
    {
        "payload_type": PayloadType.INTERACTIVE_MESSAGE,
        "action_type": InteractiveMessageActionType.BUTTON,
        "action_name": UnAttachGroupStep.routing_uid(),
        "step": UnAttachGroupStep,
    },
    {
        "payload_type": PayloadType.INTERACTIVE_MESSAGE,
        "action_type": InteractiveMessageActionType.SELECT,
        "action_name": InviteOtherPersonToIncident.routing_uid(),
        "step": InviteOtherPersonToIncident,
    },
    {
        "payload_type": PayloadType.BLOCK_ACTIONS,
        "block_action_type": BlockActionType.USERS_SELECT,
        "block_action_id": InviteOtherPersonToIncident.routing_uid(),
        "step": InviteOtherPersonToIncident,
    },
    {
        "payload_type": PayloadType.BLOCK_ACTIONS,
        "block_action_type": BlockActionType.STATIC_SELECT,
        "block_action_id": InviteOtherPersonToIncident.routing_uid(),
        "step": InviteOtherPersonToIncident,
    },
    {
        "payload_type": PayloadType.INTERACTIVE_MESSAGE,
        "action_type": InteractiveMessageActionType.BUTTON,
        "action_name": StopInvitationProcess.routing_uid(),
        "step": StopInvitationProcess,
    },
]<|MERGE_RESOLUTION|>--- conflicted
+++ resolved
@@ -880,79 +880,6 @@
             message.delete()
 
 
-<<<<<<< HEAD
-=======
-class UpdateLogReportMessageStep(scenario_step.ScenarioStep):
-    def process_signal(self, alert_group: AlertGroup) -> None:
-        if alert_group.skip_escalation_in_slack or alert_group.channel.is_rate_limited_in_slack:
-            return
-
-        self.update_log_message(alert_group)
-
-    def update_log_message(self, alert_group: AlertGroup) -> None:
-        slack_message = alert_group.slack_message
-        if slack_message is None:
-            logger.info(
-                f"Cannot update log message for alert_group {alert_group.pk} because SlackMessage doesn't exist"
-            )
-            return None
-
-        slack_log_message = alert_group.slack_log_message
-
-        if slack_log_message is not None:
-            # prevent too frequent updates
-            if timezone.now() <= slack_log_message.last_updated + timezone.timedelta(seconds=5):
-                return
-
-            attachments = AlertGroupLogSlackRenderer.render_incident_log_report_for_slack(alert_group)
-            logger.debug(
-                f"Update log message for alert_group {alert_group.pk}, slack_log_message {slack_log_message.pk}"
-            )
-            try:
-                self._slack_client.chat_update(
-                    channel=slack_message.channel_id,
-                    text="Alert Group log",
-                    ts=slack_log_message.slack_id,
-                    attachments=attachments,
-                )
-            except SlackAPIRatelimitError as e:
-                if not alert_group.channel.is_rate_limited_in_slack:
-                    alert_group.channel.start_send_rate_limit_message_task(e.retry_after)
-            except SlackAPIMessageNotFoundError:
-                alert_group.slack_log_message = None
-                alert_group.save(update_fields=["slack_log_message"])
-            except (
-                SlackAPITokenError,
-                SlackAPIChannelNotFoundError,
-                SlackAPIChannelArchivedError,
-                SlackAPIChannelInactiveError,
-                SlackAPIInvalidAuthError,
-                SlackAPICantUpdateMessageError,
-            ):
-                pass
-            else:
-                slack_log_message.last_updated = timezone.now()
-                slack_log_message.save(update_fields=["last_updated"])
-                logger.debug(
-                    f"Finished update log message for alert_group {alert_group.pk}, "
-                    f"slack_log_message {slack_log_message.pk}"
-                )
-        # check how much time has passed since slack message was created
-        # to prevent eternal loop of restarting update log message task
-        elif timezone.now() <= slack_message.created_at + timezone.timedelta(minutes=5):
-            logger.debug(
-                f"Update log message failed for alert_group {alert_group.pk}: "
-                f"log message does not exist yet. Restarting post_or_update_log_report_message_task..."
-            )
-            post_or_update_log_report_message_task.apply_async(
-                (alert_group.pk, self.slack_team_identity.pk, True),
-                countdown=3,
-            )
-        else:
-            logger.debug(f"Update log message failed for alert_group {alert_group.pk}: " f"log message does not exist.")
-
-
->>>>>>> 344cd0ef
 STEPS_ROUTING: ScenarioRoute.RoutingSteps = [
     {
         "payload_type": PayloadType.INTERACTIVE_MESSAGE,
