--- conflicted
+++ resolved
@@ -56,19 +56,10 @@
 
     try:
         log_record = AlertGroupLogRecord.objects.get(pk=log_record_id)
-    except AlertGroupLogRecord.DoesNotExist as e:
-        logger.debug(f"SLACK representative: failed to get log record {log_record_id}")
-        raise e
-
-<<<<<<< HEAD
-    try:
-        log_record = AlertGroupLogRecord.objects.get(pk=log_record_id)
     except AlertGroupLogRecord.DoesNotExist:
         logger.warning(f"SLACK representative: log record {log_record_id} never created or has been deleted")
         return
 
-=======
->>>>>>> 76ae6882
     alert_group_id = log_record.alert_group_id
     logger.debug(f"Start on_alert_group_action_triggered for alert_group {alert_group_id}, log record {log_record_id}")
     instance = AlertGroupSlackRepresentative(log_record)
@@ -163,7 +154,6 @@
         else:
             log_record_id = log_record
 
-<<<<<<< HEAD
         try:
             log_record = AlertGroupLogRecord.objects.get(pk=log_record_id)
         except AlertGroupLogRecord.DoesNotExist:
@@ -173,13 +163,10 @@
             return
 
         if log_record.action_source == ActionSource.SLACK or force_sync:
-=======
-        if action_source == ActionSource.SLACK or force_sync:
-            logger.debug(f"SLACK on_alert_group_action_triggered: sync {log_record_id} {action_source} {force_sync}")
->>>>>>> 76ae6882
+            logger.debug(f"SLACK on_alert_group_action_triggered: sync {log_record_id} {force_sync}")
             on_alert_group_action_triggered_async(log_record_id)
         else:
-            logger.debug(f"SLACK on_alert_group_action_triggered: async {log_record_id} {action_source} {force_sync}")
+            logger.debug(f"SLACK on_alert_group_action_triggered: async {log_record_id} {force_sync}")
             on_alert_group_action_triggered_async.apply_async((log_record_id,))
 
     @classmethod
