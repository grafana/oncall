--- conflicted
+++ resolved
@@ -46,13 +46,12 @@
                             "acknowledged": 3,
                             "resolved": 5,
                         },
-<<<<<<< HEAD
                         METRICS_TEST_SERVICE_NAME: {
                             "firing": 12,
                             "silenced": 14,
                             "acknowledged": 13,
                             "resolved": 15,
-=======
+                        },
                     },
                 },
                 2: {
@@ -80,9 +79,7 @@
                     "org_id": 1,
                     "slug": "Test stack",
                     "id": 1,
-                    "services": {
-                        NO_SERVICE_VALUE: [2, 10, 200, 650],
-                    },
+                    "services": {NO_SERVICE_VALUE: [2, 10, 200, 650], METRICS_TEST_SERVICE_NAME: [4, 12, 20]},
                 },
                 2: {
                     "integration_name": "Empty integration",
@@ -96,84 +93,6 @@
                         NO_SERVICE_VALUE: [],
                     },
                 },
-            },
-            USER_WAS_NOTIFIED_OF_ALERT_GROUPS: {
-                1: {
-                    "org_id": 1,
-                    "slug": "Test stack",
-                    "id": 1,
-                    "user_username": "Alex",
-                    "counter": 4,
-                }
-            },
-        }
-        return test_metrics.get(key)
-
-    def _mock_cache_get_many(keys, *args, **kwargs):
-        return {key: _mock_cache_get(key) for key in keys if _mock_cache_get(key)}
-
-    monkeypatch.setattr(cache, "get", _mock_cache_get)
-    monkeypatch.setattr(cache, "get_many", _mock_cache_get_many)
-
-
-# todo:metrics: remove later when all cache is updated
-@pytest.fixture()  # used for test backwards compatibility with old version of metrics
-def mock_cache_get_metrics_for_collector_mixed_versions(monkeypatch):
-    def _mock_cache_get(key, *args, **kwargs):
-        if ALERT_GROUPS_TOTAL in key:
-            key = ALERT_GROUPS_TOTAL
-        elif ALERT_GROUPS_RESPONSE_TIME in key:
-            key = ALERT_GROUPS_RESPONSE_TIME
-        elif USER_WAS_NOTIFIED_OF_ALERT_GROUPS in key:
-            key = USER_WAS_NOTIFIED_OF_ALERT_GROUPS
-        test_metrics = {
-            ALERT_GROUPS_TOTAL: {
-                1: {
-                    "integration_name": "Test metrics integration",
-                    "team_name": "Test team",
-                    "team_id": 1,
-                    "org_id": 1,
-                    "slug": "Test stack",
-                    "id": 1,
-                    "firing": 2,
-                    "acknowledged": 3,
-                    "silenced": 4,
-                    "resolved": 5,
-                },
-                2: {
-                    "integration_name": "Test metrics integration 2",
-                    "team_name": "Test team",
-                    "team_id": 1,
-                    "org_id": 1,
-                    "slug": "Test stack",
-                    "id": 1,
-                    "services": {
-                        NO_SERVICE_VALUE: {
-                            "firing": 2,
-                            "silenced": 4,
-                            "acknowledged": 3,
-                            "resolved": 5,
-                        },
-                        "test_service": {
-                            "firing": 10,
-                            "silenced": 10,
-                            "acknowledged": 10,
-                            "resolved": 10,
->>>>>>> a2859553
-                        },
-                    },
-                },
-            },
-            ALERT_GROUPS_RESPONSE_TIME: {
-                1: {
-                    "integration_name": "Test metrics integration",
-                    "team_name": "Test team",
-                    "team_id": 1,
-                    "org_id": 1,
-                    "slug": "Test stack",
-                    "id": 1,
-                    "services": {NO_SERVICE_VALUE: [2, 10, 200, 650], METRICS_TEST_SERVICE_NAME: [4, 12, 20]},
-                }
             },
             USER_WAS_NOTIFIED_OF_ALERT_GROUPS: {
                 1: {
