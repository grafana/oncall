<<<<<<< HEAD
import { Locator, expect, test } from '../fixtures';
import { createEscalationChain, EscalationStep, selectEscalationStepValue } from '../utils/escalationChain';
import { generateRandomValue, selectDropdownValue } from '../utils/forms';
=======
import { expect, test } from '../fixtures';
import { createEscalationChain, EscalationStep, selectEscalationStepValue } from '../utils/escalationChain';
import { generateRandomValue } from '../utils/forms';
>>>>>>> 12a6ce3f

test('escalation policy does not go back to "Default" after adding users to notify', async ({ adminRolePage }) => {
  const { page, userName } = adminRolePage;
  const escalationChainName = generateRandomValue();

  // create important escalation step
  await createEscalationChain(page, escalationChainName, EscalationStep.NotifyUsers, null, true);
  // add user to notify
  await selectEscalationStepValue(page, EscalationStep.NotifyUsers, userName);

  // reload and check if important is still selected
  await page.reload();
<<<<<<< HEAD
  await page.waitForLoadState('networkidle');

  expect(await page.locator('text=Important').isVisible()).toBe(true);
});

test.only('from_time and to_time for "Continue escalation if current UTC time is in" escalation step type can be properly updated', async ({
  adminRolePage,
}) => {
  const FROM_TIME = '13:31';
  const TO_TIME = '13:32';

  const { page } = adminRolePage;
  const escalationChainName = generateRandomValue();

  // create escalation step w/ Continue escalation if current UTC time is in policy step
  await createEscalationChain(page, escalationChainName, EscalationStep.ContinueEscalationIfCurrentUTCTimeIsIn);

  const _getFromTimeInput = () => page.locator('[data-testid="time-range-from"] > input');
  const _getToTimeInput = () => page.locator('[data-testid="time-range-to"] > input');

  const clickAndInputValue = async (locator: Locator, value: string) => {
    await locator.click();
    await locator.pressSequentially(value);
  };

  // update from and to time values
  await clickAndInputValue(_getFromTimeInput(), FROM_TIME);
  await clickAndInputValue(_getToTimeInput(), TO_TIME);

  // reload and check that these values have been persisted
  await page.reload();
  await page.waitForLoadState('networkidle');

  expect(await _getFromTimeInput().textContent()).toBe(FROM_TIME);
  expect(await _getToTimeInput().textContent()).toBe(FROM_TIME);
=======
  await expect(page.getByText('Important')).toBeVisible();
>>>>>>> 12a6ce3f
});<|MERGE_RESOLUTION|>--- conflicted
+++ resolved
@@ -1,12 +1,6 @@
-<<<<<<< HEAD
 import { Locator, expect, test } from '../fixtures';
 import { createEscalationChain, EscalationStep, selectEscalationStepValue } from '../utils/escalationChain';
-import { generateRandomValue, selectDropdownValue } from '../utils/forms';
-=======
-import { expect, test } from '../fixtures';
-import { createEscalationChain, EscalationStep, selectEscalationStepValue } from '../utils/escalationChain';
 import { generateRandomValue } from '../utils/forms';
->>>>>>> 12a6ce3f
 
 test('escalation policy does not go back to "Default" after adding users to notify', async ({ adminRolePage }) => {
   const { page, userName } = adminRolePage;
@@ -19,10 +13,7 @@
 
   // reload and check if important is still selected
   await page.reload();
-<<<<<<< HEAD
-  await page.waitForLoadState('networkidle');
-
-  expect(await page.locator('text=Important').isVisible()).toBe(true);
+  await expect(page.getByText('Important')).toBeVisible();
 });
 
 test.only('from_time and to_time for "Continue escalation if current UTC time is in" escalation step type can be properly updated', async ({
@@ -55,7 +46,4 @@
 
   expect(await _getFromTimeInput().textContent()).toBe(FROM_TIME);
   expect(await _getToTimeInput().textContent()).toBe(FROM_TIME);
-=======
-  await expect(page.getByText('Important')).toBeVisible();
->>>>>>> 12a6ce3f
 });