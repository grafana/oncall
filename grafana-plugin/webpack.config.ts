<<<<<<< HEAD
import type { Configuration } from 'webpack';
=======
import { Configuration, DefinePlugin, EnvironmentPlugin } from 'webpack';
>>>>>>> 182ee2fa
import LiveReloadPlugin from 'webpack-livereload-plugin';
import { mergeWithRules, CustomizeRule } from 'webpack-merge';

import grafanaConfig from './.config/webpack/webpack.config';

const dotenv = require('dotenv');

const config = async (env): Promise<Configuration> => {
  const baseConfig = await grafanaConfig(env);
  const customConfig = {
    module: {
      rules: [
        {
          test: /\.[tj]sx?$/,
          use: {
            options: {
              jsc: {
                parser: {
                  decorators: true,
                },
              },
            },
          },
        },
      ],
    },
    watchOptions: {
      ignored: ['**/node_modules/', '**/dist'],
    },
<<<<<<< HEAD
    plugins: env.development ? [new LiveReloadPlugin({ appendScriptTag: true, useSourceHash: true })] : [],
=======
    plugins: [
      new EnvironmentPlugin({
        ONCALL_API_URL: null,
      }),
      new DefinePlugin({
        'process.env': JSON.stringify(dotenv.config().parsed),
      }),
      ...(env.development ? [new LiveReloadPlugin({ appendScriptTag: true, useSourceHash: true })] : []),
    ],
>>>>>>> 182ee2fa
  };

  return mergeWithRules({
    module: {
      rules: {
        test: CustomizeRule.Match,
        use: CustomizeRule.Merge,
      },
    },
    plugins: CustomizeRule.Replace,
    watchOptions: {
      use: CustomizeRule.Merge,
    },
    plugins: CustomizeRule.Merge,
  })(baseConfig, customConfig);
};

export default config;<|MERGE_RESOLUTION|>--- conflicted
+++ resolved
@@ -1,8 +1,4 @@
-<<<<<<< HEAD
-import type { Configuration } from 'webpack';
-=======
 import { Configuration, DefinePlugin, EnvironmentPlugin } from 'webpack';
->>>>>>> 182ee2fa
 import LiveReloadPlugin from 'webpack-livereload-plugin';
 import { mergeWithRules, CustomizeRule } from 'webpack-merge';
 
@@ -32,9 +28,6 @@
     watchOptions: {
       ignored: ['**/node_modules/', '**/dist'],
     },
-<<<<<<< HEAD
-    plugins: env.development ? [new LiveReloadPlugin({ appendScriptTag: true, useSourceHash: true })] : [],
-=======
     plugins: [
       new EnvironmentPlugin({
         ONCALL_API_URL: null,
@@ -44,7 +37,6 @@
       }),
       ...(env.development ? [new LiveReloadPlugin({ appendScriptTag: true, useSourceHash: true })] : []),
     ],
->>>>>>> 182ee2fa
   };
 
   return mergeWithRules({
@@ -54,7 +46,6 @@
         use: CustomizeRule.Merge,
       },
     },
-    plugins: CustomizeRule.Replace,
     watchOptions: {
       use: CustomizeRule.Merge,
     },
