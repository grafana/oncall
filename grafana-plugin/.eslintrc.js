--- conflicted
+++ resolved
@@ -2,13 +2,8 @@
 rulesDirPlugin.RULES_DIR = 'tools/eslint-rules';
 
 module.exports = {
-<<<<<<< HEAD
-  extends: ['@grafana/eslint-config'],
-  plugins: ['rulesdir', 'import', 'unused-imports'],
-=======
-  extends: ['./.config/.eslintrc'],
+  extends: ['./.config/.eslintrc', 'unused-imports'],
   plugins: ['rulesdir', 'import'],
->>>>>>> b7d03489
   settings: {
     'import/internal-regex':
       '^assets|^components|^containers|^contexts|^icons|^models|^network|^pages|^services|^state|^utils|^plugin',
