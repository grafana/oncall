{
  "$schema": "https://raw.githubusercontent.com/grafana/grafana/master/docs/sources/developers/plugins/plugin.schema.json",
  "type": "app",
  "name": "Grafana OnCall",
  "id": "grafana-oncall-app",
  "info": {
    "description": "Collect and analyze alerts, escalate based on schedules and deliver them to Slack, Phone Calls, SMS and others.",
    "author": {
      "name": "Grafana Labs",
      "url": "https://grafana.com"
    },
    "keywords": ["oncall", "irm", "incident", "response"],
    "logos": {
      "small": "assets/img/logo.svg",
      "large": "assets/img/logo.svg"
    },
    "links": [
      {
        "name": "Website",
        "url": "https://github.com/grafana/oncall"
      },
      {
        "name": "License",
        "url": "https://github.com/grafana/oncall/blob/main/LICENSE"
      }
    ],
    "screenshots": [{ "name": "Escalation chain", "path": "assets/img/screenshot.png" }],
    "version": "%VERSION%",
    "updated": "%TODAY%"
  },
  "includes": [
    {
      "type": "page",
      "name": "Home",
      "path": "/a/grafana-oncall-app",
      "role": "Viewer",
      "action": "grafana-oncall-app.alert-groups:read",
      "defaultNav": true,
      "addToNav": true
    },
    {
      "type": "page",
      "name": "Alert groups",
      "path": "/a/grafana-oncall-app/alert-groups",
      "role": "Viewer",
      "action": "grafana-oncall-app.alert-groups:read",
      "addToNav": true
    },
    {
      "type": "page",
      "name": "Users",
      "path": "/a/grafana-oncall-app/users",
      "role": "Viewer",
      "action": "grafana-oncall-app.user-settings:read",
      "addToNav": true
    },
    {
      "type": "page",
      "name": "Integrations",
      "path": "/a/grafana-oncall-app/integrations",
      "role": "Viewer",
      "action": "grafana-oncall-app.integrations:read",
      "addToNav": true
    },
    {
      "type": "page",
      "name": "Escalation chains",
      "path": "/a/grafana-oncall-app/escalations",
      "role": "Viewer",
      "action": "grafana-oncall-app.escalation-chains:read",
      "addToNav": true
    },
    {
      "type": "page",
      "name": "Schedules",
      "path": "/a/grafana-oncall-app/schedules",
      "role": "Viewer",
      "action": "grafana-oncall-app.schedules:read",
      "addToNav": true
    },
    {
      "type": "page",
      "name": "Outgoing webhooks",
      "path": "/a/grafana-oncall-app/outgoing_webhooks",
      "role": "Viewer",
      "action": "grafana-oncall-app.outgoing-webhooks:read",
      "addToNav": true
    },
    {
      "type": "page",
      "name": "Maintenance",
      "path": "/a/grafana-oncall-app/maintenance",
      "role": "Viewer",
      "action": "grafana-oncall-app.maintenance:read",
      "addToNav": true
    },
    {
      "type": "page",
      "name": "Settings",
      "path": "/a/grafana-oncall-app/settings",
      "role": "Viewer",
      "action": "grafana-oncall-app.other-settings:read",
      "addToNav": true
    },
    {
      "type": "dashboard",
      "path": "dashboards/oncall_metrics_dashboard.json",
      "name": "OnCall Metrics"
    }
  ],
  "routes": [
    {
      "path": "api/internal/v1/plugin/install",
      "method": "*",
      "url": "{{ .JsonData.onCallApiUrl }}/api/internal/v1/plugin/install",
      "headers": [
        {
          "name": "X-Instance-Context",
          "content": "{ \"stack_id\": \"{{ .JsonData.stackId }}\", \"org_id\": \"{{ .JsonData.orgId }}\", \"grafana_token\": \"{{ .SecureJsonData.grafanaToken }}\" }"
        },
        {
          "name": "Authorization",
          "content": "{{ .SecureJsonData.onCallApiToken }}"
        }
      ]
    },
    {
      "path": "api/internal/v1/plugin/self-hosted/install",
      "method": "*",
      "url": "{{ .JsonData.onCallApiUrl }}/api/internal/v1/plugin/self-hosted/install",
      "headers": [
        {
          "name": "X-Instance-Context",
          "content": "{ \"grafana_token\": \"{{ .SecureJsonData.grafanaToken }}\" }"
        }
      ]
    },
    {
      "path": "api/internal/v1/plugin/sync",
      "method": "*",
      "url": "{{ .JsonData.onCallApiUrl }}/api/internal/v1/plugin/sync",
      "headers": [
        {
          "name": "X-Instance-Context",
          "content": "{ \"stack_id\": \"{{ .JsonData.stackId }}\", \"org_id\": \"{{ .JsonData.orgId }}\" }"
        },
        {
          "name": "Authorization",
          "content": "{{ .SecureJsonData.onCallApiToken }}"
        }
      ]
    },
    {
      "path": "api/internal/v1/plugin/*",
      "method": "*",
      "url": "{{ .JsonData.onCallApiUrl }}/api/internal/v1/plugin/",
      "headers": [
        {
          "name": "X-Instance-Context",
          "content": "{ \"stack_id\": \"{{ .JsonData.stackId }}\", \"org_id\": \"{{ .JsonData.orgId }}\" }"
        },
        {
          "name": "Authorization",
          "content": "{{ .SecureJsonData.onCallApiToken }}"
        }
      ]
    },
    {
      "path": "api/internal/v1/login/slack-install-free/",
      "method": "*",
      "url": "{{ .JsonData.onCallApiUrl }}/api/internal/v1/login/slack-install-free/",
      "headers": [
        {
          "name": "X-Instance-Context",
          "content": "{ \"stack_id\": \"{{ .JsonData.stackId }}\", \"org_id\": \"{{ .JsonData.orgId }}\" }"
        },
        {
          "name": "Authorization",
          "content": "{{ .SecureJsonData.onCallApiToken }}"
        }
      ]
    },
    {
      "path": "api/internal/v1/*",
      "method": "*",
      "url": "{{ .JsonData.onCallApiUrl }}/api/internal/v1/",
      "headers": [
        {
          "name": "X-Instance-Context",
          "content": "{ \"stack_id\": \"{{ .JsonData.stackId }}\", \"org_id\": \"{{ .JsonData.orgId }}\" }"
        },
        {
          "name": "Authorization",
          "content": "{{ .SecureJsonData.onCallApiToken }}"
        }
      ]
    }
  ],
  "roles": [
    {
      "role": {
        "name": "Admin",
        "description": "Read/write access to everything in OnCall",
        "permissions": [
          { "action": "plugins.app:access", "scope": "plugins:id:grafana-oncall-app" },

          { "action": "grafana-oncall-app.alert-groups:read" },
          { "action": "grafana-oncall-app.alert-groups:write" },

          { "action": "grafana-oncall-app.integrations:read" },
          { "action": "grafana-oncall-app.integrations:write" },
          { "action": "grafana-oncall-app.integrations:test" },

          { "action": "grafana-oncall-app.escalation-chains:read" },
          { "action": "grafana-oncall-app.escalation-chains:write" },

          { "action": "grafana-oncall-app.schedules:read" },
          { "action": "grafana-oncall-app.schedules:write" },
          { "action": "grafana-oncall-app.schedules:export" },

          { "action": "grafana-oncall-app.chatops:read" },
          { "action": "grafana-oncall-app.chatops:write" },
          { "action": "grafana-oncall-app.chatops:update-settings" },

          { "action": "grafana-oncall-app.outgoing-webhooks:read" },
          { "action": "grafana-oncall-app.outgoing-webhooks:write" },

          { "action": "grafana-oncall-app.maintenance:read" },
          { "action": "grafana-oncall-app.maintenance:write" },

          { "action": "grafana-oncall-app.api-keys:read" },
          { "action": "grafana-oncall-app.api-keys:write" },

          { "action": "grafana-oncall-app.notifications:read" },

          { "action": "grafana-oncall-app.user-settings:read" },
          { "action": "grafana-oncall-app.user-settings:write" },
          { "action": "grafana-oncall-app.user-settings:admin" },

          { "action": "grafana-oncall-app.other-settings:read" },
          { "action": "grafana-oncall-app.other-settings:write" }
        ],
        "hidden": true
      },
      "grants": ["Grafana Admin", "Admin"]
    },
    {
      "role": {
        "name": "Editor",
        "description": "Similar to the Admin role, minus the abilities to: create Integrations, create Escalation Chains, create Outgoing Webhooks, update ChatOps settings, update other user's settings, and update general OnCall setings.",
        "permissions": [
          { "action": "plugins.app:access", "scope": "plugins:id:grafana-oncall-app" },

          { "action": "grafana-oncall-app.alert-groups:read" },
          { "action": "grafana-oncall-app.alert-groups:write" },

          { "action": "grafana-oncall-app.integrations:read" },
          { "action": "grafana-oncall-app.integrations:test" },

          { "action": "grafana-oncall-app.escalation-chains:read" },

          { "action": "grafana-oncall-app.schedules:read" },
          { "action": "grafana-oncall-app.schedules:write" },
          { "action": "grafana-oncall-app.schedules:export" },

          { "action": "grafana-oncall-app.chatops:read" },
          { "action": "grafana-oncall-app.chatops:write" },

          { "action": "grafana-oncall-app.outgoing-webhooks:read" },

          { "action": "grafana-oncall-app.maintenance:read" },
          { "action": "grafana-oncall-app.maintenance:write" },

          { "action": "grafana-oncall-app.notifications:read" },

          { "action": "grafana-oncall-app.user-settings:read" },
          { "action": "grafana-oncall-app.user-settings:write" },

          { "action": "grafana-oncall-app.other-settings:read" }
        ]
      },
      "grants": ["Editor"]
    },
    {
      "role": {
        "name": "Reader",
        "description": "Read-only access to everything in OnCall",
        "permissions": [
          { "action": "plugins.app:access", "scope": "plugins:id:grafana-oncall-app" },

          { "action": "grafana-oncall-app.alert-groups:read" },
          { "action": "grafana-oncall-app.integrations:read" },
          { "action": "grafana-oncall-app.escalation-chains:read" },
          { "action": "grafana-oncall-app.schedules:read" },
          { "action": "grafana-oncall-app.chatops:read" },
          { "action": "grafana-oncall-app.outgoing-webhooks:read" },
          { "action": "grafana-oncall-app.maintenance:read" },
          { "action": "grafana-oncall-app.user-settings:read" },
          { "action": "grafana-oncall-app.other-settings:read" }
        ]
      },
      "grants": ["Viewer"]
    },
    {
      "role": {
        "name": "Notifications Receiver",
        "description": "Grants the ability to receive OnCall alert notifications. By virtue, also grants the user the ability to edit their own OnCall settings.",
        "permissions": [
          { "action": "plugins.app:access", "scope": "plugins:id:grafana-oncall-app" },
          { "action": "grafana-oncall-app.notifications:read" },
          { "action": "grafana-oncall-app.user-settings:write" }
        ]
      },
      "grants": []
    },
    {
      "role": {
        "name": "OnCaller",
        "description": "Grants read access to everything in OnCall. In addition, grants edit access to Alert Groups and Schedules",
        "permissions": [
          { "action": "plugins.app:access", "scope": "plugins:id:grafana-oncall-app" },

          { "action": "grafana-oncall-app.alert-groups:read" },
          { "action": "grafana-oncall-app.alert-groups:write" },

          { "action": "grafana-oncall-app.integrations:read" },
          { "action": "grafana-oncall-app.escalation-chains:read" },

          { "action": "grafana-oncall-app.schedules:read" },
          { "action": "grafana-oncall-app.schedules:write" },

          { "action": "grafana-oncall-app.chatops:read" },
          { "action": "grafana-oncall-app.outgoing-webhooks:read" },
          { "action": "grafana-oncall-app.maintenance:read" },
<<<<<<< HEAD
=======
          { "action": "grafana-oncall-app.notifications:read" },
          { "action": "grafana-oncall-app.notification-settings:read" },
>>>>>>> 81937868
          { "action": "grafana-oncall-app.user-settings:read" },
          { "action": "grafana-oncall-app.other-settings:read" }
        ]
      },
      "grants": []
    },
    {
      "role": {
        "name": "Alert Groups Reader",
        "description": "Read-only access to OnCall Alert Groups",
        "permissions": [
          { "action": "plugins.app:access", "scope": "plugins:id:grafana-oncall-app" },
          { "action": "grafana-oncall-app.alert-groups:read" }
        ]
      },
      "grants": []
    },
    {
      "role": {
        "name": "Alert Groups Editor",
        "description": "Read/write access to OnCall Alert Groups",
        "permissions": [
          { "action": "plugins.app:access", "scope": "plugins:id:grafana-oncall-app" },
          { "action": "grafana-oncall-app.alert-groups:read" },
          { "action": "grafana-oncall-app.alert-groups:write" }
        ]
      },
      "grants": []
    },
    {
      "role": {
        "name": "Integrations Reader",
        "description": "Read-only access to OnCall Integrations",
        "permissions": [
          { "action": "plugins.app:access", "scope": "plugins:id:grafana-oncall-app" },
          { "action": "grafana-oncall-app.integrations:read" }
        ]
      },
      "grants": []
    },
    {
      "role": {
        "name": "Integrations Editor",
        "description": "Read/write access to OnCall Integrations",
        "permissions": [
          { "action": "plugins.app:access", "scope": "plugins:id:grafana-oncall-app" },
          { "action": "grafana-oncall-app.integrations:read" },
          { "action": "grafana-oncall-app.integrations:write" },
          { "action": "grafana-oncall-app.integrations:test" }
        ]
      },
      "grants": []
    },
    {
      "role": {
        "name": "Escalation Chains Reader",
        "description": "Read-only access to OnCall Escalation Chains",
        "permissions": [
          { "action": "plugins.app:access", "scope": "plugins:id:grafana-oncall-app" },
          { "action": "grafana-oncall-app.escalation-chains:read" }
        ]
      },
      "grants": []
    },
    {
      "role": {
        "name": "Escalation Chains Editor",
        "description": "Read/write access to OnCall Escalation Chains",
        "permissions": [
          { "action": "plugins.app:access", "scope": "plugins:id:grafana-oncall-app" },
          { "action": "grafana-oncall-app.escalation-chains:read" },
          { "action": "grafana-oncall-app.escalation-chains:write" }
        ]
      },
      "grants": []
    },
    {
      "role": {
        "name": "Schedules Reader",
        "description": "Read-only access to OnCall Schedules",
        "permissions": [
          { "action": "plugins.app:access", "scope": "plugins:id:grafana-oncall-app" },
          { "action": "grafana-oncall-app.schedules:read" }
        ]
      },
      "grants": []
    },
    {
      "role": {
        "name": "Schedules Editor",
        "description": "Read/write access to OnCall Schedules",
        "permissions": [
          { "action": "plugins.app:access", "scope": "plugins:id:grafana-oncall-app" },
          { "action": "grafana-oncall-app.schedules:read" },
          { "action": "grafana-oncall-app.schedules:write" },
          { "action": "grafana-oncall-app.schedules:export" }
        ]
      },
      "grants": []
    },
    {
      "role": {
        "name": "ChatOps Reader",
        "description": "Read-only access to OnCall ChatOps",
        "permissions": [
          { "action": "plugins.app:access", "scope": "plugins:id:grafana-oncall-app" },
          { "action": "grafana-oncall-app.chatops:read" }
        ]
      },
      "grants": []
    },
    {
      "role": {
        "name": "ChatOps Editor",
        "description": "Read/write access to OnCall ChatOps",
        "permissions": [
          { "action": "plugins.app:access", "scope": "plugins:id:grafana-oncall-app" },
          { "action": "grafana-oncall-app.chatops:read" },
          { "action": "grafana-oncall-app.chatops:write" },
          { "action": "grafana-oncall-app.chatops:update-settings" }
        ]
      },
      "grants": []
    },
    {
      "role": {
        "name": "Outgoing Webhooks Reader",
        "description": "Read-only access to OnCall Outgoing Webhooks",
        "permissions": [
          { "action": "plugins.app:access", "scope": "plugins:id:grafana-oncall-app" },
          { "action": "grafana-oncall-app.outgoing-webhooks:read" }
        ]
      },
      "grants": []
    },
    {
      "role": {
        "name": "Outgoing Webhooks Editor",
        "description": "Read/write access to OnCall Outgoing Webhooks",
        "permissions": [
          { "action": "plugins.app:access", "scope": "plugins:id:grafana-oncall-app" },
          { "action": "grafana-oncall-app.outgoing-webhooks:read" },
          { "action": "grafana-oncall-app.outgoing-webhooks:write" }
        ]
      },
      "grants": []
    },
    {
      "role": {
        "name": "Maintenance Reader",
        "description": "Read-only access to OnCall Maintenance",
        "permissions": [
          { "action": "plugins.app:access", "scope": "plugins:id:grafana-oncall-app" },
          { "action": "grafana-oncall-app.maintenance:read" }
        ]
      },
      "grants": []
    },
    {
      "role": {
        "name": "Maintenance Editor",
        "description": "Read/write access to OnCall Maintenance",
        "permissions": [
          { "action": "plugins.app:access", "scope": "plugins:id:grafana-oncall-app" },
          { "action": "grafana-oncall-app.maintenance:read" },
          { "action": "grafana-oncall-app.maintenance:write" }
        ]
      },
      "grants": []
    },
    {
      "role": {
        "name": "API Keys Reader",
        "description": "Read-only access to OnCall API Keys",
        "permissions": [
          { "action": "plugins.app:access", "scope": "plugins:id:grafana-oncall-app" },
          { "action": "grafana-oncall-app.api-keys:read" }
        ]
      },
      "grants": []
    },
    {
      "role": {
        "name": "API Keys Editor",
        "description": "Read/write access to OnCall API Keys. Also grants access to be able to consume the API.",
        "permissions": [
          { "action": "plugins.app:access", "scope": "plugins:id:grafana-oncall-app" },
          { "action": "grafana-oncall-app.api-keys:read" },
          { "action": "grafana-oncall-app.api-keys:write" }
        ]
      },
      "grants": []
    },
    {
      "role": {
        "name": "User Settings Reader",
        "description": "Read-only access to own OnCall User Settings",
        "permissions": [
          { "action": "plugins.app:access", "scope": "plugins:id:grafana-oncall-app" },
          { "action": "grafana-oncall-app.user-settings:read" }
        ]
      },
      "grants": []
    },
    {
      "role": {
        "name": "User Settings Editor",
        "description": "Read/write access to own OnCall User Settings + ability to view basic information about other OnCall users",
        "permissions": [
          { "action": "plugins.app:access", "scope": "plugins:id:grafana-oncall-app" },
          { "action": "grafana-oncall-app.user-settings:read" },
          { "action": "grafana-oncall-app.user-settings:write" }
        ]
      },
      "grants": []
    },
    {
      "role": {
        "name": "User Settings Admin",
        "description": "Read/write access to your own, plus other's OnCall User Settings",
        "permissions": [
          { "action": "plugins.app:access", "scope": "plugins:id:grafana-oncall-app" },
          { "action": "grafana-oncall-app.user-settings:read" },
          { "action": "grafana-oncall-app.user-settings:write" },
          { "action": "grafana-oncall-app.user-settings:admin" }
        ]
      },
      "grants": []
    },
    {
      "role": {
        "name": "Settings Reader",
        "description": "Read-only access to OnCall Settings",
        "permissions": [
          { "action": "plugins.app:access", "scope": "plugins:id:grafana-oncall-app" },
          { "action": "grafana-oncall-app.other-settings:read" }
        ]
      },
      "grants": []
    },
    {
      "role": {
        "name": "Settings Editor",
        "description": "Read/write access to OnCall Settings",
        "permissions": [
          { "action": "plugins.app:access", "scope": "plugins:id:grafana-oncall-app" },
          { "action": "grafana-oncall-app.other-settings:read" },
          { "action": "grafana-oncall-app.other-settings:write" }
        ]
      },
      "grants": []
    }
  ],
  "dependencies": {
    "grafanaDependency": ">=9.2.0",
    "plugins": []
  }
}<|MERGE_RESOLUTION|>--- conflicted
+++ resolved
@@ -332,11 +332,7 @@
           { "action": "grafana-oncall-app.chatops:read" },
           { "action": "grafana-oncall-app.outgoing-webhooks:read" },
           { "action": "grafana-oncall-app.maintenance:read" },
-<<<<<<< HEAD
-=======
           { "action": "grafana-oncall-app.notifications:read" },
-          { "action": "grafana-oncall-app.notification-settings:read" },
->>>>>>> 81937868
           { "action": "grafana-oncall-app.user-settings:read" },
           { "action": "grafana-oncall-app.other-settings:read" }
         ]
