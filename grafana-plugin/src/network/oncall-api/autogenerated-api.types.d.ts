--- conflicted
+++ resolved
@@ -271,11 +271,6 @@
       cookie?: never;
     };
     /** @description Internal API endpoints for alert receive channels (integrations). */
-<<<<<<< HEAD
-    get: operations['alert_receive_channels_status_options_retrieve'];
-=======
-    get: operations['alert_receive_channels_status_options_list'];
->>>>>>> 5df15926
     put?: never;
     post?: never;
     delete?: never;
@@ -2946,11 +2941,7 @@
       };
     };
   };
-<<<<<<< HEAD
-  alert_receive_channels_status_options_retrieve: {
-=======
   alert_receive_channels_status_options_list: {
->>>>>>> 5df15926
     parameters: {
       query?: never;
       header?: never;
@@ -2962,21 +2953,13 @@
     };
     requestBody?: never;
     responses: {
-<<<<<<< HEAD
-      /** @description No response body */
-=======
->>>>>>> 5df15926
-      200: {
-        headers: {
-          [name: string]: unknown;
-        };
-<<<<<<< HEAD
-        content?: never;
-=======
+      200: {
+        headers: {
+          [name: string]: unknown;
+        };
         content: {
           'application/json': components['schemas']['AlertReceiveChannelBacksyncStatusOptions'][];
         };
->>>>>>> 5df15926
       };
     };
   };
