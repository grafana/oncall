--- conflicted
+++ resolved
@@ -1,12 +1,6 @@
 import { getBackendSrv } from '@grafana/runtime';
-<<<<<<< HEAD
-import { OnCallPluginMetaJSONData } from 'types';
-
-import { getPluginId, PluginId } from 'utils/consts';
-=======
 import { OnCallPluginMetaJSONData } from 'app-types';
-import { getPluginId } from 'helpers/consts';
->>>>>>> df6f7af8
+import { getPluginId, PluginId } from 'helpers/consts';
 
 import {
   ApiAuthKeyDTO,
