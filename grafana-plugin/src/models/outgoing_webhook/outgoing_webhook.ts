import { action, observable, makeObservable, runInAction } from 'mobx';

import { BaseStore } from 'models/base_store';
import { LabelsErrors } from 'models/label/label.types';
import { makeRequest } from 'network/network';
import { RootStore } from 'state/rootStore';

import { OutgoingWebhook, OutgoingWebhookPreset } from './outgoing_webhook.types';

export class OutgoingWebhookStore extends BaseStore {
  @observable.shallow
  items: { [id: string]: OutgoingWebhook } = {};

  @observable.shallow
  searchResult: { [key: string]: Array<OutgoingWebhook['id']> } = {};

  @observable.shallow
  outgoingWebhookPresets: OutgoingWebhookPreset[] = [];

  @observable
  labelsFormErrors?: LabelsErrors;

  constructor(rootStore: RootStore) {
    super(rootStore);

    makeObservable(this);

    this.path = '/webhooks/';
  }

  @action.bound
  async loadItem(id: OutgoingWebhook['id'], skipErrorHandling = false): Promise<OutgoingWebhook> {
    const outgoingWebhook = await this.getById(id, skipErrorHandling);

    runInAction(() => {
      this.items = {
        ...this.items,
        [id]: outgoingWebhook,
      };
    });

    return outgoingWebhook;
  }

  @action.bound
  async updateById(id: OutgoingWebhook['id']) {
    const response = await this.getById(id);

    runInAction(() => {
      this.items = {
        ...this.items,
        [id]: response,
      };
    });
  }

  @action.bound
  async updateItem(id: OutgoingWebhook['id'], fromOrganization = false) {
    const response = await this.getById(id, false, fromOrganization);

    runInAction(() => {
      this.items = {
        ...this.items,
        [id]: response,
      };
    });
  }

<<<<<<< HEAD
  @action
  updateItems = async (query: any = '') => {
=======
  @action.bound
  async updateItems(query: any = '') {
>>>>>>> d6467e9c
    const params = typeof query === 'string' ? { search: query } : query;

    const results = await makeRequest(`${this.path}`, {
      params,
    });

    runInAction(() => {
      this.items = {
        ...this.items,
        ...results.reduce(
          (acc: { [key: number]: OutgoingWebhook }, item: OutgoingWebhook) => ({
            ...acc,
            [item.id]: item,
          }),
          {}
        ),
      };

      const key = typeof query === 'string' ? query : '';

      this.searchResult = {
        ...this.searchResult,
        [key]: results.map((item: OutgoingWebhook) => item.id),
      };
    });
  };

  getSearchResult = (query = '') => {
    if (!this.searchResult[query]) {
      return undefined;
    }

    return this.searchResult[query].map((outgoingWebhookId: OutgoingWebhook['id']) => this.items[outgoingWebhookId]);
  };

  async getLastResponses(id: OutgoingWebhook['id']) {
    const result = await makeRequest(`${this.path}${id}/responses`, {});

    return result;
  }

  async renderPreview(id: OutgoingWebhook['id'], template_name: string, template_body: string, payload) {
    return await makeRequest(`${this.path}${id}/preview_template/`, {
      method: 'POST',
      data: { template_name, template_body, payload },
    });
  }

  @action.bound
  async updateOutgoingWebhookPresetsOptions() {
    const response = await makeRequest(`/webhooks/preset_options/`, {});

    runInAction(() => {
      this.outgoingWebhookPresets = response;
    });
  }

  @action.bound
  setLabelsFormErrors(errors: LabelsErrors) {
    this.labelsFormErrors = errors;
  }
}<|MERGE_RESOLUTION|>--- conflicted
+++ resolved
@@ -66,13 +66,8 @@
     });
   }
 
-<<<<<<< HEAD
-  @action
-  updateItems = async (query: any = '') => {
-=======
   @action.bound
   async updateItems(query: any = '') {
->>>>>>> d6467e9c
     const params = typeof query === 'string' ? { search: query } : query;
 
     const results = await makeRequest(`${this.path}`, {
@@ -98,7 +93,7 @@
         [key]: results.map((item: OutgoingWebhook) => item.id),
       };
     });
-  };
+  }
 
   getSearchResult = (query = '') => {
     if (!this.searchResult[query]) {
