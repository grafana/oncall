--- conflicted
+++ resolved
@@ -65,13 +65,8 @@
     } = await onCallApi().GET('/alertgroups/', {
       params: {
         query: {
-<<<<<<< HEAD
-          ...this.incidentFilters,
-          search: this.incidentFilters?.search || search,
-=======
           ...incidentFilters,
-          search,
->>>>>>> 713c51ce
+          search: incidentFilters?.search || search,
           perpage: this.alertsSearchResult?.page_size,
           cursor: this.incidentsCursor,
           is_root: true,
