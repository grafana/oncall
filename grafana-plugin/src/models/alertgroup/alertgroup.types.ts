--- conflicted
+++ resolved
@@ -83,11 +83,7 @@
   paged_users: PagedUser[];
   team: GrafanaTeam['id'];
   grafana_incident_id: string | null;
-<<<<<<< HEAD
-  labels?: LabelKeyValue[];
-=======
   labels: LabelKeyValue[];
->>>>>>> 53ca5331
 
   // set by client
   loading?: boolean;
