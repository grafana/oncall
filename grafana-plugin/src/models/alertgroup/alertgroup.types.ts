import { ApiSchemas } from 'network/oncall-api/api.types';

export enum IncidentStatus {
  'Firing',
  'Acknowledged',
  'Resolved',
  'Silenced',
}

export enum AlertAction {
  Acknowledge = 'acknowledge',
  unAcknowledge = 'unacknowledge',
  Resolve = 'resolve',
  unResolve = 'unresolve',
  Silence = 'silence',
  unSilence = 'unsilence',
}

export enum TimeLineRealm {
  UserNotification = 'user_notification',
  AlertGroup = 'alert_group',
  ResolutionNote = 'resolution_note',
}

export interface TimeLineItem {
  action: string;
  author: ApiSchemas['User'] | null;
<<<<<<< HEAD
  incident: DeclaredIncident | null;
=======
  escalation_chain: TimelineLink | null;
  incident: DeclaredIncident | null;
  schedule: TimelineLink | null;
  webhook: TimelineLink | null;
>>>>>>> 612c0e5a
  created_at: string;
  realm: TimeLineRealm;
  time: string;
  type: number;
}

export interface GroupedAlert {
  created_at: string;
  id: string;
  render_for_web: RenderForWeb;
}

export interface AlertGroupColumn {
  id: string;
  name: string;
  isVisible: boolean;
  type?: AlertGroupColumnType;
}

export enum AlertGroupColumnType {
  DEFAULT = 'default',
  LABEL = 'label',
}

interface RenderForWeb {
  message: any;
  title: any;
  image_url: string;
  source_link: string;
}

interface DeclaredIncident {
<<<<<<< HEAD
  incident_link: any;
  incident_title: any;
=======
  incident_link: string;
  incident_title: string;
}

interface TimelineLink {
  pk: string;
  title: string;
>>>>>>> 612c0e5a
}<|MERGE_RESOLUTION|>--- conflicted
+++ resolved
@@ -25,14 +25,10 @@
 export interface TimeLineItem {
   action: string;
   author: ApiSchemas['User'] | null;
-<<<<<<< HEAD
   incident: DeclaredIncident | null;
-=======
   escalation_chain: TimelineLink | null;
-  incident: DeclaredIncident | null;
   schedule: TimelineLink | null;
   webhook: TimelineLink | null;
->>>>>>> 612c0e5a
   created_at: string;
   realm: TimeLineRealm;
   time: string;
@@ -65,10 +61,6 @@
 }
 
 interface DeclaredIncident {
-<<<<<<< HEAD
-  incident_link: any;
-  incident_title: any;
-=======
   incident_link: string;
   incident_title: string;
 }
@@ -76,5 +68,4 @@
 interface TimelineLink {
   pk: string;
   title: string;
->>>>>>> 612c0e5a
 }