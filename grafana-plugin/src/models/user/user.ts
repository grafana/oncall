--- conflicted
+++ resolved
@@ -237,12 +237,8 @@
   async fetchVerificationCode(userPk: User['pk'], recaptchaToken: string) {
     await makeRequest(`/users/${userPk}/get_verification_code/`, {
       method: 'GET',
-<<<<<<< HEAD
+      headers: { 'X-OnCall-Recaptcha': recaptchaToken },
     }).catch(trottlingError);
-=======
-      headers: { 'X-OnCall-Recaptcha': recaptchaToken },
-    });
->>>>>>> b3ad70ab
   }
 
   @action
