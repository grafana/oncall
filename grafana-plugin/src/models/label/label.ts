--- conflicted
+++ resolved
@@ -17,13 +17,8 @@
   }
 
   @action.bound
-<<<<<<< HEAD
-  public async loadKeys() {
+  public async loadKeys(search = '') {
     const { data } = await onCallApi().GET('/labels/keys/', undefined);
-=======
-  public async loadKeys(search = '') {
-    const { data } = await onCallApi.GET('/labels/keys/', undefined);
->>>>>>> 61a657b0
 
     const filtered = data.filter((k) => k.name.toLowerCase().includes(search.toLowerCase()));
 
