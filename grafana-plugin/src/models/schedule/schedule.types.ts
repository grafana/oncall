--- conflicted
+++ resolved
@@ -1,5 +1,3 @@
-import dayjs from 'dayjs';
-
 import { GrafanaTeam } from 'models/grafana_team/grafana_team.types';
 import { SlackChannel } from 'models/slack_channel/slack_channel.types';
 import { User } from 'models/user/user.types';
@@ -8,11 +6,7 @@
 export enum ScheduleType {
   'Calendar',
   'Ical',
-<<<<<<< HEAD
   'API',
-=======
-  'Web',
->>>>>>> 59e88d0c
 }
 
 export interface Schedule {
