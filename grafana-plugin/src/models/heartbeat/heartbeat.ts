--- conflicted
+++ resolved
@@ -1,16 +1,9 @@
 import { action, observable, makeObservable, runInAction } from 'mobx';
 
-<<<<<<< HEAD
-import BaseStore from 'models/base_store';
-import { makeRequest } from 'network';
-import { ApiSchemas } from 'network/oncall-api/api.types';
-import { RootStore } from 'state';
-=======
-import { AlertReceiveChannel } from 'models/alert_receive_channel/alert_receive_channel.types';
 import { BaseStore } from 'models/base_store';
 import { makeRequest } from 'network/network';
+import { ApiSchemas } from 'network/oncall-api/api.types';
 import { RootStore } from 'state/rootStore';
->>>>>>> c6075b90
 
 import { Heartbeat } from './heartbeat.types';
 
