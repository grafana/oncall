import React, { useState } from 'react';

<<<<<<< HEAD
import { Button, Icon, Modal, Tooltip, Stack, useStyles2 } from '@grafana/ui';
=======
import { Button, Icon, Modal, Tooltip, Stack } from '@grafana/ui';
import cn from 'classnames/bind';
import { StackSize } from 'helpers/consts';
import { openNotification } from 'helpers/helpers';
>>>>>>> e287dec9
import CopyToClipboard from 'react-copy-to-clipboard';
import Emoji from 'react-emoji-render';
import { debounce } from 'throttle-debounce';

import { MonacoEditor, MonacoLanguage } from 'components/MonacoEditor/MonacoEditor';
import { MONACO_EDITABLE_CONFIG } from 'components/MonacoEditor/MonacoEditor.config';
import { PluginLink } from 'components/PluginLink/PluginLink';
import { Text } from 'components/Text/Text';
import { AlertReceiveChannelHelper } from 'models/alert_receive_channel/alert_receive_channel.helpers';
import { ApiSchemas } from 'network/oncall-api/api.types';
import { getIntegrationStyles } from 'pages/integration/Integration.styles';
import { useStore } from 'state/useStore';

interface IntegrationSendDemoPayloadModalProps {
  isOpen: boolean;
  alertReceiveChannel: ApiSchemas['AlertReceiveChannel'];
  onHideOrCancel: () => void;
}

export const IntegrationSendDemoAlertModal: React.FC<IntegrationSendDemoPayloadModalProps> = ({
  alertReceiveChannel,
  isOpen,
  onHideOrCancel,
}) => {
  const store = useStore();
  const styles = useStyles2(getIntegrationStyles);
  const { alertReceiveChannelStore } = store;
  const initialDemoJSON = JSON.stringify(alertReceiveChannel.demo_alert_payload, null, 2);
  const [demoPayload, setDemoPayload] = useState<string>(initialDemoJSON);
  let onPayloadChangeDebounced = debounce(100, onPayloadChange);

  return (
    <Modal
      closeOnBackdropClick={false}
      closeOnEscape
      isOpen={isOpen}
      onDismiss={onHideOrCancel}
      title={
        <Stack>
          <Text.Title level={4}>
            Send demo alert to integration: {''}
            <strong>
              <Emoji text={alertReceiveChannel.verbal_name} />
            </strong>
          </Text.Title>
        </Stack>
      }
    >
      <Stack direction="column">
        <Stack gap={StackSize.xs}>
          <Text type={'secondary'}>Alert Payload</Text>
          <Tooltip
            content={
              <>
                Modify the provided payload to test integration routes, templates, and escalations. Enable Debug
                maintenance on the integration to prevent real notifications.
              </>
            }
            placement={'top-start'}
          >
            <Icon name={'info-circle'} />
          </Tooltip>
        </Stack>

        <div className={styles.integrationPayloadInput}>
          <MonacoEditor
            value={initialDemoJSON}
            disabled={true}
            height={`60vh`}
            useAutoCompleteList={false}
            language={MonacoLanguage.json}
            data={undefined}
            monacoOptions={MONACO_EDITABLE_CONFIG}
            showLineNumbers={false}
            onChange={onPayloadChangeDebounced}
          />
        </div>

        <Stack justifyContent={'flex-end'} gap={StackSize.md}>
          <Button variant={'secondary'} onClick={onHideOrCancel}>
            Cancel
          </Button>
          <CopyToClipboard text={getCurlText()} onCopy={() => openNotification('CURL has been copied')}>
            <Button variant={'secondary'}>Copy as CURL</Button>
          </CopyToClipboard>
          <Button variant={'primary'} onClick={onSendAlert} data-testid="submit-send-alert">
            Send Alert
          </Button>
        </Stack>
      </Stack>
    </Modal>
  );

  function onPayloadChange(value: string) {
    setDemoPayload(value);
  }

  async function onSendAlert() {
    let parsedPayload = undefined;
    try {
      parsedPayload = JSON.parse(demoPayload);
    } catch (ex) {}

    await AlertReceiveChannelHelper.sendDemoAlert(alertReceiveChannel.id, parsedPayload);
    alertReceiveChannelStore.fetchCounters();
    openNotification(<DemoNotification />);
    onHideOrCancel();
  }

  function getCurlText() {
    return `curl -X POST \
      ${alertReceiveChannel?.integration_url} \
      -H 'Content-Type: Application/json' \
      -d '${demoPayload}'`;
  }
};

const DemoNotification: React.FC = () => {
  return (
    <div data-testid="demo-alert-sent-notification">
      Demo alert was generated. Find it on the
      <PluginLink query={{ page: 'alert-groups' }}> "Alert Groups" </PluginLink>
      page and make sure it didn't freak out your colleagues 😉
    </div>
  );
};<|MERGE_RESOLUTION|>--- conflicted
+++ resolved
@@ -1,13 +1,6 @@
 import React, { useState } from 'react';
 
-<<<<<<< HEAD
 import { Button, Icon, Modal, Tooltip, Stack, useStyles2 } from '@grafana/ui';
-=======
-import { Button, Icon, Modal, Tooltip, Stack } from '@grafana/ui';
-import cn from 'classnames/bind';
-import { StackSize } from 'helpers/consts';
-import { openNotification } from 'helpers/helpers';
->>>>>>> e287dec9
 import CopyToClipboard from 'react-copy-to-clipboard';
 import Emoji from 'react-emoji-render';
 import { debounce } from 'throttle-debounce';
