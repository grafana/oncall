--- conflicted
+++ resolved
@@ -160,17 +160,8 @@
     const { notify_to_users_queue } = data;
 
     return (
-<<<<<<< HEAD
-      <WithPermissionControlTooltip
-        key="users-multiple"
-        disableByPaywall
-        userAction={UserActions.EscalationChainsWrite}
-      >
+      <WithPermissionControlTooltip key="users-multiple" userAction={UserActions.EscalationChainsWrite}>
         <GSelect<User>
-=======
-      <WithPermissionControlTooltip key="users-multiple" userAction={UserActions.EscalationChainsWrite}>
-        <GSelect
->>>>>>> 8f02d851
           isMulti
           showSearch
           allowClear
@@ -332,17 +323,8 @@
     const { notify_schedule } = data;
 
     return (
-<<<<<<< HEAD
-      <WithPermissionControlTooltip
-        key="notify_schedule"
-        disableByPaywall
-        userAction={UserActions.EscalationChainsWrite}
-      >
+      <WithPermissionControlTooltip key="notify_schedule" userAction={UserActions.EscalationChainsWrite}>
         <GSelect<Schedule>
-=======
-      <WithPermissionControlTooltip key="notify_schedule" userAction={UserActions.EscalationChainsWrite}>
-        <GSelect
->>>>>>> 8f02d851
           showSearch
           allowClear
           disabled={isDisabled}
@@ -378,17 +360,8 @@
     const { notify_to_group } = data;
 
     return (
-<<<<<<< HEAD
-      <WithPermissionControlTooltip
-        key="notify_to_group"
-        disableByPaywall
-        userAction={UserActions.EscalationChainsWrite}
-      >
+      <WithPermissionControlTooltip key="notify_to_group" userAction={UserActions.EscalationChainsWrite}>
         <GSelect<UserGroup[]>
-=======
-      <WithPermissionControlTooltip key="notify_to_group" userAction={UserActions.EscalationChainsWrite}>
-        <GSelect
->>>>>>> 8f02d851
           disabled={isDisabled}
           items={userGroupStore.items}
           fetchItemsFn={userGroupStore.updateItems}
@@ -414,17 +387,8 @@
     const { custom_webhook } = data;
 
     return (
-<<<<<<< HEAD
-      <WithPermissionControlTooltip
-        key="custom-webhook"
-        disableByPaywall
-        userAction={UserActions.EscalationChainsWrite}
-      >
+      <WithPermissionControlTooltip key="custom-webhook" userAction={UserActions.EscalationChainsWrite}>
         <GSelect<OutgoingWebhook>
-=======
-      <WithPermissionControlTooltip key="custom-webhook" userAction={UserActions.EscalationChainsWrite}>
-        <GSelect
->>>>>>> 8f02d851
           showSearch
           disabled={isDisabled}
           items={outgoingWebhookStore.items}
