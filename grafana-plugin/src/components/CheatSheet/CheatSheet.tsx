import React from 'react';

import { HorizontalGroup, IconButton, VerticalGroup } from '@grafana/ui';
import cn from 'classnames/bind';
import CopyToClipboard from 'react-copy-to-clipboard';

import Block from 'components/GBlock/Block';
import Text from 'components/Text/Text';
import { openNotification } from 'utils';

import { CheatSheetInterface, CheatSheetItem } from './CheatSheet.config';
import styles from './CheatSheet.module.scss';

interface CheatSheetProps {
  cheatSheetName: string;
  cheatSheetData: CheatSheetInterface;
  onClose: () => void;
}

const cx = cn.bind(styles);

const CheatSheet = (props: CheatSheetProps) => {
  const { cheatSheetName, cheatSheetData, onClose } = props;
  return (
    <div className={cx('cheatsheet-container')}>
<<<<<<< HEAD
      <div className={cx('cheatsheet-innerContainer')}>
        <VerticalGroup>
          <HorizontalGroup justify="space-between">
            <Text strong>{cheatSheetName} cheatsheet</Text>
            <IconButton name="times" onClick={onClose} />
          </HorizontalGroup>
          <Text type="secondary">{cheatSheetData.description}</Text>
          <div>
            {cheatSheetData.fields?.map((field: CheatSheetItem) => {
              return (
                <div key={field.name} className={cx('cheatsheet-item')}>
                  <CheatSheetListItem field={field} />
                </div>
              );
            })}
          </div>
        </VerticalGroup>
      </div>
=======
      <VerticalGroup>
        <HorizontalGroup justify="space-between">
          <Text strong>{cheatSheetName} cheatsheet</Text>
          <IconButton name="times" onClick={onClose} />
        </HorizontalGroup>
        <Text type="secondary">{cheatSheetData.description}</Text>
        <div style={{ width: '100%' }}>
          {cheatSheetData.fields?.map((field: CheatSheetItem) => {
            return (
              <div key={field.name} className={cx('cheatsheet-item')}>
                <CheatSheetListItem field={field} />
              </div>
            );
          })}
        </div>
      </VerticalGroup>
>>>>>>> e4788d57
    </div>
  );
};

interface CheatSheetListItemProps {
  field: CheatSheetItem;
}
const CheatSheetListItem = (props: CheatSheetListItemProps) => {
  const { field } = props;
  return (
    <>
      <Text>{field.name}</Text>
      {field.listItems?.map((item, key) => {
        return (
          <div key={key}>
            <VerticalGroup spacing="md">
              {item.listItemName && (
                <li style={{ margin: '0 0 0 4px' }}>
                  <Text>{item.listItemName}</Text>
                </li>
              )}
              {item.codeExample && (
                <div className={cx('cheatsheet-item-small')}>
                  <Block bordered fullWidth withBackground>
                    <HorizontalGroup justify="space-between">
                      <Text type="link" className={cx('code')}>
                        {item.codeExample}
                      </Text>
                      <CopyToClipboard text={item.codeExample} onCopy={() => openNotification('Example copied')}>
                        <IconButton name="copy" />
                      </CopyToClipboard>
                    </HorizontalGroup>
                  </Block>
                </div>
              )}
            </VerticalGroup>
          </div>
        );
      })}
    </>
  );
};

export default CheatSheet;<|MERGE_RESOLUTION|>--- conflicted
+++ resolved
@@ -23,7 +23,6 @@
   const { cheatSheetName, cheatSheetData, onClose } = props;
   return (
     <div className={cx('cheatsheet-container')}>
-<<<<<<< HEAD
       <div className={cx('cheatsheet-innerContainer')}>
         <VerticalGroup>
           <HorizontalGroup justify="space-between">
@@ -31,7 +30,7 @@
             <IconButton name="times" onClick={onClose} />
           </HorizontalGroup>
           <Text type="secondary">{cheatSheetData.description}</Text>
-          <div>
+          <div className={cx('u-width-100')}>
             {cheatSheetData.fields?.map((field: CheatSheetItem) => {
               return (
                 <div key={field.name} className={cx('cheatsheet-item')}>
@@ -42,24 +41,6 @@
           </div>
         </VerticalGroup>
       </div>
-=======
-      <VerticalGroup>
-        <HorizontalGroup justify="space-between">
-          <Text strong>{cheatSheetName} cheatsheet</Text>
-          <IconButton name="times" onClick={onClose} />
-        </HorizontalGroup>
-        <Text type="secondary">{cheatSheetData.description}</Text>
-        <div style={{ width: '100%' }}>
-          {cheatSheetData.fields?.map((field: CheatSheetItem) => {
-            return (
-              <div key={field.name} className={cx('cheatsheet-item')}>
-                <CheatSheetListItem field={field} />
-              </div>
-            );
-          })}
-        </div>
-      </VerticalGroup>
->>>>>>> e4788d57
     </div>
   );
 };
