import React from 'react';

import { HorizontalGroup, Icon, VerticalGroup } from '@grafana/ui';
import cn from 'classnames/bind';
import { noop } from 'lodash-es';

<<<<<<< HEAD
import IntegrationInputField from 'components/IntegrationInputField/IntegrationInputField';
import IntegrationBlock from 'components/Integrations/IntegrationBlock';
import Tag from 'components/Tag/Tag';
import Text from 'components/Text/Text';
import { ApiSchemas } from 'network/oncall-api/api.types';
=======
import { IntegrationInputField } from 'components/IntegrationInputField/IntegrationInputField';
import { IntegrationBlock } from 'components/Integrations/IntegrationBlock';
import { Tag } from 'components/Tag/Tag';
import { Text } from 'components/Text/Text';
import { AlertReceiveChannel } from 'models/alert_receive_channel/alert_receive_channel.types';
>>>>>>> c6075b90
import styles from 'pages/integration/Integration.module.scss';
import { useStore } from 'state/useStore';
import { getVar } from 'utils/DOM';

const cx = cn.bind(styles);

<<<<<<< HEAD
const IntegrationHowToConnect: React.FC<{ id: ApiSchemas['AlertReceiveChannel']['id'] }> = ({ id }) => {
=======
export const IntegrationHowToConnect: React.FC<{ id: AlertReceiveChannel['id'] }> = ({ id }) => {
>>>>>>> c6075b90
  const { alertReceiveChannelStore } = useStore();
  const alertReceiveChannelCounter = alertReceiveChannelStore.counters[id];
  const hasAlerts = !!alertReceiveChannelCounter?.alerts_count;

  const item = alertReceiveChannelStore.items[id];
  const url = item?.integration_url || item?.inbound_email;

  const howToConnectTagName = (integration: string) => {
    switch (integration) {
      case 'direct_paging':
        return 'Manual';
      case 'inbound_email':
        return 'Inbound Email';
      default:
        return 'HTTP Endpoint';
    }
  };

  return (
    <IntegrationBlock
      noContent={hasAlerts}
      toggle={noop}
      heading={
        <div className={cx('how-to-connect__container')}>
          <Tag color={getVar('--tag-secondary-transparent')} border={getVar('--border-weak')} className={cx('tag')}>
            <Text type="primary" size="small" className={cx('radius')}>
              {howToConnectTagName(item?.integration)}
            </Text>
          </Tag>
          {item?.integration === 'direct_paging' ? (
            <>
              <Text type="secondary">Alert Groups raised manually via Web or ChatOps</Text>
              <a
                href="https://grafana.com/docs/oncall/latest/integrations/manual"
                target="_blank"
                rel="noreferrer"
                className={cx('u-pull-right')}
              >
                <Text type="link" size="small">
                  <HorizontalGroup>
                    How it works
                    <Icon name="external-link-alt" />
                  </HorizontalGroup>
                </Text>
              </a>
            </>
          ) : (
            <>
              {url && (
                <IntegrationInputField
                  value={url}
                  className={cx('integration__input-field')}
                  showExternal={!!item?.integration_url}
                />
              )}
              <a
                href="https://grafana.com/docs/oncall/latest/integrations/"
                target="_blank"
                rel="noreferrer"
                className={cx('u-pull-right')}
              >
                <Text type="link" size="small">
                  <HorizontalGroup>
                    How to connect
                    <Icon name="external-link-alt" />
                  </HorizontalGroup>
                </Text>
              </a>
            </>
          )}
        </div>
      }
      content={hasAlerts ? null : renderContent()}
    />
  );

  function renderContent() {
    const callToAction = () => {
      if (item?.integration === 'direct_paging') {
        return <Text type={'primary'}>try to raise a demo alert group via Web or Chatops</Text>;
      } else {
        return item.demo_alert_enabled && <Text type={'primary'}>try to send a demo alert</Text>;
      }
    };

    return (
      <VerticalGroup justify={'flex-start'} spacing={'xs'}>
        {!hasAlerts && (
          <HorizontalGroup spacing={'xs'}>
            <Icon name="fa fa-spinner" size="md" className={cx('loadingPlaceholder')} />
            <Text type={'primary'}>No alerts yet;</Text> {callToAction()}
          </HorizontalGroup>
        )}
      </VerticalGroup>
    );
  }
};<|MERGE_RESOLUTION|>--- conflicted
+++ resolved
@@ -4,30 +4,18 @@
 import cn from 'classnames/bind';
 import { noop } from 'lodash-es';
 
-<<<<<<< HEAD
-import IntegrationInputField from 'components/IntegrationInputField/IntegrationInputField';
-import IntegrationBlock from 'components/Integrations/IntegrationBlock';
-import Tag from 'components/Tag/Tag';
-import Text from 'components/Text/Text';
-import { ApiSchemas } from 'network/oncall-api/api.types';
-=======
 import { IntegrationInputField } from 'components/IntegrationInputField/IntegrationInputField';
 import { IntegrationBlock } from 'components/Integrations/IntegrationBlock';
 import { Tag } from 'components/Tag/Tag';
 import { Text } from 'components/Text/Text';
-import { AlertReceiveChannel } from 'models/alert_receive_channel/alert_receive_channel.types';
->>>>>>> c6075b90
+import { ApiSchemas } from 'network/oncall-api/api.types';
 import styles from 'pages/integration/Integration.module.scss';
 import { useStore } from 'state/useStore';
 import { getVar } from 'utils/DOM';
 
 const cx = cn.bind(styles);
 
-<<<<<<< HEAD
-const IntegrationHowToConnect: React.FC<{ id: ApiSchemas['AlertReceiveChannel']['id'] }> = ({ id }) => {
-=======
-export const IntegrationHowToConnect: React.FC<{ id: AlertReceiveChannel['id'] }> = ({ id }) => {
->>>>>>> c6075b90
+export const IntegrationHowToConnect: React.FC<{ id: ApiSchemas['AlertReceiveChannel']['id'] }> = ({ id }) => {
   const { alertReceiveChannelStore } = useStore();
   const alertReceiveChannelCounter = alertReceiveChannelStore.counters[id];
   const hasAlerts = !!alertReceiveChannelCounter?.alerts_count;
