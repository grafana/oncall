--- conflicted
+++ resolved
@@ -37,14 +37,8 @@
   const colorSchemeList = colorSchemeMapping[user.pk] ? Array.from(colorSchemeMapping[user.pk]) : [];
 
   const { teamStore } = store;
-<<<<<<< HEAD
-  let slackWorkspaceNameOrigin = teamStore.currentTeam.slack_team_identity.cached_name;
-  const slackWorkspaceName = slackWorkspaceNameOrigin.replace(/[^0-9a-z]/gi, '');
-
-=======
 
   const slackWorkspaceName = teamStore.currentTeam.slack_team_identity?.cached_name?.replace(/[^0-9a-z]/gi, '') || '';
->>>>>>> f930e368
   return (
     <div className={cx('root')}>
       <VerticalGroup spacing="xs">
