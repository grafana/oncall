import React, { FC, useEffect, useState } from 'react';

import { css } from '@emotion/css';
import { Tab, TabsBar, TabContent, useStyles2 } from '@grafana/ui';
import cn from 'classnames';

import LocationHelper from 'utils/LocationHelper';

interface TabConfig {
  label: string;
  content: React.ReactNode;
}

interface TabsProps {
  tabs: TabConfig[];
  tabContentClassName?: string;
  shouldBeSyncedWithQueryString?: boolean;
  // in case there are more than 1 <Tabs /> in the page, we want to use different queryString keys
  queryStringKey?: string;
}

<<<<<<< HEAD
const Tabs: FC<TabsProps> = ({
  tabs,
  tabContentClassName,
  shouldBeSyncedWithQueryString = true,
  queryStringKey = 'activeTab',
}) => {
=======
export const Tabs: FC<TabsProps> = ({ tabs, defaultActiveLabel, tabContentClassName }) => {
>>>>>>> 23bd5172
  const styles = useStyles2(getStyles);

  const defaultActiveLabel =
    (shouldBeSyncedWithQueryString && LocationHelper.getQueryParam(queryStringKey)) || tabs[0].label;
  const [activeTabLabel, setActiveTabLabel] = useState(defaultActiveLabel);

  const setLabel = (label: string) => {
    setActiveTabLabel(label);
    if (shouldBeSyncedWithQueryString) {
      LocationHelper.update({ [queryStringKey]: label }, 'partial');
    }
  };

  useEffect(
    () => () => {
      if (shouldBeSyncedWithQueryString) {
        LocationHelper.update({ [queryStringKey]: undefined }, 'partial');
      }
    },
    []
  );

  return (
    <>
      <TabsBar>
        {tabs.map(({ label }) => (
          <Tab label={label} key={label} onChangeTab={() => setLabel(label)} active={activeTabLabel === label} />
        ))}
      </TabsBar>
      <TabContent className={cn(styles.content, tabContentClassName)}>
        {tabs.find(({ label }) => label === activeTabLabel)?.content}
      </TabContent>
    </>
  );
};

export const getStyles = () => ({
  content: css({
    marginTop: '16px',
  }),
});<|MERGE_RESOLUTION|>--- conflicted
+++ resolved
@@ -4,7 +4,7 @@
 import { Tab, TabsBar, TabContent, useStyles2 } from '@grafana/ui';
 import cn from 'classnames';
 
-import LocationHelper from 'utils/LocationHelper';
+import { LocationHelper } from 'utils/LocationHelper';
 
 interface TabConfig {
   label: string;
@@ -19,16 +19,12 @@
   queryStringKey?: string;
 }
 
-<<<<<<< HEAD
-const Tabs: FC<TabsProps> = ({
+export const Tabs: FC<TabsProps> = ({
   tabs,
   tabContentClassName,
   shouldBeSyncedWithQueryString = true,
   queryStringKey = 'activeTab',
 }) => {
-=======
-export const Tabs: FC<TabsProps> = ({ tabs, defaultActiveLabel, tabContentClassName }) => {
->>>>>>> 23bd5172
   const styles = useStyles2(getStyles);
 
   const defaultActiveLabel =
