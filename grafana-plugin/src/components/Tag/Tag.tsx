import React, { FC } from 'react';

import cn from 'classnames/bind';

import styles from 'components/Tag/Tag.module.css';

interface TagProps {
  color?: string;
  className?: string;
  border?: string;
  text?: string;
  children?: any;
  onClick?: (ev) => void;
  forwardedRef?: React.MutableRefObject<HTMLSpanElement>;
  size?: 'small' | 'medium';
}

const cx = cn.bind(styles);

<<<<<<< HEAD
const Tag: FC<TagProps> = (props) => {
  const { children, color, text, className, border, onClick, size = 'medium' } = props;
=======
export const Tag: FC<TagProps> = (props) => {
  const { children, color, className, border, onClick } = props;
>>>>>>> 23bd5172
  const style: React.CSSProperties = {};

  if (color) {
    style.backgroundColor = color;
  }

  if (text) {
    style.color = text;
  }

  if (border) {
    style.border = border;
  }

  return (
    <span style={style} className={cx('root', `size-${size}`, className)} onClick={onClick} ref={props.forwardedRef}>
      {children}
    </span>
  );
};<|MERGE_RESOLUTION|>--- conflicted
+++ resolved
@@ -17,13 +17,8 @@
 
 const cx = cn.bind(styles);
 
-<<<<<<< HEAD
-const Tag: FC<TagProps> = (props) => {
+export const Tag: FC<TagProps> = (props) => {
   const { children, color, text, className, border, onClick, size = 'medium' } = props;
-=======
-export const Tag: FC<TagProps> = (props) => {
-  const { children, color, className, border, onClick } = props;
->>>>>>> 23bd5172
   const style: React.CSSProperties = {};
 
   if (color) {
