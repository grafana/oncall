--- conflicted
+++ resolved
@@ -45,7 +45,8 @@
       </InlineLabel>
       <div className={cx('container__item')}>
         {renderInput()}
-<<<<<<< HEAD
+        {isTemplateEditable && (
+        )}
         <WithPermissionControlTooltip userAction={UserActions.IntegrationsWrite}>
           <Tooltip content={'Edit'}>
             <Button variant={'secondary'} icon={'edit'} tooltip="Edit" size={'md'} onClick={onEdit} />
@@ -56,18 +57,8 @@
             <Button variant={'secondary'} icon={'times'} size={'md'} onClick={onRemove} />
           </Tooltip>
         </WithPermissionControlTooltip>
-=======
-        {isTemplateEditable && (
           <>
-            <Tooltip content={'Edit'}>
-              <Button variant={'secondary'} icon={'edit'} tooltip="Edit" size={'md'} onClick={onEdit} />
-            </Tooltip>
-            <Tooltip content={'Reset Template to default'}>
-              <Button variant={'secondary'} icon={'times'} size={'md'} onClick={onRemove} />
-            </Tooltip>
           </>
-        )}
->>>>>>> 28cc9752
 
         {isLoading && <LoadingPlaceholder text="Loading..." />}
       </div>
