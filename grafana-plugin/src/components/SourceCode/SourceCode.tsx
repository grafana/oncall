import React, { FC } from 'react';

import { Button, IconButton } from '@grafana/ui';
import cn from 'classnames/bind';
import CopyToClipboard from 'react-copy-to-clipboard';

<<<<<<< HEAD
import { openNotification } from 'utils';
import { formatSourceCodeJsonString } from 'utils/string';
=======
import { openNotification } from 'utils/utils';
>>>>>>> 23bd5172

import styles from './SourceCode.module.scss';

const cx = cn.bind(styles);

interface SourceCodeProps {
  noMaxHeight?: boolean;
  showClipboardIconOnly?: boolean;
  showCopyToClipboard?: boolean;
  children?: string;
  className?: string;
  prettifyJsonString?: boolean;
}

<<<<<<< HEAD
const SourceCode: FC<SourceCodeProps> = ({
  children,
  noMaxHeight = false,
  showClipboardIconOnly = false,
  showCopyToClipboard = true,
  className,
  prettifyJsonString,
}) => {
=======
export const SourceCode: FC<SourceCodeProps> = (props) => {
  const { children, noMaxHeight = false, showClipboardIconOnly = false, showCopyToClipboard = true, className } = props;
>>>>>>> 23bd5172
  const showClipboardCopy = showClipboardIconOnly || showCopyToClipboard;

  return (
    <div className={cx('root')}>
      {showClipboardCopy && (
        <CopyToClipboard
          text={children}
          onCopy={() => {
            openNotification('Copied!');
          }}
        >
          {showClipboardIconOnly ? (
            <IconButton
              aria-label="Copy"
              className={cx('copyIcon')}
              size={'lg'}
              name="copy"
              data-testid="test__copyIcon"
            />
          ) : (
            <Button
              className={cx('copyButton')}
              variant="primary"
              size="xs"
              icon="copy"
              data-testid="test__copyIconWithText"
            >
              Copy
            </Button>
          )}
        </CopyToClipboard>
      )}
      <pre
        className={cx(
          'scroller',
          {
            'scroller--maxHeight': !noMaxHeight,
          },
          className
        )}
      >
        <code>{prettifyJsonString ? formatSourceCodeJsonString(children) : children}</code>
      </pre>
    </div>
  );
};<|MERGE_RESOLUTION|>--- conflicted
+++ resolved
@@ -4,12 +4,8 @@
 import cn from 'classnames/bind';
 import CopyToClipboard from 'react-copy-to-clipboard';
 
-<<<<<<< HEAD
-import { openNotification } from 'utils';
 import { formatSourceCodeJsonString } from 'utils/string';
-=======
 import { openNotification } from 'utils/utils';
->>>>>>> 23bd5172
 
 import styles from './SourceCode.module.scss';
 
@@ -24,8 +20,7 @@
   prettifyJsonString?: boolean;
 }
 
-<<<<<<< HEAD
-const SourceCode: FC<SourceCodeProps> = ({
+export const SourceCode: FC<SourceCodeProps> = ({
   children,
   noMaxHeight = false,
   showClipboardIconOnly = false,
@@ -33,10 +28,6 @@
   className,
   prettifyJsonString,
 }) => {
-=======
-export const SourceCode: FC<SourceCodeProps> = (props) => {
-  const { children, noMaxHeight = false, showClipboardIconOnly = false, showCopyToClipboard = true, className } = props;
->>>>>>> 23bd5172
   const showClipboardCopy = showClipboardIconOnly || showCopyToClipboard;
 
   return (
