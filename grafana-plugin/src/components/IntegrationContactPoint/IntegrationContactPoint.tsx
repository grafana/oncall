import React, { useEffect, useReducer } from 'react';

import { SelectableValue } from '@grafana/data';
import {
  Button,
  Drawer,
  HorizontalGroup,
  Icon,
  IconButton,
  Input,
  RadioButtonGroup,
  Select,
  Tooltip,
  VerticalGroup,
} from '@grafana/ui';
import cn from 'classnames/bind';
import { observer } from 'mobx-react';

<<<<<<< HEAD
import GTable from 'components/GTable/GTable';
import IntegrationBlock from 'components/Integrations/IntegrationBlock';
import Tag from 'components/Tag/Tag';
import Text from 'components/Text/Text';
import WithConfirm from 'components/WithConfirm/WithConfirm';
import {
  connectContactPoint,
  createContactPoint,
  disconnectContactPoint,
  getGrafanaAlertingContactPoints,
} from 'models/alert_receive_channel/alert_receive_channel.helpers';
import { ContactPoint } from 'models/alert_receive_channel/alert_receive_channel.types';
import { ApiSchemas } from 'network/oncall-api/api.types';
=======
import { GTable } from 'components/GTable/GTable';
import { IntegrationBlock } from 'components/Integrations/IntegrationBlock';
import { Tag } from 'components/Tag/Tag';
import { Text } from 'components/Text/Text';
import { WithConfirm } from 'components/WithConfirm/WithConfirm';
import { AlertReceiveChannel, ContactPoint } from 'models/alert_receive_channel/alert_receive_channel.types';
>>>>>>> c6075b90
import styles from 'pages/integration/Integration.module.scss';
import { useStore } from 'state/useStore';
import { getVar } from 'utils/DOM';
import { openErrorNotification, openNotification } from 'utils/utils';

const cx = cn.bind(styles);

interface IntegrationContactPointState {
  isLoading: boolean;
  isDrawerOpen: boolean;
  isConnectOpen: boolean;
  isExistingContactPoint: boolean;
  allContactPoints: Array<{ name: string; uid: string; contact_points: string[] }>;

  // dropdown selected values
  selectedAlertManager: string;
  selectedContactPoint: string;

  // dropdown options
  dataSourceOptions: Array<{ label: string; value: string }>;
  contactPointOptions: Array<{ label: string; value: string }>;
}

<<<<<<< HEAD
const IntegrationContactPoint: React.FC<{
  id: ApiSchemas['AlertReceiveChannel']['id'];
=======
export const IntegrationContactPoint: React.FC<{
  id: AlertReceiveChannel['id'];
>>>>>>> c6075b90
}> = observer(({ id }) => {
  const { alertReceiveChannelStore } = useStore();
  const contactPoints = alertReceiveChannelStore.connectedContactPoints[id];
  const warnings = contactPoints?.filter((cp) => !cp.notificationConnected);
  const [
    {
      isLoading,
      isDrawerOpen,
      allContactPoints,
      dataSourceOptions,
      contactPointOptions,
      selectedAlertManager,
      selectedContactPoint,
      isConnectOpen,
      isExistingContactPoint,
    },
    setState,
  ] = useReducer(
    (state: IntegrationContactPointState, newState: Partial<IntegrationContactPointState>) => ({
      ...state,
      ...newState,
    }),
    {
      isLoading: false,
      isDrawerOpen: false,
      isExistingContactPoint: true,
      contactPointOptions: [],
      dataSourceOptions: [],
      allContactPoints: [],
      selectedAlertManager: undefined,
      selectedContactPoint: undefined,
      isConnectOpen: false,
    }
  );

  useEffect(() => {
    (async function () {
      const response = await getGrafanaAlertingContactPoints();
      setState({
        allContactPoints: response,
        dataSourceOptions: response.map((res) => ({ label: res.name, value: res.uid })),
      });
    })();
  }, []);

  const radioOptions = [
    {
      label: 'Connect existing Contact point',
      value: 'existing',
    },
    {
      label: 'Create a new one',
      value: 'new',
    },
  ];

  return (
    <IntegrationBlock
      noContent={true}
      heading={
        <div className={cx('u-flex', 'u-flex-space-between')}>
          {isDrawerOpen && (
            <Drawer scrollableContent title="Connected Contact Points" onClose={closeDrawer} closeOnMaskClick={false}>
              <div className={cx('contactpoints__drawer')}>
                <GTable
                  emptyText={'No contact points'}
                  className={cx('contactpoints__table')}
                  rowKey="id"
                  data={contactPoints}
                  columns={getTableColumns()}
                />

                <div className={cx('contactpoints__connect')}>
                  <VerticalGroup spacing="md">
                    <div
                      className={cx('contactpoints__connect-toggler')}
                      onClick={() => setState({ isConnectOpen: !isConnectOpen })}
                    >
                      <HorizontalGroup justify="space-between">
                        <HorizontalGroup spacing="xs" align="center">
                          <Text type="primary">Grafana Alerting Contact point</Text>
                          <Icon name="info-circle" />
                        </HorizontalGroup>

                        {isConnectOpen ? <Icon name="arrow-down" /> : <Icon name="arrow-right" />}
                      </HorizontalGroup>
                    </div>

                    {renderConnectSection()}
                  </VerticalGroup>
                </div>
              </div>
            </Drawer>
          )}

          <HorizontalGroup spacing="md">
            <Tag color={getVar('--tag-secondary-transparent')} border={getVar('--border-weak')} className={cx('tag')}>
              <Text type="primary" size="small" className={cx('radius')}>
                Contact point
              </Text>
            </Tag>

            {contactPoints?.length ? (
              <HorizontalGroup>
                <Text type="primary">
                  {contactPoints.length} contact point{contactPoints.length === 1 ? '' : 's'} connected
                </Text>
                {warnings.length > 0 && (
                  <Tooltip
                    content={'Check the notification policy for the contact point in Grafana Alerting'}
                    placement={'top'}
                  >
                    <div className={cx('u-flex', 'u-flex-gap-xs')}>
                      {renderExclamationIcon()}
                      <Text type="primary">{warnings.length} with error</Text>
                    </div>
                  </Tooltip>
                )}
              </HorizontalGroup>
            ) : (
              <HorizontalGroup spacing="xs">
                {renderExclamationIcon()}
                <Text type="primary" data-testid="integration-escalation-chain-not-selected">
                  Connect Alerting Contact point to receive alerts
                </Text>
              </HorizontalGroup>
            )}
          </HorizontalGroup>

          <Button
            variant={'secondary'}
            icon="edit"
            size={'sm'}
            tooltip="Edit"
            id={'openContactPoint'}
            onClick={() => setState({ isDrawerOpen: true })}
          />
        </div>
      }
      content={undefined}
    />
  );

  function renderConnectSection() {
    if (!isConnectOpen) {
      return null;
    }

    return (
      <VerticalGroup spacing="md">
        <RadioButtonGroup
          options={radioOptions}
          value={isExistingContactPoint ? 'existing' : 'new'}
          onChange={(radioValue) => {
            setState({
              isExistingContactPoint: radioValue === 'existing',
              contactPointOptions: [],
              selectedAlertManager: null,
              selectedContactPoint: null,
            });
          }}
        />

        <Select
          options={dataSourceOptions}
          onChange={onAlertManagerChange}
          value={selectedAlertManager}
          placeholder="Select Alert Manager"
        />

        {isExistingContactPoint ? (
          <Select
            options={contactPointOptions}
            onChange={onContactPointChange}
            value={selectedContactPoint}
            placeholder="Select Contact Point"
          />
        ) : (
          <Input
            value={selectedContactPoint}
            placeholder="Choose Contact Point"
            onChange={({ target }) => {
              const value = (target as HTMLInputElement).value;
              setState({ selectedContactPoint: value });
            }}
          />
        )}

        <HorizontalGroup align="center">
          <Button
            variant="primary"
            disabled={!selectedAlertManager || !selectedContactPoint || isLoading}
            onClick={onContactPointConnect}
          >
            Connect contact point
          </Button>
          <Button variant="secondary" onClick={closeDrawer}>
            Cancel
          </Button>
          {isLoading && <Icon name="fa fa-spinner" size="md" className={cx('loadingPlaceholder')} />}
        </HorizontalGroup>
      </VerticalGroup>
    );
  }

  function renderActions(item: ContactPoint) {
    return (
      <HorizontalGroup spacing="md">
        <IconButton
          aria-label="Alert Manager"
          name="external-link-alt"
          onClick={() => {
            window.open(
              `${window.location.origin}/alerting/notifications/receivers/${item.contactPoint}/edit?alertmanager=${item.dataSourceId}`,
              '_blank'
            );
          }}
        />
        <WithConfirm
          title={`Disconnect Contact point`}
          confirmText="Disconnect"
          description={
            <VerticalGroup spacing="md">
              <Text type="primary">
                When the contact point will be disconnected, the Integration will no longer receive alerts for it.
              </Text>
              <Text type="primary">You can add new contact point at any time.</Text>
            </VerticalGroup>
          }
        >
          <IconButton
            aria-label="Disconnect Contact Point"
            name="trash-alt"
            onClick={() => {
              disconnectContactPoint(id, item.dataSourceId, item.contactPoint)
                .then(() => {
                  closeDrawer();
                  openNotification('Contact point has been removed');
                  alertReceiveChannelStore.fetchConnectedContactPoints(id);
                })
                .catch(() => openErrorNotification('An error has occurred. Please try again.'));
            }}
          />
        </WithConfirm>
      </HorizontalGroup>
    );
  }

  function renderContactPointName(item: ContactPoint) {
    return (
      <HorizontalGroup spacing="xs">
        <Text type="primary">{item.contactPoint}</Text>

        {!item.notificationConnected && (
          <Tooltip
            content={'Check the notification policy for this contact point in Grafana Alerting'}
            placement={'top'}
          >
            {renderExclamationIcon()}
          </Tooltip>
        )}
      </HorizontalGroup>
    );
  }

  function renderAlertManager(item: ContactPoint) {
    return item.dataSourceName;
  }

  function renderExclamationIcon() {
    return (
      <div className={cx('icon-exclamation')}>
        <Icon name="exclamation-triangle" />
      </div>
    );
  }

  function closeDrawer() {
    setState({
      isDrawerOpen: false,
      isConnectOpen: false,
      selectedAlertManager: undefined,
      selectedContactPoint: undefined,
    });
  }

  function onContactPointConnect() {
    setState({ isLoading: true });

    (isExistingContactPoint
      ? connectContactPoint(id, selectedAlertManager, selectedContactPoint)
      : createContactPoint(id, selectedAlertManager, selectedContactPoint)
    )
      .then(() => {
        closeDrawer();
        openNotification('A new contact point has been connected to your integration');
        alertReceiveChannelStore.fetchConnectedContactPoints(id);
      })
      .catch((ex) => {
        const error = ex.response?.data?.detail ?? 'An error has occurred. Please try again.';
        openErrorNotification(error);
      })
      .finally(() => setState({ isLoading: false }));
  }

  function onAlertManagerChange(option: SelectableValue<string>) {
    setState({
      selectedAlertManager: option.value,
      selectedContactPoint: null,
      contactPointOptions: allContactPoints
        .find((opt) => opt.uid === option.value)
        ?.contact_points.map((cp) => ({ value: cp, label: cp })),
    });
  }

  function onContactPointChange(option: SelectableValue<string>) {
    setState({ selectedContactPoint: option.value });
  }

  function getTableColumns(): Array<{ width: string; key: string; title?: string; render }> {
    return [
      {
        width: '40%',
        key: 'name',
        title: 'Name',
        render: renderContactPointName,
      },
      {
        width: '40%',
        title: 'Alert Manager',
        key: 'alertmanager',
        render: renderAlertManager,
      },
      {
        width: '20%',
        title: '',
        key: 'actions',
        render: renderActions,
      },
    ];
  }
});<|MERGE_RESOLUTION|>--- conflicted
+++ resolved
@@ -16,12 +16,12 @@
 import cn from 'classnames/bind';
 import { observer } from 'mobx-react';
 
-<<<<<<< HEAD
-import GTable from 'components/GTable/GTable';
-import IntegrationBlock from 'components/Integrations/IntegrationBlock';
-import Tag from 'components/Tag/Tag';
-import Text from 'components/Text/Text';
-import WithConfirm from 'components/WithConfirm/WithConfirm';
+
+import { GTable } from 'components/GTable/GTable';
+import { IntegrationBlock } from 'components/Integrations/IntegrationBlock';
+import { Tag } from 'components/Tag/Tag';
+import { Text } from 'components/Text/Text';
+import { WithConfirm } from 'components/WithConfirm/WithConfirm';
 import {
   connectContactPoint,
   createContactPoint,
@@ -30,14 +30,6 @@
 } from 'models/alert_receive_channel/alert_receive_channel.helpers';
 import { ContactPoint } from 'models/alert_receive_channel/alert_receive_channel.types';
 import { ApiSchemas } from 'network/oncall-api/api.types';
-=======
-import { GTable } from 'components/GTable/GTable';
-import { IntegrationBlock } from 'components/Integrations/IntegrationBlock';
-import { Tag } from 'components/Tag/Tag';
-import { Text } from 'components/Text/Text';
-import { WithConfirm } from 'components/WithConfirm/WithConfirm';
-import { AlertReceiveChannel, ContactPoint } from 'models/alert_receive_channel/alert_receive_channel.types';
->>>>>>> c6075b90
 import styles from 'pages/integration/Integration.module.scss';
 import { useStore } from 'state/useStore';
 import { getVar } from 'utils/DOM';
@@ -61,13 +53,8 @@
   contactPointOptions: Array<{ label: string; value: string }>;
 }
 
-<<<<<<< HEAD
-const IntegrationContactPoint: React.FC<{
+export const IntegrationContactPoint: React.FC<{
   id: ApiSchemas['AlertReceiveChannel']['id'];
-=======
-export const IntegrationContactPoint: React.FC<{
-  id: AlertReceiveChannel['id'];
->>>>>>> c6075b90
 }> = observer(({ id }) => {
   const { alertReceiveChannelStore } = useStore();
   const contactPoints = alertReceiveChannelStore.connectedContactPoints[id];
