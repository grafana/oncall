--- conflicted
+++ resolved
@@ -82,22 +82,11 @@
   return (
     <span
       onClick={onClick}
-<<<<<<< HEAD
-      className={cx('root', 'text', className, {
-        'with-maxWidth': Boolean(maxWidth),
-        [`text--${type}`]: true,
-        [`text--${size}`]: true,
-        'text--strong': strong,
-        'text--underline': underline,
-        'no-wrap': !wrap,
-        keyboard,
-      })}
-      style={{ ...style, maxWidth }}
-=======
       className={cx(
         'root',
         'text',
         {
+          'with-maxWidth': Boolean(maxWidth),
           [`text--${type}`]: true,
           [`text--${size}`]: true,
           'text--strong': strong,
@@ -107,8 +96,7 @@
         },
         className
       )}
-      style={style}
->>>>>>> e8c9d083
+      style={{ ...style, maxWidth }}
       {...rest}
     >
       {hidden ? PLACEHOLDER : children}
