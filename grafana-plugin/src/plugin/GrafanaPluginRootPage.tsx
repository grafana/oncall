import React, { useEffect, useState } from 'react';

import { Alert } from '@grafana/ui';
import classnames from 'classnames';
import dayjs from 'dayjs';
import isSameOrAfter from 'dayjs/plugin/isSameOrAfter';
import isSameOrBefore from 'dayjs/plugin/isSameOrBefore';
import isoWeek from 'dayjs/plugin/isoWeek';
import localeData from 'dayjs/plugin/localeData';
import timezone from 'dayjs/plugin/timezone';
import utc from 'dayjs/plugin/utc';
import weekday from 'dayjs/plugin/weekday';
import { observer, Provider } from 'mobx-react';
import Header from 'navbar/Header/Header';
import LegacyNavTabsBar from 'navbar/LegacyNavTabsBar';
import { Route, Switch, useLocation } from 'react-router-dom';
import { AppRootProps } from 'types';

import Unauthorized from 'components/Unauthorized';
import DefaultPageLayout from 'containers/DefaultPageLayout/DefaultPageLayout';
import { getMatchedPage, getRoutesForPage, pages } from 'pages';
import NoMatch from 'pages/NoMatch';
import EscalationChains from 'pages/escalation-chains/EscalationChains';
import Incident from 'pages/incident/Incident';
import Incidents from 'pages/incidents/Incidents';
import Integrations from 'pages/integrations/Integrations';
import Maintenance from 'pages/maintenance/Maintenance';
import OrganizationLogPage from 'pages/organization-logs/OrganizationLog';
import OutgoingWebhooks from 'pages/outgoing_webhooks/OutgoingWebhooks';
import Schedule from 'pages/schedule/Schedule';
import Schedules from 'pages/schedules/Schedules';
import SettingsPage from 'pages/settings/SettingsPage';
import Test from 'pages/test/Test';
import Users from 'pages/users/Users';
import 'interceptors';
import { rootStore } from 'state';
import { useStore } from 'state/useStore';
import { isUserActionAllowed } from 'utils/authorization';
<<<<<<< HEAD
=======
import { DEFAULT_PAGE } from 'utils/consts';
import { useQueryParams, useQueryPath } from 'utils/hooks';
>>>>>>> 2ac4d88e

dayjs.extend(utc);
dayjs.extend(timezone);
dayjs.extend(weekday);
dayjs.extend(localeData);
dayjs.extend(isSameOrBefore);
dayjs.extend(isSameOrAfter);
dayjs.extend(isoWeek);

import 'style/vars.css';
import 'style/global.css';
import 'style/utils.css';

import { getQueryParams, isTopNavbar } from './GrafanaPluginRootPage.helpers';
import PluginSetup from './PluginSetup';

export const PLUGIN_ROOT = '/a/grafana-oncall-app';

export const GrafanaPluginRootPage = (props: AppRootProps) => {
  return (
    <Provider store={rootStore}>
      <PluginSetup InitializedComponent={Root} {...props} />
    </Provider>
  );
};

export const Root = observer((props: AppRootProps) => {
  const [didFinishLoading, setDidFinishLoading] = useState(false);
<<<<<<< HEAD
=======
  const queryParams = useQueryParams();
  const page = queryParams.get('page') || DEFAULT_PAGE;
  const path = useQueryPath();

  // Required to support grafana instances that use a custom `root_url`.
  const pathWithoutLeadingSlash = path.replace(/^\//, '');
>>>>>>> 2ac4d88e

  const store = useStore();

  useEffect(() => {
    updateBasicData();
  }, []);

  useEffect(() => {
    let link = document.createElement('link');
    link.type = 'text/css';
    link.rel = 'stylesheet';
    link.href = '/public/plugins/grafana-oncall-app/img/grafanaGlobalStyles.css';

    document.head.appendChild(link);

    return () => {
      document.head.removeChild(link);
    };
  }, []);

  const updateBasicData = async () => {
    await store.updateBasicData();
    setDidFinishLoading(true);
  };

  if (!didFinishLoading) {
    return null;
  }

  const location = useLocation();

  const page = getMatchedPage(location.pathname);

  const pagePermissionAction = pages[page]?.action;
  const userHasAccess = pagePermissionAction ? isUserActionAllowed(pagePermissionAction) : true;

  const query = getQueryParams();

  return (
    <DefaultPageLayout {...props}>
      <Alert severity="warning" title="Connectivity Warning" />
      {!isTopNavbar() && (
        <>
          <Header page={page} backendLicense={store.backendLicense} />
          <LegacyNavTabsBar currentPage={page} />
        </>
      )}

      <div
        className={classnames('u-position-relative', 'u-flex-grow-1', {
          'u-overflow-x-auto': !isTopNavbar(),
          'page-body': !isTopNavbar(),
        })}
      >
        {userHasAccess ? (
          <Switch>
            <Route path={getRoutesForPage('incidents')} exact>
              <Incidents query={query} />
            </Route>
            <Route path={getRoutesForPage('incident')} exact>
              <Incident query={query} />
            </Route>
            <Route path={getRoutesForPage('users')} exact>
              <Users query={query} />
            </Route>
            <Route path={getRoutesForPage('integrations')} exact>
              <Integrations query={query} />
            </Route>
            <Route path={getRoutesForPage('escalations')} exact>
              <EscalationChains />
            </Route>
            <Route path={getRoutesForPage('schedules')} exact>
              <Schedules />
            </Route>
            <Route path={getRoutesForPage('schedule')} exact>
              <Schedule />
            </Route>
            <Route path={getRoutesForPage('outgoing_webhooks')} exact>
              <OutgoingWebhooks />
            </Route>
            <Route path={getRoutesForPage('maintenance')} exact>
              <Maintenance query={query} />
            </Route>
            <Route path={getRoutesForPage('settings')} exact>
              <SettingsPage />
            </Route>
            <Route path={getRoutesForPage('organization-logs')} exact>
              <OrganizationLogPage />
            </Route>
            <Route path={getRoutesForPage('test')} exact>
              <Test />
            </Route>
            <Route path="*">
              <NoMatch />
            </Route>
          </Switch>
        ) : (
          <Unauthorized requiredUserAction={pagePermissionAction} />
        )}
      </div>
    </DefaultPageLayout>
  );
});<|MERGE_RESOLUTION|>--- conflicted
+++ resolved
@@ -1,6 +1,5 @@
 import React, { useEffect, useState } from 'react';
 
-import { Alert } from '@grafana/ui';
 import classnames from 'classnames';
 import dayjs from 'dayjs';
 import isSameOrAfter from 'dayjs/plugin/isSameOrAfter';
@@ -36,11 +35,6 @@
 import { rootStore } from 'state';
 import { useStore } from 'state/useStore';
 import { isUserActionAllowed } from 'utils/authorization';
-<<<<<<< HEAD
-=======
-import { DEFAULT_PAGE } from 'utils/consts';
-import { useQueryParams, useQueryPath } from 'utils/hooks';
->>>>>>> 2ac4d88e
 
 dayjs.extend(utc);
 dayjs.extend(timezone);
@@ -69,15 +63,6 @@
 
 export const Root = observer((props: AppRootProps) => {
   const [didFinishLoading, setDidFinishLoading] = useState(false);
-<<<<<<< HEAD
-=======
-  const queryParams = useQueryParams();
-  const page = queryParams.get('page') || DEFAULT_PAGE;
-  const path = useQueryPath();
-
-  // Required to support grafana instances that use a custom `root_url`.
-  const pathWithoutLeadingSlash = path.replace(/^\//, '');
->>>>>>> 2ac4d88e
 
   const store = useStore();
 
@@ -118,7 +103,6 @@
 
   return (
     <DefaultPageLayout {...props}>
-      <Alert severity="warning" title="Connectivity Warning" />
       {!isTopNavbar() && (
         <>
           <Header page={page} backendLicense={store.backendLicense} />
