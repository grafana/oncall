<<<<<<< HEAD
import { AppRootProps as BaseAppRootProps, AppPluginMeta, PluginConfigPageProps } from '@grafana/data';
=======
import { AppRootProps as BaseAppRootProps, AppPluginMeta, PluginConfigPageProps, BootData } from '@grafana/data';
>>>>>>> d30d69ba

export type OnCallPluginMetaJSONData = {
  stackId: number;
  orgId: number;
  onCallApiUrl: string;
  insightsDatasource?: string;
  license: string;
};

export type OnCallPluginMetaSecureJSONData = {
  grafanaToken: string;
  onCallApiToken: string;
};

export type AppRootProps = BaseAppRootProps<OnCallPluginMetaJSONData>;

// NOTE: it is possible that plugin.meta.jsonData is null (ex. on first-ever setup)
// the typing on AppPluginMeta does not seem correct atm..
export type OnCallAppPluginMeta = AppPluginMeta<null | OnCallPluginMetaJSONData>;
export type OnCallPluginConfigPageProps = PluginConfigPageProps<OnCallAppPluginMeta>;

// Extension points that other plugins can use to hook into the OnCall app.
export enum OnCallPluginExtensionPoints {
  AlertGroupAction = 'plugins/grafana-oncall-app/alert-group/action',
}

declare global {
  export interface Window {
    // https://github.com/grafana/grafana/blob/78bef7a26a799209b5307d6bde8e25fcb4fbde7d/public/views/index-template.html#L251-L258
<<<<<<< HEAD
=======
    grafanaBootData?: BootData;
>>>>>>> d30d69ba
    RECAPTCHA_SITE_KEY: string;
    grecaptcha: any;
    dataLayer: any;
    mixpanel: any;
  }
}<|MERGE_RESOLUTION|>--- conflicted
+++ resolved
@@ -1,8 +1,4 @@
-<<<<<<< HEAD
-import { AppRootProps as BaseAppRootProps, AppPluginMeta, PluginConfigPageProps } from '@grafana/data';
-=======
 import { AppRootProps as BaseAppRootProps, AppPluginMeta, PluginConfigPageProps, BootData } from '@grafana/data';
->>>>>>> d30d69ba
 
 export type OnCallPluginMetaJSONData = {
   stackId: number;
@@ -32,10 +28,7 @@
 declare global {
   export interface Window {
     // https://github.com/grafana/grafana/blob/78bef7a26a799209b5307d6bde8e25fcb4fbde7d/public/views/index-template.html#L251-L258
-<<<<<<< HEAD
-=======
     grafanaBootData?: BootData;
->>>>>>> d30d69ba
     RECAPTCHA_SITE_KEY: string;
     grecaptcha: any;
     dataLayer: any;
