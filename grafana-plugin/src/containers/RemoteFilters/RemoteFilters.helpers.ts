--- conflicted
+++ resolved
@@ -18,13 +18,9 @@
   const filters = filterOptions.filter((filterOption: FilterOption) => filterOption.name in data);
 
   const values = filters.reduce((memo: any, filterOption: FilterOption) => {
-<<<<<<< HEAD
-    const rawValue = query[filterOption.name];
-    console.log(filterOption, rawValue);
-=======
+
     const rawValue = query[filterOption.name] || data[filterOption.name]; // query takes priority over local storage
 
->>>>>>> 75682517
     let value: any = rawValue;
 
     if (filterOption.type === 'options' || filterOption.type === 'team_select') {
