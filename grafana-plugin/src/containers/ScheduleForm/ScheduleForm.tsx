--- conflicted
+++ resolved
@@ -25,17 +25,7 @@
   type?: ScheduleType;
 }
 
-<<<<<<< HEAD
-const ScheduleForm = observer((props: ScheduleFormProps) => {
-=======
-const scheduleTypeToForm = {
-  [ScheduleType.Calendar]: calendarForm,
-  [ScheduleType.Ical]: iCalForm,
-  [ScheduleType.API]: apiForm,
-};
-
 export const ScheduleForm = observer((props: ScheduleFormProps) => {
->>>>>>> c6075b90
   const { id, type, onSubmit, onHide } = props;
   const isNew = id === 'new';
 
