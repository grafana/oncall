--- conflicted
+++ resolved
@@ -1,12 +1,6 @@
 import React from 'react';
 
-<<<<<<< HEAD
 import { EmptySearchResult, Stack, useStyles2 } from '@grafana/ui';
-=======
-import { EmptySearchResult, Stack } from '@grafana/ui';
-import cn from 'classnames/bind';
-import { StackSize } from 'helpers/consts';
->>>>>>> e287dec9
 import { observer } from 'mobx-react';
 
 import { Block } from 'components/GBlock/Block';
