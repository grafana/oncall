--- conflicted
+++ resolved
@@ -441,23 +441,12 @@
                   </WithPermissionControlTooltip>
                   <WithPermissionControlTooltip userAction={UserActions.OutgoingWebhooksWrite}>
                     <Button form={form.name} type="submit" disabled={data.is_legacy}>
-                      {action === WebhookFormActionType.NEW ? 'Create' : 'Update'} Webhook
+                      {action === WebhookFormActionType.NEW ? 'Create' : 'Update'}
                     </Button>
                   </WithPermissionControlTooltip>
                 </HorizontalGroup>
               </div>
             </div>
-<<<<<<< HEAD
-          ) : (
-            ''
-          )}
-        </>
-      )}
-      {activeTab === WebhookTabs.LastRun.key && <OutgoingWebhookStatus id={id} closeDrawer={onHide} />}
-    </div>
-  );
-};
-=======
             {data.is_legacy ? (
               <div className={cx('content')}>
                 <Text type="secondary">Legacy migrated webhooks are not editable. Make a copy to make changes.</Text>
@@ -467,12 +456,11 @@
             )}
           </>
         )}
-        {activeTab === WebhookTabs.LastRun.key && <OutgoingWebhookStatus id={id} onUpdate={onUpdate} />}
+        {activeTab === WebhookTabs.LastRun.key && <OutgoingWebhookStatus id={id} closeDrawer={onHide} />}
       </div>
     );
   }
 );
->>>>>>> d6467e9c
 
 const WebhookPresetBlocks: React.FC<{
   presets: OutgoingWebhookPreset[];
