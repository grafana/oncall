import React, { ChangeEvent, useCallback, useEffect, useMemo, useState } from 'react';

<<<<<<< HEAD
import { css, cx } from '@emotion/css';
import { Button, ConfirmModal, ConfirmModalProps, Drawer, Input, Tab, TabsBar, Stack, useStyles2 } from '@grafana/ui';
=======
import { Button, ConfirmModal, ConfirmModalProps, Drawer, Input, Tab, TabsBar, Stack } from '@grafana/ui';
import cn from 'classnames/bind';
import { UserActions } from 'helpers/authorization/authorization';
import { PLUGIN_ROOT } from 'helpers/consts';
import { KeyValuePair } from 'helpers/helpers';
>>>>>>> e287dec9
import { observer } from 'mobx-react';
import { FormProvider, useForm, useFormContext } from 'react-hook-form';
import { useNavigate } from 'react-router-dom-v5-compat';

import { Text } from 'components/Text/Text';
import { OutgoingWebhookStatus } from 'containers/OutgoingWebhookStatus/OutgoingWebhookStatus';
import { WebhooksTemplateEditor } from 'containers/WebhooksTemplateEditor/WebhooksTemplateEditor';
import { WithPermissionControlTooltip } from 'containers/WithPermissionControl/WithPermissionControlTooltip';
import { OutgoingWebhookPreset } from 'models/outgoing_webhook/outgoing_webhook.types';
import { ApiSchemas } from 'network/oncall-api/api.types';
import { WebhookFormActionType } from 'pages/outgoing_webhooks/OutgoingWebhooks.types';
import { AppFeature } from 'state/features';
import { useStore } from 'state/useStore';

import { TemplateParams, WebhookFormFieldName } from './OutgoingWebhookForm.types';
import { OutgoingWebhookFormFields } from './OutgoingWebhookFormFields';
import { WebhookPresetBlocks } from './WebhookPresetBlocks';

interface OutgoingWebhookFormProps {
  id: ApiSchemas['Webhook']['id'] | 'new';
  action: WebhookFormActionType;
  onHide: () => void;
  onUpdate: () => void;
  onDelete: () => void;
}

export const WebhookTabs = {
  Settings: new KeyValuePair('Settings', 'Settings'),
  LastRun: new KeyValuePair('LastRun', 'Last Event'),
};

function prepareDataForEdit(
  action: WebhookFormActionType,
  item: ApiSchemas['Webhook'],
  selectedPreset: OutgoingWebhookPreset
) {
  if (action === WebhookFormActionType.NEW) {
    return {
      is_webhook_enabled: true,
      is_legacy: false,
      trigger_type: null,
      preset: selectedPreset?.id,
      http_method: 'POST',
      forward_all: true,
      labels: [],
    };
  } else if (action === WebhookFormActionType.COPY) {
    return { ...item, is_legacy: false, name: '' };
  } else {
    return { ...item };
  }
}

function prepareForSave(rawData: Partial<ApiSchemas['Webhook']>, selectedPreset: OutgoingWebhookPreset) {
  const data = { ...rawData };
  selectedPreset?.controlled_fields.forEach((field) => {
    delete data[field];
  });

  if (data.forward_all) {
    data.data = null;
  }

  return data;
}

export const OutgoingWebhookForm = observer((props: OutgoingWebhookFormProps) => {
  const { id, action, onUpdate, onHide, onDelete } = props;

  const [selectedPreset, setSelectedPreset] = useState<OutgoingWebhookPreset>(undefined);
  const [templateToEdit, setTemplateToEdit] = useState<TemplateParams>(undefined);

  const { outgoingWebhookStore } = useStore();

  const item = outgoingWebhookStore.items[id];
  const data = prepareDataForEdit(action, item, selectedPreset);

  useEffect(() => {
    if (item) {
      const preset = outgoingWebhookStore.outgoingWebhookPresets.find((item) => item.id === data.preset);
      setSelectedPreset(preset);
    }
  }, [item]);

  useEffect(() => {
    if (selectedPreset) {
      reset(data);
    }
  }, [selectedPreset]);

  const formMethods = useForm<ApiSchemas['Webhook']>({
    mode: 'onChange',
    defaultValues: data,
  });

  const { setValue, reset, setError } = formMethods;

  const onSubmit = useCallback(
    async (rawData: Partial<ApiSchemas['Webhook']>) => {
      const data = prepareForSave(rawData, selectedPreset);

      try {
        if (action === WebhookFormActionType.NEW || action === WebhookFormActionType.COPY) {
          await outgoingWebhookStore.create(data);
        } else {
          await outgoingWebhookStore.update(id, data);
        }
        onHide();
        onUpdate();
      } catch (error) {
        Object.keys(error.response.data).forEach((key) => {
          setError(key as WebhookFormFieldName, { message: error.response.data[key][0] });
        });
      }
    },
    [id, selectedPreset]
  );

  const mainContent = useMemo(() => {
    if (action === WebhookFormActionType.NEW && !selectedPreset) {
      return <Presets onHide={onHide} onSelect={setSelectedPreset} />;
    }

    if (action === WebhookFormActionType.NEW || action === WebhookFormActionType.COPY) {
      return (
        <NewWebhook
          action={action}
          data={data}
          preset={selectedPreset}
          onBack={() => setSelectedPreset(undefined)}
          onHide={onHide}
          onTemplateEditClick={setTemplateToEdit}
          onSubmit={onSubmit}
        />
      );
    }

    return (
      <EditWebhookTabs
        action={action}
        data={data}
        id={id}
        onDelete={onDelete}
        onHide={onHide}
        onUpdate={onUpdate}
        onSubmit={onSubmit}
        onTemplateEditClick={setTemplateToEdit}
        preset={selectedPreset}
      />
    );
  }, [action, selectedPreset]);

  if ((action === WebhookFormActionType.EDIT_SETTINGS || action === WebhookFormActionType.VIEW_LAST_RUN) && !item) {
    return null;
  }

  return (
    <>
      <FormProvider {...formMethods}>{mainContent}</FormProvider>
      {templateToEdit && (
        <WebhooksTemplateEditor
          id={id}
          handleSubmit={(value) => {
            setValue(templateToEdit.name, value);
            setTemplateToEdit(undefined);
          }}
          onHide={() => setTemplateToEdit(undefined)}
          template={templateToEdit}
        />
      )}
    </>
  );
});

interface PresetsProps {
  onHide: () => void;
  onSelect: (preset: OutgoingWebhookPreset) => void;
}

const Presets = (props: PresetsProps) => {
  const { onHide, onSelect } = props;

  const [filterValue, setFilterValue] = useState('');
  const styles = useStyles2(getWebhookFormStyles);

  const { outgoingWebhookStore } = useStore();

  const presets = outgoingWebhookStore.outgoingWebhookPresets.filter((preset: OutgoingWebhookPreset) =>
    preset.name.toLowerCase().includes(filterValue.toLowerCase())
  );

  return (
    <Drawer scrollableContent title="New Outgoing Webhook" onClose={onHide} closeOnMaskClick={false} width="640px">
      <div className={styles.content}>
        <Stack direction="column">
          <Text type="secondary">
            Outgoing webhooks can send alert data to other systems. They can be triggered by various conditions and can
            use templates to transform data to fit the recipient system. Presets listed below provide a starting point
            to customize these connections.
          </Text>

          {presets.length > 8 && (
            <div className={styles.searchIntegration}>
              <Input
                autoFocus
                value={filterValue}
                placeholder="Search webhook presets ..."
                onChange={(e: ChangeEvent<HTMLInputElement>) => setFilterValue(e.currentTarget.value)}
              />
            </div>
          )}

          <WebhookPresetBlocks presets={presets} onBlockClick={onSelect} />
        </Stack>
      </div>
    </Drawer>
  );
};

interface NewWebhookProps {
  data: Partial<ApiSchemas['Webhook']>;
  preset: OutgoingWebhookPreset;
  onHide: () => void;
  onBack: () => void;
  action: WebhookFormActionType;
  onTemplateEditClick: (params: TemplateParams) => void;
  onSubmit: (data: Partial<ApiSchemas['Webhook']>) => void;
}

const NewWebhook = (props: NewWebhookProps) => {
  const { data, preset, onHide, action, onBack, onTemplateEditClick, onSubmit } = props;

  const { hasFeature } = useStore();
  const styles = useStyles2(getWebhookFormStyles);

  const { handleSubmit } = useFormContext();

  return (
    <Drawer scrollableContent title={'New Outgoing Webhook'} onClose={onHide} closeOnMaskClick={false}>
      <div className={styles.webhooksDrawerContent}>
        <div className={styles.content}>
          <form id="OutgoingWebhook" onSubmit={handleSubmit(onSubmit)}>
            <OutgoingWebhookFormFields
              preset={preset}
              hasLabelsFeature={hasFeature(AppFeature.Labels)}
              onTemplateEditClick={onTemplateEditClick}
            />
            <div
              className={css`
                padding-bottom: 24px;
              `}
            >
              <Stack justifyContent="flex-end">
                {action === WebhookFormActionType.NEW ? (
                  <Button variant="secondary" onClick={onBack}>
                    Back
                  </Button>
                ) : (
                  <Button variant="secondary" onClick={onHide}>
                    Cancel
                  </Button>
                )}
                <WithPermissionControlTooltip userAction={UserActions.OutgoingWebhooksWrite}>
                  <Button type="submit" onClick={handleSubmit(onSubmit)} disabled={data.is_legacy}>
                    Create
                  </Button>
                </WithPermissionControlTooltip>
              </Stack>
            </div>
          </form>
        </div>
      </div>
    </Drawer>
  );
};

interface EditWebhookTabsProps {
  id: OutgoingWebhookFormProps['id'];
  data: Partial<ApiSchemas['Webhook']>;
  action: WebhookFormActionType;
  onHide: OutgoingWebhookFormProps['onHide'];
  onUpdate: OutgoingWebhookFormProps['onUpdate'];
  onDelete: OutgoingWebhookFormProps['onDelete'];
  onSubmit: (data: Partial<ApiSchemas['Webhook']>) => void;
  onTemplateEditClick: (params: TemplateParams) => void;
  preset: OutgoingWebhookPreset;
}

const EditWebhookTabs = (props: EditWebhookTabsProps) => {
  const { id, data, action, onHide, onUpdate, onDelete, onSubmit, onTemplateEditClick, preset } = props;

  const navigate = useNavigate();
  const styles = useStyles2(getWebhookFormStyles);

  const [activeTab, setActiveTab] = useState(
    action === WebhookFormActionType.EDIT_SETTINGS ? WebhookTabs.Settings.key : WebhookTabs.LastRun.key
  );

  return (
    <Drawer
      scrollableContent
      title="Outgoing webhook details"
      onClose={onHide}
      closeOnMaskClick={false}
      tabs={
        <div
          className={css`
            padding-top: 16px;
          `}
        >
          <TabsBar>
            <Tab
              key={WebhookTabs.Settings.key}
              onChangeTab={() => {
                setActiveTab(WebhookTabs.Settings.key);
                navigate(`${PLUGIN_ROOT}/outgoing_webhooks/edit/${id}`);
              }}
              active={activeTab === WebhookTabs.Settings.key}
              label={WebhookTabs.Settings.value}
            />

            <Tab
              key={WebhookTabs.LastRun.key}
              onChangeTab={() => {
                setActiveTab(WebhookTabs.LastRun.key);
                navigate(`${PLUGIN_ROOT}/outgoing_webhooks/last_run/${id}`);
              }}
              active={activeTab === WebhookTabs.LastRun.key}
              label={WebhookTabs.LastRun.value}
            />
          </TabsBar>
        </div>
      }
    >
      <div className={styles.webhooksDrawerContent}>
        <WebhookTabsContent
          id={id}
          action={action}
          activeTab={activeTab}
          data={data}
          onDelete={onDelete}
          onHide={onHide}
          onUpdate={onUpdate}
          onSubmit={onSubmit}
          onTemplateEditClick={onTemplateEditClick}
          preset={preset}
        />
      </div>
    </Drawer>
  );
};

interface WebhookTabsProps {
  id: OutgoingWebhookFormProps['id'];
  activeTab: string;
  action: WebhookFormActionType;
  data: Partial<ApiSchemas['Webhook']>;
  onHide: () => void;
  onUpdate: () => void;
  onDelete: () => void;
  preset: OutgoingWebhookPreset;
  onTemplateEditClick: (params: TemplateParams) => void;
  onSubmit: (data: Partial<ApiSchemas['Webhook']>) => void;
}

const WebhookTabsContent: React.FC<WebhookTabsProps> = observer(
  ({ id, action, activeTab, data, onHide, onDelete, onSubmit, onTemplateEditClick, preset }) => {
    const [confirmationModal, setConfirmationModal] = useState<ConfirmModalProps>(undefined);

    const { hasFeature } = useStore();
    const styles = useStyles2(getWebhookFormStyles);

    const { handleSubmit } = useFormContext();

    return (
      <div>
        {confirmationModal && (
          <ConfirmModal
            {...(confirmationModal as ConfirmModalProps)}
            onDismiss={() => setConfirmationModal(undefined)}
          />
        )}

        {activeTab === WebhookTabs.Settings.key && (
          <>
            <div className={styles.content}>
              <form id="OutgoingWebhook" onSubmit={handleSubmit(onSubmit)}>
                <OutgoingWebhookFormFields
                  preset={preset}
                  hasLabelsFeature={hasFeature(AppFeature.Labels)}
                  onTemplateEditClick={onTemplateEditClick}
                />
                <div
                  className={css`
                    padding-bottom: 24px;
                  `}
                >
                  <Stack justifyContent={'flex-end'}>
                    <Button variant="secondary" onClick={onHide}>
                      Cancel
                    </Button>
                    <WithPermissionControlTooltip userAction={UserActions.OutgoingWebhooksWrite}>
                      <Button
                        variant="destructive"
                        type="button"
                        disabled={data.is_legacy}
                        onClick={() => {
                          setConfirmationModal({
                            isOpen: true,
                            body: 'The action cannot be undone.',
                            confirmText: 'Delete',
                            dismissText: 'Cancel',
                            onConfirm: onDelete,
                            title: `Are you sure you want to delete webhook?`,
                          } as ConfirmModalProps);
                        }}
                      >
                        Delete Webhook
                      </Button>
                    </WithPermissionControlTooltip>
                    <WithPermissionControlTooltip userAction={UserActions.OutgoingWebhooksWrite}>
                      <Button type="submit" onClick={handleSubmit(onSubmit)} disabled={data.is_legacy}>
                        {action === WebhookFormActionType.NEW ? 'Create' : 'Update'}
                      </Button>
                    </WithPermissionControlTooltip>
                  </Stack>
                </div>
              </form>
            </div>
            {data.is_legacy ? (
              <div className={cx('content')}>
                <Text type="secondary">Legacy migrated webhooks are not editable. Make a copy to make changes.</Text>
              </div>
            ) : (
              ''
            )}
          </>
        )}
        {activeTab === WebhookTabs.LastRun.key && <OutgoingWebhookStatus id={id} closeDrawer={onHide} />}
      </div>
    );
  }
);

export const getWebhookFormStyles = () => {
  return {
    root: css`
      display: block;
    `,

    title: css`
      margin: 0 0 0 16px;
    `,

    content: css`
      margin: 4px;
    `,

    tabsWrapper: css`
      padding-top: 16px;
    `,

    formRow: css`
      display: flex;
      flex-wrap: nowrap;
      gap: 4px;
    `,

    formField: css`
      flex-grow: 1;
    `,

    webhooksDrawerContent: css`
      .cursor.monaco-mouse-cursor-text {
        display: none !important;
      }
    `,

    sourceCodeRoot: css`
      height: calc(100vh - 530px);
      min-height: 200px;
    `,

    cards: css`
      display: flex;
      flex-wrap: wrap;
      gap: 24px;
      overflow: auto;
      scroll-snap-type: y mandatory;
      width: 100%;
    `,

    card: css`
      width: 100%;
      height: 106px;
      scroll-snap-align: start;
      scroll-snap-stop: normal;
      display: flex;
      flex-direction: row;
      align-items: center;
      justify-content: flex-start;
      cursor: pointer;
      position: relative;
      gap: 20px;
    `,

    searchIntegration: css`
      width: 100%;
      margin-bottom: 24px;
    `,
  };
};<|MERGE_RESOLUTION|>--- conflicted
+++ resolved
@@ -1,15 +1,7 @@
 import React, { ChangeEvent, useCallback, useEffect, useMemo, useState } from 'react';
 
-<<<<<<< HEAD
 import { css, cx } from '@emotion/css';
 import { Button, ConfirmModal, ConfirmModalProps, Drawer, Input, Tab, TabsBar, Stack, useStyles2 } from '@grafana/ui';
-=======
-import { Button, ConfirmModal, ConfirmModalProps, Drawer, Input, Tab, TabsBar, Stack } from '@grafana/ui';
-import cn from 'classnames/bind';
-import { UserActions } from 'helpers/authorization/authorization';
-import { PLUGIN_ROOT } from 'helpers/consts';
-import { KeyValuePair } from 'helpers/helpers';
->>>>>>> e287dec9
 import { observer } from 'mobx-react';
 import { FormProvider, useForm, useFormContext } from 'react-hook-form';
 import { useNavigate } from 'react-router-dom-v5-compat';
