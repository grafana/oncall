import React, { useCallback } from 'react';

<<<<<<< HEAD
import { css } from '@emotion/css';
import { Button, Icon, LoadingPlaceholder, Stack, Tooltip, useStyles2 } from '@grafana/ui';
=======
import { Button, Icon, LoadingPlaceholder, Stack, Tooltip } from '@grafana/ui';
import cn from 'classnames/bind';
import { UserActions } from 'helpers/authorization/authorization';
>>>>>>> e287dec9
import { get } from 'lodash-es';
import { observer } from 'mobx-react';

import NotificationPolicy from 'components/Policy/NotificationPolicy';
import { SortableList } from 'components/SortableList/SortableList';
import { Text } from 'components/Text/Text';
import { Timeline } from 'components/Timeline/Timeline';
import { WithPermissionControlTooltip } from 'containers/WithPermissionControl/WithPermissionControlTooltip';
import { NotificationPolicyType } from 'models/notification_policy/notification_policy';
import { ApiSchemas } from 'network/oncall-api/api.types';
import { AppFeature } from 'state/features';
import { useStore } from 'state/useStore';

import { getColor } from './PersonalNotificationSettings.helpers';
import img from './img/default-step.png';

interface PersonalNotificationSettingsProps {
  userPk: ApiSchemas['User']['pk'];
  isImportant: boolean;
}

export const PersonalNotificationSettings = observer((props: PersonalNotificationSettingsProps) => {
  const { userPk, isImportant } = props;
  const store = useStore();
  const { userStore } = store;

  const getNotificationPolicySortEndHandler = useCallback(
    (indexOffset: number) => {
      return ({ oldIndex, newIndex }: any) => {
        userStore.moveNotificationPolicyToPosition(userPk, oldIndex, newIndex, indexOffset);
      };
    },
    [userPk, userStore]
  );

  const styles = useStyles2(getStyles);

  const getAddNotificationPolicyHandler = useCallback(() => {
    return () => {
      userStore.addNotificationPolicy(userPk, isImportant);
    };
  }, [isImportant, userPk, userStore]);

  const getNotificationPolicyUpdateHandler = useCallback(
    (id: NotificationPolicyType['id'], data) => {
      userStore.updateNotificationPolicy(userPk, id, data);
    },
    [userPk, userStore]
  );

  const getNotificationPolicyDeleteHandler = useCallback(
    (id: NotificationPolicyType['id']) => {
      userStore.deleteNotificationPolicy(userPk, id);
    },
    [userPk, userStore]
  );

  const allNotificationPolicies = userStore.notificationPolicies[userPk];
  const title = (
    <Text.Title level={5}>
      <Stack>
        {isImportant ? 'Important Notifications' : 'Default Notifications'}
        <Tooltip
          placement="top"
          content={
            <>
              Trigger different notification policies from escalation setup (page "Integrations"). <img src={img} />
            </>
          }
        >
          <Icon name="info-circle" size="md"></Icon>
        </Tooltip>
      </Stack>
    </Text.Title>
  );

  if (!allNotificationPolicies) {
    return (
      <div className={styles.root}>
        {title}
        <LoadingPlaceholder text="Loading..." />
      </div>
    );
  }

  const notificationPolicies = allNotificationPolicies?.filter(
    (notificationPolicy: NotificationPolicyType) => notificationPolicy.important === isImportant
  );

  const offset = isImportant
    ? allNotificationPolicies.findIndex((notificationPolicy: NotificationPolicyType) => notificationPolicy.important)
    : 0;

  const isCurrent = store.userStore.currentUserPk === userPk;

  const user = userStore.items[userPk];

  const userAction = isCurrent ? UserActions.UserSettingsWrite : UserActions.NotificationSettingsWrite;
  const getPhoneStatus = () => {
    if (store.hasFeature(AppFeature.CloudNotifications)) {
      return user.cloud_connection_status;
    }
    return Number(user.verified_phone_number) + 2;
  };

  // Mobile app related NotificationPolicy props
  const isMobileAppConnected = user.messaging_backends['MOBILE_APP']?.connected;
  const showCloudConnectionWarning =
    store.hasFeature(AppFeature.CloudConnection) && !store.cloudStore.cloudConnectionStatus.cloud_connection_status;

  return (
    <div className={styles.root}>
      {title}
      <SortableList
        helperClass={styles.sortableHelper}
        className={styles.steps}
        axis="y"
        lockAxis="y"
        onSortEnd={getNotificationPolicySortEndHandler(offset)}
        useDragHandle
      >
        {notificationPolicies.map((notificationPolicy: NotificationPolicyType, index: number) => (
          <NotificationPolicy
            // @ts-ignore
            userAction={userAction}
            key={notificationPolicy.id}
            index={index}
            number={index + 1}
            telegramVerified={Boolean(user.telegram_configuration)}
            phoneStatus={getPhoneStatus()}
            isMobileAppConnected={isMobileAppConnected}
            showCloudConnectionWarning={showCloudConnectionWarning}
            slackTeamIdentity={store.organizationStore.currentOrganization?.slack_team_identity}
            slackUserIdentity={user.slack_user_identity}
            data={notificationPolicy}
            onChange={getNotificationPolicyUpdateHandler}
            onDelete={getNotificationPolicyDeleteHandler}
            notificationChoices={get(userStore.notificationChoices, 'step.choices', [])}
            waitDelays={get(userStore.notificationChoices, 'wait_delay.choices', [])}
            notifyByOptions={userStore.notifyByOptions}
            color={getColor(index)}
            store={store}
          />
        ))}
        <Timeline.Item
          number={notificationPolicies.length + 1}
          backgroundHexNumber={getColor(notificationPolicies.length)}
        >
          <div className={styles.step}>
            <WithPermissionControlTooltip userAction={userAction}>
              <Button icon="plus" variant="secondary" fill="text" onClick={getAddNotificationPolicyHandler()}>
                Add Notification Step
              </Button>
            </WithPermissionControlTooltip>
          </div>
        </Timeline.Item>
      </SortableList>
    </div>
  );
});

const getStyles = () => {
  return {
    root: css`
      margin-bottom: 25px;
    `,

    step: css`
      display: flex;
      align-items: center;
      margin-left: 10px;
    `,

    steps: css`
      margin: 15px 0 0 15px;
    `,

    sortableHelper: css`
      z-index: 1062;
    `,
  };
};<|MERGE_RESOLUTION|>--- conflicted
+++ resolved
@@ -1,13 +1,7 @@
 import React, { useCallback } from 'react';
 
-<<<<<<< HEAD
 import { css } from '@emotion/css';
 import { Button, Icon, LoadingPlaceholder, Stack, Tooltip, useStyles2 } from '@grafana/ui';
-=======
-import { Button, Icon, LoadingPlaceholder, Stack, Tooltip } from '@grafana/ui';
-import cn from 'classnames/bind';
-import { UserActions } from 'helpers/authorization/authorization';
->>>>>>> e287dec9
 import { get } from 'lodash-es';
 import { observer } from 'mobx-react';
 
