--- conflicted
+++ resolved
@@ -44,7 +44,6 @@
 import sanitize from 'utils/sanitize';
 
 import styles from './AlertRules.module.css';
-
 const cx = cn.bind(styles);
 
 interface AlertRulesProps extends WithStoreProps {
@@ -264,13 +263,8 @@
                   title="Edit integration name"
                   onDismiss={() => this.setState({ editIntegrationName: undefined })}
                 >
-<<<<<<< HEAD
-                  <div className={cx('root')}>
+                  <div className={cx('root')} data-testid="edit-integration-name-modal">
                     <Field invalid={isIntegrationNameempty}>
-=======
-                  <div className={cx('root')} data-testid="edit-integration-name-modal">
-                    <Field invalid={isIntegrationNameempty} label="Integration name">
->>>>>>> 98ccd3ec
                       <Input
                         autoFocus
                         value={editIntegrationName}
@@ -703,7 +697,6 @@
 
     const index = channelFilterIds.indexOf(channelFilterId);
     return (
-<<<<<<< HEAD
       <>
         <div className={cx('channel-filter-header')}>
           <div className={cx('channel-filter-header-left')}>
@@ -712,7 +705,7 @@
                 <>
                   {channelFilterIds.length > 1 && <Text keyboard>ELSE</Text>}
                   <Text>route to escalation chain:</Text>
-                  <WithPermissionControl userAction={UserActions.IntegrationsWrite}>
+                  <WithPermissionControlTooltip userAction={UserActions.IntegrationsWrite}>
                     <div onClick={(e) => e.stopPropagation()}>
                       <GSelect
                         showSearch
@@ -727,7 +720,7 @@
                         icon={'list-ul'}
                       />
                     </div>
-                  </WithPermissionControl>
+                  </WithPermissionControlTooltip>
                 </>
               ) : (
                 <>
@@ -759,39 +752,6 @@
           <div className={cx('channel-filter-header-right')}>
             <div onClick={(e) => e.stopPropagation()}>{this.renderChannelFilterButtons(channelFilterId, index)}</div>
           </div>
-=======
-      <div className={cx('channel-filter-header')}>
-        <div className={cx('channel-filter-header-title')}>
-          {channelFilter.is_default ? (
-            <Text type="success">{channelFilterIds.length > 1 ? 'ELSE ' : ''}</Text>
-          ) : (
-            <>
-              <Text type="success">{index === 0 ? 'IF ' : 'ELSE IF '}</Text>alert payload matches regex
-              <Text
-                keyboard
-                //@ts-ignore
-                onClick={this.getEditChannelFilterClickHandler(channelFilter)}
-              >
-                {channelFilter.filtering_term}
-              </Text>
-            </>
-          )}
-          escalate to{' '}
-          <WithPermissionControlTooltip userAction={UserActions.IntegrationsWrite}>
-            <div onClick={(e) => e.stopPropagation()}>
-              <GSelect
-                showSearch
-                modelName="escalationChainStore"
-                displayField="name"
-                placeholder="Select Escalation Chain"
-                className={cx('select', 'control', 'no-trigger-collapse-please')}
-                value={channelFilter.escalation_chain}
-                onChange={this.getEscalationChainChangeHandler(channelFilterId)}
-                showWarningIfEmptyValue={true}
-              />
-            </div>
-          </WithPermissionControlTooltip>
->>>>>>> 98ccd3ec
         </div>
         {!channelFilter.is_default && (
           <VerticalGroup>
@@ -810,7 +770,7 @@
             </HorizontalGroup>
             <HorizontalGroup>
               <Text>{'route to escalation chain: '}</Text>
-              <WithPermissionControl userAction={UserActions.IntegrationsWrite}>
+              <WithPermissionControlTooltip userAction={UserActions.IntegrationsWrite}>
                 <div onClick={(e) => e.stopPropagation()}>
                   <GSelect
                     showSearch
@@ -825,7 +785,7 @@
                     icon={'list-ul'}
                   />
                 </div>
-              </WithPermissionControl>
+              </WithPermissionControlTooltip>
             </HorizontalGroup>
           </VerticalGroup>
         )}
