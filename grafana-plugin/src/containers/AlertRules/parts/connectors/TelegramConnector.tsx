--- conflicted
+++ resolved
@@ -1,14 +1,7 @@
 import React, { useCallback } from 'react';
 
-<<<<<<< HEAD
 import { cx } from '@emotion/css';
 import { InlineSwitch, Stack, useStyles2 } from '@grafana/ui';
-=======
-import { InlineSwitch, Stack } from '@grafana/ui';
-import cn from 'classnames/bind';
-import { UserActions } from 'helpers/authorization/authorization';
-import { StackSize } from 'helpers/consts';
->>>>>>> e287dec9
 import { observer } from 'mobx-react';
 
 import { GSelect } from 'containers/GSelect/GSelect';
