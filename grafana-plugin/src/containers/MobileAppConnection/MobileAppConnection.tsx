import React, { useCallback, useEffect, useRef, useState } from 'react';

<<<<<<< HEAD
import { css, cx } from '@emotion/css';
import { Button, Icon, LoadingPlaceholder, Stack, useStyles2 } from '@grafana/ui';
=======
import { Button, Icon, LoadingPlaceholder, Stack } from '@grafana/ui';
import cn from 'classnames/bind';
import { UserActions } from 'helpers/authorization/authorization';
import { StackSize } from 'helpers/consts';
import { isMobile, openErrorNotification, openNotification, openWarningNotification } from 'helpers/helpers';
import { useInitializePlugin } from 'helpers/hooks';
>>>>>>> e287dec9
import { observer } from 'mobx-react';

import qrCodeImage from 'assets/img/qr-code.png';
import { Block } from 'components/GBlock/Block';
import { PluginLink } from 'components/PluginLink/PluginLink';
import { RenderConditionally } from 'components/RenderConditionally/RenderConditionally';
import { Text } from 'components/Text/Text';
import { PluginInitializer } from 'containers/PluginInitializer/PluginInitializer';
import { WithPermissionControlDisplay } from 'containers/WithPermissionControl/WithPermissionControlDisplay';
import { UserHelper } from 'models/user/user.helpers';
import { ApiSchemas } from 'network/oncall-api/api.types';
import { AppFeature } from 'state/features';
import { RootStore, rootStore as store } from 'state/rootStore';

import { getMobileAppConnectionStyles } from './MobileAppConnection.styles';
import { DisconnectButton } from './parts/DisconnectButton/DisconnectButton';
import { DownloadIcons } from './parts/DownloadIcons/DownloadIcons';
import { LinkLoginButton } from './parts/LinkLoginButton/LinkLoginButton';
import { QRCode } from './parts/QRCode/QRCode';

type Props = {
  userPk?: ApiSchemas['User']['pk'];
  store?: RootStore;
};

const INTERVAL_MIN_THROTTLING = 500;
/**
 * 290_000 = 4 minutes and 50 seconds
 * QR code token has a TTL of 5 minutes
 * This means we will fetch a new token just before the current one expires
 */
const INTERVAL_QUEUE_QR = 290_000;
const INTERVAL_POLLING = 5000;
const BACKEND = 'MOBILE_APP';

export const MobileAppConnection = observer(({ userPk }: Props) => {
  const { userStore, cloudStore } = store;

  const [basicDataLoaded, setBasicDataLoaded] = useState(false);

  const isMounted = useRef(false);
  const [mobileAppIsCurrentlyConnected, setMobileAppIsCurrentlyConnected] = useState<boolean>(isUserConnected());

  const [fetchingQRCode, setFetchingQRCode] = useState<boolean>(!mobileAppIsCurrentlyConnected);
  const [QRCodeValue, setQRCodeValue] = useState<string>(null);
  const [errorFetchingQRCode, setErrorFetchingQRCode] = useState<string>(null);

  const [disconnectingMobileApp, setDisconnectingMobileApp] = useState<boolean>(false);
  const [errorDisconnectingMobileApp, setErrorDisconnectingMobileApp] = useState<string>(null);
  const [userTimeoutId, setUserTimeoutId] = useState<NodeJS.Timeout>(undefined);
  const [refreshTimeoutId, setRefreshTimeoutId] = useState<NodeJS.Timeout>(undefined);
  const [isQRBlurry, setIsQRBlurry] = useState<boolean>(false);
  const [isAttemptingTestNotification, setIsAttemptingTestNotification] = useState(false);
  const isCurrentUser = userPk === undefined || userStore.currentUserPk === userPk;

  const styles = useStyles2(getMobileAppConnectionStyles);

  useEffect(() => {
    isMounted.current = true;

    (async () => {
      if (!isUserConnected()) {
        triggerTimeouts();
      } else {
        setMobileAppIsCurrentlyConnected(true);
      }

      setBasicDataLoaded(true);
    })();

    // clear on unmount
    return () => {
      isMounted.current = false;
      clearTimeouts();
    };
  }, []);

  const fetchQRCode = useCallback(
    async (showLoader = true) => {
      if (!userPk) {
        return;
      }

      if (showLoader) {
        setFetchingQRCode(true);
      }

      try {
        // backend verification code that we receive is a JSON object that has been "stringified"
        const qrCodeContent = await UserHelper.fetchBackendConfirmationCode(userPk, BACKEND);
        setQRCodeValue(qrCodeContent);
      } catch (e) {
        setErrorFetchingQRCode('There was an error fetching your QR code. Please try again.');
      }

      if (showLoader) {
        setFetchingQRCode(false);
      }
    },
    [userPk]
  );

  const resetState = useCallback(() => {
    setErrorDisconnectingMobileApp(null);
    setMobileAppIsCurrentlyConnected(false);
    setQRCodeValue(null);
  }, []);

  const disconnectMobileApp = useCallback(async () => {
    if (!userPk) {
      return;
    }
    setDisconnectingMobileApp(true);

    try {
      await userStore.unlinkBackend(userPk, BACKEND);
      resetState();
    } catch (e) {
      setErrorDisconnectingMobileApp('There was an error disconnecting your mobile app. Please try again.');
    }

    setDisconnectingMobileApp(false);
    clearTimeouts();
    triggerTimeouts();
  }, [userPk, resetState]);

  useEffect(() => {
    if (!mobileAppIsCurrentlyConnected) {
      fetchQRCode();
    }
  }, [mobileAppIsCurrentlyConnected, userPk]);

  // Show link to cloud page for OSS instances with no cloud connection
  if (
    store.isOpenSource &&
    store.hasFeature(AppFeature.CloudConnection) &&
    !cloudStore.cloudConnectionStatus.cloud_connection_status
  ) {
    return renderConnectToCloud();
  }

  let content: React.ReactNode = null;
  const QRCodeDataParsed = QRCodeValue && getParsedQRCodeValue();

  if (fetchingQRCode || disconnectingMobileApp || !userPk || !basicDataLoaded) {
    content = <LoadingPlaceholder text="Loading..." />;
  } else if (errorFetchingQRCode || errorDisconnectingMobileApp) {
    content = <Text type="primary">{errorFetchingQRCode || errorDisconnectingMobileApp}</Text>;
  } else if (mobileAppIsCurrentlyConnected) {
    content = (
      <Stack direction="column" gap={StackSize.lg}>
        <Text strong type="primary">
          App connected <Icon name="check-circle" size="md" className={styles.icon} />
        </Text>
        <Text type="primary">
          You can only sync one application to your account. To setup a new device, please disconnect the currently
          connected device first.
        </Text>
        <div className={styles.disconnectContainer}>
          <img src={qrCodeImage} className={styles.disconnectQRCode} />
          <DisconnectButton onClick={disconnectMobileApp} />
        </div>
      </Stack>
    );
  } else if (QRCodeValue) {
    content = (
      <Stack direction="column" gap={StackSize.lg}>
        <Text type="primary" strong>
          Sign in via QR Code
        </Text>
        <Text type="primary">
          Open the Grafana OnCall mobile application and scan this code to sync it with your account.
        </Text>
        <div
          className={css`
            width: 100%;
            display: flex;
            justify-content: center;
            align-items: center;
            position: relative;
          `}
        >
          <QRCode className={cx({ [styles.qrCode]: true, [styles.blurry]: isQRBlurry })} value={QRCodeValue} />
          {isQRBlurry && <QRLoading />}
        </div>
        {store.isOpenSource && QRCodeDataParsed && (
          <Text type="secondary">
            Server URL embedded in this QR:
            <br />
            <a href={QRCodeDataParsed.oncall_api_url}>
              <Text type="link">{QRCodeDataParsed.oncall_api_url}</Text>
            </a>
          </Text>
        )}
      </Stack>
    );
  }

  return (
    <>
      <h3>Mobile App Connection</h3>
      <Stack direction="column">
        <div className={styles.container}>
          {QRCodeDataParsed && isMobile && (
            <Block shadowed bordered withBackground className={styles.containerBox}>
              <LinkLoginButton baseUrl={QRCodeDataParsed.oncall_api_url} token={QRCodeDataParsed.token} />
            </Block>
          )}
          <Block shadowed bordered withBackground className={styles.containerBox}>
            {content}
          </Block>
          <Block shadowed bordered withBackground className={styles.containerBox}>
            <DownloadIcons />
          </Block>
        </div>
        {mobileAppIsCurrentlyConnected && isCurrentUser && !disconnectingMobileApp && (
          <div className={styles.notificationButtons}>
            <Stack gap={StackSize.md} justifyContent={'flex-end'}>
              <Button
                variant="secondary"
                onClick={() => onSendTestNotification()}
                disabled={isAttemptingTestNotification}
              >
                Send Test Push
              </Button>
              <Button
                variant="secondary"
                onClick={() => onSendTestNotification(true)}
                disabled={isAttemptingTestNotification}
              >
                Send Test Push Important
              </Button>
            </Stack>
          </div>
        )}
      </Stack>
    </>
  );

  function renderConnectToCloud() {
    return (
      <WithPermissionControlDisplay userAction={UserActions.UserSettingsWrite}>
        <Stack direction="column" gap={StackSize.lg}>
          <Text type="secondary">Please connect Grafana Cloud OnCall to use the mobile app</Text>
          <WithPermissionControlDisplay
            userAction={UserActions.OtherSettingsWrite}
            message="You do not have permission to perform this action. Ask an admin to connect Grafana Cloud OnCall or upgrade your
            permissions."
          >
            <PluginLink query={{ page: 'cloud' }}>
              <Button variant="secondary" icon="external-link-alt">
                Connect Grafana Cloud OnCall
              </Button>
            </PluginLink>
          </WithPermissionControlDisplay>
        </Stack>
      </WithPermissionControlDisplay>
    );
  }

  async function onSendTestNotification(isCritical = false) {
    if (!userPk) {
      return;
    }
    setIsAttemptingTestNotification(true);

    try {
      await UserHelper.sendTestPushNotification(userPk, isCritical);
      openNotification(isCritical ? 'Push Important Notification has been sent' : 'Push Notification has been sent');
    } catch (ex) {
      if (ex.response?.status === 429) {
        openWarningNotification('Too much attempts, try again later');
      } else {
        openErrorNotification('There was an error sending the notification');
      }
    } finally {
      setIsAttemptingTestNotification(false);
    }
  }

  function getParsedQRCodeValue() {
    try {
      return JSON.parse(QRCodeValue);
    } catch (ex) {
      return undefined;
    }
  }

  function clearTimeouts(): void {
    clearTimeout(userTimeoutId);
    clearTimeout(refreshTimeoutId);
  }

  function triggerTimeouts(): void {
    setTimeout(queueRefreshQR, INTERVAL_QUEUE_QR);
    setTimeout(pollUserProfile, INTERVAL_POLLING);
  }

  function isUserConnected(user?: ApiSchemas['User']): boolean {
    return !!(user || userStore.currentUser)?.messaging_backends[BACKEND]?.connected;
  }

  async function queueRefreshQR(): Promise<void> {
    if (!isMounted.current || !userPk) {
      return;
    }

    clearTimeout(refreshTimeoutId);
    setRefreshTimeoutId(undefined);

    const user = await userStore.fetchItemById({ userPk });
    if (!isUserConnected(user)) {
      let didCallThrottleWithNoEffect = false;
      let isRequestDone = false;

      const throttle = () => {
        if (!isMounted.current) {
          return;
        }
        if (!isRequestDone) {
          didCallThrottleWithNoEffect = true;
          return;
        }

        setIsQRBlurry(false);
        setTimeout(queueRefreshQR, INTERVAL_QUEUE_QR);
      };

      setTimeout(throttle, INTERVAL_MIN_THROTTLING);
      setIsQRBlurry(true);

      await fetchQRCode(false);

      isRequestDone = true;
      if (didCallThrottleWithNoEffect) {
        throttle();
      }
    }
  }

  async function pollUserProfile(): Promise<void> {
    if (!isMounted.current || !userPk) {
      return;
    }

    clearTimeout(userTimeoutId);
    setUserTimeoutId(undefined);

    const user = await userStore.fetchItemById({ userPk });
    if (!isUserConnected(user)) {
      setUserTimeoutId(setTimeout(pollUserProfile, INTERVAL_POLLING));
    } else {
      setMobileAppIsCurrentlyConnected(true);
    }
  }
});

function QRLoading() {
  const styles = useStyles2(getMobileAppConnectionStyles);

  return (
    <div className={styles.qrLoader}>
      <Text type="primary" className={styles.qrLoaderText}>
        Regenerating QR code...
      </Text>
      <LoadingPlaceholder text="Loading..." />
    </div>
  );
}

export const MobileAppConnectionWrapper: React.FC<{}> = observer(() => {
  const { userStore } = store;
  const { isConnected } = useInitializePlugin();

  useEffect(() => {
    if (isConnected) {
      loadData();
    }
  }, [isConnected]);

  const loadData = async () => {
    if (!store.isBasicDataLoaded) {
      await store.loadBasicData();
    }

    if (!userStore.currentUserPk) {
      await userStore.loadCurrentUser();
    }
  };

  return (
    <PluginInitializer>
      <RenderConditionally
        shouldRender={Boolean(store.isBasicDataLoaded && userStore.currentUserPk)}
        render={() => (
          <div data-testid="mobile-app-connection">
            <MobileAppConnection userPk={userStore.currentUserPk} />
          </div>
        )}
        backupChildren={<LoadingPlaceholder text="Loading..." />}
      />
    </PluginInitializer>
  );
});<|MERGE_RESOLUTION|>--- conflicted
+++ resolved
@@ -1,16 +1,7 @@
 import React, { useCallback, useEffect, useRef, useState } from 'react';
 
-<<<<<<< HEAD
 import { css, cx } from '@emotion/css';
 import { Button, Icon, LoadingPlaceholder, Stack, useStyles2 } from '@grafana/ui';
-=======
-import { Button, Icon, LoadingPlaceholder, Stack } from '@grafana/ui';
-import cn from 'classnames/bind';
-import { UserActions } from 'helpers/authorization/authorization';
-import { StackSize } from 'helpers/consts';
-import { isMobile, openErrorNotification, openNotification, openWarningNotification } from 'helpers/helpers';
-import { useInitializePlugin } from 'helpers/hooks';
->>>>>>> e287dec9
 import { observer } from 'mobx-react';
 
 import qrCodeImage from 'assets/img/qr-code.png';
