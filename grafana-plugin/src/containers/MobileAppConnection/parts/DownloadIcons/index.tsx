--- conflicted
+++ resolved
@@ -7,7 +7,6 @@
 import PlayStoreLogoSVG from 'assets/img/brand/play-store-logo.svg';
 import Block from 'components/GBlock/Block';
 import Text from 'components/Text/Text';
-import { getVar } from 'utils/DOM';
 
 import styles from './DownloadIcons.module.scss';
 
@@ -46,18 +45,6 @@
           </Text>
         </Block>
       </a>
-<<<<<<< HEAD
-      <Block hover fullWidth withBackground bordered className={cx('icon-block')}>
-        <img src={AppleLogoSVG} alt="Apple" className={cx('icon')} />
-        <Text type="primary" className={cx('icon-text')}>
-          iOS
-        </Text>
-        <Tag color={getVar('--tag-primary')} className={cx('icon-tag')}>
-          Coming Soon
-        </Tag>
-      </Block>
-=======
->>>>>>> f194df0e
     </VerticalGroup>
   </VerticalGroup>
 );
