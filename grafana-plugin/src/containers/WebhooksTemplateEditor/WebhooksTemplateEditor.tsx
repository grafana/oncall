--- conflicted
+++ resolved
@@ -1,12 +1,6 @@
 import React, { useCallback, useState } from 'react';
 
-<<<<<<< HEAD
 import { Button, Drawer, Stack, useStyles2 } from '@grafana/ui';
-=======
-import { Button, Drawer, Stack } from '@grafana/ui';
-import cn from 'classnames/bind';
-import { UserActions } from 'helpers/authorization/authorization';
->>>>>>> e287dec9
 import { debounce } from 'lodash-es';
 
 import { CheatSheet } from 'components/CheatSheet/CheatSheet';
