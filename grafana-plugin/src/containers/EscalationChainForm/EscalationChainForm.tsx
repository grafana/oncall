--- conflicted
+++ resolved
@@ -2,11 +2,6 @@
 
 import { css } from '@emotion/css';
 import { Button, Field, Input, Modal, Stack } from '@grafana/ui';
-<<<<<<< HEAD
-=======
-import cn from 'classnames/bind';
-import { openWarningNotification } from 'helpers/helpers';
->>>>>>> e287dec9
 import { observer } from 'mobx-react';
 import { Controller, FormProvider, useForm } from 'react-hook-form';
 
