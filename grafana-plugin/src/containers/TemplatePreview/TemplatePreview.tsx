--- conflicted
+++ resolved
@@ -125,23 +125,6 @@
                   __html: sanitize(result.preview),
                 }}
               />
-<<<<<<< HEAD
-            </div>
-          ) : (
-            <div
-              className={cx('message')}
-              dangerouslySetInnerHTML={{
-                __html: sanitize(result.preview || ''),
-              }}
-            />
-          )}
-        </>
-      )}
-    </>
-  ) : (
-    <LoadingPlaceholder text="Loading..." />
-  );
-=======
             </HorizontalGroup>
             {conditionalMessage(conditionalResult.value === 'True')}
           </VerticalGroup>
@@ -184,7 +167,6 @@
   }
 
   return result ? <>{renderResult()}</> : <LoadingPlaceholder text="Loading..." />;
->>>>>>> a339d80c
 });
 
 export default TemplatePreview;