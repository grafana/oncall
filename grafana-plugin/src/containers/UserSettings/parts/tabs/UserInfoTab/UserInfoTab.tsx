import React from 'react';

import { InlineField, Input, Legend } from '@grafana/ui';

import { GrafanaTeamSelect } from 'containers/GrafanaTeamSelect/GrafanaTeamSelect';
import { UserSettingsTab } from 'containers/UserSettings/UserSettings.types';
import { Connectors } from 'containers/UserSettings/parts/connectors/Connectors';
import { GoogleConnector } from 'containers/UserSettings/parts/connectors/GoogleConnector';
import { ApiSchemas } from 'network/oncall-api/api.types';
import { AppFeature } from 'state/features';
import { useStore } from 'state/useStore';

interface UserInfoTabProps {
  id: ApiSchemas['User']['pk'];
  onTabChange: (tab: UserSettingsTab) => void;
}

export const UserInfoTab = (props: UserInfoTabProps) => {
  const { id } = props;

  const store = useStore();
  const { userStore } = store;

  const storeUser = userStore.items[id];
  let width = 15;

  return (
    <>
      <Legend>User information</Legend>
      <InlineField
        label="Username"
        labelWidth={width}
        grow
        disabled
        tooltip="To edit username go to Grafana user management"
      >
        <Input value={storeUser.username || ''} />
      </InlineField>
      <InlineField label="Email" labelWidth={width} grow disabled tooltip="To edit email go to Grafana user management">
        <Input value={storeUser.email || ''} />
      </InlineField>
      <InlineField label="Timezone" labelWidth={width} grow disabled>
        <Input value={storeUser.timezone || ''} />
      </InlineField>
      <InlineField
        label="Default Team"
        labelWidth={width}
        grow
        tooltip="Default team will be pre-selected when you create new resources, such as integrations, schedules, etc."
      >
        <GrafanaTeamSelect
          withoutModal
          defaultValue={storeUser.current_team}
          onSelect={async (value) => {
            await userStore.updateUser({ pk: storeUser.pk, current_team: value });
            store.grafanaTeamStore.updateItems();
          }}
        />
      </InlineField>
      {store.hasFeature(AppFeature.GoogleOauth2) && (
        <>
<<<<<<< HEAD
          <Legend>Google Calendar</Legend>
=======
          <Legend data-testid="google-calendar-connector-title">Google Calendar</Legend>
>>>>>>> 59f727d4
          <GoogleConnector {...props} />
        </>
      )}
      <Legend>Notification channels</Legend>
      <Connectors {...props} />
    </>
  );
};<|MERGE_RESOLUTION|>--- conflicted
+++ resolved
@@ -59,11 +59,7 @@
       </InlineField>
       {store.hasFeature(AppFeature.GoogleOauth2) && (
         <>
-<<<<<<< HEAD
-          <Legend>Google Calendar</Legend>
-=======
           <Legend data-testid="google-calendar-connector-title">Google Calendar</Legend>
->>>>>>> 59f727d4
           <GoogleConnector {...props} />
         </>
       )}
