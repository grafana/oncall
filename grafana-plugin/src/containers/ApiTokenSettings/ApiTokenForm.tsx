--- conflicted
+++ resolved
@@ -1,12 +1,6 @@
 import React, { HTMLAttributes, useState } from 'react';
 
-<<<<<<< HEAD
 import { Button, Field, Input, Label, Modal, Stack, useStyles2 } from '@grafana/ui';
-=======
-import { Button, Field, Input, Label, Modal, Stack } from '@grafana/ui';
-import cn from 'classnames/bind';
-import { openErrorNotification, openNotification } from 'helpers/helpers';
->>>>>>> e287dec9
 import { get } from 'lodash-es';
 import { observer } from 'mobx-react';
 import CopyToClipboard from 'react-copy-to-clipboard';
