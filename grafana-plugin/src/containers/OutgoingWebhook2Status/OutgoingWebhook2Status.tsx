import React from 'react';

import { Drawer, Label, VerticalGroup } from '@grafana/ui';
import cn from 'classnames/bind';
import { observer } from 'mobx-react';

import Block from 'components/GBlock/Block';
import SourceCode from 'components/SourceCode/SourceCode';
import Text from 'components/Text/Text';
import { OutgoingWebhook2 } from 'models/outgoing_webhook_2/outgoing_webhook_2.types';
import { useStore } from 'state/useStore';

import styles from 'containers/OutgoingWebhook2Form/OutgoingWebhook2Form.module.css';

const cx = cn.bind(styles);

interface OutgoingWebhook2StatusProps {
  id: OutgoingWebhook2['id'];
  onHide: () => void;
  onUpdate: () => void;
}

function Debug(props) {
  return (
    <VerticalGroup spacing="none">
      <Label>{props.title}</Label>
      <Block bordered fullWidth>
        <VerticalGroup spacing="none">
          {props.source && <SourceCode showClipboardIconOnly>{props.source}</SourceCode>}
          {props.result && props.result !== props.source && (
            <VerticalGroup spacing="none">
              <Label>Result</Label>
              <SourceCode showClipboardIconOnly>{props.result}</SourceCode>
            </VerticalGroup>
          )}
        </VerticalGroup>
      </Block>
    </VerticalGroup>
  );
}

const OutgoingWebhook2Status = observer((props: OutgoingWebhook2StatusProps) => {
  const { id, onHide } = props;

  const store = useStore();

  const { outgoingWebhook2Store } = store;

  const data = outgoingWebhook2Store.items[id];

  return (
    <Drawer
      scrollableContent
      title={
        <Text.Title className={cx('title')} level={4}>
          Outgoing Webhook Status
        </Text.Title>
      }
      onClose={onHide}
      closeOnMaskClick
    >
      <div className={cx('content')}>
        <VerticalGroup>
          <Label>Webhook Name</Label>
          <SourceCode showClipboardIconOnly>{data.name}</SourceCode>
          <Label>Trigger Type</Label>
          <SourceCode showClipboardIconOnly>{data.trigger_type_name}</SourceCode>

          {data.last_run ? (
            <VerticalGroup>
              <Label>Last Run Time</Label>
<<<<<<< HEAD
              <SourceCode showClipboardIconOnly>{data.last_status_log.last_run_at}</SourceCode>
              <Label>Input Data</Label>
              <SourceCode showClipboardIconOnly>{JSON.stringify(data.last_status_log.input_data, null, 4)}</SourceCode>
=======
              <SourceCode>{data.last_response_log.timestamp}</SourceCode>
>>>>>>> e18c1a5f

              {data.last_response_log.request_trigger && (
                <Debug
                  title="Trigger Template"
                  source={data.trigger_template}
                  result={data.last_response_log.request_trigger}
                ></Debug>
              )}
              {data.last_response_log.url && (
                <Debug title="URL" source={data.url} result={data.last_response_log.url}></Debug>
              )}
              {data.last_response_log.request_headers && (
                <Debug title="Headers" source={data.headers} result={data.last_response_log.request_headers}></Debug>
              )}
              {data.last_response_log.request_data && (
                <Debug title="Data" source={data.data} result={data.last_response_log.request_data}></Debug>
              )}

              {data.last_response_log.status_code && (
                <VerticalGroup>
                  <Label>Response Code</Label>
<<<<<<< HEAD
                  <SourceCode showClipboardIconOnly>{data.last_status_log.response_status}</SourceCode>
=======
                  <SourceCode>{data.last_response_log.status_code}</SourceCode>
>>>>>>> e18c1a5f
                </VerticalGroup>
              )}

              {data.last_response_log.content && (
                <VerticalGroup>
                  <Label>Response Body</Label>
<<<<<<< HEAD
                  <SourceCode showClipboardIconOnly>
                    {JSON.stringify(data.last_status_log.response, null, 4)}
                  </SourceCode>
=======
                  <SourceCode>{JSON.stringify(data.last_response_log.content, null, 4)}</SourceCode>
>>>>>>> e18c1a5f
                </VerticalGroup>
              )}
            </VerticalGroup>
          ) : (
            <Text type="primary" size="medium">
              An event triggering this webhook has not been sent yet!
            </Text>
          )}
        </VerticalGroup>
      </div>
    </Drawer>
  );
});

export default OutgoingWebhook2Status;<|MERGE_RESOLUTION|>--- conflicted
+++ resolved
@@ -69,13 +69,7 @@
           {data.last_run ? (
             <VerticalGroup>
               <Label>Last Run Time</Label>
-<<<<<<< HEAD
-              <SourceCode showClipboardIconOnly>{data.last_status_log.last_run_at}</SourceCode>
-              <Label>Input Data</Label>
-              <SourceCode showClipboardIconOnly>{JSON.stringify(data.last_status_log.input_data, null, 4)}</SourceCode>
-=======
               <SourceCode>{data.last_response_log.timestamp}</SourceCode>
->>>>>>> e18c1a5f
 
               {data.last_response_log.request_trigger && (
                 <Debug
@@ -97,24 +91,14 @@
               {data.last_response_log.status_code && (
                 <VerticalGroup>
                   <Label>Response Code</Label>
-<<<<<<< HEAD
-                  <SourceCode showClipboardIconOnly>{data.last_status_log.response_status}</SourceCode>
-=======
                   <SourceCode>{data.last_response_log.status_code}</SourceCode>
->>>>>>> e18c1a5f
                 </VerticalGroup>
               )}
 
               {data.last_response_log.content && (
                 <VerticalGroup>
                   <Label>Response Body</Label>
-<<<<<<< HEAD
-                  <SourceCode showClipboardIconOnly>
-                    {JSON.stringify(data.last_status_log.response, null, 4)}
-                  </SourceCode>
-=======
                   <SourceCode>{JSON.stringify(data.last_response_log.content, null, 4)}</SourceCode>
->>>>>>> e18c1a5f
                 </VerticalGroup>
               )}
             </VerticalGroup>
