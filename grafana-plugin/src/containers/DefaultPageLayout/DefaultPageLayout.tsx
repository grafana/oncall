import React, { FC, ReactElement } from 'react';

import { css } from '@emotion/css';
import { NavModelItem } from '@grafana/data';
import { useStyles2 } from '@grafana/ui';
import { PluginPage } from 'PluginPage';
<<<<<<< HEAD
=======
import { AppRootProps } from 'app-types';
import cn from 'classnames/bind';
>>>>>>> e287dec9
import { observer } from 'mobx-react';

import { Alerts } from 'containers/Alerts/Alerts';
import { isTopNavbar } from 'plugin/GrafanaPluginRootPage.helpers';

interface DefaultPageLayoutProps extends AppRootProps {
  children?: any;
  page: string;
  pageNav: NavModelItem;
}

export const DefaultPageLayout: FC<DefaultPageLayoutProps> = observer((props) => {
  const { children, page, pageNav } = props;
  const styles = useStyles2(getStyles);

  if (isTopNavbar()) {
    return renderTopNavbar();
  }

  return renderLegacyNavbar();

  function renderTopNavbar(): ReactElement {
    return (
      <PluginPage page={page} pageNav={pageNav as any}>
        <div className={styles.root}>{children}</div>
      </PluginPage>
    );
  }

  function renderLegacyNavbar(): ReactElement {
    return (
      <PluginPage page={page}>
        <div className={cx('page-container', css`u-height-100`)}>
          <div className={cx(styles.root)}>
            <Alerts />
            {children}
          </div>
        </div>
      </PluginPage>
    );
  }
});

const getStyles = () => {
  return {
    root: css`
      width: 100%;
      height: 100%;
      display: flex;
      flex-direction: column;

      :global(.filter-table) td {
        white-space: break-spaces;
        line-height: 20px;
        height: auto;
      }
    `,
  };
};<|MERGE_RESOLUTION|>--- conflicted
+++ resolved
@@ -4,11 +4,6 @@
 import { NavModelItem } from '@grafana/data';
 import { useStyles2 } from '@grafana/ui';
 import { PluginPage } from 'PluginPage';
-<<<<<<< HEAD
-=======
-import { AppRootProps } from 'app-types';
-import cn from 'classnames/bind';
->>>>>>> e287dec9
 import { observer } from 'mobx-react';
 
 import { Alerts } from 'containers/Alerts/Alerts';
