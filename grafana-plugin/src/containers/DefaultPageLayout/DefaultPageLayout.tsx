import React, { FC } from 'react';

import { PluginPage } from 'PluginPage';
import cn from 'classnames/bind';
import { observer } from 'mobx-react';
import { AppRootProps } from 'types';

import Alerts from 'components/Alerts/Alerts';
import { pages } from 'pages';
import { isTopNavbar } from 'plugin/GrafanaPluginRootPage.helpers';
<<<<<<< HEAD
import { DEFAULT_PAGE } from 'utils/consts';
import { useQueryParams } from 'utils/hooks';
=======
import { AppFeature } from 'state/features';
import { useStore } from 'state/useStore';
import LocationHelper from 'utils/LocationHelper';
import { isUserActionAllowed, UserActions } from 'utils/authorization';
import { DEFAULT_PAGE, GRAFANA_LICENSE_OSS } from 'utils/consts';
import { useForceUpdate } from 'utils/hooks';
>>>>>>> 4aa1feae

import styles from './DefaultPageLayout.module.scss';

const cx = cn.bind(styles);

interface DefaultPageLayoutProps extends AppRootProps {
  children?: any;
  page: string;
}

const DefaultPageLayout: FC<DefaultPageLayoutProps> = observer((props) => {
<<<<<<< HEAD
  const { children } = props;
  const queryParams = useQueryParams();
  const page = queryParams.get('page') || DEFAULT_PAGE;
=======
  const { children, query, page } = props;

  const [showSlackInstallAlert, setShowSlackInstallAlert] = useState<SlackError | undefined>();

  const forceUpdate = useForceUpdate();
>>>>>>> 4aa1feae

  if (isTopNavbar()) {
    return renderTopNavbar();
  }

  return renderLegacyNavbar();

  function renderTopNavbar(): JSX.Element {
    return (
<<<<<<< HEAD
      <PluginPage pageNav={pages[page].getPageNav()}>
=======
      <PluginPage page={page} pageNav={pages[page || DEFAULT_PAGE].getPageNav()} renderAlertsFn={renderAlertsFn}>
>>>>>>> 4aa1feae
        <div className={cx('root')}>{children}</div>
      </PluginPage>
    );
  }

  function renderLegacyNavbar(): JSX.Element {
    return (
      <PluginPage page={page}>
        <div className="page-container u-height-100">
          <div className={cx('root', 'navbar-legacy')}>
            <Alerts />
            {children}
          </div>
        </div>
      </PluginPage>
    );
  }
});

export default DefaultPageLayout;<|MERGE_RESOLUTION|>--- conflicted
+++ resolved
@@ -8,17 +8,8 @@
 import Alerts from 'components/Alerts/Alerts';
 import { pages } from 'pages';
 import { isTopNavbar } from 'plugin/GrafanaPluginRootPage.helpers';
-<<<<<<< HEAD
 import { DEFAULT_PAGE } from 'utils/consts';
 import { useQueryParams } from 'utils/hooks';
-=======
-import { AppFeature } from 'state/features';
-import { useStore } from 'state/useStore';
-import LocationHelper from 'utils/LocationHelper';
-import { isUserActionAllowed, UserActions } from 'utils/authorization';
-import { DEFAULT_PAGE, GRAFANA_LICENSE_OSS } from 'utils/consts';
-import { useForceUpdate } from 'utils/hooks';
->>>>>>> 4aa1feae
 
 import styles from './DefaultPageLayout.module.scss';
 
@@ -30,17 +21,9 @@
 }
 
 const DefaultPageLayout: FC<DefaultPageLayoutProps> = observer((props) => {
-<<<<<<< HEAD
   const { children } = props;
   const queryParams = useQueryParams();
   const page = queryParams.get('page') || DEFAULT_PAGE;
-=======
-  const { children, query, page } = props;
-
-  const [showSlackInstallAlert, setShowSlackInstallAlert] = useState<SlackError | undefined>();
-
-  const forceUpdate = useForceUpdate();
->>>>>>> 4aa1feae
 
   if (isTopNavbar()) {
     return renderTopNavbar();
@@ -50,11 +33,7 @@
 
   function renderTopNavbar(): JSX.Element {
     return (
-<<<<<<< HEAD
       <PluginPage pageNav={pages[page].getPageNav()}>
-=======
-      <PluginPage page={page} pageNav={pages[page || DEFAULT_PAGE].getPageNav()} renderAlertsFn={renderAlertsFn}>
->>>>>>> 4aa1feae
         <div className={cx('root')}>{children}</div>
       </PluginPage>
     );
