--- conflicted
+++ resolved
@@ -4,13 +4,7 @@
 import cn from 'classnames/bind';
 import { observer } from 'mobx-react';
 
-<<<<<<< HEAD
 import WebhookLastEventDetails from 'components/Webhooks/WebhookLastEventDetails';
-=======
-import { Block } from 'components/GBlock/Block';
-import { SourceCode } from 'components/SourceCode/SourceCode';
-import { Text } from 'components/Text/Text';
->>>>>>> 23bd5172
 import { OutgoingWebhook } from 'models/outgoing_webhook/outgoing_webhook.types';
 import { useStore } from 'state/useStore';
 import { useCommonStyles } from 'utils/hooks';
@@ -24,52 +18,13 @@
   closeDrawer: () => void;
 }
 
-<<<<<<< HEAD
-const OutgoingWebhookStatus = observer(({ id, closeDrawer }: OutgoingWebhookStatusProps) => {
+export const OutgoingWebhookStatus = observer(({ id, closeDrawer }: OutgoingWebhookStatusProps) => {
   const {
     outgoingWebhookStore: {
       items: { [id]: webhook },
     },
   } = useStore();
   const commonStyles = useCommonStyles();
-=======
-function Debug(props) {
-  return (
-    <VerticalGroup spacing="none">
-      <Label>{props.title}</Label>
-      <Block bordered fullWidth>
-        <VerticalGroup spacing="none">
-          {props.source && <SourceCode showClipboardIconOnly>{props.source}</SourceCode>}
-          {props.result && props.result !== props.source && (
-            <VerticalGroup spacing="none">
-              <Label>Result</Label>
-              <SourceCode showClipboardIconOnly>{props.result}</SourceCode>
-            </VerticalGroup>
-          )}
-        </VerticalGroup>
-      </Block>
-    </VerticalGroup>
-  );
-}
-
-function format_response_field(str) {
-  try {
-    const jsonValue = JSON.parse(str);
-    return JSON.stringify(jsonValue, null, 4);
-  } catch (e) {
-    return str;
-  }
-}
-
-export const OutgoingWebhookStatus = observer((props: OutgoingWebhookStatusProps) => {
-  const { id } = props;
-
-  const store = useStore();
-
-  const { outgoingWebhookStore } = store;
-
-  const data = outgoingWebhookStore.items[id];
->>>>>>> 23bd5172
 
   return (
     <div className={cx('content')}>
