--- conflicted
+++ resolved
@@ -1,10 +1,6 @@
 import React, { useCallback, useState, useEffect } from 'react';
 
-<<<<<<< HEAD
 import { Button, HorizontalGroup, Drawer, VerticalGroup, Icon } from '@grafana/ui';
-=======
-import { Button, HorizontalGroup, VerticalGroup, Icon, Drawer } from '@grafana/ui';
->>>>>>> 43b6e34c
 import cn from 'classnames/bind';
 import { debounce } from 'lodash-es';
 import { observer } from 'mobx-react';
@@ -24,10 +20,8 @@
 import { AlertReceiveChannel } from 'models/alert_receive_channel/alert_receive_channel.types';
 import { Alert } from 'models/alertgroup/alertgroup.types';
 import { ChannelFilter } from 'models/channel_filter/channel_filter.types';
-<<<<<<< HEAD
-=======
+import { ChannelFilter } from 'models/channel_filter/channel_filter.types';
 import LocationHelper from 'utils/LocationHelper';
->>>>>>> 43b6e34c
 
 import styles from './IntegrationTemplate.module.css';
 
@@ -52,11 +46,6 @@
   const [changedTemplateBody, setChangedTemplateBody] = useState<string>(templateBody);
   const [resultError, setResultError] = useState<string>(undefined);
 
-<<<<<<< HEAD
-  if (template.isRoute) {
-  }
-
-=======
   const locationParams: any = { template: template.name };
   if (template.isRoute) {
     locationParams.routeId = channelFilterId;
@@ -68,7 +57,6 @@
     LocationHelper.update(locationParams, 'partial');
   }, []);
 
->>>>>>> 43b6e34c
   const onShowCheatSheet = useCallback(() => {
     setIsCheatSheetVisible(true);
   }, []);
@@ -281,14 +269,10 @@
             {chatOps && (
               <VerticalGroup>
                 <Button onClick={() => onSaveAndFollowLink(chatOps.permalink)}>
-<<<<<<< HEAD
-                  Save and open Alert Group in {chatOps.name} <Icon name="external-link-alt" />
-=======
                   <HorizontalGroup spacing="xs" align="center">
                     Save and open Alert Group in {getCapitalizedChatopsName(chatOps.name)}{' '}
                     <Icon name="external-link-alt" />
                   </HorizontalGroup>
->>>>>>> 43b6e34c
                 </Button>
 
                 {chatOps.comment && (
