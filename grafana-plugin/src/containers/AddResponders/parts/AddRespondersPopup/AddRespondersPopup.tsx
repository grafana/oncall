--- conflicted
+++ resolved
@@ -1,14 +1,7 @@
 import React, { useState, useCallback, useEffect, useRef, FC } from 'react';
 
-<<<<<<< HEAD
 import { css } from '@emotion/css';
 import { Alert, Icon, Input, LoadingPlaceholder, RadioButtonGroup, Stack, useStyles2 } from '@grafana/ui';
-=======
-import { Alert, Icon, Input, LoadingPlaceholder, RadioButtonGroup, Stack } from '@grafana/ui';
-import cn from 'classnames/bind';
-import { StackSize } from 'helpers/consts';
-import { useDebouncedCallback, useOnClickOutside } from 'helpers/hooks';
->>>>>>> e287dec9
 import { observer } from 'mobx-react';
 import { ColumnsType } from 'rc-table/lib/interface';
 
