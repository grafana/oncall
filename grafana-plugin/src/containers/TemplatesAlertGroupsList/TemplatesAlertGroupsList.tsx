import React, { useEffect, useState } from 'react';

import { Button, HorizontalGroup, Tooltip, Icon, IconButton, Badge, LoadingPlaceholder } from '@grafana/ui';
import cn from 'classnames/bind';
import { debounce } from 'lodash-es';

import MonacoEditor, { MONACO_LANGUAGE } from 'components/MonacoEditor/MonacoEditor';
import Text from 'components/Text/Text';
import { AlertReceiveChannel } from 'models/alert_receive_channel/alert_receive_channel.types';
import { AlertTemplatesDTO } from 'models/alert_templates';
import { Alert } from 'models/alertgroup/alertgroup.types';
import { MONACO_PAYLOAD_OPTIONS } from 'pages/integration_2/Integration2.config';
import { useStore } from 'state/useStore';

import styles from './TemplatesAlertGroupsList.module.css';

const cx = cn.bind(styles);

interface TemplatesAlertGroupsListProps {
  templates: AlertTemplatesDTO[];
  alertReceiveChannelId: AlertReceiveChannel['id'];
  onSelectAlertGroup?: (alertGroup: Alert) => void;
  onEditPayload?: (payload: string) => void;
}

const TemplatesAlertGroupsList = (props: TemplatesAlertGroupsListProps) => {
  const { alertReceiveChannelId, templates, onEditPayload, onSelectAlertGroup } = props;
  const store = useStore();
  const [alertGroupsList, setAlertGroupsList] = useState(undefined);
  const [selectedAlertPayload, setSelectedAlertPayload] = useState<string>(undefined);
  const [selectedAlertName, setSelectedAlertName] = useState<string>(undefined);
  const [isEditMode, setIsEditMode] = useState(false);

  useEffect(() => {
    store.alertGroupStore
      .getAlertGroupsForIntegration(alertReceiveChannelId)
      .then((result) => setAlertGroupsList(result.slice(0, 30)));
  }, []);

  const getChangeHandler = () => {
    return debounce((value: string) => {
      onEditPayload(value);
    }, 1000);
  };

  const returnToListView = () => {
    setIsEditMode(false);
    setSelectedAlertPayload(undefined);
    onEditPayload(null);
  };

  const getAlertGroupPayload = async (id) => {
    const groupedAlert = await store.alertGroupStore.getAlertsFromGroup(id);
    const currentIncidentRawResponse = await store.alertGroupStore.getPayloadForIncident(groupedAlert?.alerts[0]?.id);
    setSelectedAlertName(getAlertGroupName(groupedAlert));
    setSelectedAlertPayload(currentIncidentRawResponse?.raw_request_data);
    onSelectAlertGroup(groupedAlert);
    onEditPayload(JSON.stringify(currentIncidentRawResponse?.raw_request_data));
  };

  const getAlertGroupName = (alertGroup: Alert) => {
    return alertGroup.inside_organization_number
      ? `#${alertGroup.inside_organization_number} ${alertGroup.render_for_web.title}`
      : alertGroup.render_for_web.title;
  };

  return (
    <div className={cx('template-block-list')}>
      {selectedAlertPayload ? (
        <>
          {isEditMode ? (
            <>
              <div className={cx('template-block-title')}>
                <HorizontalGroup justify="space-between">
                  <Text>Edit {selectedAlertName}</Text>

                  <HorizontalGroup>
                    <IconButton name="times" onClick={() => returnToListView()} />
                  </HorizontalGroup>
                </HorizontalGroup>
              </div>
              <div className={cx('alert-groups-editor')}>
                <MonacoEditor
                  value={JSON.stringify(selectedAlertPayload, null, 4)}
                  data={templates}
                  height={'85vh'}
                  onChange={getChangeHandler()}
                  showLineNumbers
                  useAutoCompleteList={false}
                  language={MONACO_LANGUAGE.json}
                  monacoOptions={MONACO_PAYLOAD_OPTIONS}
                />
              </div>
            </>
          ) : (
            <>
              <div className={cx('template-block-title')}>
                <HorizontalGroup justify="space-between">
                  <Text>{selectedAlertName}</Text>

                  <HorizontalGroup>
                    <IconButton name="edit" onClick={() => setIsEditMode(true)} />
                    <IconButton name="times" onClick={() => returnToListView()} />
                  </HorizontalGroup>
                </HorizontalGroup>
              </div>
<<<<<<< HEAD
              <div>
                <div className={cx('alert-groups-editor')}>
                  <MonacoEditor
                    value={JSON.stringify(selectedAlertPayload, null, 4)}
                    data={undefined}
                    disabled
                    height={'85vh'}
                    onChange={getChangeHandler()}
                    showLineNumbers
                    useAutoCompleteList={false}
                    language={MONACO_LANGUAGE.json}
                    monacoOptions={MONACO_PAYLOAD_OPTIONS}
                  />
                </div>
=======
              <div className={cx('alert-groups-list')}>
                <VerticalGroup>
                  <Badge color="blue" text="Last alert payload" />
                  <div className={cx('alert-groups-editor')}>
                    <MonacoEditor
                      value={JSON.stringify(selectedAlertPayload, null, 4)}
                      data={undefined}
                      disabled
                      height={'85vh'}
                      onChange={getChangeHandler()}
                      showLineNumbers
                      useAutoCompleteList={false}
                      language={MONACO_LANGUAGE.json}
                      monacoOptions={{
                        ...MONACO_PAYLOAD_OPTIONS,
                        readOnly: true,
                      }}
                    />
                  </div>
                </VerticalGroup>
>>>>>>> ae7561a8
              </div>
            </>
          )}
        </>
      ) : (
        <>
          {isEditMode ? (
            <>
              <div className={cx('template-block-title')}>
                <HorizontalGroup justify="space-between">
                  <Text>Edit custom payload</Text>

                  <HorizontalGroup>
                    <IconButton name="times" onClick={() => returnToListView()} />
                  </HorizontalGroup>
                </HorizontalGroup>
              </div>
              <div className={cx('alert-groups-editor')}>
                <MonacoEditor
                  value={null}
                  disabled={true}
                  useAutoCompleteList={false}
                  language={MONACO_LANGUAGE.json}
                  data={templates}
                  monacoOptions={MONACO_PAYLOAD_OPTIONS}
                  showLineNumbers={false}
                  height={'85vh'}
                  onChange={getChangeHandler()}
                />
              </div>
            </>
          ) : (
            <>
              <div className={cx('template-block-title')}>
                <HorizontalGroup justify="space-between" wrap>
                  <HorizontalGroup>
                    <Text>Recent Alert groups</Text>
                    <Tooltip content="Here will be information about alert groups">
                      <Icon name="info-circle" />
                    </Tooltip>
                  </HorizontalGroup>

                  <Button variant="secondary" fill="outline" onClick={() => setIsEditMode(true)} size="sm">
                    Use custom payload
                  </Button>
                </HorizontalGroup>
              </div>
              <div className={cx('alert-groups-list')}>
                {alertGroupsList ? (
                  <>
                    {alertGroupsList?.length > 0 ? (
                      <>
                        {alertGroupsList.map((alertGroup) => {
                          return (
                            <div key={alertGroup.pk}>
                              <Button fill="text" onClick={() => getAlertGroupPayload(alertGroup.pk)}>
                                {getAlertGroupName(alertGroup)}
                              </Button>
                            </div>
                          );
                        })}
                      </>
                    ) : (
                      <Badge
                        color="blue"
                        text={
                          <div className={cx('no-alert-groups-badge')}>
                            <Icon name="info-circle" />
                            <Text>
                              This integration did not receive any alerts. Use custom payload example to preview
                              results.
                            </Text>
                          </div>
                        }
                      />
                    )}
                  </>
                ) : (
                  <LoadingPlaceholder text="Loading alert groups..." />
                )}
              </div>
            </>
          )}
        </>
      )}
    </div>
  );
};

export default TemplatesAlertGroupsList;<|MERGE_RESOLUTION|>--- conflicted
+++ resolved
@@ -104,7 +104,6 @@
                   </HorizontalGroup>
                 </HorizontalGroup>
               </div>
-<<<<<<< HEAD
               <div>
                 <div className={cx('alert-groups-editor')}>
                   <MonacoEditor
@@ -116,31 +115,12 @@
                     showLineNumbers
                     useAutoCompleteList={false}
                     language={MONACO_LANGUAGE.json}
-                    monacoOptions={MONACO_PAYLOAD_OPTIONS}
+                    monacoOptions={{
+                      ...MONACO_PAYLOAD_OPTIONS,
+                      readOnly: true,
+                    }}
                   />
                 </div>
-=======
-              <div className={cx('alert-groups-list')}>
-                <VerticalGroup>
-                  <Badge color="blue" text="Last alert payload" />
-                  <div className={cx('alert-groups-editor')}>
-                    <MonacoEditor
-                      value={JSON.stringify(selectedAlertPayload, null, 4)}
-                      data={undefined}
-                      disabled
-                      height={'85vh'}
-                      onChange={getChangeHandler()}
-                      showLineNumbers
-                      useAutoCompleteList={false}
-                      language={MONACO_LANGUAGE.json}
-                      monacoOptions={{
-                        ...MONACO_PAYLOAD_OPTIONS,
-                        readOnly: true,
-                      }}
-                    />
-                  </div>
-                </VerticalGroup>
->>>>>>> ae7561a8
               </div>
             </>
           )}
