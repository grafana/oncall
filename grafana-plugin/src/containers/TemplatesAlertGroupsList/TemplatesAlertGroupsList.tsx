--- conflicted
+++ resolved
@@ -168,16 +168,10 @@
                   useAutoCompleteList={false}
                   language={MONACO_LANGUAGE.json}
                   data={templates}
-<<<<<<< HEAD
                   monacoOptions={{
                     ...MONACO_OPTIONS,
                     readOnly: false,
                   }}
-                  showLineNumbers={false}
-=======
-                  monacoOptions={MONACO_PAYLOAD_OPTIONS}
-                  showLineNumbers
->>>>>>> e4788d57
                   height={getCodeEditorHeight()}
                   onChange={getChangeHandler()}
                 />
