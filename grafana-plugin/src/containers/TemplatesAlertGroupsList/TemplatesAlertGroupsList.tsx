import React, { useEffect, useState } from 'react';

import { Button, HorizontalGroup, Tooltip, Icon, VerticalGroup, IconButton, Badge } from '@grafana/ui';
import cn from 'classnames/bind';
import { debounce } from 'lodash-es';

import MonacoEditor, { MONACO_LANGUAGE } from 'components/MonacoEditor/MonacoEditor';
import Text from 'components/Text/Text';
import { AlertReceiveChannel } from 'models/alert_receive_channel/alert_receive_channel.types';
import { AlertTemplatesDTO } from 'models/alert_templates';
import { Alert } from 'models/alertgroup/alertgroup.types';
import { MONACO_PAYLOAD_OPTIONS } from 'pages/integration_2/Integration2.config';
import { useStore } from 'state/useStore';

import styles from './TemplatesAlertGroupsList.module.css';

const cx = cn.bind(styles);

interface TemplatesAlertGroupsListProps {
  templates: AlertTemplatesDTO[];
  alertReceiveChannelId: AlertReceiveChannel['id'];
  onSelectAlertGroup?: (alertGroup: Alert) => void;
  onEditPayload?: (payload: string) => void;
}

const TemplatesAlertGroupsList = (props: TemplatesAlertGroupsListProps) => {
  const { alertReceiveChannelId, templates, onEditPayload, onSelectAlertGroup } = props;
  const store = useStore();
  const [alertGroupsList, setAlertGroupsList] = useState(undefined);
  const [selectedAlertPayload, setSelectedAlertPayload] = useState<string>(undefined);
  const [selectedAlertName, setSelectedAlertName] = useState<string>(undefined);
  const [isEditMode, setIsEditMode] = useState(false);

  useEffect(() => {
    store.alertGroupStore
      .getAlertGroupsForIntegration(alertReceiveChannelId)
      .then((result) => setAlertGroupsList(result.slice(0, 30)));
  }, []);

  const getChangeHandler = () => {
    return debounce((value: string) => {
      onEditPayload(value);
    }, 1000);
  };

  const returnToListView = () => {
    setIsEditMode(false);
    setSelectedAlertPayload(undefined);
    onEditPayload(null);
  };

  const getAlertGroupPayload = async (id) => {
    const groupedAlert = await store.alertGroupStore.getAlertsFromGroup(id);
    const currentIncidentRawResponse = await store.alertGroupStore.getPayloadForIncident(groupedAlert?.alerts[0]?.id);
    setSelectedAlertName(getAlertGroupName(groupedAlert));
    setSelectedAlertPayload(currentIncidentRawResponse?.raw_request_data);
    onSelectAlertGroup(groupedAlert);
    onEditPayload(JSON.stringify(currentIncidentRawResponse?.raw_request_data));
  };

  const getAlertGroupName = (alertGroup: Alert) => {
    return alertGroup.inside_organization_number
      ? `#${alertGroup.inside_organization_number} ${alertGroup.render_for_web.title}`
      : alertGroup.render_for_web.title;
  };

  return (
    <div className={cx('template-block-list')}>
      {selectedAlertPayload ? (
        <>
          {isEditMode ? (
            <>
              <div className={cx('template-block-title')}>
                <HorizontalGroup justify="space-between">
                  <Text>Edit {selectedAlertName}</Text>

                  <HorizontalGroup>
                    <IconButton name="times" onClick={() => returnToListView()} />
                  </HorizontalGroup>
                </HorizontalGroup>
              </div>
              <div className={cx('alert-groups-list')}>
                <MonacoEditor
                  value={JSON.stringify(selectedAlertPayload, null, 4)}
                  data={templates}
                  height={'85vh'}
                  onChange={getChangeHandler()}
                  showLineNumbers
                  useAutoCompleteList={false}
                  language={MONACO_LANGUAGE.json}
                  monacoOptions={MONACO_PAYLOAD_OPTIONS}
                />
              </div>
            </>
          ) : (
            <>
              <div className={cx('template-block-title')}>
                <HorizontalGroup justify="space-between">
                  <Text>{selectedAlertName}</Text>

                  <HorizontalGroup>
                    <IconButton name="edit" onClick={() => setIsEditMode(true)} />
                    <IconButton name="times" onClick={() => returnToListView()} />
                  </HorizontalGroup>
                </HorizontalGroup>
              </div>
              <div className={cx('alert-groups-list')}>
                <VerticalGroup>
                  <Badge color="blue" text="Last alert payload" />
                  <div className={cx('alert-groups-editor')}>
                    <MonacoEditor
                      value={JSON.stringify(selectedAlertPayload, null, 4)}
                      data={undefined}
                      disabled
                      height={'85vh'}
                      onChange={getChangeHandler()}
                      showLineNumbers
                      useAutoCompleteList={false}
                      language={MONACO_LANGUAGE.json}
                      monacoOptions={MONACO_PAYLOAD_OPTIONS}
                    />
                  </div>
                </VerticalGroup>
              </div>
            </>
          )}
        </>
      ) : (
        <>
          {isEditMode ? (
            <>
              <div className={cx('template-block-title')}>
                <HorizontalGroup justify="space-between">
                  <Text>Edit custom payload</Text>

                  <HorizontalGroup>
                    <IconButton name="times" onClick={() => returnToListView()} />
                  </HorizontalGroup>
                </HorizontalGroup>
              </div>
              <div className={cx('alert-groups-list')}>
                <MonacoEditor
                  value={null}
<<<<<<< HEAD
                  data={templates}
=======
                  disabled={true}
                  useAutoCompleteList={false}
                  language={MONACO_LANGUAGE.json}
                  data={undefined}
                  monacoOptions={MONACO_PAYLOAD_OPTIONS}
                  showLineNumbers={false}
>>>>>>> 319cc72c
                  height={'85vh'}
                  onChange={getChangeHandler()}
                />
              </div>
            </>
          ) : (
            <>
              <div className={cx('template-block-title')}>
                <HorizontalGroup justify="space-between" wrap>
                  <HorizontalGroup>
                    <Text>Recent Alert groups</Text>
                    <Tooltip content="Here will be information about alert groups">
                      <Icon name="info-circle" />
                    </Tooltip>
                  </HorizontalGroup>

                  <Button variant="secondary" fill="outline" onClick={() => setIsEditMode(true)} size="sm">
                    Use custom payload
                  </Button>
                </HorizontalGroup>
              </div>
              <div className={cx('alert-groups-list')}>
                {alertGroupsList?.length > 0 ? (
                  <>
                    {alertGroupsList.map((alertGroup) => {
                      return (
                        <div key={alertGroup.pk}>
                          <Button fill="text" onClick={() => getAlertGroupPayload(alertGroup.pk)}>
                            {getAlertGroupName(alertGroup)}
                          </Button>
                        </div>
                      );
                    })}
                  </>
                ) : (
                  <Badge
                    color="blue"
                    text={
                      <HorizontalGroup>
                        <Icon name="info-circle" />
                        <Text>
                          This integration did not receive any alerts. Use custom payload example to preview results.
                        </Text>
                      </HorizontalGroup>
                    }
                  />
                )}
              </div>
            </>
          )}
        </>
      )}
    </div>
  );
};

export default TemplatesAlertGroupsList;<|MERGE_RESOLUTION|>--- conflicted
+++ resolved
@@ -141,16 +141,12 @@
               <div className={cx('alert-groups-list')}>
                 <MonacoEditor
                   value={null}
-<<<<<<< HEAD
-                  data={templates}
-=======
                   disabled={true}
                   useAutoCompleteList={false}
                   language={MONACO_LANGUAGE.json}
-                  data={undefined}
+                  data={templates}
                   monacoOptions={MONACO_PAYLOAD_OPTIONS}
                   showLineNumbers={false}
->>>>>>> 319cc72c
                   height={'85vh'}
                   onChange={getChangeHandler()}
                 />
