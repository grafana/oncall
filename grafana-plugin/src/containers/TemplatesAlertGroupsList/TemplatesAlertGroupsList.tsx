--- conflicted
+++ resolved
@@ -11,13 +11,8 @@
 import { AlertReceiveChannel } from 'models/alert_receive_channel/alert_receive_channel.types';
 import { AlertTemplatesDTO } from 'models/alert_templates';
 import { Alert } from 'models/alertgroup/alertgroup.types';
-<<<<<<< HEAD
-=======
 import { OutgoingWebhook2, OutgoingWebhook2Response } from 'models/outgoing_webhook_2/outgoing_webhook_2.types';
->>>>>>> 2757be2d
 import { useStore } from 'state/useStore';
-
-import { WebhooksDefaultAlertGroup } from './WebhooksDefaultAlertGroup';
 
 import styles from './TemplatesAlertGroupsList.module.css';
 
@@ -34,13 +29,9 @@
   templatePage: TEMPLATE_PAGE;
   templates: AlertTemplatesDTO[];
   alertReceiveChannelId?: AlertReceiveChannel['id'];
-<<<<<<< HEAD
-  heading?: string;
-=======
   outgoingwebhookId?: OutgoingWebhook2['id'];
   heading?: string;
 
->>>>>>> 2757be2d
   onSelectAlertGroup?: (alertGroup: Alert) => void;
 
   onEditPayload?: (payload: string) => void;
@@ -52,10 +43,7 @@
     templatePage,
     heading = 'Recent Alert groups',
     alertReceiveChannelId,
-<<<<<<< HEAD
-=======
     outgoingwebhookId,
->>>>>>> 2757be2d
     templates,
     onEditPayload,
     onSelectAlertGroup,
@@ -71,16 +59,6 @@
   const [isEditMode, setIsEditMode] = useState(false);
 
   useEffect(() => {
-<<<<<<< HEAD
-    if (!alertReceiveChannelId) {
-      setAlertGroupsList([WebhooksDefaultAlertGroup]);
-      return;
-    }
-    store.alertGroupStore.getAlertGroupsForIntegration(alertReceiveChannelId).then((result) => {
-      setAlertGroupsList(result.slice(0, 30));
-      onLoadAlertGroupsList(result.length > 0);
-    });
-=======
     if (templatePage === TEMPLATE_PAGE.Webhooks) {
       if (outgoingwebhookId !== 'new') {
         store.outgoingWebhook2Store.getLastResponses(outgoingwebhookId).then(setOutgoingWebhookLastResponses);
@@ -91,7 +69,6 @@
         onLoadAlertGroupsList(result.length > 0);
       });
     }
->>>>>>> 2757be2d
   }, []);
 
   const getCodeEditorHeight = () => {
@@ -121,14 +98,6 @@
   // for Integrations
 
   const getAlertGroupPayload = async (id) => {
-    if (templatePage === TEMPLATE_PAGE.Webhooks) {
-      const groupedAlert = alertGroupsList.find((ag) => ag.pk === id);
-      onSelectAlertGroup(groupedAlert);
-      setSelectedAlertPayload(groupedAlert);
-      onEditPayload(JSON.stringify(groupedAlert));
-      return;
-    }
-
     const groupedAlert = await store.alertGroupStore.getAlertsFromGroup(id);
     const currentIncidentRawResponse = await store.alertGroupStore.getPayloadForIncident(groupedAlert?.alerts[0]?.id);
     setSelectedTitle(getAlertGroupName(groupedAlert));
@@ -140,22 +109,10 @@
   };
 
   const getAlertGroupName = (alertGroup: Alert) => {
-<<<<<<< HEAD
-    if (templatePage === TEMPLATE_PAGE.Webhooks) {
-      return (alertGroup as any).alert_group.title;
-    }
-
-=======
->>>>>>> 2757be2d
     // Integrations page
     return alertGroup.inside_organization_number
       ? `#${alertGroup.inside_organization_number} ${alertGroup.render_for_web?.title}`
       : alertGroup.render_for_web?.title;
-<<<<<<< HEAD
-  };
-
-  if (selectedAlertPayload) {
-=======
   };
 
   // for Outgoing webhooks
@@ -169,7 +126,6 @@
   };
 
   if (selectedPayload) {
->>>>>>> 2757be2d
     // IF selected we either display it as ReadOnly or in EditMode
     return (
       <div className={cx('template-block-list')} id="alerts-content-container-id">
@@ -187,11 +143,7 @@
               <Text>Edit custom payload</Text>
 
               <HorizontalGroup>
-<<<<<<< HEAD
-                <IconButton name="times" onClick={() => returnToListView()} />
-=======
                 <IconButton name="times" onClick={returnToListView} />
->>>>>>> 2757be2d
               </HorizontalGroup>
             </HorizontalGroup>
           </div>
@@ -217,15 +169,9 @@
             <HorizontalGroup justify="space-between" wrap>
               <HorizontalGroup>
                 <Text>{heading}</Text>
-<<<<<<< HEAD
-                <Tooltip content="Here will be information about alert groups" placement="top">
-                  <Icon name="info-circle" />
-                </Tooltip>
-=======
                 {/* <Tooltip content="Here will be information about alert groups" placement="top">
                   <Icon name="info-circle" />
                 </Tooltip> */}
->>>>>>> 2757be2d
               </HorizontalGroup>
 
               <Button variant="secondary" fill="outline" onClick={() => setIsEditMode(true)} size="sm">
@@ -233,20 +179,14 @@
               </Button>
             </HorizontalGroup>
           </div>
-<<<<<<< HEAD
-          <div className={cx('alert-groups-list')}>{renderAlertGroupList()}</div>
-=======
           <div className={cx('alert-groups-list')}>
             {templatePage === TEMPLATE_PAGE.Webhooks ? renderOutgoingWebhookLastResponses() : renderAlertGroupList()}
           </div>
->>>>>>> 2757be2d
         </>
       )}
     </div>
   );
 
-<<<<<<< HEAD
-=======
   function renderOutgoingWebhookLastResponses() {
     if (!outgoingWebhookLastResponses) {
       return <LoadingPlaceholder text="Loading last events..." />;
@@ -283,7 +223,6 @@
     }
   }
 
->>>>>>> 2757be2d
   function renderAlertGroupList() {
     if (!alertGroupsList) {
       return <LoadingPlaceholder text="Loading alert groups..." />;
@@ -330,11 +269,7 @@
         </div>
         <div className={cx('alert-groups-editor')}>
           <MonacoEditor
-<<<<<<< HEAD
-            value={JSON.stringify(selectedAlertPayload, null, 4)}
-=======
             value={JSON.stringify(selectedPayload, null, 4)}
->>>>>>> 2757be2d
             data={templates}
             height={getCodeEditorHeight()}
             onChange={getChangeHandler()}
@@ -354,11 +289,7 @@
         <div className={cx('template-block-title')}>
           <div className={cx('selected-alert-name-container')}>
             <div className={cx('selected-alert-name')}>
-<<<<<<< HEAD
-              <Text>{selectedAlertName}</Text>
-=======
               <Text>{selectedTitle}</Text>
->>>>>>> 2757be2d
             </div>
             <div className={cx('title-action-icons')}>
               <IconButton name="edit" onClick={() => setIsEditMode(true)} />
@@ -369,11 +300,7 @@
         <div className={cx('alert-groups-editor')}>
           <TooltipBadge
             borderType="primary"
-<<<<<<< HEAD
-            text="Last alert payload"
-=======
             text="Payload"
->>>>>>> 2757be2d
             tooltipTitle=""
             tooltipContent=""
             className={cx('alert-groups-last-payload-badge')}
@@ -381,11 +308,7 @@
           <div className={cx('alert-groups-editor-withBadge')}>
             {/* Editor used for Editing Given Payload */}
             <MonacoEditor
-<<<<<<< HEAD
-              value={JSON.stringify(selectedAlertPayload, null, 4)}
-=======
               value={JSON.stringify(selectedPayload, null, 4)}
->>>>>>> 2757be2d
               data={undefined}
               disabled
               height={getCodeEditorHeightWithBadge()}
