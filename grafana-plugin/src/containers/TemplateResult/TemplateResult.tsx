--- conflicted
+++ resolved
@@ -1,12 +1,6 @@
 import React from 'react';
 
-<<<<<<< HEAD
 import { Button, Icon, Stack, useStyles2 } from '@grafana/ui';
-=======
-import { Button, Icon, Stack } from '@grafana/ui';
-import cn from 'classnames/bind';
-import { StackSize } from 'helpers/consts';
->>>>>>> e287dec9
 
 import { TemplateForEdit } from 'components/AlertTemplates/CommonAlertTemplatesForm.config';
 import { Block } from 'components/GBlock/Block';
