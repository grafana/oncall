--- conflicted
+++ resolved
@@ -2,13 +2,8 @@
 
 import { css } from '@emotion/css';
 import { GrafanaTheme2, PluginConfigPageProps, PluginMeta } from '@grafana/data';
-<<<<<<< HEAD
 import { Alert, Field, Input, LoadingPlaceholder, useStyles2, Stack } from '@grafana/ui';
-import { observer } from 'mobx-react-lite';
-=======
-import { Alert, Field, HorizontalGroup, Input, LoadingPlaceholder, useStyles2, VerticalGroup } from '@grafana/ui';
 import { observer } from 'mobx-react';
->>>>>>> b5c52255
 import { Controller, useForm } from 'react-hook-form';
 import { useNavigate } from 'react-router-dom-v5-compat';
 import { OnCallPluginMetaJSONData } from 'types';
