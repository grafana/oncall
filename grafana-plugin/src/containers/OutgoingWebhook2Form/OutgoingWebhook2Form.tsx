import React, { useCallback, useState } from 'react';

import { Button, ConfirmModal, ConfirmModalProps, Drawer, HorizontalGroup, Tab, TabsBar } from '@grafana/ui';
import cn from 'classnames/bind';
import { observer } from 'mobx-react';
import { useHistory } from 'react-router-dom';

import GForm from 'components/GForm/GForm';
import { FormItem, FormItemType } from 'components/GForm/GForm.types';
import Text from 'components/Text/Text';
import OutgoingWebhook2Status from 'containers/OutgoingWebhook2Status/OutgoingWebhook2Status';
import WebhooksTemplateEditor from 'containers/WebhooksTemplateEditor/WebhooksTemplateEditor';
import { WithPermissionControlTooltip } from 'containers/WithPermissionControl/WithPermissionControlTooltip';
import { OutgoingWebhook2 } from 'models/outgoing_webhook_2/outgoing_webhook_2.types';
import { WebhookFormActionType } from 'pages/outgoing_webhooks_2/OutgoingWebhooks2.types';
import { useStore } from 'state/useStore';
import { KeyValuePair } from 'utils';
import { UserActions } from 'utils/authorization';
import { PLUGIN_ROOT } from 'utils/consts';

import { form } from './OutgoingWebhook2Form.config';

import styles from 'containers/OutgoingWebhook2Form/OutgoingWebhook2Form.module.css';

const cx = cn.bind(styles);

interface OutgoingWebhook2FormProps {
  id: OutgoingWebhook2['id'] | 'new';
  action: WebhookFormActionType;
  onHide: () => void;
  onUpdate: () => void;
  onDelete: () => void;
}

export const WebhookTabs = {
  Settings: new KeyValuePair('Settings', 'Settings'),
  LastRun: new KeyValuePair('LastRun', 'Last Run'),
};

const OutgoingWebhook2Form = observer((props: OutgoingWebhook2FormProps) => {
  const history = useHistory();
  const { id, action, onUpdate, onHide, onDelete } = props;
  const [onFormChangeFn, setOnFormChangeFn] = useState<{ fn: (value: string) => void }>(undefined);
<<<<<<< HEAD
  const [templateFieldValue, setTemplateFieldValue] = useState<string>(undefined);
=======
  const [templateToEdit, setTemplateToEdit] = useState(undefined);
>>>>>>> 2757be2d
  const [activeTab, setActiveTab] = useState<string>(
    action === WebhookFormActionType.EDIT_SETTINGS ? WebhookTabs.Settings.key : WebhookTabs.LastRun.key
  );

  const { outgoingWebhook2Store } = useStore();
  const isNew = action === WebhookFormActionType.NEW;
  const isNewOrCopy = isNew || action === WebhookFormActionType.COPY;

  const handleSubmit = useCallback(
    (data: Partial<OutgoingWebhook2>) => {
      (isNewOrCopy ? outgoingWebhook2Store.create(data) : outgoingWebhook2Store.update(id, data)).then(() => {
        onHide();
        onUpdate();
      });
    },
    [id]
  );

  const getTemplateEditClickHandler = (formItem: FormItem, values, setFormFieldValue) => {
    return () => {
      const formValue = values[formItem.name];
<<<<<<< HEAD
      setTemplateFieldValue(formValue);
=======
      setTemplateToEdit({ value: formValue, displayName: undefined, description: undefined, name: formItem.name });
>>>>>>> 2757be2d
      setOnFormChangeFn({ fn: (value) => setFormFieldValue(value) });
    };
  };

  const enrchField = (formItem: FormItem, renderedControl: React.ReactElement, values, setFormFieldValue) => {
    if (formItem.type === FormItemType.Monaco) {
      return (
        <div className={cx('form-row')}>
          <div className={cx('form-field')}>{renderedControl}</div>
          <Button
            icon="edit"
            variant="secondary"
            onClick={getTemplateEditClickHandler(formItem, values, setFormFieldValue)}
          />
        </div>
      );
    }

    return renderedControl;
  };

  if (
    (action === WebhookFormActionType.EDIT_SETTINGS || action === WebhookFormActionType.VIEW_LAST_RUN) &&
    !outgoingWebhook2Store.items[id]
  ) {
    return null;
  }

  let data:
    | OutgoingWebhook2
    | {
        is_webhook_enabled: boolean;
        is_legacy: boolean;
      };

  if (isNew) {
    data = { is_webhook_enabled: true, is_legacy: false };
  } else if (isNewOrCopy) {
    data = { ...outgoingWebhook2Store.items[id], is_legacy: false, name: '' };
  } else {
    data = outgoingWebhook2Store.items[id];
  }

  if (
    (action === WebhookFormActionType.EDIT_SETTINGS || action === WebhookFormActionType.VIEW_LAST_RUN) &&
    !outgoingWebhook2Store.items[id]
  ) {
    // nothing to show if we open invalid ID for edit/last_run
    return null;
  }

  const formElement = <GForm form={form} data={data} onSubmit={handleSubmit} onFieldRender={enrchField} />;

<<<<<<< HEAD
  // we'll most likely need to figure out these values as well in case we want to provide displayName/description/etc
  const template = { value: templateFieldValue, displayName: undefined, description: undefined, name: undefined };

=======
>>>>>>> 2757be2d
  if (action === WebhookFormActionType.NEW || action === WebhookFormActionType.COPY) {
    // show just the creation form, not the tabs
    return (
      <>
        <Drawer scrollableContent title={'Create Outgoing Webhook'} onClose={onHide} closeOnMaskClick={false}>
          <div className="webhooks__drawerContent">{renderWebhookForm()}</div>
        </Drawer>
<<<<<<< HEAD
        {templateFieldValue !== undefined && (
          <WebhooksTemplateEditor
            handleSubmit={(value) => onFormChangeFn?.fn(value)}
            onHide={() => setTemplateFieldValue(undefined)}
            template={template}
=======
        {templateToEdit && (
          <WebhooksTemplateEditor
            id={id}
            handleSubmit={(value) => onFormChangeFn?.fn(value)}
            onHide={() => setTemplateToEdit(undefined)}
            template={templateToEdit}
>>>>>>> 2757be2d
          />
        )}
      </>
    );
  }

  return (
    // show tabbed drawer (edit/live_run)
    <>
      <Drawer scrollableContent title={'Outgoing webhook details'} onClose={onHide} closeOnMaskClick={false}>
        <div className={cx('webhooks__drawerContent')}>
          <TabsBar>
            <Tab
              key={WebhookTabs.Settings.key}
              onChangeTab={() => {
                setActiveTab(WebhookTabs.Settings.key);
                history.push(`${PLUGIN_ROOT}/outgoing_webhooks_2/edit/${id}`);
              }}
              active={activeTab === WebhookTabs.Settings.key}
              label={WebhookTabs.Settings.value}
            />

            <Tab
              key={WebhookTabs.LastRun.key}
              onChangeTab={() => {
                setActiveTab(WebhookTabs.LastRun.key);
                history.push(`${PLUGIN_ROOT}/outgoing_webhooks_2/last_run/${id}`);
              }}
              active={activeTab === WebhookTabs.LastRun.key}
              label={WebhookTabs.LastRun.value}
            />
          </TabsBar>

          <WebhookTabsContent
            id={id}
            action={action}
            activeTab={activeTab}
            data={data}
            handleSubmit={handleSubmit}
            onDelete={onDelete}
            onHide={onHide}
            onUpdate={onUpdate}
            formElement={formElement}
          />
        </div>
      </Drawer>
<<<<<<< HEAD
      {templateFieldValue !== undefined && (
        <WebhooksTemplateEditor
          handleSubmit={(value) => {
            onFormChangeFn?.fn(value);
            setTemplateFieldValue(undefined);
          }}
          onHide={() => setTemplateFieldValue(undefined)}
          template={template}
=======
      {templateToEdit && (
        <WebhooksTemplateEditor
          id={id}
          handleSubmit={(value) => {
            onFormChangeFn?.fn(value);
            setTemplateToEdit(undefined);
          }}
          onHide={() => setTemplateToEdit(undefined)}
          template={templateToEdit}
>>>>>>> 2757be2d
        />
      )}
    </>
  );

  function renderWebhookForm() {
    return (
      <>
        <div className={cx('content')} data-testid="test__outgoingWebhook2EditForm">
          <GForm form={form} data={data} onSubmit={handleSubmit} />
          <div className={cx('buttons')}>
            <HorizontalGroup justify={'flex-end'}>
              <Button variant="secondary" onClick={onHide}>
                Cancel
              </Button>
              <WithPermissionControlTooltip userAction={UserActions.OutgoingWebhooksWrite}>
                <Button form={form.name} type="submit" disabled={data.is_legacy}>
                  {isNewOrCopy ? 'Create' : 'Update'} Webhook
                </Button>
              </WithPermissionControlTooltip>
            </HorizontalGroup>
          </div>
        </div>
      </>
    );
  }
});

interface WebhookTabsProps {
  id: OutgoingWebhook2['id'] | 'new';
  activeTab: string;
  action: WebhookFormActionType;
  data:
    | OutgoingWebhook2
    | {
        is_webhook_enabled: boolean;
        is_legacy: boolean;
      };
  onHide: () => void;
  onUpdate: () => void;
  onDelete: () => void;
  handleSubmit: (data: Partial<OutgoingWebhook2>) => void;
  formElement: React.ReactElement;
}

const WebhookTabsContent: React.FC<WebhookTabsProps> = ({
  id,
  action,
  activeTab,
  data,
  onHide,
  onUpdate,
  onDelete,
  formElement,
}) => {
  const [confirmationModal, setConfirmationModal] = useState<ConfirmModalProps>(undefined);

  return (
    <div className={cx('tabs__content')}>
      {confirmationModal && (
        <ConfirmModal {...(confirmationModal as ConfirmModalProps)} onDismiss={() => setConfirmationModal(undefined)} />
      )}

      {activeTab === WebhookTabs.Settings.key && (
        <>
          <div className={cx('content')} data-testid="test__outgoingWebhook2EditForm">
            {formElement}
            <div className={cx('buttons')}>
              <HorizontalGroup justify={'flex-end'}>
                <Button variant="secondary" onClick={onHide}>
                  Cancel
                </Button>
                <WithPermissionControlTooltip userAction={UserActions.OutgoingWebhooksWrite}>
                  <Button
                    form={form.name}
                    variant="destructive"
                    type="button"
                    disabled={data.is_legacy}
                    onClick={() => {
                      setConfirmationModal({
                        isOpen: true,
                        body: 'The action cannot be undone.',
                        confirmText: 'Delete',
                        dismissText: 'Cancel',
                        onConfirm: onDelete,
                        title: `Are you sure you want to delete webhook?`,
                      } as ConfirmModalProps);
                    }}
                  >
                    Delete Webhook
                  </Button>
                </WithPermissionControlTooltip>
                <WithPermissionControlTooltip userAction={UserActions.OutgoingWebhooksWrite}>
                  <Button form={form.name} type="submit" disabled={data.is_legacy}>
                    {action === WebhookFormActionType.NEW ? 'Create' : 'Update'} Webhook
                  </Button>
                </WithPermissionControlTooltip>
              </HorizontalGroup>
            </div>
          </div>
          {data.is_legacy ? (
            <div className={cx('content')}>
              <Text type="secondary">Legacy migrated webhooks are not editable.</Text>
            </div>
          ) : (
            ''
          )}
        </>
      )}
      {activeTab === WebhookTabs.LastRun.key && <OutgoingWebhook2Status id={id} onUpdate={onUpdate} />}
    </div>
  );
};

export default OutgoingWebhook2Form;<|MERGE_RESOLUTION|>--- conflicted
+++ resolved
@@ -41,11 +41,7 @@
   const history = useHistory();
   const { id, action, onUpdate, onHide, onDelete } = props;
   const [onFormChangeFn, setOnFormChangeFn] = useState<{ fn: (value: string) => void }>(undefined);
-<<<<<<< HEAD
-  const [templateFieldValue, setTemplateFieldValue] = useState<string>(undefined);
-=======
   const [templateToEdit, setTemplateToEdit] = useState(undefined);
->>>>>>> 2757be2d
   const [activeTab, setActiveTab] = useState<string>(
     action === WebhookFormActionType.EDIT_SETTINGS ? WebhookTabs.Settings.key : WebhookTabs.LastRun.key
   );
@@ -67,11 +63,7 @@
   const getTemplateEditClickHandler = (formItem: FormItem, values, setFormFieldValue) => {
     return () => {
       const formValue = values[formItem.name];
-<<<<<<< HEAD
-      setTemplateFieldValue(formValue);
-=======
       setTemplateToEdit({ value: formValue, displayName: undefined, description: undefined, name: formItem.name });
->>>>>>> 2757be2d
       setOnFormChangeFn({ fn: (value) => setFormFieldValue(value) });
     };
   };
@@ -125,12 +117,6 @@
 
   const formElement = <GForm form={form} data={data} onSubmit={handleSubmit} onFieldRender={enrchField} />;
 
-<<<<<<< HEAD
-  // we'll most likely need to figure out these values as well in case we want to provide displayName/description/etc
-  const template = { value: templateFieldValue, displayName: undefined, description: undefined, name: undefined };
-
-=======
->>>>>>> 2757be2d
   if (action === WebhookFormActionType.NEW || action === WebhookFormActionType.COPY) {
     // show just the creation form, not the tabs
     return (
@@ -138,20 +124,12 @@
         <Drawer scrollableContent title={'Create Outgoing Webhook'} onClose={onHide} closeOnMaskClick={false}>
           <div className="webhooks__drawerContent">{renderWebhookForm()}</div>
         </Drawer>
-<<<<<<< HEAD
-        {templateFieldValue !== undefined && (
-          <WebhooksTemplateEditor
-            handleSubmit={(value) => onFormChangeFn?.fn(value)}
-            onHide={() => setTemplateFieldValue(undefined)}
-            template={template}
-=======
         {templateToEdit && (
           <WebhooksTemplateEditor
             id={id}
             handleSubmit={(value) => onFormChangeFn?.fn(value)}
             onHide={() => setTemplateToEdit(undefined)}
             template={templateToEdit}
->>>>>>> 2757be2d
           />
         )}
       </>
@@ -198,16 +176,6 @@
           />
         </div>
       </Drawer>
-<<<<<<< HEAD
-      {templateFieldValue !== undefined && (
-        <WebhooksTemplateEditor
-          handleSubmit={(value) => {
-            onFormChangeFn?.fn(value);
-            setTemplateFieldValue(undefined);
-          }}
-          onHide={() => setTemplateFieldValue(undefined)}
-          template={template}
-=======
       {templateToEdit && (
         <WebhooksTemplateEditor
           id={id}
@@ -217,7 +185,6 @@
           }}
           onHide={() => setTemplateToEdit(undefined)}
           template={templateToEdit}
->>>>>>> 2757be2d
         />
       )}
     </>
