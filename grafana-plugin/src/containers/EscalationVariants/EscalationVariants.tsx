import React, { useState, useCallback } from 'react';

import { SelectableValue } from '@grafana/data';
import { HorizontalGroup, Icon, Select, IconButton, Label, Tooltip, Button } from '@grafana/ui';
import cn from 'classnames/bind';
import { observer } from 'mobx-react';

import Avatar from 'components/Avatar/Avatar';
import PluginLink from 'components/PluginLink/PluginLink';
import Text from 'components/Text/Text';
import UserWarning from 'containers/UserWarningModal/UserWarning';
import { WithPermissionControlTooltip } from 'containers/WithPermissionControl/WithPermissionControlTooltip';
import { User } from 'models/user/user.types';
import { UserActions } from 'utils/authorization';

import { deduplicate } from './EscalationVariants.helpers';
import styles from './EscalationVariants.module.scss';
import { ResponderType, UserAvailability } from './EscalationVariants.types';
import EscalationVariantsPopup from './parts/EscalationVariantsPopup';

const cx = cn.bind(styles);

export interface EscalationVariantsProps {
  onUpdateEscalationVariants: (data: any) => void;
  value: { scheduleResponders; userResponders };
  variant?: 'secondary' | 'primary';
  hideSelected?: boolean;
}

const EscalationVariants = observer(
  ({
    onUpdateEscalationVariants: propsOnUpdateEscalationVariants,
    value,
    variant = 'primary',
    hideSelected = false,
  }: EscalationVariantsProps) => {
    const [showEscalationVariants, setShowEscalationVariants] = useState(false);

    const [showUserWarningModal, setShowUserWarningModal] = useState(false);
    const [selectedUser, setSelectedUser] = useState<User | undefined>(undefined);
    const [userAvailability, setUserAvailability] = useState<UserAvailability | undefined>(undefined);

    const onUpdateEscalationVariants = useCallback((newValue) => {
      const deduplicatedValue = deduplicate(newValue);

      propsOnUpdateEscalationVariants(deduplicatedValue);
    }, []);

    const getUserResponderImportChangeHandler = (index) => {
      return ({ value: important }: SelectableValue<number>) => {
        const userResponders = [...value.userResponders];
        const userResponder = userResponders[index];
        userResponder.important = Boolean(important);

        onUpdateEscalationVariants({
          ...value,
          userResponders,
        });
      };
    };

    const getUserResponderDeleteHandler = (index) => {
      return () => {
        const userResponders = [...value.userResponders];
        userResponders.splice(index, 1);

        onUpdateEscalationVariants({
          ...value,
          userResponders,
        });
      };
    };

    const getScheduleResponderImportChangeHandler = (index) => {
      return ({ value: important }: SelectableValue<number>) => {
        const scheduleResponders = [...value.scheduleResponders];
        const scheduleResponder = scheduleResponders[index];
        scheduleResponder.important = Boolean(important);

        onUpdateEscalationVariants({
          ...value,
          scheduleResponders,
        });
      };
    };

    const getScheduleResponderDeleteHandler = (index) => {
      return () => {
        const scheduleResponders = [...value.scheduleResponders];
        scheduleResponders.splice(index, 1);

        onUpdateEscalationVariants({
          ...value,
          scheduleResponders,
        });
      };
    };

    return (
      <>
        <div className={cx('body')}>
          {!hideSelected && Boolean(value.userResponders.length || value.scheduleResponders.length) && (
            <>
              <Label>Responders:</Label>
              <ul className={cx('responders-list')}>
                {value.userResponders.map((responder, index) => (
                  <UserResponder
                    key={responder.data?.pk}
                    onImportantChange={getUserResponderImportChangeHandler(index)}
                    handleDelete={getUserResponderDeleteHandler(index)}
                    {...responder}
                  />
                ))}
                {value.scheduleResponders.map((responder, index) => (
                  <ScheduleResponder
                    onImportantChange={getScheduleResponderImportChangeHandler(index)}
                    handleDelete={getScheduleResponderDeleteHandler(index)}
                    key={responder.data.id}
                    {...responder}
                  />
                ))}
              </ul>
            </>
          )}
          <div className={cx('assign-responders-button')}>
            <WithPermissionControlTooltip userAction={UserActions.AlertGroupsWrite}>
              <Button
                icon="users-alt"
                variant={variant}
                onClick={() => {
                  setShowEscalationVariants(true);
                }}
              >
                Add responders
              </Button>
            </WithPermissionControlTooltip>
          </div>
          {showEscalationVariants && (
            <EscalationVariantsPopup
              value={value}
              onUpdateEscalationVariants={onUpdateEscalationVariants}
              setShowEscalationVariants={setShowEscalationVariants}
              setSelectedUser={setSelectedUser}
              setShowUserWarningModal={setShowUserWarningModal}
              setUserAvailability={setUserAvailability}
            />
          )}
        </div>
        {showUserWarningModal && (
          <UserWarning
            user={selectedUser}
            userAvailability={userAvailability}
            onHide={() => {
              setShowUserWarningModal(false);
              setSelectedUser(null);
            }}
            onUserSelect={(user: User) => {
              onUpdateEscalationVariants({
                ...value,
                userResponders: [
                  ...value.userResponders,
                  {
                    type: ResponderType.User,
                    data: user,
                    important:
                      user.notification_chain_verbal.important && !user.notification_chain_verbal.default
                        ? true
                        : false,
                  },
                ],
              });
            }}
          />
        )}
      </>
    );
  }
);

const UserResponder = ({ important, data, onImportantChange, handleDelete }) => {
  return (
    <li>
      <HorizontalGroup justify="space-between">
        <HorizontalGroup>
          <div className={cx('timeline-icon-background', { 'timeline-icon-background--green': true })}>
            <Avatar size="big" src={data?.avatar} />
          </div>
<<<<<<< HEAD
          <Text>
            {data?.username} ({getTzOffsetString(dayjs().tz(data?.timezone))})
          </Text>
          <Select
            isSearchable={false}
            value={Number(important)}
            options={[
              { value: 1, label: 'Important' },
              { value: 0, label: 'Default' },
            ]}
            onChange={onImportantChange}
            width="auto"
=======
          <Text className={cx('responder-name')}>{data?.username}</Text>
          {data.notification_chain_verbal.default || data.notification_chain_verbal.important ? (
            <HorizontalGroup>
              <Text type="secondary">by</Text>
              <Select
                className={cx('select')}
                isSearchable={false}
                value={Number(important)}
                options={[
                  {
                    value: 0,
                    label: 'Default',
                    description: 'Use "Default notifications" from user\'s personal settings',
                  },
                  {
                    value: 1,
                    label: 'Important',
                    description: 'Use "Important notifications" from user\'s personal settings',
                  },
                ]}
                // @ts-ignore
                isOptionDisabled={({ value }) =>
                  (value === 0 && !data.notification_chain_verbal.default) ||
                  (value === 1 && !data.notification_chain_verbal.important)
                }
                getOptionLabel={({ value, label }) => {
                  return (
                    <Text
                      type={
                        (value === 0 && !data.notification_chain_verbal.default) ||
                        (value === 1 && !data.notification_chain_verbal.important)
                          ? 'disabled'
                          : 'primary'
                      }
                    >
                      {label}
                    </Text>
                  );
                }}
                onChange={onImportantChange}
              />
              <Text type="secondary">notification chain</Text>
            </HorizontalGroup>
          ) : (
            <HorizontalGroup>
              <Tooltip content="User doesn't have configured notification chains">
                <Icon name="exclamation-triangle" style={{ color: 'var(--error-text-color)' }} />
              </Tooltip>
            </HorizontalGroup>
          )}
        </HorizontalGroup>
        <HorizontalGroup>
          <PluginLink className={cx('hover-button')} target="_blank" query={{ page: 'users', id: data.pk }}>
            <IconButton
              tooltip="Open user profile in new tab"
              style={{ color: 'var(--always-gray)' }}
              name="external-link-alt"
            />
          </PluginLink>
          <IconButton
            tooltip="Remove responder"
            className={cx('hover-button')}
            name="trash-alt"
            onClick={handleDelete}
>>>>>>> 6d089558
          />
        </HorizontalGroup>
      </HorizontalGroup>
    </li>
  );
};

const ScheduleResponder = ({ important, data, onImportantChange, handleDelete }) => {
  return (
    <li>
      <HorizontalGroup justify="space-between">
        <HorizontalGroup>
          <div className={cx('timeline-icon-background')}>
            <Icon size="lg" name="calendar-alt" />
          </div>
          <Text className={cx('responder-name')}>{data.name}</Text>
          <Text type="secondary">by</Text>
          <Select
            className={cx('select')}
            isSearchable={false}
            value={Number(important)}
            options={[
              { value: 0, label: 'Default', description: 'Use "Default notifications" from users personal settings' },
              {
                value: 1,
                label: 'Important',
                description: 'Use "Important notifications" from users personal settings',
              },
            ]}
            onChange={onImportantChange}
            width="auto"
          />
          <Text type="secondary">notification policies</Text>
        </HorizontalGroup>
        <HorizontalGroup>
          <PluginLink className={cx('hover-button')} target="_blank" query={{ page: 'schedules', id: data.id }}>
            <IconButton
              tooltip="Open schedule in new tab"
              style={{ color: 'var(--always-gray)' }}
              name="external-link-alt"
            />
          </PluginLink>
          <IconButton
            className={cx('hover-button')}
            tooltip="Remove responder"
            name="trash-alt"
            onClick={handleDelete}
          />
        </HorizontalGroup>
      </HorizontalGroup>
    </li>
  );
};

export default EscalationVariants;<|MERGE_RESOLUTION|>--- conflicted
+++ resolved
@@ -185,26 +185,13 @@
           <div className={cx('timeline-icon-background', { 'timeline-icon-background--green': true })}>
             <Avatar size="big" src={data?.avatar} />
           </div>
-<<<<<<< HEAD
-          <Text>
-            {data?.username} ({getTzOffsetString(dayjs().tz(data?.timezone))})
-          </Text>
-          <Select
-            isSearchable={false}
-            value={Number(important)}
-            options={[
-              { value: 1, label: 'Important' },
-              { value: 0, label: 'Default' },
-            ]}
-            onChange={onImportantChange}
-            width="auto"
-=======
           <Text className={cx('responder-name')}>{data?.username}</Text>
           {data.notification_chain_verbal.default || data.notification_chain_verbal.important ? (
             <HorizontalGroup>
               <Text type="secondary">by</Text>
               <Select
                 className={cx('select')}
+                width="auto"
                 isSearchable={false}
                 value={Number(important)}
                 options={[
@@ -263,7 +250,6 @@
             className={cx('hover-button')}
             name="trash-alt"
             onClick={handleDelete}
->>>>>>> 6d089558
           />
         </HorizontalGroup>
       </HorizontalGroup>
@@ -283,6 +269,7 @@
           <Text type="secondary">by</Text>
           <Select
             className={cx('select')}
+            width="auto"
             isSearchable={false}
             value={Number(important)}
             options={[
@@ -294,7 +281,6 @@
               },
             ]}
             onChange={onImportantChange}
-            width="auto"
           />
           <Text type="secondary">notification policies</Text>
         </HorizontalGroup>
