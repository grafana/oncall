import React, { useCallback, useEffect, useState } from 'react';

import { SelectableValue } from '@grafana/data';
import { Button, HorizontalGroup, Select } from '@grafana/ui';
import cn from 'classnames/bind';
import { observer } from 'mobx-react';
import Emoji from 'react-emoji-render';

import { Text } from 'components/Text/Text';
import { WithPermissionControlTooltip } from 'containers/WithPermissionControl/WithPermissionControlTooltip';
<<<<<<< HEAD
import { HeartGreenIcon, HeartRedIcon } from 'icons';
import { ApiSchemas } from 'network/oncall-api/api.types';
=======
import { HeartGreenIcon, HeartRedIcon } from 'icons/Icons';
import { AlertReceiveChannel } from 'models/alert_receive_channel/alert_receive_channel.types';
>>>>>>> c6075b90
import { SelectOption } from 'state/types';
import { useStore } from 'state/useStore';
import { withMobXProviderContext } from 'state/withStore';
import { UserActions } from 'utils/authorization/authorization';

import styles from './HeartbeatForm.module.css';

const cx = cn.bind(styles);

interface HeartBeatModalProps {
  alertReceveChannelId: ApiSchemas['AlertReceiveChannel']['id'];
  onUpdate: () => void;
}

const HeartbeatForm = observer(({ alertReceveChannelId, onUpdate }: HeartBeatModalProps) => {
  const store = useStore();
  const { alertReceiveChannelStore, heartbeatStore } = store;
  const [timeout, setTimeoutSeconds] = useState<number | undefined>();

  const alertReceiveChannel = alertReceiveChannelStore.items[alertReceveChannelId];

  const heartbeatId = alertReceiveChannelStore.alertReceiveChannelToHeartbeat[alertReceveChannelId];

  const heartbeat = heartbeatStore.items[heartbeatId];

  useEffect(() => {
    if (heartbeat) {
      setTimeoutSeconds(heartbeat.timeout_seconds);
    }
  }, [heartbeat]);

  useEffect(() => {
    heartbeatStore.updateTimeoutOptions();
  }, [heartbeatStore]);

  const handleOkClick = useCallback(async () => {
    if (heartbeat) {
      await heartbeatStore.saveHeartbeat(heartbeat.id, {
        alert_receive_channel: heartbeat.alert_receive_channel,
        timeout_seconds: timeout,
      });

      onUpdate();
    } else {
      await heartbeatStore.createHeartbeat(alertReceveChannelId, {
        timeout_seconds: timeout,
      });

      onUpdate();
    }
  }, [alertReceveChannelId, heartbeat, heartbeatStore, onUpdate, timeout]);

  const handleTimeoutChange = useCallback((value: SelectableValue) => {
    setTimeoutSeconds(value.value);
  }, []);

  const heartbeatStatus = Boolean(heartbeat?.status);

  const timeoutOptions = heartbeatStore.timeoutOptions;

  return (
    <div className={cx('root')}>
      <HorizontalGroup>
        {heartbeatStatus ? <HeartGreenIcon /> : <HeartRedIcon />}
        {heartbeat && (
          <Text>
            {heartbeat.last_heartbeat_time_verbal
              ? `Heartbeat received ${heartbeat.last_heartbeat_time_verbal} ago`
              : 'A heartbeat has not been received.'}
          </Text>
        )}
      </HorizontalGroup>
      <br />
      <br />
      <p>
        A heartbeat acts as a healthcheck for alert group monitoring. You can configure OnCall to regularly send alerts
        to the heartbeat endpoint. If you don't receive one of these alerts, OnCall will issue an alert group.
      </p>
      <p>
        <span>OnCall will issue an alert group if no alert is received every</span>
        <WithPermissionControlTooltip userAction={UserActions.IntegrationsWrite}>
          <Select
            className={cx('select', 'timeout')}
            onChange={handleTimeoutChange}
            placeholder="Heartbeat Timeout"
            value={timeout}
            options={(timeoutOptions || []).map((timeoutOption: SelectOption) => ({
              value: timeoutOption.value,
              label: timeoutOption.display_name,
            }))}
          />
        </WithPermissionControlTooltip>
      </p>
      {heartbeat && (
        <p>
          <Text>Use the following unique Grafana link to send GET and POST requests:</Text>
          <pre>
            <code>{heartbeat?.link}</code>
          </pre>
        </p>
      )}
      {heartbeat && (
        <p>
          To send periodic heartbeat alerts from <Emoji text={alertReceiveChannel?.verbal_name || ''} /> to OnCall, do
          the following:
          <span
            dangerouslySetInnerHTML={{
              __html: heartbeat?.instruction,
            }}
          />
        </p>
      )}
      <HorizontalGroup className={cx('buttons')}>
        <WithPermissionControlTooltip key="ok" userAction={UserActions.IntegrationsWrite}>
          <Button variant="primary" onClick={handleOkClick}>
            {heartbeat ? 'Save' : 'Create'}
          </Button>
        </WithPermissionControlTooltip>
      </HorizontalGroup>
    </div>
  );
});

export default withMobXProviderContext(HeartbeatForm);<|MERGE_RESOLUTION|>--- conflicted
+++ resolved
@@ -8,13 +8,8 @@
 
 import { Text } from 'components/Text/Text';
 import { WithPermissionControlTooltip } from 'containers/WithPermissionControl/WithPermissionControlTooltip';
-<<<<<<< HEAD
-import { HeartGreenIcon, HeartRedIcon } from 'icons';
+import { HeartGreenIcon, HeartRedIcon } from 'icons/Icons';
 import { ApiSchemas } from 'network/oncall-api/api.types';
-=======
-import { HeartGreenIcon, HeartRedIcon } from 'icons/Icons';
-import { AlertReceiveChannel } from 'models/alert_receive_channel/alert_receive_channel.types';
->>>>>>> c6075b90
 import { SelectOption } from 'state/types';
 import { useStore } from 'state/useStore';
 import { withMobXProviderContext } from 'state/withStore';
