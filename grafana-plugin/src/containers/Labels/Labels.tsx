import React, { forwardRef, useCallback, useImperativeHandle, useState } from 'react';

import '@grafana/labels/dist/theme.css';
import ServiceLabels from '@grafana/labels';
import cn from 'classnames/bind';
import { observer } from 'mobx-react';

import { LabelKeyValue } from 'models/label/label.types';
import { useStore } from 'state/useStore';

import styles from './Labels.module.css';

<<<<<<< HEAD
=======
import ServiceLabels from '@grafana/labels';
import '@grafana/labels/dist/theme.css';

import { openErrorNotification } from 'utils';
import { Field } from '@grafana/ui';

>>>>>>> d6a1eed4
const cx = cn.bind(styles);

interface LabelsProps {
  value: LabelKeyValue[];
  errors: any;
}

const Labels = observer(
  forwardRef(function Labels2(props: LabelsProps, ref) {
    const { value: defaultValue, errors: propsErrors } = props;

    // propsErrors are 'external' caused by attaching/detaching labels to oncall entities,
    // state errors are errors caused by CRUD operations on labels storage

    const [value, setValue] = useState<LabelKeyValue[]>(defaultValue);

    const { labelsStore } = useStore();

    useImperativeHandle(
      ref,
      () => {
        return {
          getValue() {
            return value;
          },
        };
      },
      [value]
    );

    const cachedOnLoadKeys = useCallback(() => {
      let result = undefined;
      return async (search?: string) => {
        if (!result) {
          result = await labelsStore.loadKeys(() =>
            openErrorNotification('There was an error processing your request. Please try again')
          );
        }

        return result.filter((k) => k.repr.toLowerCase().includes(search.toLowerCase()));
      };
    }, []);

    const cachedOnLoadValuesForKey = useCallback(() => {
      let result = undefined;
      return async (key: string, search?: string) => {
        if (!result) {
          result = await labelsStore.loadValuesForKey(key, search, () =>
            openErrorNotification('There was an error processing your request. Please try again')
          );
        }

        return result.filter((k) => k.repr.toLowerCase().includes(search.toLowerCase()));
      };
    }, []);

    return (
      <div className={cx('root')}>
        <Field label="Labels">
          <ServiceLabels
            loadById
            value={value}
            onLoadKeys={cachedOnLoadKeys()}
            onLoadValuesForKey={cachedOnLoadValuesForKey()}
            onCreateKey={labelsStore.createKey.bind(labelsStore)}
            onUpdateKey={labelsStore.updateKey.bind(labelsStore)}
            onCreateValue={labelsStore.createValue.bind(labelsStore)}
            onUpdateValue={labelsStore.updateKeyValue.bind(labelsStore)}
            onRowItemRemoval={(_pair, _index) => {}}
            onUpdateError={onUpdateError}
            errors={{ ...propsErrors }}
            onDataUpdate={setValue}
          />
        </Field>
      </div>
    );
  })
);

function onUpdateError(res) {
  if (res?.response?.status === 409) {
    openErrorNotification(`Duplicate values are not allowed`);
  } else {
    openErrorNotification('An error has occurred. Please try again');
  }
}

export default Labels;<|MERGE_RESOLUTION|>--- conflicted
+++ resolved
@@ -2,23 +2,16 @@
 
 import '@grafana/labels/dist/theme.css';
 import ServiceLabels from '@grafana/labels';
+import { Field } from '@grafana/ui';
 import cn from 'classnames/bind';
 import { observer } from 'mobx-react';
 
 import { LabelKeyValue } from 'models/label/label.types';
 import { useStore } from 'state/useStore';
+import { openErrorNotification } from 'utils';
 
 import styles from './Labels.module.css';
 
-<<<<<<< HEAD
-=======
-import ServiceLabels from '@grafana/labels';
-import '@grafana/labels/dist/theme.css';
-
-import { openErrorNotification } from 'utils';
-import { Field } from '@grafana/ui';
-
->>>>>>> d6a1eed4
 const cx = cn.bind(styles);
 
 interface LabelsProps {
