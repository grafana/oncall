--- conflicted
+++ resolved
@@ -1,12 +1,6 @@
 import React, { FC, useEffect, useState } from 'react';
 
-<<<<<<< HEAD
 import { Button, Icon, Label, LoadingPlaceholder, Stack, useStyles2 } from '@grafana/ui';
-=======
-import { Button, Icon, Label, LoadingPlaceholder, Stack } from '@grafana/ui';
-import cn from 'classnames/bind';
-import { openNotification } from 'helpers/helpers';
->>>>>>> e287dec9
 import { observer } from 'mobx-react';
 import CopyToClipboard from 'react-copy-to-clipboard';
 
