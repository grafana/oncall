--- conflicted
+++ resolved
@@ -10,18 +10,13 @@
 import Text from 'components/Text/Text';
 import TimelineMarks from 'components/TimelineMarks/TimelineMarks';
 import Rotation from 'containers/Rotation/Rotation';
-<<<<<<< HEAD
 import {
   flattenFinalShifs,
   getLayersFromStore,
   getOverridesFromStore,
   getShiftsFromStore,
 } from 'models/schedule/schedule.helpers';
-import { Schedule, Shift } from 'models/schedule/schedule.types';
-=======
-import { getLayersFromStore, getOverridesFromStore, getShiftsFromStore } from 'models/schedule/schedule.helpers';
 import { Schedule, Shift, ShiftSwap, Event } from 'models/schedule/schedule.types';
->>>>>>> 86413497
 import { Timezone } from 'models/timezone/timezone.types';
 import { WithStoreProps } from 'state/types';
 import { withMobXProviderContext } from 'state/withStore';
@@ -103,17 +98,13 @@
                         events={events}
                         startMoment={startMoment}
                         currentTimezone={currentTimezone}
-                        onSlotClick={this.handleRotationClick}
                         handleAddOverride={this.handleShowOverrideForm}
                         handleAddShiftSwap={onShowShiftSwapForm}
                         onShiftSwapClick={onShowShiftSwapForm}
                         simplified={simplified}
                         filters={filters}
-<<<<<<< HEAD
                         getColor={getColor}
-=======
                         onSlotClick={onSlotClick}
->>>>>>> 86413497
                       />
                     </CSSTransition>
                   );
