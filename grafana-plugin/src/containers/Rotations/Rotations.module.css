<<<<<<< HEAD
.root {
  background: var(--rotations-background);
  border: var(--rotations-border);
  display: flex;
  flex-direction: column;
  border-radius: var(--border-radius);
}

.header {
  padding: 12px;
}

.current-time {
  position: absolute;
  width: 1px;
  background: var(--gradient-brandVertical);
  top: 0;
  bottom: 0;
  z-index: 1;
}

.layer {
  padding-bottom: 8px;
}

.layer-first {
  padding-top: 32px;
}

.layer-title {
  margin: 8px;
  border: var(--border-weak);
  background-color: var(--background-canvas);
}

.rotations-plus-title {
  display: flex;
  flex-direction: column;
}

.header-plus-content {
  position: relative;
}

.add-rotations-layer {
  font-weight: 400;
  font-size: 12px;
  line-height: 16px;
  text-align: left;
  padding: 12px;
  cursor: pointer;
}

.add-rotations-layer:hover {
  background: var(--secondary-background);
}

/*
animation
*/

=======
>>>>>>> 7e3008ba
.enter {
  opacity: 0;
}

.enterActive {
  opacity: 1;
  transition: opacity 500ms ease-in;
}

.exit {
  opacity: 1;
}

.exitActive {
  opacity: 0;
  transition: opacity 500ms ease-in;
}<|MERGE_RESOLUTION|>--- conflicted
+++ resolved
@@ -1,67 +1,3 @@
-<<<<<<< HEAD
-.root {
-  background: var(--rotations-background);
-  border: var(--rotations-border);
-  display: flex;
-  flex-direction: column;
-  border-radius: var(--border-radius);
-}
-
-.header {
-  padding: 12px;
-}
-
-.current-time {
-  position: absolute;
-  width: 1px;
-  background: var(--gradient-brandVertical);
-  top: 0;
-  bottom: 0;
-  z-index: 1;
-}
-
-.layer {
-  padding-bottom: 8px;
-}
-
-.layer-first {
-  padding-top: 32px;
-}
-
-.layer-title {
-  margin: 8px;
-  border: var(--border-weak);
-  background-color: var(--background-canvas);
-}
-
-.rotations-plus-title {
-  display: flex;
-  flex-direction: column;
-}
-
-.header-plus-content {
-  position: relative;
-}
-
-.add-rotations-layer {
-  font-weight: 400;
-  font-size: 12px;
-  line-height: 16px;
-  text-align: left;
-  padding: 12px;
-  cursor: pointer;
-}
-
-.add-rotations-layer:hover {
-  background: var(--secondary-background);
-}
-
-/*
-animation
-*/
-
-=======
->>>>>>> 7e3008ba
 .enter {
   opacity: 0;
 }
