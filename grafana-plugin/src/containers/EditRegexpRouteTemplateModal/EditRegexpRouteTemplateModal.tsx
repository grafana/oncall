--- conflicted
+++ resolved
@@ -1,15 +1,8 @@
 import React, { useState, useCallback } from 'react';
 
-<<<<<<< HEAD
 import { css, cx } from '@emotion/css';
 import { GrafanaTheme2 } from '@grafana/data';
 import { Stack, Modal, Tooltip, Icon, Button, useStyles2 } from '@grafana/ui';
-=======
-import { Stack, Modal, Tooltip, Icon, Button } from '@grafana/ui';
-import cn from 'classnames/bind';
-import { StackSize } from 'helpers/consts';
-import { openErrorNotification } from 'helpers/helpers';
->>>>>>> e287dec9
 import { debounce } from 'lodash-es';
 import { observer } from 'mobx-react';
 
