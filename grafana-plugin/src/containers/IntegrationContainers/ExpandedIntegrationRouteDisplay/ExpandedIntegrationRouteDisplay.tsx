--- conflicted
+++ resolved
@@ -104,14 +104,11 @@
     }
 
     const channelFilterIds = alertReceiveChannelStore.channelFilterIds[alertReceiveChannelId];
-<<<<<<< HEAD
     const isDefault = CommonIntegrationHelper.getRouteConditionWording(channelFilterIds, routeIndex) === 'Default';
-=======
-    const isDefault = IntegrationHelper.getRouteConditionWording(channelFilterIds, routeIndex) === 'Default';
+    const isDefault = CommonIntegrationHelper.getRouteConditionWording(channelFilterIds, routeIndex) === 'Default';
     const channelFilterTemplate = channelFilter.filtering_term
       ? IntegrationHelper.getFilteredTemplate(channelFilter.filtering_term, false)
       : '{# Add Routing Template, e.g. {{ payload.severity == "critical" }} #}';
->>>>>>> 72c9a476
 
     if (isLoading) {
       return <LoadingPlaceholder text="Loading..." />;
