import React, { useState, useCallback } from 'react';

import { ConfirmModal, InlineSwitch, Tooltip } from '@grafana/ui';
import cn from 'classnames/bind';

import IntegrationBlockItem from 'components/Integrations/IntegrationBlockItem';
import IntegrationTemplateBlock from 'components/Integrations/IntegrationTemplateBlock';
import MonacoEditor from 'components/MonacoEditor/MonacoEditor';
import Text from 'components/Text/Text';
import { templatesToRender } from 'containers/IntegrationContainers/IntegrationTemplatesList.config';
import { AlertReceiveChannel } from 'models/alert_receive_channel/alert_receive_channel.types';
import { AlertTemplatesDTO } from 'models/alert_templates';
import { MONACO_INPUT_HEIGHT_TALL, MONACO_OPTIONS } from 'pages/integration_2/Integration2.config';
import IntegrationHelper from 'pages/integration_2/Integration2.helper';
import styles from 'pages/integration_2/Integration2.module.scss';
import { useStore } from 'state/useStore';
import { openErrorNotification, openNotification } from 'utils';

const cx = cn.bind(styles);

interface IntegrationTemplateListProps {
  templates: AlertTemplatesDTO[];
  alertReceiveChannelId: AlertReceiveChannel['id'];
  openEditTemplateModal: (templateName: string | string[]) => void;
  alertReceiveChannelIsBasedOnAlertManager: boolean;
  alertReceiveChannelAllowSourceBasedResolving: boolean;
}

const IntegrationTemplateList: React.FC<IntegrationTemplateListProps> = ({
  templates,
  openEditTemplateModal,
  alertReceiveChannelId,
  alertReceiveChannelIsBasedOnAlertManager,
  alertReceiveChannelAllowSourceBasedResolving,
}) => {
  const { alertReceiveChannelStore } = useStore();
  const [isRestoringTemplate, setIsRestoringTemplate] = useState<boolean>(false);
  const [templateRestoreName, setTemplateRestoreName] = useState<string>(undefined);
  const [showConfirmModal, setShowConfirmModal] = useState(false);
  const [autoresolveValue, setAutoresolveValue] = useState<boolean>(alertReceiveChannelAllowSourceBasedResolving);

  const handleSaveClick = useCallback((event: React.ChangeEvent<HTMLInputElement>) => {
    setAutoresolveValue(event.target.checked);
    alertReceiveChannelStore
      .saveAlertReceiveChannel(alertReceiveChannelId, {
        allow_source_based_resolving: event.target.checked,
      })
      .then(() => {
        openNotification('Autoresolve ' + (event.target.checked ? 'enabled' : 'disabled'));
      });
  }, []);

  return (
    <div className={cx('integration__templates')}>
      {showConfirmModal && (
        <ConfirmModal
          isOpen={true}
          title={undefined}
          confirmText={'Reset'}
          dismissText="Cancel"
          body={'Are you sure you want to reset Slack Title template to default state?'}
          description={undefined}
          confirmationText={undefined}
          onConfirm={() => onResetTemplate(templateRestoreName)}
          onDismiss={() => onDismiss()}
        />
      )}

      <IntegrationBlockItem>
        <Text type="secondary">
          Templates are used to interpret alert from monitoring. Reduce noise by grouping, set auto-resolution,
          customize visualization and notifications by extracting data from alert.
        </Text>
      </IntegrationBlockItem>

      {templatesToRender.map((template, key) => (
        <IntegrationBlockItem key={key}>
          <VerticalBlock>
            {template.name && <Text type={'primary'}>{template.name}</Text>}

            {template.contents.map((contents, innerKey) => (
              <IntegrationTemplateBlock
                key={innerKey}
                isLoading={isRestoringTemplate && templateRestoreName === contents.name}
                onRemove={() => onShowConfirmModal(contents.name)}
                label={contents.label}
<<<<<<< HEAD
                labelTooltip={contents.labelTooltip}
=======
                isTemplateEditable={isResolveConditionTemplateEditable(contents.name)}
>>>>>>> 72c9a476
                renderInput={() => (
                  <>
                    {isResolveConditionTemplate(contents.name) && (
                      <Tooltip content={'Edit'}>
                        <InlineSwitch value={autoresolveValue} onChange={handleSaveClick} />
                      </Tooltip>
                    )}
                    {isResolveConditionTemplateEditable(contents.name) && (
                      <div className={cx('input')}>
                        <MonacoEditor
                          value={IntegrationHelper.getFilteredTemplate(
                            templates[contents.name] || '',
                            contents.height === MONACO_INPUT_HEIGHT_TALL
                          )}
                          disabled={true}
                          height={contents.height}
                          data={templates}
                          showLineNumbers={false}
                          monacoOptions={MONACO_OPTIONS}
                        />
                      </div>
                    )}
                  </>
                )}
                onEdit={() => openEditTemplateModal(contents.name)}
              />
            ))}
          </VerticalBlock>
        </IntegrationBlockItem>
      ))}
    </div>
  );

  function isResolveConditionTemplateEditable(templateName: string) {
    return (
      !(alertReceiveChannelIsBasedOnAlertManager && isResolveConditionTemplate(templateName)) &&
      (alertReceiveChannelAllowSourceBasedResolving || !isResolveConditionTemplate(templateName))
    );
  }

  function isResolveConditionTemplate(templateName: string) {
    return templateName === 'resolve_condition_template';
  }

  function onShowConfirmModal(templateName: string) {
    setTemplateRestoreName(templateName);
    setShowConfirmModal(true);
  }

  function onDismiss() {
    setTemplateRestoreName(undefined);
    setShowConfirmModal(false);
  }

  function onResetTemplate(templateName: string) {
    setTemplateRestoreName(undefined);
    setIsRestoringTemplate(true);

    alertReceiveChannelStore
      .saveTemplates(alertReceiveChannelId, { [templateName]: '' })
      .then(() => {
        openNotification('The Alert template has been updated');
      })
      .catch((err) => {
        if (err.response?.data?.length > 0) {
          openErrorNotification(err.response.data);
        } else {
          openErrorNotification(err.message);
        }
      })
      .finally(() => {
        setIsRestoringTemplate(false);
        setShowConfirmModal(false);
      });
  }
};

const VerticalBlock: React.FC<{ children: any[] }> = ({ children }) => {
  return <div className={cx('vertical-block')}>{children}</div>;
};

export default IntegrationTemplateList;<|MERGE_RESOLUTION|>--- conflicted
+++ resolved
@@ -84,11 +84,8 @@
                 isLoading={isRestoringTemplate && templateRestoreName === contents.name}
                 onRemove={() => onShowConfirmModal(contents.name)}
                 label={contents.label}
-<<<<<<< HEAD
                 labelTooltip={contents.labelTooltip}
-=======
                 isTemplateEditable={isResolveConditionTemplateEditable(contents.name)}
->>>>>>> 72c9a476
                 renderInput={() => (
                   <>
                     {isResolveConditionTemplate(contents.name) && (
