import React, { useState, useCallback } from 'react';

<<<<<<< HEAD
import { cx } from '@emotion/css';
import { InlineSwitch, Tooltip, useStyles2 } from '@grafana/ui';
=======
import { InlineSwitch, Tooltip } from '@grafana/ui';
import cn from 'classnames/bind';
import { openErrorNotification, openNotification } from 'helpers/helpers';
>>>>>>> e287dec9
import { observer } from 'mobx-react';

import { IntegrationBlockItem } from 'components/Integrations/IntegrationBlockItem';
import { IntegrationTemplateBlock } from 'components/Integrations/IntegrationTemplateBlock';
import { MonacoEditor } from 'components/MonacoEditor/MonacoEditor';
import { MONACO_READONLY_CONFIG } from 'components/MonacoEditor/MonacoEditor.config';
import { Text } from 'components/Text/Text';
import { getTemplatesToRender } from 'containers/IntegrationContainers/IntegrationTemplatesList.config';
import { AlertTemplatesDTO } from 'models/alert_templates/alert_templates';
import { ApiSchemas } from 'network/oncall-api/api.types';
import { IntegrationHelper } from 'pages/integration/Integration.helper';
import { getIntegrationStyles } from 'pages/integration/Integration.styles';
import { MONACO_INPUT_HEIGHT_TALL } from 'pages/integration/IntegrationCommon.config';
import { useStore } from 'state/useStore';

interface IntegrationTemplateListProps {
  templates: AlertTemplatesDTO[];
  alertReceiveChannelId: ApiSchemas['AlertReceiveChannel']['id'];
  openEditTemplateModal: (templateName: string | string[]) => void;
  alertReceiveChannelIsBasedOnAlertManager: boolean;
  alertReceiveChannelAllowSourceBasedResolving: boolean;
}

export const IntegrationTemplateList: React.FC<IntegrationTemplateListProps> = observer(
  ({
    templates,
    openEditTemplateModal,
    alertReceiveChannelId,
    alertReceiveChannelIsBasedOnAlertManager,
    alertReceiveChannelAllowSourceBasedResolving,
  }) => {
    const { alertReceiveChannelStore, features } = useStore();
    const [isRestoringTemplate, setIsRestoringTemplate] = useState(false);
    const [templateRestoreName, setTemplateRestoreName] = useState<string>(undefined);
    const [autoresolveValue, setAutoresolveValue] = useState(alertReceiveChannelAllowSourceBasedResolving);
    const styles = useStyles2(getIntegrationStyles);

    const handleSaveClick = useCallback(async (event: React.ChangeEvent<HTMLInputElement>) => {
      setAutoresolveValue(event.target.checked);
      await alertReceiveChannelStore.saveAlertReceiveChannel(alertReceiveChannelId, {
        allow_source_based_resolving: event.target.checked,
      });
      openNotification('Autoresolve ' + (event.target.checked ? 'enabled' : 'disabled'));
    }, []);

    const templatesToRender = getTemplatesToRender(features);

    return (
      <div>
        {templatesToRender.map((template, key) => (
          <IntegrationBlockItem key={key}>
            <VerticalBlock>
              {template.name && <Text type={'primary'}>{template.name}</Text>}
              {template.contents.map((contents, innerKey) => (
                <IntegrationTemplateBlock
                  key={innerKey}
                  isLoading={isRestoringTemplate && templateRestoreName === contents.name}
                  onRemove={() => onResetTemplate(contents.name)}
                  label={contents.label}
                  labelTooltip={contents.labelTooltip}
                  isTemplateEditable={isTemplateEditable(contents.name)}
                  warningOnEdit={
                    alertReceiveChannelIsBasedOnAlertManager &&
                    (isGroupingIdTemplate(contents.name) || isResolveConditionTemplate(contents.name))
                      ? 'Caution: Changing this template can lead to unexpected alert behavior, ' +
                        'especially if grouping is enabled in AlertManager/Grafana Alerting. ' +
                        'Please proceed only if you are completely sure of the modifications you are about to make.'
                      : undefined
                  }
                  renderInput={() => (
                    <>
                      {isResolveConditionTemplate(contents.name) && (
                        <Tooltip content={'Edit'}>
                          <InlineSwitch
                            value={autoresolveValue}
                            onChange={handleSaveClick}
                            className={styles.inlineSwitch}
                            transparent
                          />
                        </Tooltip>
                      )}
                      {isTemplateEditable(contents.name) && (
                        <div
                          className={cx('input', { 'input-with-toggle': isResolveConditionTemplate(contents.name) })}
                        >
                          <MonacoEditor
                            value={IntegrationHelper.getFilteredTemplate(
                              templates[contents.name] || '',
                              contents.height === MONACO_INPUT_HEIGHT_TALL
                            )}
                            disabled={true}
                            height={contents.height}
                            data={templates}
                            showLineNumbers={false}
                            monacoOptions={MONACO_READONLY_CONFIG}
                          />
                        </div>
                      )}
                    </>
                  )}
                  onEdit={() => openEditTemplateModal(contents.name)}
                />
              ))}
            </VerticalBlock>
          </IntegrationBlockItem>
        ))}
      </div>
    );

    function isTemplateEditable(templateName: string) {
      return alertReceiveChannelAllowSourceBasedResolving || !isResolveConditionTemplate(templateName);
    }

    function isResolveConditionTemplate(templateName: string) {
      return templateName === 'resolve_condition_template';
    }

    function isGroupingIdTemplate(templateName: string) {
      return templateName === 'grouping_id_template';
    }

    async function onResetTemplate(templateName: string) {
      setTemplateRestoreName(undefined);
      setIsRestoringTemplate(true);

      try {
        await alertReceiveChannelStore.saveTemplates(alertReceiveChannelId, { [templateName]: '' });
        openNotification('The Alert template has been updated');
      } catch (err) {
        if (err.response?.data?.length > 0) {
          openErrorNotification(err.response.data);
        } else {
          openErrorNotification(err.message);
        }
      }
    }
  }
);

const VerticalBlock: React.FC<{ children: any[] }> = ({ children }) => {
  const styles = useStyles2(getIntegrationStyles);
  return <div className={styles.verticalBlock}>{children}</div>;
};<|MERGE_RESOLUTION|>--- conflicted
+++ resolved
@@ -1,13 +1,7 @@
 import React, { useState, useCallback } from 'react';
 
-<<<<<<< HEAD
 import { cx } from '@emotion/css';
 import { InlineSwitch, Tooltip, useStyles2 } from '@grafana/ui';
-=======
-import { InlineSwitch, Tooltip } from '@grafana/ui';
-import cn from 'classnames/bind';
-import { openErrorNotification, openNotification } from 'helpers/helpers';
->>>>>>> e287dec9
 import { observer } from 'mobx-react';
 
 import { IntegrationBlockItem } from 'components/Integrations/IntegrationBlockItem';
