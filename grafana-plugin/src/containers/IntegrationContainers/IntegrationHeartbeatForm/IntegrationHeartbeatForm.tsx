--- conflicted
+++ resolved
@@ -3,13 +3,6 @@
 import { css, cx } from '@emotion/css';
 import { SelectableValue } from '@grafana/data';
 import { Button, Drawer, Field, Icon, Select, Stack } from '@grafana/ui';
-<<<<<<< HEAD
-=======
-import cn from 'classnames/bind';
-import { UserActions } from 'helpers/authorization/authorization';
-import { StackSize } from 'helpers/consts';
-import { openNotification } from 'helpers/helpers';
->>>>>>> e287dec9
 import { observer } from 'mobx-react';
 
 import { IntegrationInputField } from 'components/IntegrationInputField/IntegrationInputField';
