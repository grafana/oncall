--- conflicted
+++ resolved
@@ -108,12 +108,8 @@
 
   const [rotationName, setRotationName] = useState<string>(`[L${layerPriority}] Rotation`);
   const [isOpen, setIsOpen] = useState<boolean>(false);
-<<<<<<< HEAD
   const [offsetTop, setOffsetTop] = useState<number>(GRAFANA_HEADER_HEIGHT + 10);
-=======
-  const [offsetTop, setOffsetTop] = useState<number>(0);
   const [draggablePosition, setDraggablePosition] = useState<{ x: number; y: number }>(undefined);
->>>>>>> 721375e3
 
   const [shiftStart, setShiftStart] = useState<dayjs.Dayjs>(propsShiftStart);
   const [shiftEnd, setShiftEnd] = useState<dayjs.Dayjs>(propsShiftEnd || shiftStart.add(1, 'day'));
@@ -766,10 +762,6 @@
     </>
   );
 
-<<<<<<< HEAD
-  function onResize() {
-    //onHide();
-=======
   async function onResize() {
     setDraggablePosition({ x: 0, y: await calculateOffsetTop() });
   }
@@ -785,7 +777,6 @@
     );
 
     return offsetTop;
->>>>>>> 721375e3
   }
 
   function onDraggableInit(_e: DraggableEvent, data: DraggableData) {
