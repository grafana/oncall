--- conflicted
+++ resolved
@@ -348,16 +348,14 @@
                     />
                   </Field>
                 </HorizontalGroup>
-                {(repeatEveryPeriod === 0 || repeatEveryPeriod === 1) && (
-                  <Field label="Select days to repeat">
-                    <DaysSelector
-                      weekStart={config.bootData.user.weekStart}
-                      options={store.scheduleStore.byDayOptions}
-                      value={selectedDays}
-                      onChange={(value) => setSelectedDays(value)}
-                    />
-                  </Field>
-                )}
+                <Field label="Select days to repeat">
+                  <DaysSelector
+                    weekStart={config.bootData.user.weekStart}
+                    options={store.scheduleStore.byDayOptions}
+                    value={selectedDays}
+                    onChange={(value) => setSelectedDays(value)}
+                  />
+                </Field>
                 <div className={cx('two-fields')}>
                   <Field
                     className={cx('date-time-picker')}
@@ -418,95 +416,6 @@
                   {shiftId === 'new' ? 'Create' : 'Update'}
                 </Button>
               </HorizontalGroup>
-<<<<<<< HEAD
-=======
-              <Field label="Select days to repeat">
-                <DaysSelector
-                  options={store.scheduleStore.byDayOptions}
-                  value={selectedDays}
-                  onChange={(value) => setSelectedDays(value)}
-                />
-              </Field>
-              <div className={cx('two-fields')}>
-                <Field
-                  className={cx('date-time-picker')}
-                  label={
-                    <Text type="primary" size="small">
-                      Parent shift start
-                    </Text>
-                  }
-                >
-                  <DateTimePicker
-                    value={shiftStart}
-                    onChange={updateShiftStart}
-                    timezone={currentTimezone}
-                    onFocus={getFocusHandler('shiftStart')}
-                    onBlur={handleBlur}
-                  />
-                </Field>
-                <Field
-                  className={cx('date-time-picker')}
-                  label={
-                    <Text type="primary" size="small">
-                      Parent shift end
-                    </Text>
-                  }
-                >
-                  <DateTimePicker
-                    value={shiftEnd}
-                    onChange={setShiftEnd}
-                    timezone={currentTimezone}
-                    onFocus={getFocusHandler('shiftEnd')}
-                    onBlur={handleBlur}
-                  />
-                </Field>
-              </div>
-              <UserGroups
-                value={userGroups}
-                onChange={setUserGroups}
-                isMultipleGroups={true}
-                renderUser={renderUser}
-                showError={!isFormValid}
-              />
-            </VerticalGroup>
-          </div>
-          <HorizontalGroup justify="space-between">
-            <Text type="secondary">Timezone: {getTzOffsetString(dayjs().tz(currentTimezone))}</Text>
-            <HorizontalGroup>
-              <Button variant="secondary" onClick={onHide}>
-                {shiftId === 'new' ? 'Cancel' : 'Close'}
-              </Button>
-              <Button variant="primary" onClick={handleCreate} disabled={!isFormValid || disableAction}>
-                {shiftId === 'new' ? 'Create' : 'Update'}
-              </Button>
-            </HorizontalGroup>
-          </HorizontalGroup>
-        </VerticalGroup>
-      </>
-      {showDeleteRotationConfirmation && (
-        <GrafanaModal
-          isOpen
-          onDismiss={() => setShowDeleteRotationConfirmation(false)}
-          title="Delete rotation"
-          className={cx('confirmation-modal')}
-        >
-          <VerticalGroup spacing="lg">
-            <Text type="secondary">
-              This action will delete all shifts in the rotation which are greater than current timestamp.
-            </Text>
-            <Text type="secondary">
-              All past shifts will remain in the schedule for history reasons because there were events during this
-              period.
-            </Text>
-
-            <HorizontalGroup justify="flex-end">
-              <Button variant="secondary" onClick={() => setShowDeleteRotationConfirmation(false)}>
-                Cancel
-              </Button>
-              <Button variant="destructive" onClick={handleDeleteClick}>
-                Delete
-              </Button>
->>>>>>> e8c9d083
             </HorizontalGroup>
           </VerticalGroup>
         </>
