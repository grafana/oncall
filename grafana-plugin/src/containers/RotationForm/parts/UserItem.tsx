--- conflicted
+++ resolved
@@ -52,11 +52,7 @@
         />
       )}
       <div className={cx('user-title')}>
-<<<<<<< HEAD
-        <Text strong>{name}</Text> <Text style={{ color: 'var(--always-gray)' }}>({timezone})</Text>
-=======
-        <Text strong>{name}</Text> <Text className={styles.gray}>({desc})</Text>
->>>>>>> 6ed7a1e3
+        <Text strong>{name}</Text> <Text className={styles.gray}>({timezone})</Text>
       </div>
     </>
   ) : (
