--- conflicted
+++ resolved
@@ -1,14 +1,8 @@
 import React, { useCallback, useState } from 'react';
 
-<<<<<<< HEAD
 import { css, cx } from '@emotion/css';
 import { GrafanaTheme2 } from '@grafana/data';
 import { Button, Icon, Label, Modal, Tooltip, Stack, useStyles2 } from '@grafana/ui';
-=======
-import { Button, Icon, Label, Modal, Tooltip, Stack } from '@grafana/ui';
-import cn from 'classnames/bind';
-import { UserActions } from 'helpers/authorization/authorization';
->>>>>>> e287dec9
 import { observer } from 'mobx-react';
 
 import { GSelect } from 'containers/GSelect/GSelect';
