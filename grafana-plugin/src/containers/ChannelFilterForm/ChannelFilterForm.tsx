--- conflicted
+++ resolved
@@ -140,6 +140,7 @@
             {!data?.is_default && (
               <IncidentMatcher
                 regexp={filteringTerm}
+                alertReceiveChannelId={alertReceiveChannelId}
                 className={cx('incident-matcher')}
                 onError={(message: string) => {
                   setErrors({ filtering_term: message });
@@ -173,19 +174,6 @@
           </>
         )}
       </div>
-<<<<<<< HEAD
-      {!data?.is_default && (
-        <IncidentMatcher
-          regexp={filteringTerm}
-          alertReceiveChannelId={alertReceiveChannelId}
-          className={cx('incident-matcher')}
-          onError={(message: string) => {
-            setErrors({ filtering_term: message });
-          }}
-        />
-      )}
-=======
->>>>>>> 0452b687
       <HorizontalGroup>
         <Button variant="primary" onClick={onUpdateClickCallback}>
           {id === 'new' ? 'Create' : 'Update'} route
