--- conflicted
+++ resolved
@@ -2,14 +2,7 @@
 
 import { css } from '@emotion/css';
 import { ServiceLabels } from '@grafana/labels';
-<<<<<<< HEAD
 import { Alert, Button, Drawer, Dropdown, InlineSwitch, Input, Menu, Stack, useStyles2 } from '@grafana/ui';
-=======
-import { Alert, Button, Drawer, Dropdown, InlineSwitch, Input, Menu, Stack } from '@grafana/ui';
-import cn from 'classnames/bind';
-import { DOCS_ROOT, GENERIC_ERROR, StackSize } from 'helpers/consts';
-import { openErrorNotification } from 'helpers/helpers';
->>>>>>> e287dec9
 import { observer } from 'mobx-react';
 
 import { Collapse } from 'components/Collapse/Collapse';
