import React, { ChangeEvent, useCallback, useState } from 'react';

import ServiceLabels from '@grafana/labels';
import {
  Button,
  Drawer,
  Dropdown,
  HorizontalGroup,
  Icon,
  InlineSwitch,
  Input,
  Label,
  Menu,
  Tooltip,
  VerticalGroup,
} from '@grafana/ui';
import cn from 'classnames/bind';
import { observer } from 'mobx-react';

import Collapse from 'components/Collapse/Collapse';
import MonacoEditor, { MONACO_LANGUAGE } from 'components/MonacoEditor/MonacoEditor';
import Text from 'components/Text/Text';
import IntegrationTemplate from 'containers/IntegrationTemplate/IntegrationTemplate';
import { AlertReceiveChannel } from 'models/alert_receive_channel/alert_receive_channel.types';
import { LabelKey } from 'models/label/label.types';
import { useStore } from 'state/useStore';
import { openErrorNotification } from 'utils';

import styles from './IntegrationLabelsForm.module.css';
<<<<<<< HEAD
=======
import { ServiceLabels } from '@grafana/labels';
>>>>>>> a1f1ae26

const cx = cn.bind(styles);

const INPUT_WIDTH = 280;

interface IntegrationLabelsFormProps {
  id: AlertReceiveChannel['id'];
  onSubmit: () => void;
  onHide: () => void;
  onOpenIntegraionSettings: (id: AlertReceiveChannel['id']) => void;
}

const IntegrationLabelsForm = observer((props: IntegrationLabelsFormProps) => {
  const { id, onHide, onSubmit, onOpenIntegraionSettings } = props;

  const store = useStore();

  const [showTemplateEditor, setShowTemplateEditor] = useState<boolean>(false);
  const [customLabelIndexToShowTemplateEditor, setCustomLabelIndexToShowTemplateEditor] = useState<number>(undefined);

  const { alertReceiveChannelStore } = store;

  const alertReceiveChannel = alertReceiveChannelStore.items[id];
  const templates = alertReceiveChannelStore.templates[id];

  const [alertGroupLabels, setAlertGroupLabels] = useState(alertReceiveChannel.alert_group_labels);

  const handleSave = () => {
    alertReceiveChannelStore.saveAlertReceiveChannel(id, { alert_group_labels: alertGroupLabels });

    onSubmit();

    onHide();
  };

  const handleOpenIntegrationSettings = () => {
    onHide();

    onOpenIntegraionSettings(id);
  };

  const getInheritanceChangeHandler = (keyId: LabelKey['id']) => {
    return (event: React.ChangeEvent<HTMLInputElement>) => {
      setAlertGroupLabels((alertGroupLabels) => ({
        ...alertGroupLabels,
        inheritable: { ...alertGroupLabels.inheritable, [keyId]: event.target.checked },
      }));
    };
  };

  return (
    <>
      <Drawer scrollableContent title="Alert group labels" onClose={onHide} closeOnMaskClick={false} width="640px">
        <VerticalGroup spacing="lg">
          <VerticalGroup>
            <HorizontalGroup spacing="xs" align="flex-start">
              <Label>Inherited labels</Label>
              <Tooltip content="Labels inherited from integration">
                <Icon name="info-circle" className={cx('extra-fields__icon')} />
              </Tooltip>
            </HorizontalGroup>
            {alertReceiveChannel.labels.length ? (
              <ul className={cx('labels-list')}>
                {alertReceiveChannel.labels.map((label) => (
                  <li key={label.key.id}>
                    <HorizontalGroup spacing="xs">
                      <Input width={INPUT_WIDTH / 8} value={label.key.name} disabled />
                      <Input width={INPUT_WIDTH / 8} value={label.value.name} disabled />
                      <InlineSwitch
                        value={alertGroupLabels.inheritable[label.key.id]}
                        transparent
                        onChange={getInheritanceChangeHandler(label.key.id)}
                      />
                    </HorizontalGroup>
                  </li>
                ))}
              </ul>
            ) : (
              <VerticalGroup>
                <Text type="secondary">There are no labels to inherit yet</Text>
                <Text type="link" onClick={handleOpenIntegrationSettings} clickable>
                  Add labels to the integration
                </Text>
              </VerticalGroup>
            )}
          </VerticalGroup>

          <CustomLabels
            alertGroupLabels={alertGroupLabels}
            onChange={setAlertGroupLabels}
            onShowTemplateEditor={setCustomLabelIndexToShowTemplateEditor}
          />

          <Collapse isOpen={false} label="Advanced label templating">
            <VerticalGroup>
              <HorizontalGroup justify="space-between" style={{ marginBottom: '10px' }}>
                <Text type="secondary">Jinja2 template to parse all labels at once</Text>
                <Button
                  variant="secondary"
                  icon="edit"
                  onClick={() => {
                    setShowTemplateEditor(true);
                  }}
                />
              </HorizontalGroup>
              <MonacoEditor
                value={alertGroupLabels.template}
                height="200px"
                data={{}}
                showLineNumbers={false}
                language={MONACO_LANGUAGE.jinja2}
                onChange={(value) => {
                  setAlertGroupLabels({ ...alertGroupLabels, template: value });
                }}
              />
            </VerticalGroup>
          </Collapse>

          <div className={cx('buttons')}>
            <HorizontalGroup justify="flex-end">
              <Button variant="secondary" onClick={onHide}>
                Close
              </Button>
              <Button variant="primary" onClick={handleSave}>
                Save
              </Button>
            </HorizontalGroup>
          </div>
        </VerticalGroup>
      </Drawer>
      {customLabelIndexToShowTemplateEditor !== undefined && (
        <IntegrationTemplate
          id={id}
          template={{
            name: 'alert_group_labels',
            displayName: ``,
          }}
          templates={templates}
          templateBody={alertGroupLabels.custom[customLabelIndexToShowTemplateEditor].value.name}
          onHide={() => setCustomLabelIndexToShowTemplateEditor(undefined)}
          onUpdateTemplates={({ alert_group_labels }) => {
            const newCustom = [...alertGroupLabels.custom];
            newCustom[customLabelIndexToShowTemplateEditor].value.name = alert_group_labels;

            setAlertGroupLabels({
              ...alertGroupLabels,
              custom: newCustom,
            });

            setCustomLabelIndexToShowTemplateEditor(undefined);
          }}
        />
      )}
      {showTemplateEditor && (
        <IntegrationTemplate
          id={id}
          template={{
            name: 'alert_group_labels',
            displayName: ``,
          }}
          templates={templates}
          templateBody={alertGroupLabels.template}
          onHide={() => setShowTemplateEditor(false)}
          onUpdateTemplates={({ alert_group_labels }) => {
            setAlertGroupLabels({
              ...alertGroupLabels,
              template: alert_group_labels,
            });

            setShowTemplateEditor(undefined);
          }}
        />
      )}
    </>
  );
});

interface CustomLabelsProps {
  alertGroupLabels: AlertReceiveChannel['alert_group_labels'];
  onChange: (value: AlertReceiveChannel['alert_group_labels']) => void;
  onShowTemplateEditor: (index: number) => void;
}

const CustomLabels = (props: CustomLabelsProps) => {
  const { alertGroupLabels, onChange, onShowTemplateEditor } = props;

  const { labelsStore } = useStore();

  const handlePlainLabelAdd = () => {
    onChange({
      ...alertGroupLabels,
      custom: [
        ...alertGroupLabels.custom,
        {
          key: { id: undefined, name: undefined },
          value: { id: undefined, name: undefined },
        },
      ],
    });
  };
  const handleTemplatedLabelAdd = () => {
    onChange({
      ...alertGroupLabels,
      custom: [
        ...alertGroupLabels.custom,
        {
          key: { id: undefined, name: undefined },
          value: { id: null, name: undefined }, // id = null means it's a templated value
        },
      ],
    });
  };

  const cachedOnLoadKeys = useCallback(() => {
    let result = undefined;
    return async (search?: string) => {
      if (!result) {
        try {
          result = await labelsStore.loadKeys();
        } catch (error) {
          openErrorNotification('There was an error processing your request. Please try again');
        }
      }

      return result.filter((k) => k.name.toLowerCase().includes(search.toLowerCase()));
    };
  }, []);

  const cachedOnLoadValuesForKey = useCallback(() => {
    let result = undefined;
    return async (key: string, search?: string) => {
      if (!result) {
        try {
          const { values } = await labelsStore.loadValuesForKey(key, search);
          result = values;
        } catch (error) {
          openErrorNotification('There was an error processing your request. Please try again');
        }
      }

      return result.filter((k) => k.name.toLowerCase().includes(search.toLowerCase()));
    };
  }, []);

  return (
    <VerticalGroup>
      <HorizontalGroup spacing="xs" align="flex-start">
        <Label>Custom labels</Label>
      </HorizontalGroup>
      <ServiceLabels
        isAddingDisabled
        loadById
        inputWidth={INPUT_WIDTH}
        value={alertGroupLabels.custom}
        onLoadKeys={cachedOnLoadKeys()}
        onLoadValuesForKey={cachedOnLoadValuesForKey()}
        onCreateKey={labelsStore.createKey.bind(labelsStore)}
        onUpdateKey={labelsStore.updateKey.bind(labelsStore)}
        onCreateValue={labelsStore.createValue.bind(labelsStore)}
        onUpdateValue={labelsStore.updateKeyValue.bind(labelsStore)}
        onUpdateError={(res) => {
          if (res?.response?.status === 409) {
            openErrorNotification(`Duplicate values are not allowed`);
          } else {
            openErrorNotification('An error has occurred. Please try again');
          }
        }}
        renderValue={(option, index, renderValueDefault) => {
          if (option.value.id === null) {
            return (
              <Input
                placeholder="Jinja2 template"
                autoFocus
                disabled={!alertGroupLabels.custom[index].key.id}
                width={INPUT_WIDTH / 8}
                value={option.value.name}
                addonAfter={
                  <Button
                    variant="secondary"
                    icon="edit"
                    onClick={() => {
                      onShowTemplateEditor(index);
                    }}
                  />
                }
                onChange={(e: ChangeEvent<HTMLInputElement>) => {
                  const newCustom = [...alertGroupLabels.custom];
                  newCustom[index].value.name = e.currentTarget.value;

                  onChange({ ...alertGroupLabels, custom: newCustom });
                }}
              />
            );
          } else {
            return renderValueDefault(option, index);
          }
        }}
        onDataUpdate={(value) => {
          onChange({
            ...alertGroupLabels,
            custom: value,
          });
        }}
      />
      <Dropdown
        overlay={
          <Menu>
            <Menu.Item label="Plain label" onClick={handlePlainLabelAdd} />
            <Menu.Item label="Templated label" onClick={handleTemplatedLabelAdd} />
          </Menu>
        }
      >
        <Button variant="secondary" icon="plus">
          Add
        </Button>
      </Dropdown>
    </VerticalGroup>
  );
};

export default IntegrationLabelsForm;<|MERGE_RESOLUTION|>--- conflicted
+++ resolved
@@ -1,6 +1,6 @@
 import React, { ChangeEvent, useCallback, useState } from 'react';
 
-import ServiceLabels from '@grafana/labels';
+import { ServiceLabels } from '@grafana/labels';
 import {
   Button,
   Drawer,
@@ -27,10 +27,6 @@
 import { openErrorNotification } from 'utils';
 
 import styles from './IntegrationLabelsForm.module.css';
-<<<<<<< HEAD
-=======
-import { ServiceLabels } from '@grafana/labels';
->>>>>>> a1f1ae26
 
 const cx = cn.bind(styles);
 
