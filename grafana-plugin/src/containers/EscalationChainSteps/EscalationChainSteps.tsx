import React, { ReactElement, useCallback, useEffect } from 'react';

import { LoadingPlaceholder, Select } from '@grafana/ui';
import cn from 'classnames/bind';
import { get } from 'lodash-es';
import { observer } from 'mobx-react';

import EscalationPolicy from 'components/Policy/EscalationPolicy';
import SortableList from 'components/SortableList/SortableList';
import Timeline from 'components/Timeline/Timeline';
import { WithPermissionControlTooltip } from 'containers/WithPermissionControl/WithPermissionControlTooltip';
import { EscalationChain } from 'models/escalation_chain/escalation_chain.types';
import { EscalationPolicyOption } from 'models/escalation_policy/escalation_policy.types';
import { useStore } from 'state/useStore';
import { getVar } from 'utils/DOM';
import { UserActions } from 'utils/authorization';

import styles from './EscalationChainSteps.module.css';

const cx = cn.bind(styles);

interface EscalationChainStepsProps {
  id: EscalationChain['id'];
  addonBefore?: ReactElement;
  offset?: number;
}

const EscalationChainSteps = observer((props: EscalationChainStepsProps) => {
  const { id, offset = 0, addonBefore } = props;

  const store = useStore();

  const { escalationPolicyStore } = store;

  useEffect(() => {
    escalationPolicyStore.updateEscalationPolicies(id);
  }, [id]);

  const handleSortEnd = useCallback(
    ({ oldIndex, newIndex }: any) => {
      escalationPolicyStore.moveEscalationPolicyToPosition(oldIndex, newIndex, id);
    },
    [id]
  );

  const handleCreateEscalationStep = useCallback(
    async (option: EscalationPolicyOption) => {
      await escalationPolicyStore.createEscalationPolicy(id, {
        step: option.value,
      });

      escalationPolicyStore.updateEscalationPolicies(id);
    },
    [id]
  );

  const escalationPolicyIds = escalationPolicyStore.escalationChainToEscalationPolicy[id];
  const isSlackInstalled = Boolean(store.teamStore.currentTeam?.slack_team_identity);

  return (
    // @ts-ignore
    <SortableList useDragHandle className={cx('steps')} axis="y" lockAxis="y" onSortEnd={handleSortEnd}>
      {addonBefore}
      {escalationPolicyIds ? (
        escalationPolicyIds.map((escalationPolicyId, index) => {
          const COLOR_RED = '#E60000';
          const STEP_COLORS = ['#1A7F4B', '#33cc33', '#ffbf00', '#FF8000', COLOR_RED];

          const { escalationPolicyStore } = store;
          const escalationPolicy = escalationPolicyStore.items[escalationPolicyId];

          if (!escalationPolicy) {
            return null;
          }

          return (
            <EscalationPolicy
              key={`item-${escalationPolicy.id}`}
              index={index}
              // @ts-ignore
              data={escalationPolicy}
              number={index + offset + 1}
              color={STEP_COLORS[index] || COLOR_RED}
              escalationChoices={escalationPolicyStore.webEscalationChoices}
              waitDelays={get(escalationPolicyStore.escalationChoices, 'wait_delay.choices', [])}
              numMinutesInWindowOptions={escalationPolicyStore.numMinutesInWindowOptions}
              onChange={escalationPolicyStore.saveEscalationPolicy.bind(escalationPolicyStore)}
              onDelete={escalationPolicyStore.deleteEscalationPolicy.bind(escalationPolicyStore)}
              isSlackInstalled={isSlackInstalled}
            />
          );
        })
      ) : (
        <LoadingPlaceholder text="Loading..." />
      )}
<<<<<<< HEAD
      <Timeline.Item number={(escalationPolicyIds?.length || 0) + offset + 1} color={getVar('--tag-secondary')}>
        <WithPermissionControl userAction={UserActions.EscalationChainsWrite}>
=======
      <Timeline.Item
        number={(escalationPolicyIds?.length || 0) + offset + 1}
        color={getComputedStyle(document.documentElement).getPropertyValue('--tag-secondary')}
      >
        <WithPermissionControlTooltip userAction={UserActions.EscalationChainsWrite}>
>>>>>>> 98ccd3ec
          <Select
            isSearchable
            menuShouldPortal
            placeholder="Add escalation step..."
            onChange={handleCreateEscalationStep}
            options={escalationPolicyStore.webEscalationChoices.map((choice: EscalationPolicyOption) => ({
              value: choice.value,
              label: choice.create_display_name,
            }))}
            value={null}
          />
        </WithPermissionControlTooltip>
      </Timeline.Item>
    </SortableList>
  );
});

export default EscalationChainSteps;<|MERGE_RESOLUTION|>--- conflicted
+++ resolved
@@ -93,16 +93,11 @@
       ) : (
         <LoadingPlaceholder text="Loading..." />
       )}
-<<<<<<< HEAD
-      <Timeline.Item number={(escalationPolicyIds?.length || 0) + offset + 1} color={getVar('--tag-secondary')}>
-        <WithPermissionControl userAction={UserActions.EscalationChainsWrite}>
-=======
       <Timeline.Item
         number={(escalationPolicyIds?.length || 0) + offset + 1}
         color={getComputedStyle(document.documentElement).getPropertyValue('--tag-secondary')}
       >
         <WithPermissionControlTooltip userAction={UserActions.EscalationChainsWrite}>
->>>>>>> 98ccd3ec
           <Select
             isSearchable
             menuShouldPortal
