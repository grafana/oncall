import React, { Component } from 'react';

import { SelectableValue, TimeRange } from '@grafana/data';
import {
  IconButton,
  InlineSwitch,
  MultiSelect,
  TimeRangeInput,
  Select,
  LoadingPlaceholder,
  Input,
  Icon,
} from '@grafana/ui';
import { capitalCase } from 'change-case';
import cn from 'classnames/bind';
import { debounce, isEmpty, isUndefined, omitBy } from 'lodash-es';
import { observer } from 'mobx-react';
import moment from 'moment-timezone';
import Emoji from 'react-emoji-render';

import CardButton from 'components/CardButton/CardButton';
import Text from 'components/Text/Text';
import RemoteSelect from 'containers/RemoteSelect/RemoteSelect';
import { IncidentStatus } from 'models/alertgroup/alertgroup.types';
import { makeRequest } from 'network';
import { SelectOption, WithStoreProps } from 'state/types';
import { withMobXProviderContext } from 'state/withStore';

import { parseFilters } from './IncidentFilters.helpers';
import { FilterOption, IncidentsFiltersType } from './IncidentFilters.types';

import styles from './IncidentsFilters.module.css';

const cx = cn.bind(styles);

interface IncidentsFiltersProps extends WithStoreProps {
  value: IncidentsFiltersType;
  onChange: (filters: { [key: string]: any }, isOnMount: boolean) => void;
  query: { [key: string]: any };
}
interface IncidentsFiltersState {
  filterOptions?: FilterOption[];
  filters: FilterOption[];
  values: { [key: string]: any };
  hadInteraction: boolean;
}

@observer
class IncidentsFilters extends Component<IncidentsFiltersProps, IncidentsFiltersState> {
  state: IncidentsFiltersState = {
    filterOptions: undefined,
    filters: [],
    values: {},
    hadInteraction: false,
  };

  searchRef = React.createRef<HTMLInputElement>();

  async componentDidMount() {
    const { query, store } = this.props;

    const filterOptions = await makeRequest('/alertgroups/filters/', {});

    let { filters, values } = parseFilters(query, filterOptions);

    if (isEmpty(values)) {
      // TODO fill filters if no filters in query
      let newQuery;
      if (store.incidentFilters) {
        newQuery = { ...store.incidentFilters };
      } else {
        newQuery = {
<<<<<<< HEAD
          status: [IncidentStatus.Firing, IncidentStatus.Acknowledged],
=======
          status: [IncidentStatus.New, IncidentStatus.Acknowledged],
          mine: false,
>>>>>>> 94fe7979
        };
      }

      ({ filters, values } = parseFilters(newQuery, filterOptions));
    }

    this.setState({ filterOptions, filters, values }, () => this.onChange(true));
  }

  render() {
    return (
      <div className={cx('root')}>
        {this.renderFilters()}
        {this.renderCards()}
      </div>
    );
  }

  renderFilters = () => {
    const { filterOptions, filters } = this.state;

    if (!filterOptions) {
      return <LoadingPlaceholder text="Loading filters..." />;
    }

    const options = filterOptions
      .filter(
        (item: FilterOption) =>
          item.type !== 'search' && !filters.some((filter: FilterOption) => filter.name === item.name)
      )
      .map((item: FilterOption) => ({ label: capitalCase(item.name), value: item.name, data: item }));

    return (
      <div className={cx('filters')}>
        {filters.map((filterOption: FilterOption) => (
          <div key={filterOption.name} className={cx('filter')}>
            <Text type="secondary">{capitalCase(filterOption.name)}:</Text> {this.renderFilterOption(filterOption)}
            <IconButton size="sm" name="times" onClick={this.getDeleteFilterClickHandler(filterOption.name)} />
          </div>
        ))}
        <Select
          menuShouldPortal
          key={filters.length}
          className={cx('filter-options')}
          placeholder="Search or filter results..."
          value={undefined}
          onChange={this.handleAddFilter}
          getOptionLabel={(item: SelectableValue) => capitalCase(item.label)}
          options={options}
          allowCustomValue
          onCreateOption={this.handleSearch}
          formatCreateLabel={(str) => `Search ${str}`}
        />
      </div>
    );
  };

  renderCards() {
    const { store } = this.props;
    const { values } = this.state;

    const { newIncidents, acknowledgedIncidents, resolvedIncidents, silencedIncidents } = store.alertGroupStore;

    const { count: newIncidentsCount } = newIncidents;
    const { count: acknowledgedIncidentsCount } = acknowledgedIncidents;
    const { count: resolvedIncidentsCount } = resolvedIncidents;
    const { count: silencedIncidentsCount } = silencedIncidents;

    const status = values.status || [];

    return (
      <div className={cx('cards', 'row')}>
        <div key="new" className={cx('col')}>
          <CardButton
            icon={<Icon name="bell" size="xxxl" />}
            description="New alert groups"
            title={newIncidentsCount}
            selected={status.includes(IncidentStatus.Firing)}
            onClick={this.getStatusButtonClickHandler(IncidentStatus.Firing)}
          />
        </div>
        <div key="acknowledged" className={cx('col')}>
          <CardButton
            icon={<Icon name="eye" size="xxxl" />}
            description="Acknowledged alert groups"
            title={acknowledgedIncidentsCount}
            selected={status.includes(IncidentStatus.Acknowledged)}
            onClick={this.getStatusButtonClickHandler(IncidentStatus.Acknowledged)}
          />
        </div>
        <div key="resolved" className={cx('col')}>
          <CardButton
            icon={<Icon name="check" size="xxxl" />}
            description="Resolved alert groups"
            title={resolvedIncidentsCount}
            selected={status.includes(IncidentStatus.Resolved)}
            onClick={this.getStatusButtonClickHandler(IncidentStatus.Resolved)}
          />
        </div>
        <div key="silenced" className={cx('col')}>
          <CardButton
            icon={<Icon name="bell-slash" size="xxxl" />}
            description="Silenced alert groups"
            title={silencedIncidentsCount}
            selected={status.includes(IncidentStatus.Silenced)}
            onClick={this.getStatusButtonClickHandler(IncidentStatus.Silenced)}
          />
        </div>
      </div>
    );
  }

  handleSearch = (query: string) => {
    const { filters } = this.state;

    const searchFilter = filters.find((filter: FilterOption) => filter.name === 'search');

    const newFilters = filters;
    if (!searchFilter) {
      newFilters.push({ name: 'search', type: 'search' });
    } else {
      this.searchRef.current.focus();
    }

    this.setState(
      {
        hadInteraction: true,
        filters: newFilters,
      },
      () => {
        this.onFiltersValueChange('search', query);
      }
    );
  };

  getDeleteFilterClickHandler = (filterName: FilterOption['name']) => {
    const { filters } = this.state;

    return () => {
      const newFilters = filters.filter((filterOption: FilterOption) => filterOption.name !== filterName);

      this.setState({ filters: newFilters });

      this.onFiltersValueChange(filterName, undefined);
    };
  };

  handleAddFilter = (option: SelectableValue) => {
    const { filters } = this.state;

    this.setState({
      filters: [...filters, option.data],
      hadInteraction: true,
    });

    if (option.data.default) {
      const defaultValue = option.data.type === 'options' ? [option.data.default.value] : option.data.default;

      this.onFiltersValueChange(option.value, defaultValue);
    }
  };

  renderFilterOption = (filter: FilterOption) => {
    const { values, hadInteraction } = this.state;

    const autoFocus = Boolean(hadInteraction);

    switch (filter.type) {
      case 'options':
        if (filter.options) {
          return (
            <MultiSelect
              autoFocus={autoFocus}
              openMenuOnFocus
              className={cx('filter-select')}
              options={filter.options.map((option: SelectOption) => ({
                label: capitalCase(option.display_name),
                value: option.value,
              }))}
              value={values[filter.name]}
              onChange={this.getOptionsFilterChangeHandler(filter.name)}
            />
          );
        }

        return (
          <RemoteSelect
            autoFocus={autoFocus}
            className={cx('filter-select')}
            isMulti
            fieldToShow="display_name"
            valueField="value"
            href={filter.href.replace('/api/internal/v1', '')}
            value={values[filter.name]}
            onChange={this.getRemoteOptionsChangeHandler(filter.name)}
            getOptionLabel={(item: SelectableValue) => <Emoji text={item.label || ''} />}
          />
        );

      case 'boolean':
        return (
          <InlineSwitch
            autoFocus={hadInteraction}
            transparent
            value={values[filter.name]}
            onChange={this.getBooleanFilterChangeHandler(filter.name)}
          />
        );

      case 'search':
        return (
          <Input
            ref={this.searchRef}
            autoFocus={autoFocus}
            value={values[filter.name]}
            onChange={this.getSearchFilterChangeHandler(filter.name)}
          />
        );

      case 'daterange':
        const dates = values[filter.name] ? values[filter.name].split('/') : undefined;

        const value = {
          from: dates ? moment(dates[0] + 'Z') : undefined,
          to: dates ? moment(dates[1] + 'Z') : undefined,
          raw: {
            from: dates ? dates[0] : '',
            to: dates ? dates[1] : '',
          },
        };

        return (
          <TimeRangeInput
            timeZone={moment.tz.guess()}
            autoFocus={autoFocus}
            // @ts-ignore
            value={value}
            onChange={this.getDateRangeFilterChangeHandler(filter.name)}
            hideTimeZone
            clearable={false}
          />
        );

      default:
        console.warn('Unknown type of filter:', filter.type, 'with name', filter.name);
        return null;
    }
  };

  getStatusButtonClickHandler = (status: IncidentStatus) => {
    return (selected: boolean) => {
      const { values } = this.state;

      const { status: statusFilter = [] } = values;

      let newStatuses = [...statusFilter];

      if (selected) {
        newStatuses.push(status);
      } else {
        newStatuses = newStatuses.filter((s: IncidentStatus) => s !== Number(status));
      }

      const statusFilterOption = this.state.filterOptions.find((filterOption) => filterOption.name === 'status');
      const statusFilterExist = this.state.filters.some((statusFilter) => statusFilter.name === 'status');

      if (statusFilterExist) {
        this.onFiltersValueChange('status', newStatuses);
      } else {
        this.setState(
          {
            hadInteraction: false,
            filters: [...this.state.filters, statusFilterOption],
          },
          () => {
            this.onFiltersValueChange('status', newStatuses);
          }
        );
      }
    };
  };

  getOptionsFilterChangeHandler = (name: FilterOption['name']) => {
    return (options: SelectableValue[]) => {
      this.onFiltersValueChange(
        name,
        options.map((option) => option.value)
      );
    };
  };

  getRemoteOptionsChangeHandler = (name: FilterOption['name']) => {
    return (value: SelectableValue[], _items: any[]) => {
      this.onFiltersValueChange(name, value);
    };
  };

  getBooleanFilterChangeHandler = (name: FilterOption['name']) => {
    return (event: React.ChangeEvent<HTMLInputElement>) => {
      this.onFiltersValueChange(name, event.target.checked);
    };
  };

  getDateRangeFilterChangeHandler = (name: FilterOption['name']) => {
    return (timeRange: TimeRange) => {
      const value =
        timeRange.from.utc().format('YYYY-MM-DDTHH:mm:ss') + '/' + timeRange.to.utc().format('YYYY-MM-DDTHH:mm:ss');

      this.onFiltersValueChange(name, value);
    };
  };

  onFiltersValueChange = (name: FilterOption['name'], value: any) => {
    const { values } = this.state;

    const newValues = omitBy({ ...values, [name]: value }, isUndefined);

    this.setState({ values: newValues }, this.debouncedOnChange);
  };

  getSearchFilterChangeHandler = (name: FilterOption['name']) => {
    return (event: React.ChangeEvent<HTMLInputElement>) => {
      const text = event.target.value;
      this.onFiltersValueChange(name, text);
    };
  };

  onChange = (isOnMount = false) => {
    const { onChange } = this.props;
    const { values } = this.state;

    onChange(values, isOnMount);
  };

  debouncedOnChange = debounce(this.onChange, 500);
}

export default withMobXProviderContext(IncidentsFilters);<|MERGE_RESOLUTION|>--- conflicted
+++ resolved
@@ -70,12 +70,8 @@
         newQuery = { ...store.incidentFilters };
       } else {
         newQuery = {
-<<<<<<< HEAD
           status: [IncidentStatus.Firing, IncidentStatus.Acknowledged],
-=======
-          status: [IncidentStatus.New, IncidentStatus.Acknowledged],
           mine: false,
->>>>>>> 94fe7979
         };
       }
 
