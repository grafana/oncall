--- conflicted
+++ resolved
@@ -1,31 +1,12 @@
 import React from 'react';
 
 import { getLocationSrv } from '@grafana/runtime';
-<<<<<<< HEAD
-import {
-  Button,
-  ConfirmModal,
-  HorizontalGroup,
-  Icon,
-  LoadingPlaceholder,
-  Modal,
-  PENDING_COLOR,
-  Tooltip,
-  VerticalGroup,
-} from '@grafana/ui';
+import { Button, HorizontalGroup, IconButton, LoadingPlaceholder, VerticalGroup } from '@grafana/ui';
 import { PluginPage } from 'PluginPage';
-=======
-import { Button, HorizontalGroup, IconButton, LoadingPlaceholder, VerticalGroup } from '@grafana/ui';
->>>>>>> 0bb1a792
 import cn from 'classnames/bind';
 import dayjs from 'dayjs';
 import { debounce } from 'lodash-es';
 import { observer } from 'mobx-react';
-<<<<<<< HEAD
-import moment from 'moment-timezone';
-import LegacyNavHeading from 'navbar/LegacyNavHeading';
-=======
->>>>>>> 0bb1a792
 
 import Avatar from 'components/Avatar/Avatar';
 import NewScheduleSelector from 'components/NewScheduleSelector/NewScheduleSelector';
@@ -153,122 +134,7 @@
       : undefined;
 
     return (
-<<<<<<< HEAD
       <PluginPage>
-        <PageErrorHandlingWrapper
-          errorData={errorData}
-          objectName="schedule"
-          pageName="schedules"
-          itemNotFoundMessage={`Schedule with id=${query?.id} is not found. Please select schedule from the list.`}
-        >
-          <>
-            <div className={cx('root')}>
-              <div className={cx('title')}>
-                <VerticalGroup>
-                  <LegacyNavHeading>
-                    <Text.Title level={3}>On-call Schedules</Text.Title>
-                  </LegacyNavHeading>
-                  <Text type="secondary">
-                    Use this to distribute notifications among team members you specified in the "Notify Users from
-                    on-call schedule" step in{' '}
-                    <PluginLink query={{ page: 'integrations' }}>escalation chains</PluginLink>.
-                  </Text>
-                </VerticalGroup>
-              </div>
-
-              {!schedules || schedules.length ? (
-                <GTable
-                  emptyText={schedules ? 'No schedules found' : 'Loading...'}
-                  title={() => (
-                    <div className={cx('header')}>
-                      <HorizontalGroup className={cx('filters')} spacing="md">
-                        <SchedulesFilters value={filters} onChange={this.handleChangeFilters} />
-                        <Text type="secondary">
-                          <Icon name="info-circle" /> Your timezone is {timezoneStr} UTC{offset}
-                        </Text>
-                      </HorizontalGroup>
-                      <PluginLink
-                        partial
-                        query={{ id: 'new' }}
-                        disabled={!store.isUserActionAllowed(UserAction.UpdateSchedules)}
-                      >
-                        <WithPermissionControl userAction={UserAction.UpdateSchedules}>
-                          <Button variant="primary" icon="plus">
-                            New schedule
-                          </Button>
-                        </WithPermissionControl>
-                      </PluginLink>
-                    </div>
-                  )}
-                  rowKey="id"
-                  columns={columns}
-                  data={schedules}
-                  expandable={{
-                    expandedRowRender: this.renderEvents,
-                    expandRowByClick: true,
-                    onExpand: this.onRowExpand,
-                    expandedRowKeys: expandedSchedulesKeys,
-                    onExpandedRowsChange: this.handleExpandedRowsChange,
-                  }}
-                />
-              ) : (
-                <Tutorial
-                  step={TutorialStep.Schedules}
-                  title={
-                    <VerticalGroup align="center" spacing="lg">
-                      <Text type="secondary">You haven’t added a schedule yet.</Text>
-                      <PluginLink partial query={{ id: 'new' }}>
-                        <Button icon="plus" variant="primary" size="lg">
-                          Add team schedule for on-call rotation
-                        </Button>
-                      </PluginLink>
-                    </VerticalGroup>
-                  }
-                />
-              )}
-            </div>
-
-            {scheduleIdToEdit && (
-              <ScheduleForm
-                id={scheduleIdToEdit}
-                type={ScheduleType.Ical}
-                onUpdate={this.update}
-                onHide={() => {
-                  this.setState({ scheduleIdToEdit: undefined });
-                  getLocationSrv().update({ partial: true, query: { id: undefined } });
-                }}
-              />
-            )}
-
-            {scheduleIdToDelete && (
-              <ConfirmModal
-                isOpen
-                title="Are you sure to delete?"
-                confirmText="Delete"
-                dismissText="Cancel"
-                onConfirm={this.handleDelete}
-                body={null}
-                onDismiss={() => {
-                  this.setState({ scheduleIdToDelete: undefined });
-                }}
-              />
-            )}
-
-            {scheduleIdToExport && (
-              <Modal
-                isOpen
-                title="Schedule export"
-                closeOnEscape
-                onDismiss={() => this.setState({ scheduleIdToExport: undefined })}
-              >
-                <ScheduleICalSettings id={scheduleIdToExport} />
-              </Modal>
-            )}
-          </>
-        </PageErrorHandlingWrapper>
-      </PluginPage>
-=======
-      <>
         <div className={cx('root')}>
           <VerticalGroup>
             <HorizontalGroup justify="space-between">
@@ -325,8 +191,7 @@
             }}
           />
         )}
-      </>
->>>>>>> 0bb1a792
+      </PluginPage>
     );
   }
 
