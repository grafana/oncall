import React, { SyntheticEvent } from 'react';

import { AppRootProps } from '@grafana/data';
import { getLocationSrv } from '@grafana/runtime';
import {
  Button,
  ConfirmModal,
  HorizontalGroup,
  Icon,
  LoadingPlaceholder,
  Modal,
  PENDING_COLOR,
  Tooltip,
  VerticalGroup,
} from '@grafana/ui';
import cn from 'classnames/bind';
import { omit } from 'lodash-es';
import { observer } from 'mobx-react';
import moment from 'moment-timezone';

import instructionsImage from 'assets/img/events_instructions.png';
import Avatar from 'components/Avatar/Avatar';
import GTable from 'components/GTable/GTable';
import PageErrorHandlingWrapper, { PageBaseState } from 'components/PageErrorHandlingWrapper/PageErrorHandlingWrapper';
import {
  getWrongTeamResponseInfo,
  initErrorDataState,
} from 'components/PageErrorHandlingWrapper/PageErrorHandlingWrapper.helpers';
import PluginLink from 'components/PluginLink/PluginLink';
import SchedulesFilters from 'components/SchedulesFilters/SchedulesFilters';
import { SchedulesFiltersType } from 'components/SchedulesFilters/SchedulesFilters.types';
import Text from 'components/Text/Text';
import Tutorial from 'components/Tutorial/Tutorial';
import { TutorialStep } from 'components/Tutorial/Tutorial.types';
import ScheduleForm from 'containers/ScheduleForm/ScheduleForm';
import ScheduleICalSettings from 'containers/ScheduleIcalLink/ScheduleIcalLink';
import { WithPermissionControl } from 'containers/WithPermissionControl/WithPermissionControl';
import { Schedule, ScheduleEvent, ScheduleType } from 'models/schedule/schedule.types';
import { getSlackChannelName } from 'models/slack_channel/slack_channel.helpers';
import { WithStoreProps } from 'state/types';
import { UserAction } from 'state/userAction';
import { withMobXProviderContext } from 'state/withStore';
import { openErrorNotification } from 'utils';

import { getDatesString } from './Schedules.helpers';

import styles from './Schedules.module.css';

const cx = cn.bind(styles);

interface SchedulesPageProps extends WithStoreProps, AppRootProps {}
interface SchedulesPageState extends PageBaseState {
  scheduleIdToEdit?: Schedule['id'];
  scheduleIdToDelete?: Schedule['id'];
  scheduleIdToExport?: Schedule['id'];
  filters: SchedulesFiltersType;
  expandedSchedulesKeys: Array<Schedule['id']>;
}

@observer
class SchedulesPage extends React.Component<SchedulesPageProps, SchedulesPageState> {
  state: SchedulesPageState = {
    filters: {
      selectedDate: moment().startOf('day').format('YYYY-MM-DD'),
    },
    expandedSchedulesKeys: [],
    errorData: initErrorDataState(),
  };

  componentDidMount() {
    this.update().then(this.parseQueryParams);
  }

  componentDidUpdate(prevProps: SchedulesPageProps) {
    if (this.props.query.id !== prevProps.query.id) {
      this.parseQueryParams();
    }
  }

  parseQueryParams = async () => {
    this.setState({ errorData: initErrorDataState() }); // reset wrong team error to false on query parse

    const {
      store,
      query: { id },
    } = this.props;

    if (!id) {return;}

    let scheduleId: string = undefined;
    const isNewSchedule = id === 'new';

    if (!isNewSchedule) {
      // load schedule only for valid id
      const schedule = await store.scheduleStore
        .loadItem(id, true)
        .catch((error) => this.setState({ errorData: { ...getWrongTeamResponseInfo(error) } }));
      if (!schedule) {
        return;
      }

      scheduleId = schedule.id;
    }

    if (scheduleId || isNewSchedule) {
      this.setState({ scheduleIdToEdit: id });
    } else {
      openErrorNotification(`Schedule with id=${id} is not found. Please select schedule from the list.`);
    }
  };

  update = () => {
    const { store } = this.props;
    const { scheduleStore } = store;

    return scheduleStore.updateItems();
  };

  render() {
    const { store, query } = this.props;
    const { expandedSchedulesKeys, scheduleIdToDelete, scheduleIdToEdit, scheduleIdToExport } = this.state;
<<<<<<< HEAD
    const { filters } = this.state;
=======
    const { filters, errorData } = this.state;
>>>>>>> de3f4592
    const { scheduleStore } = store;

    const columns = [
      {
        width: '10%',
        title: 'Type',
        dataIndex: 'type',
        render: this.renderType,
      },
      {
        width: '20%',
        title: 'Name',
        dataIndex: 'name',
      },
      {
        width: '20%',
        title: 'OnCall now',
        render: this.renderOncallNow,
      },
      {
        width: '10%',
        title: 'Slack channel',
        render: this.renderChannelName,
      },
      {
        width: '10%',
        title: 'Slack user group',
        render: this.renderUserGroup,
      },
      {
        width: '10%',
        key: 'warning',
        render: this.renderWarning,
      },
      {
        width: '20%',
        key: 'action',
        render: this.renderActionButtons,
      },
    ];

    const schedules = scheduleStore.getSearchResult();

    const timezoneStr = moment.tz.guess();
    const offset = moment().tz(timezoneStr).format('Z');

    return (
      <PageErrorHandlingWrapper
        errorData={errorData}
        objectName="schedule"
        pageName="schedules"
        itemNotFoundMessage={`Schedule with id=${query?.id} is not found. Please select schedule from the list.`}
      >
        {() => (
          <>
            <div className={cx('root')}>
              <div className={cx('title')}>
                <HorizontalGroup align="flex-end">
                  <Text.Title level={3}>On-call Schedules</Text.Title>
                  <Text type="secondary">
                    Use this to distribute notifications among team members you specified in the "Notify Users from
                    on-call schedule" step in{' '}
                    <PluginLink query={{ page: 'integrations' }}>escalation chains</PluginLink>.
                  </Text>
                </HorizontalGroup>
              </div>

              {!schedules || schedules.length ? (
                <GTable
                  emptyText={schedules ? 'No schedules found' : 'Loading...'}
                  title={() => (
                    <div className={cx('header')}>
                      <HorizontalGroup className={cx('filters')} spacing="md">
                        <SchedulesFilters value={filters} onChange={this.handleChangeFilters} />
                        <Text type="secondary">
                          <Icon name="info-circle" /> Your timezone is {timezoneStr} UTC{offset}
                        </Text>
                      </HorizontalGroup>
                      <PluginLink
                        partial
                        query={{ id: 'new' }}
                        disabled={!store.isUserActionAllowed(UserAction.UpdateSchedules)}
                      >
                        <WithPermissionControl userAction={UserAction.UpdateSchedules}>
                          <Button variant="primary" icon="plus">
                            New schedule
                          </Button>
                        </WithPermissionControl>
                      </PluginLink>
                    </div>
                  )}
                  rowKey="id"
                  columns={columns}
                  data={schedules}
                  expandable={{
                    expandedRowRender: this.renderEvents,
                    expandRowByClick: true,
                    onExpand: this.onRowExpand,
                    expandedRowKeys: expandedSchedulesKeys,
                    onExpandedRowsChange: this.handleExpandedRowsChange,
                  }}
                />
              ) : (
                <Tutorial
                  step={TutorialStep.Schedules}
                  title={
                    <VerticalGroup align="center" spacing="lg">
                      <Text type="secondary">You haven’t added a schedule yet.</Text>
                      <PluginLink partial query={{ id: 'new' }}>
                        <Button icon="plus" variant="primary" size="lg">
                          Add team schedule for on-call rotation
                        </Button>
                      </PluginLink>
                    </VerticalGroup>
                  }
                />
              )}
            </div>

            {scheduleIdToEdit && (
              <ScheduleForm
                id={scheduleIdToEdit}
                type={ScheduleType.Ical}
                onUpdate={this.update}
                onHide={() => {
                  this.setState({ scheduleIdToEdit: undefined });
                  getLocationSrv().update({ partial: true, query: { id: undefined } });
                }}
              />
            )}

            {scheduleIdToDelete && (
              <ConfirmModal
                isOpen
                title="Are you sure to delete?"
                confirmText="Delete"
                dismissText="Cancel"
                onConfirm={this.handleDelete}
                body={null}
                onDismiss={() => {
                  this.setState({ scheduleIdToDelete: undefined });
                }}
              />
            )}

            {scheduleIdToExport && (
              <Modal
                isOpen
                title="Schedule export"
                closeOnEscape
                onDismiss={() => this.setState({ scheduleIdToExport: undefined })}
              >
                <ScheduleICalSettings id={scheduleIdToExport} />
              </Modal>
            )}
          </>
        )}
      </PageErrorHandlingWrapper>
    );
  }

  onRowExpand = (expanded: boolean, schedule: Schedule) => {
    if (expanded) {
      this.updateEventsFor(schedule.id);
    }
  };

  handleExpandedRowsChange = (expandedRows: string[]) => {
    this.setState({ expandedSchedulesKeys: expandedRows });
  };

  renderEvents = (schedule: Schedule) => {
    const { store } = this.props;
    const { scheduleStore } = store;
    const { scheduleToScheduleEvents } = scheduleStore;

    const events = scheduleToScheduleEvents[schedule.id];

    return events ? (
      events.length ? (
        <div className={cx('events')}>
          <Text.Title type="secondary" level={3}>
            Events
          </Text.Title>
          <ul className={cx('events-list')}>
            {(events || []).map((event) => (
              <li className={cx('events-list-item')}>
                <Event event={event} />
              </li>
            ))}
          </ul>
        </div>
      ) : (
        this.renderInstruction()
      )
    ) : (
      <LoadingPlaceholder text="Loading events..." />
    );
  };

  renderInstruction = () => {
    const { store } = this.props;
    const { userStore } = store;

    return (
      <div className={cx('instructions')}>
        <Text type="secondary">
          There are no active slots here. To add an event, enter a username, for example “
          {userStore.currentUser?.username}“, and click the “Reload” button. OnCall will download this calendar and set
          up an on-call schedule based on event names. OnCall will refresh the calendar every 10 minutes after the
          intial setup.
        </Text>
        <img style={{ width: '400px' }} src={instructionsImage} />
      </div>
    );
  };

  handleChangeFilters = (filters: SchedulesFiltersType) => {
    this.setState({ filters }, () => {
      const { filters, expandedSchedulesKeys } = this.state;

      if (!filters.selectedDate) {
        return;
      }

      expandedSchedulesKeys.forEach((id) => this.updateEventsFor(id));
    });
  };

  renderChannelName = (value: Schedule) => {
    return getSlackChannelName(value.slack_channel) || '-';
  };

  renderUserGroup = (value: Schedule) => {
    return value.user_group?.handle || '-';
  };

  renderOncallNow = (item: Schedule, index: number) => {
    if (item.on_call_now?.length > 0) {
      return item.on_call_now.map((user, index) => {
        return (
          <PluginLink key={user.pk} query={{ page: 'users', id: user.pk }}>
            <div>
              <Avatar size="small" src={user.avatar} />
              <Text type="secondary"> {user.username}</Text>
            </div>
          </PluginLink>
        );
      });
    }
    return null;
  };

  renderType = (value: number) => {
    type tTypeToVerbal = {
      [key: number]: string;
    };
    const typeToVerbal: tTypeToVerbal = { 0: 'API/Terraform', 1: 'Ical', 2: 'Web' };
    return typeToVerbal[value];
  };

  renderWarning = (item: Schedule) => {
    if (item.warnings.length > 0) {
      const tooltipContent = (
        <div>
          {item.warnings.map((warning: string) => (
            <p>{warning}</p>
          ))}
        </div>
      );
      return (
        <Tooltip placement="top" content={tooltipContent}>
          <Icon style={{ color: PENDING_COLOR }} name="exclamation-triangle" />
        </Tooltip>
      );
    }

    return null;
  };

  renderActionButtons = (record: Schedule) => {
    return (
      <HorizontalGroup justify="flex-end">
        <WithPermissionControl key="edit" userAction={UserAction.UpdateSchedules}>
          <Button
            onClick={(event) => {
              event.stopPropagation();

              this.setState({ scheduleIdToEdit: record.id });

              getLocationSrv().update({ partial: true, query: { id: record.id } });
            }}
            fill="text"
          >
            Edit
          </Button>
        </WithPermissionControl>
        <WithPermissionControl key="reload" userAction={UserAction.UpdateSchedules}>
          <Button onClick={this.getReloadScheduleClickHandler(record.id)} fill="text">
            Reload
          </Button>
        </WithPermissionControl>
        <WithPermissionControl key="export" userAction={UserAction.UpdateSchedules}>
          <Button onClick={this.getExportScheduleClickHandler(record.id)} fill="text">
            Export
          </Button>
        </WithPermissionControl>
        <WithPermissionControl key="delete" userAction={UserAction.UpdateSchedules}>
          <Button onClick={this.getDeleteScheduleClickHandler(record.id)} fill="text" variant="destructive">
            Delete
          </Button>
        </WithPermissionControl>
      </HorizontalGroup>
    );
  };

  updateEventsFor = async (scheduleId: Schedule['id'], withEmpty = true, with_gap = true) => {
    const { store } = this.props;

    const { scheduleStore } = store;
    const {
      filters: { selectedDate },
    } = this.state;

    store.scheduleStore.scheduleToScheduleEvents = omit(store.scheduleStore.scheduleToScheduleEvents, [scheduleId]);

    this.forceUpdate();

    await scheduleStore.updateScheduleEvents(scheduleId, withEmpty, with_gap, selectedDate, moment.tz.guess());

    this.forceUpdate();
  };

  getReloadScheduleClickHandler = (scheduleId: Schedule['id']) => {
    const { store } = this.props;

    const { scheduleStore } = store;

    return async (event: SyntheticEvent) => {
      event.stopPropagation();

      await scheduleStore.reloadIcal(scheduleId);

      scheduleStore.updateItem(scheduleId);
      this.updateEventsFor(scheduleId);
    };
  };

  getDeleteScheduleClickHandler = (scheduleId: Schedule['id']) => {
    return (event: SyntheticEvent) => {
      event.stopPropagation();
      this.setState({ scheduleIdToDelete: scheduleId });
    };
  };

  getExportScheduleClickHandler = (scheduleId: Schedule['id']) => {
    return (event: SyntheticEvent) => {
      event.stopPropagation();
      this.setState({ scheduleIdToExport: scheduleId });
    };
  };

  handleDelete = async () => {
    const { scheduleIdToDelete } = this.state;
    const { store } = this.props;

    this.setState({ scheduleIdToDelete: undefined });

    const { scheduleStore } = store;

    await scheduleStore.delete(scheduleIdToDelete);

    this.update();
  };
}

interface EventProps {
  event: ScheduleEvent;
}

const Event = ({ event }: EventProps) => {
  const dates = getDatesString(event.start, event.end, event.all_day);

  return (
    <>
      {!event.is_gap ? (
        <HorizontalGroup align="flex-start" spacing="sm">
          <div className={cx('priority-icon')}>
            <Text wrap type="secondary">{`L${event.priority_level || '0'}`}</Text>
          </div>
          <VerticalGroup>
            <div>
              {!event.is_empty ? (
                event.users.map((user: any, index: number) => (
                  <span key={user.pk}>
                    {index ? ', ' : ''}
                    <PluginLink query={{ page: 'users', id: user.pk }}>{user.display_name}</PluginLink>
                  </span>
                ))
              ) : (
                <HorizontalGroup spacing="sm">
                  <Icon style={{ color: PENDING_COLOR }} name="exclamation-triangle" />
                  <Text type="secondary">Empty shift</Text>
                  {event.missing_users[0] && (
                    <Text type="secondary">
                      (check if {event.missing_users[0].includes(',') ? 'some of these users -' : 'user -'}{' '}
                      <Text type="secondary">"{event.missing_users[0]}"</Text>{' '}
                      {event.missing_users[0].includes(',') ? 'are' : 'is'} existing in OnCall or{' '}
                      {event.missing_users[0].includes(',') ? 'have' : 'has'} Viewer role)
                    </Text>
                  )}
                </HorizontalGroup>
              )}
              {event.source && <span> — source: {event.source}</span>}
            </div>
            <div>
              <Text type="secondary"> {dates}</Text>
            </div>
          </VerticalGroup>
        </HorizontalGroup>
      ) : (
        <div className={cx('gap-between-shifts')}>
          <Icon name="exclamation-triangle" className={cx('gap-between-shifts-icon')} />
          <Text> Gap! Nobody On-Call...</Text>
        </div>
      )}
    </>
  );
};

export default withMobXProviderContext(SchedulesPage);<|MERGE_RESOLUTION|>--- conflicted
+++ resolved
@@ -119,11 +119,7 @@
   render() {
     const { store, query } = this.props;
     const { expandedSchedulesKeys, scheduleIdToDelete, scheduleIdToEdit, scheduleIdToExport } = this.state;
-<<<<<<< HEAD
-    const { filters } = this.state;
-=======
     const { filters, errorData } = this.state;
->>>>>>> de3f4592
     const { scheduleStore } = store;
 
     const columns = [
