--- conflicted
+++ resolved
@@ -80,14 +80,10 @@
             <HorizontalGroup justify="space-between">
               <Text.Title level={3}>Schedules</Text.Title>
               <div className={cx('schedules__actions')}>
-<<<<<<< HEAD
                 <HorizontalGroup>
                   <Text type="secondary">View in timezone:</Text>
-                  <UserTimezoneSelect />
+                  <UserTimezoneSelect onChange={this.refreshExpandedSchedules} />
                 </HorizontalGroup>
-=======
-                <UserTimezoneSelect onChange={this.refreshExpandedSchedules} />
->>>>>>> 721375e3
                 <WithPermissionControlTooltip userAction={UserActions.SchedulesWrite}>
                   <Button variant="primary" onClick={this.handleCreateScheduleClick}>
                     + New schedule
