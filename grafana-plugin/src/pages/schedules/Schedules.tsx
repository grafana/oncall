--- conflicted
+++ resolved
@@ -373,32 +373,19 @@
 
   renderButtons = (item: Schedule) => {
     return (
-<<<<<<< HEAD
-      <HorizontalGroup>
-        <WithPermissionControlTooltip key="edit" userAction={UserActions.SchedulesWrite}>
-          <IconButton tooltip="Settings" name="cog" onClick={this.getEditScheduleClickHandler(item.id)} />
-        </WithPermissionControlTooltip>
-        <WithPermissionControlTooltip key="edit" userAction={UserActions.SchedulesWrite}>
-          <WithConfirm>
-            <IconButton tooltip="Delete" name="trash-alt" onClick={this.getDeleteScheduleClickHandler(item.id)} />
-          </WithConfirm>
-        </WithPermissionControlTooltip>
-      </HorizontalGroup>
-=======
       /* Wrapper div for onClick event to prevent expanding schedule view on delete/edit click */
       <div onClick={(event: SyntheticEvent) => event.stopPropagation()}>
         <HorizontalGroup>
-          <WithPermissionControl key="edit" userAction={UserActions.SchedulesWrite}>
+          <WithPermissionControlTooltip key="edit" userAction={UserActions.SchedulesWrite}>
             <IconButton tooltip="Settings" name="cog" onClick={this.getEditScheduleClickHandler(item.id)} />
-          </WithPermissionControl>
-          <WithPermissionControl key="edit" userAction={UserActions.SchedulesWrite}>
+          </WithPermissionControlTooltip>
+          <WithPermissionControlTooltip key="edit" userAction={UserActions.SchedulesWrite}>
             <WithConfirm>
               <IconButton tooltip="Delete" name="trash-alt" onClick={this.getDeleteScheduleClickHandler(item.id)} />
             </WithConfirm>
-          </WithPermissionControl>
+          </WithPermissionControlTooltip>
         </HorizontalGroup>
       </div>
->>>>>>> 5f4a791a
     );
   };
 
