--- conflicted
+++ resolved
@@ -37,12 +37,7 @@
 import styles from './Schedules.module.css';
 
 const cx = cn.bind(styles);
-<<<<<<< HEAD
-const ITEMS_PER_PAGE = 10;
-=======
-const FILTERS_DEBOUNCE_MS = 500;
 const PAGE_SIZE_DEFAULT = 15;
->>>>>>> 24f4969f
 
 interface SchedulesPageProps extends WithStoreProps, RouteComponentProps, PageProps {}
 
@@ -116,10 +111,6 @@
               userPk={store.userStore.currentUserPk}
               currentTimezone={store.currentTimezone}
               startMoment={startMoment}
-<<<<<<< HEAD
-              onSlotClick={(..._rest) => {}}
-=======
->>>>>>> 24f4969f
             />
           </div>
           <div className={cx('schedules__filters-container')}>
@@ -132,7 +123,6 @@
               }}
             />
           </div>
-<<<<<<< HEAD
 
           {results === undefined ? (
             <LoadingPlaceholder text="Loading Schedules..." />
@@ -141,7 +131,11 @@
               columns={this.getTableColumns()}
               data={results}
               loading={!results}
-              pagination={{ page, total: Math.ceil((count || 0) / ITEMS_PER_PAGE), onChange: this.handlePageChange }}
+              pagination={{
+                page,
+                total: Math.ceil((count || 0) / (page_size || PAGE_SIZE_DEFAULT)),
+                onChange: this.handlePageChange,
+              }}
               rowKey="id"
               expandable={{
                 expandedRowKeys: expandedRowKeys,
@@ -152,26 +146,6 @@
               emptyText={this.renderNotFound()}
             />
           )}
-=======
-          <Table
-            columns={columns}
-            data={results}
-            loading={!results}
-            pagination={{
-              page,
-              total: Math.ceil((count || 0) / (page_size || PAGE_SIZE_DEFAULT)),
-              onChange: this.handlePageChange,
-            }}
-            rowKey="id"
-            expandable={{
-              expandedRowKeys: expandedRowKeys,
-              onExpand: this.handleExpandRow,
-              expandedRowRender: this.renderSchedule,
-              expandRowByClick: true,
-            }}
-            emptyText={this.renderNotFound()}
-          />
->>>>>>> 24f4969f
         </div>
 
         {showNewScheduleSelector && (
