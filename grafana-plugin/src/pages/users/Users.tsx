import React from 'react';

import { Alert, Button, HorizontalGroup, Icon, VerticalGroup } from '@grafana/ui';
import cn from 'classnames/bind';
import { debounce } from 'lodash-es';
import { observer } from 'mobx-react';
import LegacyNavHeading from 'navbar/LegacyNavHeading';
import { RouteComponentProps, withRouter } from 'react-router-dom';

import Avatar from 'components/Avatar/Avatar';
import GTable from 'components/GTable/GTable';
import PageErrorHandlingWrapper, { PageBaseState } from 'components/PageErrorHandlingWrapper/PageErrorHandlingWrapper';
import {
  getWrongTeamResponseInfo,
  initErrorDataState,
} from 'components/PageErrorHandlingWrapper/PageErrorHandlingWrapper.helpers';
import PluginLink from 'components/PluginLink/PluginLink';
import Text from 'components/Text/Text';
import UsersFilters from 'components/UsersFilters/UsersFilters';
import UserSettings from 'containers/UserSettings/UserSettings';
import { WithPermissionControl } from 'containers/WithPermissionControl/WithPermissionControl';
import { User as UserType } from 'models/user/user.types';
<<<<<<< HEAD
import { pages } from 'pages';
import { PLUGIN_ROOT } from 'plugin/GrafanaPluginRootPage';
=======
>>>>>>> 2ac4d88e
import { PageProps, WithStoreProps } from 'state/types';
import { withMobXProviderContext } from 'state/withStore';
import LocationHelper from 'utils/LocationHelper';
import { isUserActionAllowed, UserActions } from 'utils/authorization';

import { getUserRowClassNameFn } from './Users.helpers';

import styles from './Users.module.css';

const cx = cn.bind(styles);

interface UsersProps extends WithStoreProps, PageProps, RouteComponentProps<{ id: string }> {}

const ITEMS_PER_PAGE = 100;

interface UsersState extends PageBaseState {
  page: number;
  isWrongTeam: boolean;
  userPkToEdit?: UserType['pk'] | 'new';
  usersFilters?: {
    searchTerm: string;
  };
}

@observer
class Users extends React.Component<UsersProps, UsersState> {
  state: UsersState = {
    page: 1,
    isWrongTeam: false,
    userPkToEdit: undefined,
    usersFilters: {
      searchTerm: '',
    },

    errorData: initErrorDataState(),
  };

  initialUsersLoaded = false;

  async componentDidMount() {
    const {
      query: { p },
    } = this.props;
    this.setState({ page: p ? Number(p) : 1 }, this.updateUsers);

    this.parseParams();
  }

  updateUsers = async () => {
    const { store } = this.props;
    const { usersFilters, page } = this.state;
    const { userStore } = store;

    if (!isUserActionAllowed(UserActions.UserSettingsWrite)) {
      return;
    }

    LocationHelper.update({ p: page }, 'partial');
    return await userStore.updateItems(usersFilters, page);
  };

  componentDidUpdate(prevProps: UsersProps) {
    if (!this.initialUsersLoaded && isUserActionAllowed(UserActions.UserSettingsWrite)) {
      this.updateUsers();
      this.initialUsersLoaded = true;
    }

    if (prevProps.match.params.id !== this.props.match.params.id) {
      this.parseParams();
    }
  }

  parseParams = async () => {
    this.setState({ errorData: initErrorDataState() }); // reset wrong team error to false on query parse

    const {
      store,
      match: {
        params: { id },
      },
    } = this.props;

    if (id) {
      await (id === 'me' ? store.userStore.loadCurrentUser() : store.userStore.loadUser(String(id), true)).catch(
        (error) => this.setState({ errorData: { ...getWrongTeamResponseInfo(error) } })
      );

      const userPkToEdit = String(id === 'me' ? store.userStore.currentUserPk : id);

      if (store.userStore.items[userPkToEdit]) {
        this.setState({ userPkToEdit });
      }
    }
  };

  render() {
    const { usersFilters, userPkToEdit, page, errorData } = this.state;
    const {
      store,
      match: {
        params: { id },
      },
    } = this.props;
    const { userStore } = store;

    const columns = [
      {
        width: '25%',
        key: 'username',
        title: 'User',
        render: this.renderTitle,
      },
      {
        width: '20%',
        title: 'Status',
        key: 'note',
        render: this.renderNote,
      },
      {
        width: '20%',
        title: 'Default Notifications',
        key: 'notifications-chain',
        render: this.renderNotificationsChain,
      },
      {
        width: '20%',
        title: 'Important Notifications',
        key: 'important-notifications-chain',
        render: this.renderImportantNotificationsChain,
      },
      {
        width: '5%',
        key: 'buttons',
        render: this.renderButtons,
      },
    ];

    const handleClear = () =>
      this.setState({ usersFilters: { searchTerm: '' } }, () => {
        this.debouncedUpdateUsers();
      });

    const { count, results } = userStore.getSearchResult();

    return (
<<<<<<< HEAD
      <PluginPage pageNav={pages['users'].getPageNav()}>
        <PageErrorHandlingWrapper
          errorData={errorData}
          objectName="user"
          pageName="users"
          itemNotFoundMessage={`User with id=${id} is not found. Please select user from the list.`}
        >
          {() => (
            <>
              <div className={cx('root')}>
                <div className={cx('root', 'TEST-users-page')}>
                  <div className={cx('users-header')}>
                    <div style={{ display: 'flex', alignItems: 'baseline' }}>
                      <div>
                        <LegacyNavHeading>
                          <Text.Title level={3}>Users</Text.Title>
                        </LegacyNavHeading>
                        <Text type="secondary">
                          To manage permissions or add users, please visit{' '}
                          <a href="/org/users">Grafana user management</a>
                        </Text>
                      </div>
                    </div>
                    <PluginLink query={{ page: 'users', id: 'me' }}>
                      <Button variant="primary" icon="user">
                        View my profile
                      </Button>
                    </PluginLink>
=======
      <PageErrorHandlingWrapper
        errorData={errorData}
        objectName="user"
        pageName="users"
        itemNotFoundMessage={`User with id=${query?.id} is not found. Please select user from the list.`}
      >
        {() => (
          <>
            <div className={cx('root')}>
              <div className={cx('root', 'TEST-users-page')}>
                <div className={cx('users-header')}>
                  <div style={{ display: 'flex', alignItems: 'baseline' }}>
                    <div>
                      <LegacyNavHeading>
                        <Text.Title level={3}>Users</Text.Title>
                      </LegacyNavHeading>
                      <Text type="secondary">
                        To manage permissions or add users, please visit{' '}
                        <a href="/org/users">Grafana user management</a>
                      </Text>
                    </div>
>>>>>>> 2ac4d88e
                  </div>
                  <PluginLink partial query={{ id: 'me' }}>
                    <Button variant="primary" icon="user">
                      View my profile
                    </Button>
                  </PluginLink>
                </div>
                {isUserActionAllowed(UserActions.UserSettingsRead) ? (
                  <>
                    <div className={cx('user-filters-container')}>
                      <UsersFilters
                        className={cx('users-filters')}
                        value={usersFilters}
                        onChange={this.handleUsersFiltersChange}
                      />
                      <Button
                        variant="secondary"
                        icon="times"
                        onClick={handleClear}
                        className={cx('searchIntegrationClear')}
                      >
                        Clear filters
                      </Button>
                    </div>

                    <GTable
                      emptyText={results ? 'No users found' : 'Loading...'}
                      rowKey="pk"
                      data={results}
                      columns={columns}
                      rowClassName={getUserRowClassNameFn(userPkToEdit, userStore.currentUserPk)}
                      pagination={{
                        page,
                        total: Math.ceil((count || 0) / ITEMS_PER_PAGE),
                        onChange: this.handleChangePage,
                      }}
                    />
                  </>
                ) : (
                  <Alert
                    /* @ts-ignore */
                    title={
                      <>
                        You don't have enough permissions to view other users because you are not Admin.{' '}
                        <PluginLink query={{ page: 'users', id: 'me' }}>Click here</PluginLink> to open your profile
                      </>
                    }
                    severity="info"
                  />
                )}
              </div>
              {userPkToEdit && <UserSettings id={userPkToEdit} onHide={this.handleHideUserSettings} />}
            </div>
          </>
        )}
      </PageErrorHandlingWrapper>
    );
  }

  handleChangePage = (page: number) => {
    this.setState({ page }, this.updateUsers);
  };

  renderTitle = (user: UserType) => {
    return (
      <HorizontalGroup>
        <Avatar className={cx('user-avatar')} size="large" src={user.avatar} />
        <div>
          <div>{user.username}</div>
          <Text type="secondary">{user.email}</Text>
          <br />
          <Text type="secondary">{user.verified_phone_number}</Text>
        </div>
      </HorizontalGroup>
    );
  };

  renderNotificationsChain = (user: UserType) => {
    return user.notification_chain_verbal.default;
  };

  renderImportantNotificationsChain = (user: UserType) => {
    return user.notification_chain_verbal.important;
  };

  renderContacts = (user: UserType) => {
    return (
      <div className={cx('contacts')}>
        <div className={cx('contact')}>Slack: {user.slack_user_identity?.name || '-'}</div>
        <div className={cx('contact')}>Telegram: {user.telegram_configuration?.telegram_nick_name || '-'}</div>
      </div>
    );
  };

  renderButtons = (user: UserType) => {
    const { store } = this.props;
    const { userStore } = store;

    const isCurrent = userStore.currentUserPk === user.pk;
    const action = isCurrent ? UserActions.UserSettingsWrite : UserActions.UserSettingsAdmin;

    return (
      <VerticalGroup justify="center">
        <PluginLink query={{ page: 'users', id: user.pk }} disabled={!isUserActionAllowed(action)}>
          <WithPermissionControl userAction={action}>
            <Button
              className={cx({
                'TEST-edit-my-own-settings-button': isCurrent,
              })}
              fill="text"
            >
              Edit
            </Button>
          </WithPermissionControl>
        </PluginLink>
      </VerticalGroup>
    );
  };

  renderNote = (user: UserType) => {
    if (user.hidden_fields === true) {
      return null;
    }
    let phone_verified = user.verified_phone_number !== null;
    let phone_not_verified_message = 'Phone not verified';

    if (user.cloud_connection_status !== null) {
      phone_verified = false;
      switch (user.cloud_connection_status) {
        case 0:
          phone_not_verified_message = 'Cloud is not synced';
          break;
        case 1:
          phone_not_verified_message = 'User not matched with cloud';
          break;
        case 2:
          phone_not_verified_message = 'Phone number is not verified in Grafana Cloud';
          break;
        case 3:
          phone_verified = true;
          break;
      }
    }

    if (!phone_verified || !user.slack_user_identity || !user.telegram_configuration) {
      let texts = [];
      if (!phone_verified) {
        texts.push(phone_not_verified_message);
      }
      if (!user.slack_user_identity) {
        texts.push('Slack not verified');
      }
      if (!user.telegram_configuration) {
        texts.push('Telegram not verified');
      }

      return (
        <div>
          <Icon className={cx('warning-message-icon')} name="exclamation-triangle" />
          {texts.join(', ')}
        </div>
      );
    }

    return 'All contacts verified';
  };

  debouncedUpdateUsers = debounce(this.updateUsers, 500);

  handleUsersFiltersChange = (usersFilters: any) => {
    this.setState({ usersFilters, page: 1 }, () => {
      this.debouncedUpdateUsers();
    });
  };

  handleHideUserSettings = () => {
    const { history } = this.props;
    this.setState({ userPkToEdit: undefined });

    history.push(`${PLUGIN_ROOT}/users`);
  };

  handleUserUpdate = () => {
    this.updateUsers();
  };
}

export default withRouter(withMobXProviderContext(Users));<|MERGE_RESOLUTION|>--- conflicted
+++ resolved
@@ -20,11 +20,7 @@
 import UserSettings from 'containers/UserSettings/UserSettings';
 import { WithPermissionControl } from 'containers/WithPermissionControl/WithPermissionControl';
 import { User as UserType } from 'models/user/user.types';
-<<<<<<< HEAD
-import { pages } from 'pages';
 import { PLUGIN_ROOT } from 'plugin/GrafanaPluginRootPage';
-=======
->>>>>>> 2ac4d88e
 import { PageProps, WithStoreProps } from 'state/types';
 import { withMobXProviderContext } from 'state/withStore';
 import LocationHelper from 'utils/LocationHelper';
@@ -170,41 +166,11 @@
     const { count, results } = userStore.getSearchResult();
 
     return (
-<<<<<<< HEAD
-      <PluginPage pageNav={pages['users'].getPageNav()}>
-        <PageErrorHandlingWrapper
-          errorData={errorData}
-          objectName="user"
-          pageName="users"
-          itemNotFoundMessage={`User with id=${id} is not found. Please select user from the list.`}
-        >
-          {() => (
-            <>
-              <div className={cx('root')}>
-                <div className={cx('root', 'TEST-users-page')}>
-                  <div className={cx('users-header')}>
-                    <div style={{ display: 'flex', alignItems: 'baseline' }}>
-                      <div>
-                        <LegacyNavHeading>
-                          <Text.Title level={3}>Users</Text.Title>
-                        </LegacyNavHeading>
-                        <Text type="secondary">
-                          To manage permissions or add users, please visit{' '}
-                          <a href="/org/users">Grafana user management</a>
-                        </Text>
-                      </div>
-                    </div>
-                    <PluginLink query={{ page: 'users', id: 'me' }}>
-                      <Button variant="primary" icon="user">
-                        View my profile
-                      </Button>
-                    </PluginLink>
-=======
       <PageErrorHandlingWrapper
         errorData={errorData}
         objectName="user"
         pageName="users"
-        itemNotFoundMessage={`User with id=${query?.id} is not found. Please select user from the list.`}
+        itemNotFoundMessage={`User with id=${id} is not found. Please select user from the list.`}
       >
         {() => (
           <>
@@ -221,9 +187,8 @@
                         <a href="/org/users">Grafana user management</a>
                       </Text>
                     </div>
->>>>>>> 2ac4d88e
                   </div>
-                  <PluginLink partial query={{ id: 'me' }}>
+                  <PluginLink query={{ page: 'users', id: 'me' }}>
                     <Button variant="primary" icon="user">
                       View my profile
                     </Button>
