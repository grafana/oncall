import React, { useRef, useState } from 'react';

import {
  Button,
  HorizontalGroup,
  VerticalGroup,
  Icon,
  LoadingPlaceholder,
  Tooltip,
  Modal,
  CascaderOption,
  IconButton,
  ConfirmModal,
  Drawer,
} from '@grafana/ui';
import cn from 'classnames/bind';
import { get } from 'lodash-es';
import { observer } from 'mobx-react';
import CopyToClipboard from 'react-copy-to-clipboard';
import Emoji from 'react-emoji-render';
import { RouteComponentProps, useHistory, withRouter } from 'react-router-dom';

import { TemplateForEdit, templateForEdit } from 'components/AlertTemplates/AlertTemplatesForm.config';
import IntegrationCollapsibleTreeView, {
  IntegrationCollapsibleItem,
} from 'components/IntegrationCollapsibleTreeView/IntegrationCollapsibleTreeView';
import IntegrationInputField from 'components/IntegrationInputField/IntegrationInputField';
import IntegrationLogo from 'components/IntegrationLogo/IntegrationLogo';
import PageErrorHandlingWrapper, { PageBaseState } from 'components/PageErrorHandlingWrapper/PageErrorHandlingWrapper';
import { initErrorDataState } from 'components/PageErrorHandlingWrapper/PageErrorHandlingWrapper.helpers';
import PluginLink from 'components/PluginLink/PluginLink';
import Tag from 'components/Tag/Tag';
import Text from 'components/Text/Text';
import TooltipBadge from 'components/TooltipBadge/TooltipBadge';
import { WithContextMenu } from 'components/WithContextMenu/WithContextMenu';
import EditRegexpRouteTemplateModal from 'containers/EditRegexpRouteTemplateModal/EditRegexpRouteTemplateModal';
import IntegrationTemplate from 'containers/IntegrationTemplate/IntegrationTemplate';
import MaintenanceForm from 'containers/MaintenanceForm/MaintenanceForm';
import TeamName from 'containers/TeamName/TeamName';
import UserDisplayWithAvatar from 'containers/UserDisplay/UserDisplayWithAvatar';
import { WithPermissionControlTooltip } from 'containers/WithPermissionControl/WithPermissionControlTooltip';
import { HeartGreenIcon, HeartRedIcon } from 'icons';
import { AlertReceiveChannel } from 'models/alert_receive_channel/alert_receive_channel.types';
import { ChannelFilter } from 'models/channel_filter';
import { MaintenanceType } from 'models/maintenance/maintenance.types';
import { PageProps, WithStoreProps } from 'state/types';
import { useStore } from 'state/useStore';
import { withMobXProviderContext } from 'state/withStore';
import { openNotification, openErrorNotification } from 'utils';
import { getVar } from 'utils/DOM';
import LocationHelper from 'utils/LocationHelper';
import { UserActions } from 'utils/authorization';
import { DATASOURCE_ALERTING, PLUGIN_ROOT } from 'utils/consts';

import CollapsedIntegrationRouteDisplay from './CollapsedIntegrationRouteDisplay';
import ExpandedIntegrationRouteDisplay from './ExpandedIntegrationRouteDisplay';
import { INTEGRATION_TEMPLATES_LIST, MONACO_PAYLOAD_OPTIONS } from './Integration2.config';
import IntegrationHelper from './Integration2.helper';
import styles from './Integration2.module.scss';
import Integration2HeartbeatForm from './Integration2HeartbeatForm';
import IntegrationBlock from './IntegrationBlock';
import IntegrationForm2 from 'containers/IntegrationForm/IntegrationForm2';
import MonacoEditor, { MONACO_LANGUAGE } from 'components/MonacoEditor/MonacoEditor';
import { debounce } from 'throttle-debounce';
import { API_HOST, API_PATH_PREFIX } from 'network';
import IntegrationTemplateList from './IntegrationTemplatesList';

const cx = cn.bind(styles);

interface Integration2Props extends WithStoreProps, PageProps, RouteComponentProps<{ id: string }> {}

interface Integration2State extends PageBaseState {
  isDemoModalOpen: boolean;
  isEditTemplateModalOpen: boolean;
  selectedTemplate: TemplateForEdit;
  isEditRegexpRouteTemplateModalOpen: boolean;
  channelFilterIdForEdit: ChannelFilter['id'];
<<<<<<< HEAD
  isTemplateSettingsOpen: boolean;
  newRoutes: string[];
  isAddingRoute: boolean;
=======
  isNewRoute: boolean;
>>>>>>> 43b6e34c
}

const ACTIONS_LIST_WIDTH = 160;
const ACTIONS_LIST_BORDER = 2;
const NEW_ROUTE_DEFAULT = '{{ (payload.severity == "foo" and "bar" in payload.region) or True }}';

@observer
class Integration2 extends React.Component<Integration2Props, Integration2State> {
  constructor(props: Integration2Props) {
    super(props);

    this.state = {
      errorData: initErrorDataState(),
      isDemoModalOpen: false,
      isEditTemplateModalOpen: false,
      selectedTemplate: undefined,
      isEditRegexpRouteTemplateModalOpen: false,
<<<<<<< HEAD
      isTemplateSettingsOpen: false,
      channelFilterIdForEdit: undefined,
      newRoutes: [],
      isAddingRoute: false,
=======
      channelFilterIdForEdit: undefined,
      isNewRoute: false,
>>>>>>> 43b6e34c
    };
  }

  async componentDidMount() {
    const {
      match: {
        params: { id },
      },
      query,
    } = this.props;
    const {
      store: { alertReceiveChannelStore },
    } = this.props;

    if (query?.template) {
      this.openEditTemplateModal(query.template, query.routeId && query.routeId);
    }
    await Promise.all([this.loadIntegration(), alertReceiveChannelStore.updateTemplates(id)]);
  }

  render() {
    const {
      errorData,
<<<<<<< HEAD
=======
      isDemoModalOpen,
>>>>>>> 43b6e34c
      isEditTemplateModalOpen,
      selectedTemplate,
      isEditRegexpRouteTemplateModalOpen,
      channelFilterIdForEdit,
<<<<<<< HEAD
      isTemplateSettingsOpen,
=======
      isNewRoute,
>>>>>>> 43b6e34c
    } = this.state;
    const {
      store: { alertReceiveChannelStore, grafanaTeamStore },
      match: {
        params: { id },
      },
    } = this.props;

    const { isNotFoundError, isWrongTeamError } = errorData;

    const alertReceiveChannel = alertReceiveChannelStore.items[id];
    const channelFilterIds = alertReceiveChannelStore.channelFilterIds[id];
    const templates = alertReceiveChannelStore.templates[id];

    if ((!alertReceiveChannel && !isNotFoundError && !isWrongTeamError) || !channelFilterIds || !templates) {
      return (
        <div className={cx('root')}>
          <LoadingPlaceholder text="Loading Integration..." />
        </div>
      );
    }

    const integration = alertReceiveChannelStore.getIntegration(alertReceiveChannel);
    const alertReceiveChannelCounter = alertReceiveChannelStore.counters[id];

    return (
      <PageErrorHandlingWrapper errorData={errorData} objectName="integration" pageName="Integration">
        {() => (
          <div className={cx('root')}>
            {isTemplateSettingsOpen && (
              <Drawer
                width="95%"
                scrollableContent
                title="Template Settings"
                onClose={() => this.setState({ isTemplateSettingsOpen: false })}
                closeOnMaskClick={false}
              >
                <IntegrationBlock
                  className={cx('template-drawer')}
                  hasCollapsedBorder
                  heading={undefined}
                  content={
                    <IntegrationTemplateList
                      openEditTemplateModal={this.openEditTemplateModal}
                      templates={templates}
                    />
                  }
                />
              </Drawer>
            )}

            <div className={cx('integration__heading-container')}>
              <PluginLink query={{ page: 'integrations_2' }}>
                <IconButton name="arrow-left" size="xxl" />
              </PluginLink>
              <h1 className={cx('integration__name')}>
                <Emoji text={alertReceiveChannel.verbal_name} />
              </h1>

              <IntegrationActions alertReceiveChannel={alertReceiveChannel} />
            </div>

            <div className={cx('integration__subheading-container')}>
              {alertReceiveChannel.description_short && (
                <Text type="secondary" className={cx('integration__description')}>
                  {alertReceiveChannel.description_short}
                </Text>
              )}

              <HorizontalGroup>
                {alertReceiveChannelCounter && (
                  <TooltipBadge
                    borderType="primary"
                    tooltipTitle={undefined}
                    tooltipContent={this.getAlertReceiveChannelCounterTooltip()}
                    text={
                      alertReceiveChannelCounter?.alerts_count + '/' + alertReceiveChannelCounter?.alert_groups_count
                    }
                  />
                )}

                <TooltipBadge
                  borderType="success"
                  icon="link"
                  text={channelFilterIds.length}
                  tooltipTitle={`${channelFilterIds.length} Routes`}
                  tooltipContent={undefined}
                />

                {alertReceiveChannel.maintenance_till && (
                  <TooltipBadge
                    borderType="primary"
                    icon="pause"
                    text={IntegrationHelper.getMaintenanceText(alertReceiveChannel.maintenance_till)}
                    tooltipTitle={IntegrationHelper.getMaintenanceText(
                      alertReceiveChannel.maintenance_till,
                      alertReceiveChannel.maintenance_mode
                    )}
                    tooltipContent={undefined}
                  />
                )}

                {this.renderHearbeat(alertReceiveChannel)}

                <HorizontalGroup spacing="xs">
                  <Text type="secondary">Type:</Text>
                  <HorizontalGroup spacing="xs">
                    <IntegrationLogo scale={0.08} integration={integration} />
                    <Text type="primary">{integration?.display_name}</Text>
                  </HorizontalGroup>
                </HorizontalGroup>
                <HorizontalGroup spacing="xs">
                  <Text type="secondary">Team:</Text>
                  <TeamName team={grafanaTeamStore.items[alertReceiveChannel.team]} size="small" />
                </HorizontalGroup>
                <HorizontalGroup spacing="xs">
                  <Text type="secondary">Created by:</Text>
                  <UserDisplayWithAvatar id={alertReceiveChannel.author as any}></UserDisplayWithAvatar>
                </HorizontalGroup>
              </HorizontalGroup>
            </div>

            <IntegrationCollapsibleTreeView
              configElements={[
                {
                  isCollapsible: false,
                  customIcon: 'plug',
                  collapsedView: null,
                  expandedView: <HowToConnectComponent id={id} />,
                },
                {
                  customIcon: 'plus',
                  isExpanded: false,
                  isCollapsible: false,
                  expandedView: (
                    <IntegrationBlock
                      hasCollapsedBorder
                      heading={
                        <div className={cx('templates__container')}>
                          <Tag
                            color={getVar('--tag-secondary-transparent')}
                            border={getVar('--border-weak')}
                            className={cx('tag')}
                          >
                            <Text type="primary" size="small">
                              Templates
                            </Text>
                          </Tag>

                          <div className={cx('templates__content')}>
                            <HorizontalGroup>
                              <HorizontalGroup spacing={'xs'}>
                                <Text type="secondary">Grouping:</Text>
                                <Text type="primary">
                                  {IntegrationHelper.truncateLine(templates['grouping_id_template'] || '')}
                                </Text>
                              </HorizontalGroup>

                              <HorizontalGroup spacing={'xs'}>
                                <Text type="secondary">Autoresolve:</Text>
                                <Text type="primary">
                                  {IntegrationHelper.truncateLine(templates['resolve_condition_template'] || '')}
                                </Text>
                              </HorizontalGroup>

                              <HorizontalGroup spacing={'xs'}>
                                <Text type="secondary">Visualisation:</Text>
                                <Text type="primary">Multiple</Text>
                              </HorizontalGroup>
                            </HorizontalGroup>

                            <div className={cx('templates__edit')}>
                              <Button
                                variant={'secondary'}
                                icon="edit"
                                size={'sm'}
                                tooltip="Edit"
                                onClick={() => this.setState({ isTemplateSettingsOpen: true })}
                              />
                            </div>
                          </div>
                        </div>
                      }
                      content={null}
                    />
                  ),
                  collapsedView: undefined,
                },
                {
                  customIcon: 'plus',
                  isCollapsible: false,
                  collapsedView: null,
                  expandedView: (
                    <div className={cx('routesSection')}>
                      <VerticalGroup spacing="md">
<<<<<<< HEAD
                        <Text type={'primary'} className={cx('routesSection__heading')}>
                          Routes
                        </Text>
                        <HorizontalGroup>
                          <WithPermissionControlTooltip userAction={UserActions.IntegrationsWrite}>
                            <Button
                              variant={'primary'}
                              className={cx('routesSection__add')}
                              onClick={this.handleAddNewRoute}
                            >
                              Add route
                            </Button>
                          </WithPermissionControlTooltip>
                          {this.state.isAddingRoute && <LoadingPlaceholder text="Loading..." />}
                        </HorizontalGroup>
=======
                        <Text type={'primary'}>Routes</Text>
                        <WithPermissionControlTooltip userAction={UserActions.IntegrationsWrite}>
                          <Button variant={'primary'} onClick={this.handleAddNewRoute}>
                            Add route
                          </Button>
                        </WithPermissionControlTooltip>
>>>>>>> 43b6e34c
                      </VerticalGroup>
                    </div>
                  ),
                },
                this.renderRoutesFn(),
              ]}
            />

            {isEditTemplateModalOpen && (
              <IntegrationTemplate
                id={id}
                onHide={() => {
                  this.setState({
                    isEditTemplateModalOpen: undefined,
                    isNewRoute: false,
                  });
                  LocationHelper.update({ template: undefined, routeId: undefined }, 'partial');
                }}
                channelFilterId={channelFilterIdForEdit}
                onUpdateTemplates={this.onUpdateTemplatesCallback}
                onUpdateRoute={isNewRoute ? this.onCreateRoutesCallback : this.onUpdateRoutesCallback}
                template={selectedTemplate}
                templateBody={
                  selectedTemplate?.name === 'route_template'
<<<<<<< HEAD
                    ? this.getRoutingTemplate(channelFilterIdForEdit)
=======
                    ? this.getRoutingTemplate(isNewRoute, channelFilterIdForEdit)
>>>>>>> 43b6e34c
                    : templates[selectedTemplate?.name]
                }
              />
            )}
            {isEditRegexpRouteTemplateModalOpen && (
              <EditRegexpRouteTemplateModal
                alertReceiveChannelId={id}
                channelFilterId={channelFilterIdForEdit}
                template={selectedTemplate}
                onHide={() => this.setState({ isEditRegexpRouteTemplateModalOpen: false })}
                onUpdateRoute={this.onUpdateRoutesCallback}
                onOpenEditIntegrationTemplate={this.openEditTemplateModal}
              />
            )}
          </div>
        )}
      </PageErrorHandlingWrapper>
    );
  }

<<<<<<< HEAD
  getRoutingTemplate = (channelFilterId: ChannelFilter['id']) => {
    const {
      store: { alertReceiveChannelStore },
    } = this.props;

    return alertReceiveChannelStore.channelFilters[channelFilterId]?.filtering_term;
  };

  handleAddNewRoute = () => {
    const { alertReceiveChannelStore, escalationPolicyStore } = this.props.store;
    const {
      params: { id },
    } = this.props.match;

    this.setState(
      {
        isAddingRoute: true,
      },
      () => {
        alertReceiveChannelStore
          .createChannelFilter({
            order: 0,
            alert_receive_channel: id,
            filtering_term: NEW_ROUTE_DEFAULT,
            filtering_term_type: 1, // non-regex
          })
          .then(async (channelFilter: ChannelFilter) => {
            this.setState({ isAddingRoute: false, newRoutes: this.state.newRoutes.concat(channelFilter.id) });
            await alertReceiveChannelStore.updateChannelFilters(id, true);
            await escalationPolicyStore.updateEscalationPolicies(channelFilter.escalation_chain);
            openNotification('A new route has been added');
          })
          .catch((err) => {
            const errors = get(err, 'response.data');
            if (errors?.non_field_errors) {
              openErrorNotification(errors.non_field_errors);
            }
          });
      }
    );
=======
  getRoutingTemplate = (isRouteNew: boolean, channelFilterId: ChannelFilter['id']) => {
    const {
      store: { alertReceiveChannelStore },
    } = this.props;
    if (isRouteNew) {
      return '{{ (payload.severity == "foo" and "bar" in payload.region) or True }}';
    } else {
      return alertReceiveChannelStore.channelFilters[channelFilterId]?.filtering_term;
    }
  };
  handleAddNewRoute = () => {
    this.setState({ isNewRoute: true });
    this.openEditTemplateModal('route_template');
>>>>>>> 43b6e34c
  };

  renderRoutesFn = (): IntegrationCollapsibleItem[] => {
    const {
      store: { alertReceiveChannelStore },
      match: {
        params: { id },
      },
    } = this.props;

    const templates = alertReceiveChannelStore.templates[id];
    const channelFilterIds = alertReceiveChannelStore.channelFilterIds[id];

<<<<<<< HEAD
    return channelFilterIds.map(
      (channelFilterId: ChannelFilter['id'], routeIndex: number) =>
        ({
          isCollapsible: true,
          // this will keep new routes expanded at the very first time
          isExpanded: this.state.newRoutes.indexOf(channelFilterId) > -1 ? true : false,
          onStateChange: () => {
            if (this.state.newRoutes.indexOf(channelFilterId) > -1) {
              // this will close them on user action
              this.setState((prevState) => ({ newRoutes: prevState.newRoutes.filter((r) => r !== channelFilterId) }));
            }
          },
          collapsedView: (
            <CollapsedIntegrationRouteDisplay
              alertReceiveChannelId={id}
              channelFilterId={channelFilterId}
              routeIndex={routeIndex}
            />
          ),
          expandedView: (
            <ExpandedIntegrationRouteDisplay
              alertReceiveChannelId={id}
              channelFilterId={channelFilterId}
              routeIndex={routeIndex}
              templates={templates}
              openEditTemplateModal={this.openEditTemplateModal}
              onEditRegexpTemplate={this.handleEditRegexpRouteTemplate}
            />
          ),
        } as IntegrationCollapsibleItem)
    );
=======
    return channelFilterIds.map((channelFilterId: ChannelFilter['id'], routeIndex: number) => ({
      isCollapsible: true,
      isExpanded: false,
      collapsedView: (
        <CollapsedIntegrationRouteDisplay
          alertReceiveChannelId={id}
          channelFilterId={channelFilterId}
          routeIndex={routeIndex}
        />
      ),
      expandedView: (
        <ExpandedIntegrationRouteDisplay
          alertReceiveChannelId={id}
          channelFilterId={channelFilterId}
          routeIndex={routeIndex}
          templates={templates}
          openEditTemplateModal={this.openEditTemplateModal}
          onEditRegexpTemplate={this.handleEditRegexpRouteTemplate}
        />
      ),
    }));
>>>>>>> 43b6e34c
  };

  renderHearbeat = (alertReceiveChannel: AlertReceiveChannel) => {
    const { heartbeatStore, alertReceiveChannelStore } = this.props.store;

    const heartbeatId = alertReceiveChannelStore.alertReceiveChannelToHeartbeat[alertReceiveChannel.id];
    const heartbeat = heartbeatStore.items[heartbeatId];

    const heartbeatStatus = Boolean(heartbeat?.status);

    return (
      <TooltipBadge
        text={undefined}
        className={cx('heartbeat-badge')}
        borderType={alertReceiveChannel.heartbeat?.last_heartbeat_time_verbal ? 'success' : 'danger'}
        customIcon={heartbeatStatus ? <HeartGreenIcon /> : <HeartRedIcon />}
        tooltipTitle={`Last heartbeat: ${alertReceiveChannel.heartbeat?.last_heartbeat_time_verbal || 'never'}`}
        tooltipContent={undefined}
      />
    );
  };

  getAlertReceiveChannelCounterTooltip = () => {
    const { id } = this.props.match.params;
    const { alertReceiveChannelStore } = this.props.store;
    const alertReceiveChannelCounter = alertReceiveChannelStore.counters[id];

    return (
      alertReceiveChannelCounter?.alerts_count +
      ' alert' +
      (alertReceiveChannelCounter?.alerts_count === 1 ? '' : 's') +
      ' in ' +
      alertReceiveChannelCounter?.alert_groups_count +
      ' alert group' +
      (alertReceiveChannelCounter?.alert_groups_count === 1 ? '' : 's')
    );
  };

  handleSlackChannelChange = () => {};

<<<<<<< HEAD
  handleEditRegexpRouteTemplate = (_templateRegexpBody, _templateJijja2Body, channelFilterId) => {
    this.setState({ isEditRegexpRouteTemplateModalOpen: true, channelFilterIdForEdit: channelFilterId });
  };

  onUpdateRoutesCallback = (
    { route_template }: { route_template: string },
    channelFilterId: ChannelFilter['id'],
    filteringTermType?: number
  ) => {
=======
  handleEditRegexpRouteTemplate = (channelFilterId) => {
    this.setState({ isEditRegexpRouteTemplateModalOpen: true, channelFilterIdForEdit: channelFilterId });
  };

  onCreateRoutesCallback = ({ route_template }: { route_template: string }) => {
>>>>>>> 43b6e34c
    const { alertReceiveChannelStore, escalationPolicyStore } = this.props.store;
    const {
      params: { id },
    } = this.props.match;

    alertReceiveChannelStore
<<<<<<< HEAD
      .saveChannelFilter(channelFilterId, {
        filtering_term: route_template,
        filtering_term_type: filteringTermType,
=======
      .createChannelFilter({
        order: 0,
        alert_receive_channel: id,
        filtering_term: route_template,

        // TODO: need to figure out this value
        filtering_term_type: 1,
>>>>>>> 43b6e34c
      })
      .then((channelFilter: ChannelFilter) => {
        alertReceiveChannelStore.updateChannelFilters(id, true).then(() => {
          escalationPolicyStore.updateEscalationPolicies(channelFilter.escalation_chain);
        });
      })
      .catch((err) => {
        const errors = get(err, 'response.data');
        if (errors?.non_field_errors) {
          openErrorNotification(errors.non_field_errors);
        }
      });
  };

  onUpdateRoutesCallback = (
    { route_template }: { route_template: string },
    channelFilterId,
    filteringTermType?: number
  ) => {
    const { alertReceiveChannelStore, escalationPolicyStore } = this.props.store;
    const {
      params: { id },
    } = this.props.match;

    alertReceiveChannelStore
      .saveChannelFilter(channelFilterId, {
        filtering_term: route_template,

        // TODO: need to figure out this value
        filtering_term_type: filteringTermType,
      })
      .then((channelFilter: ChannelFilter) => {
        alertReceiveChannelStore.updateChannelFilters(id, true).then(() => {
          // @ts-ignore
          escalationPolicyStore.updateEscalationPolicies(channelFilter.escalation_chain);
        });
      })
      .catch((err) => {
        const errors = get(err, 'response.data');
        if (errors?.non_field_errors) {
          openErrorNotification(errors.non_field_errors);
        }
      });
  };

  onUpdateTemplatesCallback = (data) => {
    const {
      store,
      match: {
        params: { id },
      },
    } = this.props;

    store.alertReceiveChannelStore
      .saveTemplates(id, data)
      .then(() => {
        openNotification('The Alert templates have been updated');
      })
      .catch((err) => {
        if (err.response?.data?.length > 0) {
          openErrorNotification(err.response.data);
        } else {
          openErrorNotification(err.message);
        }
      });
  };

  getTemplatesList = (): CascaderOption[] => INTEGRATION_TEMPLATES_LIST;

  openEditTemplateModal = (templateName, channelFilterId?: ChannelFilter['id']) => {
    this.setState({ selectedTemplate: templateForEdit[templateName] });
    this.setState({ isEditTemplateModalOpen: true });

    if (channelFilterId) {
      this.setState({ channelFilterIdForEdit: channelFilterId });
    }
  };

  onRemovalFn = (id: AlertReceiveChannel['id']) => {
    const {
      store: { alertReceiveChannelStore },
      history,
    } = this.props;

    alertReceiveChannelStore.deleteAlertReceiveChannel(id).then(() => history.push(`${PLUGIN_ROOT}/integrations_2/`));
  };

  async loadIntegration() {
    const {
      store: { alertReceiveChannelStore },
      match: {
        params: { id },
      },
    } = this.props;

    const promises = [];

    if (!alertReceiveChannelStore.items[id]) {
      // See what happens if the request fails
      promises.push(alertReceiveChannelStore.loadItem(id));
    }

    if (!alertReceiveChannelStore.counters?.length) {
      promises.push(alertReceiveChannelStore.updateCounters());
    }

    if (!alertReceiveChannelStore.channelFilterIds[id]) {
      promises.push(await alertReceiveChannelStore.updateChannelFilters(id));
    }

    await Promise.all(promises);
  }
}

const DemoNotification: React.FC = () => {
  return (
    <div>
      Demo alert was generated. Find it on the
      <PluginLink query={{ page: 'alert-groups' }}> "Alert Groups" </PluginLink>
      page and make sure it didn't freak out your colleagues 😉
    </div>
  );
};

const HamburgerMenu: React.FC<{ openMenu: React.MouseEventHandler<HTMLElement> }> = ({ openMenu }) => {
  const ref = useRef<HTMLDivElement>();

  return (
    <div
      ref={ref}
      className={cx('hamburger-menu')}
      onClick={() => {
        const boundingRect = ref.current.getBoundingClientRect();

        openMenu({
          pageX: boundingRect.right - ACTIONS_LIST_WIDTH + ACTIONS_LIST_BORDER * 2,
          pageY: boundingRect.top + boundingRect.height,
        } as any);
      }}
    >
      <Icon size="sm" name="ellipsis-v" />
    </div>
  );
};

interface IntegrationSendDemoPayloadModalProps {
  isOpen: boolean;
  alertReceiveChannel: AlertReceiveChannel;
  onHideOrCancel: () => void;
}

const IntegrationSendDemoPayloadModal: React.FC<IntegrationSendDemoPayloadModalProps> = ({
  alertReceiveChannel,
  isOpen,
  onHideOrCancel,
}) => {
  const { alertReceiveChannelStore } = useStore();
  const [demoPayload, setDemoPayload] = useState<string>(
    JSON.stringify(alertReceiveChannel.demo_alert_payload, null, '\t')
  );
  let onPayloadChangeDebounced = debounce(100, onPayloadChange);

  return (
    <Modal
      closeOnBackdropClick={false}
      closeOnEscape
      isOpen={isOpen}
      onDismiss={onHideOrCancel}
      title={`Send demo alert to ${alertReceiveChannel.verbal_name}`}
    >
      <VerticalGroup>
        <HorizontalGroup spacing={'xs'}>
          <Text type={'secondary'}>Alert Payload</Text>
          <Tooltip
            content={
              <>
                A demo alert will be generated. You can find it on the <strong>Alert Groups</strong> page
              </>
            }
            placement={'top-start'}
          >
            <Icon name={'info-circle'} />
          </Tooltip>
        </HorizontalGroup>

        <div className={cx('integration__payloadInput')}>
          <MonacoEditor
            value={JSON.stringify(alertReceiveChannel.demo_alert_payload, null, '\t')}
            disabled={true}
            height={`200px`}
            useAutoCompleteList={false}
            language={MONACO_LANGUAGE.json}
            data={undefined}
            monacoOptions={MONACO_PAYLOAD_OPTIONS}
            showLineNumbers={false}
            onChange={onPayloadChangeDebounced}
          />
        </div>

        <HorizontalGroup justify={'flex-end'} spacing={'md'}>
          <Button variant={'secondary'} onClick={onHideOrCancel}>
            Cancel
          </Button>
          <CopyToClipboard text={getCurlText()} onCopy={() => openNotification('CURL copied!')}>
            <Button variant={'secondary'}>Copy as CURL</Button>
          </CopyToClipboard>
          <Button variant={'primary'} onClick={sendDemoAlert}>
            Send Alert
          </Button>
        </HorizontalGroup>
      </VerticalGroup>
    </Modal>
  );

  function onPayloadChange(value: string) {
    setDemoPayload(value);
  }

  function sendDemoAlert() {
    let parsedPayload = undefined;
    try {
      parsedPayload = JSON.parse(demoPayload);
    } catch (ex) {}

    alertReceiveChannelStore.sendDemoAlert(alertReceiveChannel.id, parsedPayload).then(() => {
      alertReceiveChannelStore.updateCounters();
      openNotification(<DemoNotification />);
      onHideOrCancel();
    });
  }

  function getCurlText() {
    return (
      `curl '${API_HOST}${API_PATH_PREFIX}${API_PATH_PREFIX}/alert_receive_channels/${alertReceiveChannel.id}/send_demo_alert/'` +
      ` -XPOST -H 'Content-Type: application/json'` +
      `--data-raw '{"demo_alert_payload":{"alerts":[{"a":"b"}]}}' --compressed`
    );
  }
};

interface IntegrationActionsProps {
  alertReceiveChannel: AlertReceiveChannel;
}

const IntegrationActions: React.FC<IntegrationActionsProps> = ({ alertReceiveChannel }) => {
  const { maintenanceStore, alertReceiveChannelStore } = useStore();

  const history = useHistory();

  const [confirmModal, setConfirmModal] = useState<{
    isOpen: boolean;
    title: any;
    dismissText: string;
    confirmText: string;
    body?: React.ReactNode;
    description?: string;
    confirmationText?: string;
    onConfirm: () => void;
  }>(undefined);

  const [isIntegrationSettingsOpen, setIsIntegrationSettingsOpen] = useState(false);
  const [isHearbeatFormOpen, setIsHearbeatFormOpen] = useState(false);
  const [isDemoModalOpen, setIsDemoModalOpen] = useState(false);
  const [maintenanceData, setMaintenanceData] = useState<{
    disabled: boolean;
    alert_receive_channel_id: AlertReceiveChannel['id'];
  }>(undefined);

  const { id } = alertReceiveChannel;

  return (
    <>
      {confirmModal && (
        <ConfirmModal
          isOpen={confirmModal.isOpen}
          title={confirmModal.title}
          confirmText={confirmModal.confirmText}
          dismissText="Cancel"
          body={confirmModal.body}
          description={confirmModal.description}
          confirmationText={confirmModal.confirmationText}
          onConfirm={confirmModal.onConfirm}
          onDismiss={() => setConfirmModal(undefined)}
        />
      )}

      {alertReceiveChannel.demo_alert_enabled && (
        <IntegrationSendDemoPayloadModal
          alertReceiveChannel={alertReceiveChannel}
          isOpen={isDemoModalOpen}
          onHideOrCancel={() => setIsDemoModalOpen(false)}
        />
      )}

      {isIntegrationSettingsOpen && (
        <IntegrationForm2
          isTableView={false}
          onHide={() => setIsIntegrationSettingsOpen(false)}
          onUpdate={() => alertReceiveChannelStore.updateItem(alertReceiveChannel['id'])}
          id={alertReceiveChannel['id']}
        />
      )}

      {isHearbeatFormOpen && (
        <Integration2HeartbeatForm
          alertReceveChannelId={alertReceiveChannel['id']}
          onClose={() => setIsHearbeatFormOpen(false)}
        />
      )}

      {maintenanceData && (
        <MaintenanceForm
          initialData={maintenanceData}
          onUpdate={() => alertReceiveChannelStore.updateItem(alertReceiveChannel.id)}
          onHide={() => setMaintenanceData(undefined)}
        />
      )}

      <div className={cx('integration__actions')}>
        <WithPermissionControlTooltip userAction={UserActions.IntegrationsTest}>
          <Button
            variant="secondary"
            size="md"
            onClick={() => setIsDemoModalOpen(true)}
            data-testid="send-demo-alert"
            disabled={!alertReceiveChannel.demo_alert_enabled}
            tooltip={alertReceiveChannel.demo_alert_enabled ? '' : 'Demo Alerts are not enabled for this integration'}
          >
            Send demo alert
          </Button>
        </WithPermissionControlTooltip>

        <WithContextMenu
          renderMenuItems={() => (
            <div className={cx('integration__actionsList')} id="integration-menu-options">
              <div className={cx('integration__actionItem')} onClick={() => openIntegrationSettings()}>
                <Text type="primary">Integration Settings</Text>
              </div>

              <div className={cx('integration__actionItem')} onClick={() => setIsHearbeatFormOpen(true)}>
                Hearbeat
              </div>

              {!alertReceiveChannel.maintenance_till && (
                <WithPermissionControlTooltip userAction={UserActions.MaintenanceWrite}>
                  <div className={cx('integration__actionItem')} onClick={openStartMaintenance}>
                    <Text type="primary">Start Maintenance</Text>
                  </div>
                </WithPermissionControlTooltip>
              )}

              {alertReceiveChannel.maintenance_till && (
                <WithPermissionControlTooltip userAction={UserActions.MaintenanceWrite}>
                  <div className={cx('integration__actionItem')}>
                    <div
                      onClick={() => {
                        setConfirmModal({
                          isOpen: true,
                          confirmText: 'Stop',
                          dismissText: 'Cancel',
                          onConfirm: onStopMaintenance,
                          title: (
                            <>
                              Are you sure you want to stop the maintenance for{' '}
                              <Emoji text={alertReceiveChannel.verbal_name} />?
                            </>
                          ),
                        });
                      }}
                    >
                      <Text type="primary">Stop Maintenance</Text>
                    </div>
                  </div>
                </WithPermissionControlTooltip>
              )}

              <div className="thin-line-break" />

              <WithPermissionControlTooltip userAction={UserActions.IntegrationsWrite}>
                <div className={cx('integration__actionItem')}>
                  <div
                    onClick={() => {
                      setConfirmModal({
                        isOpen: true,
                        title: 'Are you sure you want to delete integration?',
                        body: <>This action cannot be undone.</>,
                        onConfirm: deleteIntegration,
                        dismissText: 'Cancel',
                        confirmText: 'Delete',
                      });
                    }}
                  >
                    <Text type="danger">
                      <HorizontalGroup spacing={'xs'}>
                        <Icon name="trash-alt" />
                        <span>Delete Integration</span>
                      </HorizontalGroup>
                    </Text>
                  </div>
                </div>
              </WithPermissionControlTooltip>
            </div>
          )}
        >
          {({ openMenu }) => <HamburgerMenu openMenu={openMenu} />}
        </WithContextMenu>
      </div>
    </>
  );

  function deleteIntegration() {
    alertReceiveChannelStore
      .deleteAlertReceiveChannel(alertReceiveChannel.id)
      .then(() => history.push(`${PLUGIN_ROOT}/integrations_2`));
  }

  function openIntegrationSettings() {
    setIsIntegrationSettingsOpen(true);
  }

  function openStartMaintenance() {
    setMaintenanceData({ disabled: true, alert_receive_channel_id: alertReceiveChannel.id });
  }

  function onStopMaintenance() {
    setConfirmModal(undefined);

    maintenanceStore
      .stopMaintenanceMode(MaintenanceType.alert_receive_channel, id)
      .then(() => maintenanceStore.updateMaintenances())
      .then(() => alertReceiveChannelStore.updateItem(alertReceiveChannel.id));
  }
};

const HowToConnectComponent: React.FC<{ id: AlertReceiveChannel['id'] }> = ({ id }) => {
  const { alertReceiveChannelStore } = useStore();
  const alertReceiveChannelCounter = alertReceiveChannelStore.counters[id];
  const alertReceiveChannel = alertReceiveChannelStore.items[id];
  const isAlertManager = alertReceiveChannel.integration === DATASOURCE_ALERTING;
  const hasAlerts = !!alertReceiveChannelCounter?.alerts_count;

  return (
    <IntegrationBlock
      hasCollapsedBorder={false}
      heading={
        <div className={cx('how-to-connect__container')}>
          <Tag
            color={getVar('--tag-secondary-transparent')}
            border={getVar('--border-weak')}
            className={cx('how-to-connect__tag')}
          >
            <Text type="primary" size="small">
              HTTP Endpoint
            </Text>
          </Tag>
          <IntegrationInputField
            value={alertReceiveChannelStore.items[id].integration_url}
            className={cx('integration__input-field')}
          />
          <a href="https://grafana.com/docs/oncall/latest/integrations/" target="_blank" rel="noreferrer">
            <Text type="link" size="small">
              <HorizontalGroup>
                How to connect
                <Icon name="external-link-alt" />
              </HorizontalGroup>
            </Text>
          </a>
        </div>
      }
      content={isAlertManager || !hasAlerts ? renderContent() : null}
    />
  );

  function renderContent() {
    return (
      <div className={cx('integration__alertsPanel')}>
        <VerticalGroup justify={'flex-start'} spacing={'xs'}>
          {!hasAlerts && (
            <HorizontalGroup spacing={'xs'}>
              <LoadingPlaceholder text="" className={cx('loadingPlaceholder')} />
              <Text type={'primary'}>No alerts yet; try to send a demo alert</Text>
            </HorizontalGroup>
          )}

          {isAlertManager && (
            <HorizontalGroup spacing={'xs'}>
              <Icon name="list-ui-alt" size="md" />
              <a href="/alerting/notifications" target="_blank">
                <Text type={'link'}>Contact Point</Text>
              </a>
              <Text type={'secondary'}>and</Text>
              <a href="/alerting/routes" target="_blank">
                <Text type={'link'}>Notification Policy</Text>
              </a>
              <Text type={'secondary'}>created in Grafana Alerting</Text>
            </HorizontalGroup>
          )}
        </VerticalGroup>
      </div>
    );
  }
};

export default withRouter(withMobXProviderContext(Integration2));<|MERGE_RESOLUTION|>--- conflicted
+++ resolved
@@ -75,13 +75,10 @@
   selectedTemplate: TemplateForEdit;
   isEditRegexpRouteTemplateModalOpen: boolean;
   channelFilterIdForEdit: ChannelFilter['id'];
-<<<<<<< HEAD
   isTemplateSettingsOpen: boolean;
   newRoutes: string[];
   isAddingRoute: boolean;
-=======
-  isNewRoute: boolean;
->>>>>>> 43b6e34c
+  isEditRegexpRouteTemplateModalOpen: boolean;
 }
 
 const ACTIONS_LIST_WIDTH = 160;
@@ -99,15 +96,6 @@
       isEditTemplateModalOpen: false,
       selectedTemplate: undefined,
       isEditRegexpRouteTemplateModalOpen: false,
-<<<<<<< HEAD
-      isTemplateSettingsOpen: false,
-      channelFilterIdForEdit: undefined,
-      newRoutes: [],
-      isAddingRoute: false,
-=======
-      channelFilterIdForEdit: undefined,
-      isNewRoute: false,
->>>>>>> 43b6e34c
     };
   }
 
@@ -131,19 +119,11 @@
   render() {
     const {
       errorData,
-<<<<<<< HEAD
-=======
-      isDemoModalOpen,
->>>>>>> 43b6e34c
       isEditTemplateModalOpen,
       selectedTemplate,
       isEditRegexpRouteTemplateModalOpen,
       channelFilterIdForEdit,
-<<<<<<< HEAD
       isTemplateSettingsOpen,
-=======
-      isNewRoute,
->>>>>>> 43b6e34c
     } = this.state;
     const {
       store: { alertReceiveChannelStore, grafanaTeamStore },
@@ -339,7 +319,6 @@
                   expandedView: (
                     <div className={cx('routesSection')}>
                       <VerticalGroup spacing="md">
-<<<<<<< HEAD
                         <Text type={'primary'} className={cx('routesSection__heading')}>
                           Routes
                         </Text>
@@ -355,14 +334,6 @@
                           </WithPermissionControlTooltip>
                           {this.state.isAddingRoute && <LoadingPlaceholder text="Loading..." />}
                         </HorizontalGroup>
-=======
-                        <Text type={'primary'}>Routes</Text>
-                        <WithPermissionControlTooltip userAction={UserActions.IntegrationsWrite}>
-                          <Button variant={'primary'} onClick={this.handleAddNewRoute}>
-                            Add route
-                          </Button>
-                        </WithPermissionControlTooltip>
->>>>>>> 43b6e34c
                       </VerticalGroup>
                     </div>
                   ),
@@ -387,11 +358,7 @@
                 template={selectedTemplate}
                 templateBody={
                   selectedTemplate?.name === 'route_template'
-<<<<<<< HEAD
                     ? this.getRoutingTemplate(channelFilterIdForEdit)
-=======
-                    ? this.getRoutingTemplate(isNewRoute, channelFilterIdForEdit)
->>>>>>> 43b6e34c
                     : templates[selectedTemplate?.name]
                 }
               />
@@ -412,7 +379,6 @@
     );
   }
 
-<<<<<<< HEAD
   getRoutingTemplate = (channelFilterId: ChannelFilter['id']) => {
     const {
       store: { alertReceiveChannelStore },
@@ -453,21 +419,6 @@
           });
       }
     );
-=======
-  getRoutingTemplate = (isRouteNew: boolean, channelFilterId: ChannelFilter['id']) => {
-    const {
-      store: { alertReceiveChannelStore },
-    } = this.props;
-    if (isRouteNew) {
-      return '{{ (payload.severity == "foo" and "bar" in payload.region) or True }}';
-    } else {
-      return alertReceiveChannelStore.channelFilters[channelFilterId]?.filtering_term;
-    }
-  };
-  handleAddNewRoute = () => {
-    this.setState({ isNewRoute: true });
-    this.openEditTemplateModal('route_template');
->>>>>>> 43b6e34c
   };
 
   renderRoutesFn = (): IntegrationCollapsibleItem[] => {
@@ -481,7 +432,6 @@
     const templates = alertReceiveChannelStore.templates[id];
     const channelFilterIds = alertReceiveChannelStore.channelFilterIds[id];
 
-<<<<<<< HEAD
     return channelFilterIds.map(
       (channelFilterId: ChannelFilter['id'], routeIndex: number) =>
         ({
@@ -513,29 +463,6 @@
           ),
         } as IntegrationCollapsibleItem)
     );
-=======
-    return channelFilterIds.map((channelFilterId: ChannelFilter['id'], routeIndex: number) => ({
-      isCollapsible: true,
-      isExpanded: false,
-      collapsedView: (
-        <CollapsedIntegrationRouteDisplay
-          alertReceiveChannelId={id}
-          channelFilterId={channelFilterId}
-          routeIndex={routeIndex}
-        />
-      ),
-      expandedView: (
-        <ExpandedIntegrationRouteDisplay
-          alertReceiveChannelId={id}
-          channelFilterId={channelFilterId}
-          routeIndex={routeIndex}
-          templates={templates}
-          openEditTemplateModal={this.openEditTemplateModal}
-          onEditRegexpTemplate={this.handleEditRegexpRouteTemplate}
-        />
-      ),
-    }));
->>>>>>> 43b6e34c
   };
 
   renderHearbeat = (alertReceiveChannel: AlertReceiveChannel) => {
@@ -576,8 +503,7 @@
 
   handleSlackChannelChange = () => {};
 
-<<<<<<< HEAD
-  handleEditRegexpRouteTemplate = (_templateRegexpBody, _templateJijja2Body, channelFilterId) => {
+  handleEditRegexpRouteTemplate = (channelFilterId) => {
     this.setState({ isEditRegexpRouteTemplateModalOpen: true, channelFilterIdForEdit: channelFilterId });
   };
 
@@ -586,32 +512,15 @@
     channelFilterId: ChannelFilter['id'],
     filteringTermType?: number
   ) => {
-=======
-  handleEditRegexpRouteTemplate = (channelFilterId) => {
-    this.setState({ isEditRegexpRouteTemplateModalOpen: true, channelFilterIdForEdit: channelFilterId });
-  };
-
-  onCreateRoutesCallback = ({ route_template }: { route_template: string }) => {
->>>>>>> 43b6e34c
     const { alertReceiveChannelStore, escalationPolicyStore } = this.props.store;
     const {
       params: { id },
     } = this.props.match;
 
     alertReceiveChannelStore
-<<<<<<< HEAD
       .saveChannelFilter(channelFilterId, {
         filtering_term: route_template,
         filtering_term_type: filteringTermType,
-=======
-      .createChannelFilter({
-        order: 0,
-        alert_receive_channel: id,
-        filtering_term: route_template,
-
-        // TODO: need to figure out this value
-        filtering_term_type: 1,
->>>>>>> 43b6e34c
       })
       .then((channelFilter: ChannelFilter) => {
         alertReceiveChannelStore.updateChannelFilters(id, true).then(() => {
