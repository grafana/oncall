import React, { useRef, useState } from 'react';

import {
  Button,
  HorizontalGroup,
  VerticalGroup,
  Icon,
  LoadingPlaceholder,
  Tooltip,
  Modal,
  CascaderOption,
  IconButton,
  ConfirmModal,
} from '@grafana/ui';
import cn from 'classnames/bind';
import { get } from 'lodash-es';
import { observer } from 'mobx-react';
import CopyToClipboard from 'react-copy-to-clipboard';
import Emoji from 'react-emoji-render';
import { RouteComponentProps, useHistory, withRouter } from 'react-router-dom';

import { TemplateForEdit, templateForEdit } from 'components/AlertTemplates/AlertTemplatesForm.config';
import IntegrationCollapsibleTreeView, {
  IntegrationCollapsibleItem,
} from 'components/IntegrationCollapsibleTreeView/IntegrationCollapsibleTreeView';
import IntegrationInputField from 'components/IntegrationInputField/IntegrationInputField';
import IntegrationLogo from 'components/IntegrationLogo/IntegrationLogo';
import PageErrorHandlingWrapper, { PageBaseState } from 'components/PageErrorHandlingWrapper/PageErrorHandlingWrapper';
import { initErrorDataState } from 'components/PageErrorHandlingWrapper/PageErrorHandlingWrapper.helpers';
import PluginLink from 'components/PluginLink/PluginLink';
import SourceCode from 'components/SourceCode/SourceCode';
import Tag from 'components/Tag/Tag';
import Text from 'components/Text/Text';
import TooltipBadge from 'components/TooltipBadge/TooltipBadge';
import { WithContextMenu } from 'components/WithContextMenu/WithContextMenu';
import EditRegexpRouteTemplateModal from 'containers/EditRegexpRouteTemplateModal/EditRegexpRouteTemplateModal';
import IntegrationTemplate from 'containers/IntegrationTemplate/IntegrationTemplate';
import MaintenanceForm from 'containers/MaintenanceForm/MaintenanceForm';
import TeamName from 'containers/TeamName/TeamName';
import UserDisplayWithAvatar from 'containers/UserDisplay/UserDisplayWithAvatar';
import { WithPermissionControlTooltip } from 'containers/WithPermissionControl/WithPermissionControlTooltip';
import { HeartGreenIcon, HeartRedIcon } from 'icons';
import { AlertReceiveChannel } from 'models/alert_receive_channel';
import { ChannelFilter } from 'models/channel_filter';
import { MaintenanceType } from 'models/maintenance/maintenance.types';
import { PageProps, WithStoreProps } from 'state/types';
import { useStore } from 'state/useStore';
import { withMobXProviderContext } from 'state/withStore';
import { openNotification, openErrorNotification } from 'utils';
import { getVar } from 'utils/DOM';
import { UserActions } from 'utils/authorization';
import { DATASOURCE_ALERTING, PLUGIN_ROOT } from 'utils/consts';

import CollapsedIntegrationRouteDisplay from './CollapsedIntegrationRouteDisplay';
import ExpandedIntegrationRouteDisplay from './ExpandedIntegrationRouteDisplay';
import { INTEGRATION_DEMO_PAYLOAD, INTEGRATION_TEMPLATES_LIST } from './Integration2.config';
import IntegrationHelper from './Integration2.helper';
import styles from './Integration2.module.scss';
import Integration2HeartbeatForm from './Integration2HeartbeatForm';
import IntegrationBlock from './IntegrationBlock';
import IntegrationTemplateList from './IntegrationTemplatesList';
import IntegrationForm from 'containers/IntegrationForm/IntegrationForm';

const cx = cn.bind(styles);

interface Integration2Props extends WithStoreProps, PageProps, RouteComponentProps<{ id: string }> {}

interface Integration2State extends PageBaseState {
  isDemoModalOpen: boolean;
  isEditTemplateModalOpen: boolean;
  selectedTemplate: TemplateForEdit;
  isEditRegexpRouteTemplateModalOpen: boolean;
  channelFilterIdForEdit: ChannelFilter['id'];
  isNewRoute: boolean;
}

// This can be further improved by using a ref instead
const ACTIONS_LIST_WIDTH = 160;
const ACTIONS_LIST_BORDER = 2;

@observer
class Integration2 extends React.Component<Integration2Props, Integration2State> {
  constructor(props: Integration2Props) {
    super(props);

    this.state = {
      errorData: initErrorDataState(),
      isDemoModalOpen: false,
      isEditTemplateModalOpen: false,
      selectedTemplate: undefined,
      isEditRegexpRouteTemplateModalOpen: false,
      channelFilterIdForEdit: undefined,
      isNewRoute: false,
    };
  }

  async componentDidMount() {
    const {
      match: {
        params: { id },
      },
    } = this.props;
    const {
      store: { alertReceiveChannelStore },
    } = this.props;

    await Promise.all([this.loadIntegration(), alertReceiveChannelStore.updateTemplates(id)]);
  }

  render() {
<<<<<<< HEAD
    const { errorData, isEditTemplateModalOpen, selectedTemplate } = this.state;
=======
    const {
      errorData,
      isDemoModalOpen,
      isEditTemplateModalOpen,
      selectedTemplate,
      isEditRegexpRouteTemplateModalOpen,
      channelFilterIdForEdit,
      isNewRoute,
    } = this.state;
>>>>>>> b729c32a
    const {
      store: { alertReceiveChannelStore, grafanaTeamStore },
      match: {
        params: { id },
      },
    } = this.props;

    const { isNotFoundError, isWrongTeamError } = errorData;

    const alertReceiveChannel = alertReceiveChannelStore.items[id];
    const channelFilterIds = alertReceiveChannelStore.channelFilterIds[id];
    const templates = alertReceiveChannelStore.templates[id];

    if ((!alertReceiveChannel && !isNotFoundError && !isWrongTeamError) || !channelFilterIds || !templates) {
      return (
        <div className={cx('root')}>
          <LoadingPlaceholder text="Loading Integration..." />
        </div>
      );
    }

    const integration = alertReceiveChannelStore.getIntegration(alertReceiveChannel);
    const alertReceiveChannelCounter = alertReceiveChannelStore.counters[id];

    return (
      <PageErrorHandlingWrapper errorData={errorData} objectName="integration" pageName="Integration">
        {() => (
          <div className={cx('root')}>
            <div className={cx('integration__heading-container')}>
              <PluginLink query={{ page: 'integrations_2' }}>
                <IconButton name="arrow-left" size="xxl" />
              </PluginLink>
              <h1 className={cx('integration__name')}>
                <Emoji text={alertReceiveChannel.verbal_name} />
              </h1>

              <IntegrationActions alertReceiveChannel={alertReceiveChannel} />
            </div>

            <div className={cx('integration__subheading-container')}>
              {alertReceiveChannel.description_short && (
                <Text type="secondary" className={cx('integration__description')}>
                  {alertReceiveChannel.description_short}
                </Text>
              )}
              <HorizontalGroup>
                {alertReceiveChannelCounter && (
                  <TooltipBadge
                    borderType="primary"
                    tooltipTitle={undefined}
                    tooltipContent={this.getAlertReceiveChannelCounterTooltip()}
                    text={
                      alertReceiveChannelCounter?.alerts_count + '/' + alertReceiveChannelCounter?.alert_groups_count
                    }
                  />
                )}

                <TooltipBadge
                  borderType="success"
                  icon="link"
                  text={channelFilterIds.length}
                  tooltipTitle={`${channelFilterIds.length} Routes`}
                  tooltipContent={undefined}
                />

                {alertReceiveChannel.maintenance_till && (
                  <TooltipBadge
                    borderType="primary"
                    icon="pause"
                    text={IntegrationHelper.getMaintenanceText(alertReceiveChannel.maintenance_till)}
                    tooltipTitle={IntegrationHelper.getMaintenanceText(
                      alertReceiveChannel.maintenance_till,
                      alertReceiveChannel.maintenance_mode
                    )}
                    tooltipContent={undefined}
                  />
                )}

                {this.renderHearbeat(alertReceiveChannel)}

                <HorizontalGroup spacing="xs">
                  <Text type="secondary">Type:</Text>
                  <HorizontalGroup spacing="none">
                    <IntegrationLogo scale={0.08} integration={integration} />
                    <Text type="secondary" size="small">
                      {integration?.display_name}
                    </Text>
                  </HorizontalGroup>
                </HorizontalGroup>
                <HorizontalGroup spacing="xs">
                  <Text type="secondary">Team:</Text>
                  <TeamName team={grafanaTeamStore.items[alertReceiveChannel.team]} size="small" />
                </HorizontalGroup>
                <HorizontalGroup spacing="xs">
                  <Text type="secondary">Created by:</Text>
                  <UserDisplayWithAvatar id={alertReceiveChannel.author as any}></UserDisplayWithAvatar>
                </HorizontalGroup>
              </HorizontalGroup>
            </div>

            <IntegrationCollapsibleTreeView
              configElements={[
                {
                  isCollapsible: false,
                  customIcon: 'plug',
                  collapsedView: null,
                  expandedView: <HowToConnectComponent id={id} />,
                },
                {
                  isExpanded: false,
                  isCollapsible: true,
                  collapsedView: (
                    <IntegrationBlock
                      hasCollapsedBorder
                      heading={
                        <HorizontalGroup spacing={'md'}>
                          <Tag color={getVar('--tag-secondary')} className={cx('tag')}>
                            <Text type="primary" size="small">
                              Templates
                            </Text>
                          </Tag>

                          <HorizontalGroup spacing={'xs'}>
                            <Text type="secondary">Grouping:</Text>
                            <Text type="link">
                              {IntegrationHelper.truncateLine(templates['grouping_id_template'] || '')}
                            </Text>
                          </HorizontalGroup>

                          <HorizontalGroup spacing={'xs'}>
                            <Text type="secondary">Autoresolve:</Text>
                            <Text type="link">
                              {IntegrationHelper.truncateLine(templates['resolve_condition_template'] || '')}
                            </Text>
                          </HorizontalGroup>

                          <HorizontalGroup spacing={'xs'}>
                            <Text type="secondary">Visualisation:</Text>
                            <Text type="primary">Multiple</Text>
                          </HorizontalGroup>
                        </HorizontalGroup>
                      }
                      content={null}
                    />
                  ),
                  expandedView: (
                    <IntegrationBlock
                      hasCollapsedBorder
                      heading={
                        <HorizontalGroup>
                          <Tag color={getVar('--tag-secondary')} className={cx('tag')}>
                            <Text type="primary" size="small">
                              Templates
                            </Text>
                          </Tag>
                        </HorizontalGroup>
                      }
                      content={
                        <IntegrationTemplateList
                          getTemplatesList={this.getTemplatesList}
                          openEditTemplateModal={this.openEditTemplateModal}
                          templates={templates}
                        />
                      }
                    />
                  ),
                },
                {
                  customIcon: 'plus',
                  isCollapsible: false,
                  collapsedView: null,
                  expandedView: (
                    <div className={cx('routesSection')}>
                      <VerticalGroup spacing="md">
                        <Text type={'primary'}>Routes</Text>
                        <WithPermissionControlTooltip userAction={UserActions.IntegrationsWrite}>
                          <Button variant={'primary'} onClick={this.handleAddNewRoute}>
                            Add route
                          </Button>
                        </WithPermissionControlTooltip>
                      </VerticalGroup>
                    </div>
                  ),
                },
                this.renderRoutesFn(),
              ]}
            />

            {isEditTemplateModalOpen && (
              <IntegrationTemplate
                id={id}
                onHide={() => {
                  this.setState({
                    isEditTemplateModalOpen: undefined,
                    isNewRoute: false,
                  });
                }}
                channelFilterId={channelFilterIdForEdit}
                onUpdateTemplates={this.onUpdateTemplatesCallback}
                onUpdateRoute={isNewRoute ? this.onCreateRoutesCallback : this.onUpdateRoutesCallback}
                template={selectedTemplate}
                templateBody={
                  selectedTemplate?.name === 'route_template'
                    ? this.getRoutingTemplate(isNewRoute, channelFilterIdForEdit)
                    : templates[selectedTemplate?.name]
                }
              />
            )}
            {isEditRegexpRouteTemplateModalOpen && (
              <EditRegexpRouteTemplateModal
                alertReceiveChannelId={id}
                channelFilterId={channelFilterIdForEdit}
                template={selectedTemplate}
                onHide={() => this.setState({ isEditRegexpRouteTemplateModalOpen: false })}
                onUpdateRoute={this.onUpdateRoutesCallback}
                onOpenEditIntegrationTemplate={this.openEditTemplateModal}
              />
            )}
          </div>
        )}
      </PageErrorHandlingWrapper>
    );
  }

  getRoutingTemplate = (isRouteNew: boolean, channelFilterId: ChannelFilter['id']) => {
    const {
      store: { alertReceiveChannelStore },
    } = this.props;
    if (isRouteNew) {
      return '{{ (payload.severity == "foo" and "bar" in payload.region) or True }}';
    } else {
      return alertReceiveChannelStore.channelFilters[channelFilterId]?.filtering_term;
    }
  };
  handleAddNewRoute = () => {
    this.setState({ isNewRoute: true });
    this.openEditTemplateModal('route_template');
  };

  renderRoutesFn = (): IntegrationCollapsibleItem[] => {
    const {
      store: { alertReceiveChannelStore },
      match: {
        params: { id },
      },
    } = this.props;

    const templates = alertReceiveChannelStore.templates[id];
    const channelFilterIds = alertReceiveChannelStore.channelFilterIds[id];

    return channelFilterIds.map((channelFilterId: ChannelFilter['id'], routeIndex: number) => ({
      isCollapsible: true,
      isExpanded: false,
      collapsedView: (
        <CollapsedIntegrationRouteDisplay
          alertReceiveChannelId={id}
          channelFilterId={channelFilterId}
          routeIndex={routeIndex}
        />
      ),
      expandedView: (
        <ExpandedIntegrationRouteDisplay
          alertReceiveChannelId={id}
          channelFilterId={channelFilterId}
          routeIndex={routeIndex}
          templates={templates}
          openEditTemplateModal={this.openEditTemplateModal}
          onEditRegexpTemplate={this.handleEditRegexpRouteTemplate}
        />
      ),
    }));
  };

  renderHearbeat = (alertReceiveChannel: AlertReceiveChannel) => {
    const { heartbeatStore, alertReceiveChannelStore } = this.props.store;

    const heartbeatId = alertReceiveChannelStore.alertReceiveChannelToHeartbeat[alertReceiveChannel.id];
    const heartbeat = heartbeatStore.items[heartbeatId];

    const heartbeatStatus = Boolean(heartbeat?.status);

    return (
      <TooltipBadge
        text={undefined}
        className={cx('heartbeat-badge')}
        borderType={alertReceiveChannel.heartbeat?.last_heartbeat_time_verbal ? 'success' : 'danger'}
        customIcon={heartbeatStatus ? <HeartGreenIcon /> : <HeartRedIcon />}
        tooltipTitle={`Last heartbeat: ${alertReceiveChannel.heartbeat?.last_heartbeat_time_verbal || 'never'}`}
        tooltipContent={undefined}
      />
    );
  };

  getAlertReceiveChannelCounterTooltip = () => {
    const { id } = this.props.match.params;
    const { alertReceiveChannelStore } = this.props.store;
    const alertReceiveChannelCounter = alertReceiveChannelStore.counters[id];

    return (
      alertReceiveChannelCounter?.alerts_count +
      ' alert' +
      (alertReceiveChannelCounter?.alerts_count === 1 ? '' : 's') +
      ' in ' +
      alertReceiveChannelCounter?.alert_groups_count +
      ' alert group' +
      (alertReceiveChannelCounter?.alert_groups_count === 1 ? '' : 's')
    );
  };

  handleSlackChannelChange = () => {};

  handleEditRegexpRouteTemplate = (templateRegexpBody, templateJijja2Body, channelFilterId) => {
    console.log(templateRegexpBody, templateJijja2Body);
    this.setState({ isEditRegexpRouteTemplateModalOpen: true, channelFilterIdForEdit: channelFilterId });
  };

  onCreateRoutesCallback = ({ route_template }: { route_template: string }) => {
    const { alertReceiveChannelStore, escalationPolicyStore } = this.props.store;
    const {
      params: { id },
    } = this.props.match;

    alertReceiveChannelStore
      .createChannelFilter({
        order: 0,
        alert_receive_channel: id,
        filtering_term: route_template,

        // TODO: need to figure out this value
        filtering_term_type: 1,
      })
      .then((channelFilter: ChannelFilter) => {
        alertReceiveChannelStore.updateChannelFilters(id, true).then(() => {
          // @ts-ignore
          escalationPolicyStore.updateEscalationPolicies(channelFilter.escalation_chain);
        });
      })
      .catch((err) => {
        const errors = get(err, 'response.data');
        if (errors?.non_field_errors) {
          openErrorNotification(errors.non_field_errors);
        }
      });
  };

  onUpdateRoutesCallback = (
    { route_template }: { route_template: string },
    channelFilterId,
    filteringTermType?: number
  ) => {
    const { alertReceiveChannelStore, escalationPolicyStore } = this.props.store;
    const {
      params: { id },
    } = this.props.match;

    alertReceiveChannelStore
      .saveChannelFilter(channelFilterId, {
        filtering_term: route_template,

        // TODO: need to figure out this value
        filtering_term_type: filteringTermType,
      })
      .then((channelFilter: ChannelFilter) => {
        alertReceiveChannelStore.updateChannelFilters(id, true).then(() => {
          // @ts-ignore
          escalationPolicyStore.updateEscalationPolicies(channelFilter.escalation_chain);
        });
      })
      .catch((err) => {
        const errors = get(err, 'response.data');
        if (errors?.non_field_errors) {
          openErrorNotification(errors.non_field_errors);
        }
      });
  };

  onUpdateTemplatesCallback = (data) => {
    const {
      store,
      match: {
        params: { id },
      },
    } = this.props;

    store.alertReceiveChannelStore
      .saveTemplates(id, data)
      .then(() => {
        openNotification('The Alert templates have been updated');
      })
      .catch((err) => {
        if (err.response?.data?.length > 0) {
          openErrorNotification(err.response.data);
        } else {
          openErrorNotification(err.message);
        }
      });
  };

  getTemplatesList = (): CascaderOption[] => INTEGRATION_TEMPLATES_LIST;

  openEditTemplateModal = (templateName, channelFilterId?: ChannelFilter['id']) => {
    console.log('templateName', templateName);
    this.setState({ selectedTemplate: templateForEdit[templateName] });
    this.setState({ isEditTemplateModalOpen: true });

    if (channelFilterId) {
      this.setState({ channelFilterIdForEdit: channelFilterId });
    }
  };

  onRemovalFn = (id: AlertReceiveChannel['id']) => {
    const {
      store: { alertReceiveChannelStore },
      history,
    } = this.props;

    alertReceiveChannelStore.deleteAlertReceiveChannel(id).then(() => history.push(`${PLUGIN_ROOT}/integrations_2/`));
  };

  async loadIntegration() {
    const {
      store: { alertReceiveChannelStore },
      match: {
        params: { id },
      },
    } = this.props;

    const promises = [];

    if (!alertReceiveChannelStore.items[id]) {
      // See what happens if the request fails
      promises.push(alertReceiveChannelStore.loadItem(id));
    }

    if (!alertReceiveChannelStore.counters?.length) {
      promises.push(alertReceiveChannelStore.updateCounters());
    }

    if (!alertReceiveChannelStore.channelFilterIds[id]) {
      promises.push(await alertReceiveChannelStore.updateChannelFilters(id));
    }

    await Promise.all(promises);
  }
}

const DemoNotification: React.FC = () => {
  return (
    <div>
      Demo alert was generated. Find it on the
      <PluginLink query={{ page: 'alert-groups' }}> "Alert Groups" </PluginLink>
      page and make sure it didn't freak out your colleagues 😉
    </div>
  );
};

const HamburgerMenu: React.FC<{ openMenu: React.MouseEventHandler<HTMLElement> }> = ({ openMenu }) => {
  const ref = useRef<HTMLDivElement>();

  return (
    <div
      ref={ref}
      className={cx('hamburger-menu')}
      onClick={() => {
        const boundingRect = ref.current.getBoundingClientRect();

        openMenu({
          pageX: boundingRect.right - ACTIONS_LIST_WIDTH + ACTIONS_LIST_BORDER * 2,
          pageY: boundingRect.top + boundingRect.height,
        } as any);
      }}
    >
      <Icon size="sm" name="ellipsis-v" />
    </div>
  );
};

interface IntegrationSendDemoPayloadModalProps {
  isOpen: boolean;
  alertReceiveChannel: AlertReceiveChannel;
  onHideOrCancel: () => void;
}

const IntegrationSendDemoPayloadModal: React.FC<IntegrationSendDemoPayloadModalProps> = ({
  alertReceiveChannel,
  isOpen,
  onHideOrCancel,
}) => {
  const { alertReceiveChannelStore } = useStore();

  return (
    <Modal
      closeOnEscape
      isOpen={isOpen}
      onDismiss={onHideOrCancel}
      title={`Send demo alert to ${alertReceiveChannel.verbal_name}`}
    >
      <VerticalGroup>
        <HorizontalGroup spacing={'xs'}>
          <Text type={'secondary'}>Alert Payload</Text>
          <Tooltip content={'TODO'} placement={'top-start'}>
            <Icon name={'info-circle'} />
          </Tooltip>
        </HorizontalGroup>

        <SourceCode showCopyToClipboard={false}>{getDemoAlertJSON()}</SourceCode>

        <HorizontalGroup justify={'flex-end'} spacing={'md'}>
          <Button variant={'secondary'} onClick={onHideOrCancel}>
            Cancel
          </Button>
          <CopyToClipboard text={getCurlText()} onCopy={() => openNotification('CURL copied!')}>
            <Button variant={'secondary'}>Copy as CURL</Button>
          </CopyToClipboard>
          <Button variant={'primary'} onClick={sendDemoAlert}>
            Send Alert
          </Button>
        </HorizontalGroup>
      </VerticalGroup>
    </Modal>
  );

  function sendDemoAlert() {
    alertReceiveChannelStore.sendDemoAlert(alertReceiveChannel.id).then(() => {
      alertReceiveChannelStore.updateCounters();
      openNotification(<DemoNotification />);
      onHideOrCancel();
    });
  }

  function getCurlText() {
    // TODO add this
    return `curl -X POST [URL]
    -H "Content-Type: application/json" 
    -d "[JSON data]"`;
  }

  function getDemoAlertJSON() {
    return JSON.stringify(INTEGRATION_DEMO_PAYLOAD, null, 4);
  }
};

interface IntegrationActionsProps {
  alertReceiveChannel: AlertReceiveChannel;
}

const IntegrationActions: React.FC<IntegrationActionsProps> = ({ alertReceiveChannel }) => {
  const { maintenanceStore, alertReceiveChannelStore } = useStore();

  const history = useHistory();

  const [confirmModal, setConfirmModal] = useState<{
    isOpen: boolean;
    title: any;
    dismissText: string;
    confirmText: string;
    body?: React.ReactNode;
    description?: string;
    confirmationText?: string;
    onConfirm: () => void;
  }>(undefined);

  const [isIntegrationSettingsOpen, setIsIntegrationSettingsOpen] = useState(false);
  const [isHearbeatFormOpen, setIsHearbeatFormOpen] = useState(false);
  const [isDemoModalOpen, setIsDemoModalOpen] = useState(false);
  const [maintenanceData, setMaintenanceData] = useState<{
    disabled: boolean;
    alert_receive_channel_id: AlertReceiveChannel['id'];
  }>(undefined);

  const { id } = alertReceiveChannel;
  return (
    <>
      {confirmModal && (
        <ConfirmModal
          isOpen={confirmModal.isOpen}
          title={confirmModal.title}
          confirmText={confirmModal.confirmText}
          dismissText="Cancel"
          body={confirmModal.body}
          description={confirmModal.description}
          confirmationText={confirmModal.confirmationText}
          onConfirm={confirmModal.onConfirm}
          onDismiss={() => setConfirmModal(undefined)}
        />
      )}

      <IntegrationSendDemoPayloadModal
        alertReceiveChannel={alertReceiveChannel}
        isOpen={isDemoModalOpen}
        onHideOrCancel={() => setIsDemoModalOpen(false)}
      />

      {isIntegrationSettingsOpen && (
        <IntegrationForm
          onHide={() => setIsIntegrationSettingsOpen(false)}
          onUpdate={() => {}}
          id={alertReceiveChannel['id']}
        />
      )}

      {isHearbeatFormOpen && (
        <Integration2HeartbeatForm
          alertReceveChannelId={alertReceiveChannel['id']}
          onClose={() => setIsHearbeatFormOpen(false)}
        />
      )}

      {maintenanceData && (
        <MaintenanceForm
          initialData={maintenanceData}
          onUpdate={() => alertReceiveChannelStore.updateItem(alertReceiveChannel.id)}
          onHide={() => setMaintenanceData(undefined)}
        />
      )}

      <div className={cx('integration__actions')}>
        <WithPermissionControlTooltip userAction={UserActions.IntegrationsTest}>
          <Button variant="secondary" size="md" onClick={() => setIsDemoModalOpen(true)} data-testid="send-demo-alert">
            Send demo alert
          </Button>
        </WithPermissionControlTooltip>

        <WithContextMenu
          renderMenuItems={() => (
            <div className={cx('integration__actionsList')} id="integration-menu-options">
              <div className={cx('integration__actionItem')} onClick={() => openIntegrationSettings()}>
                <Text type="primary">Integration Settings</Text>
              </div>

              <div className={cx('integration__actionItem')} onClick={() => setIsHearbeatFormOpen(true)}>
                Hearbeat
              </div>

              {!alertReceiveChannel.maintenance_till && (
                <WithPermissionControlTooltip userAction={UserActions.MaintenanceWrite}>
                  <div className={cx('integration__actionItem')} onClick={openStartMaintenance}>
                    <Text type="primary">Start Maintenance</Text>
                  </div>
                </WithPermissionControlTooltip>
              )}

              {alertReceiveChannel.maintenance_till && (
                <WithPermissionControlTooltip userAction={UserActions.MaintenanceWrite}>
                  <div className={cx('integration__actionItem')}>
                    <div
                      onClick={() => {
                        setConfirmModal({
                          isOpen: true,
                          confirmText: 'Stop',
                          dismissText: 'Cancel',
                          onConfirm: onStopMaintenance,
                          title: (
                            <>
                              Are you sure you want to stop the maintenance for{' '}
                              <Emoji text={alertReceiveChannel.verbal_name} />?
                            </>
                          ),
                        });
                      }}
                    >
                      <Text type="primary">Stop Maintenance</Text>
                    </div>
                  </div>
                </WithPermissionControlTooltip>
              )}

              <div className="thin-line-break" />

              <WithPermissionControlTooltip userAction={UserActions.IntegrationsWrite}>
                <div className={cx('integration__actionItem')}>
                  <div
                    onClick={() => {
                      setConfirmModal({
                        isOpen: true,
                        title: 'Are you sure you want to delete integration?',
                        body: <>This action cannot be undone.</>,
                        onConfirm: deleteIntegration,
                        dismissText: 'Cancel',
                        confirmText: 'Delete',
                      });
                    }}
                  >
                    <Text type="danger">
                      <HorizontalGroup spacing={'xs'}>
                        <Icon name="trash-alt" />
                        <span>Delete Integration</span>
                      </HorizontalGroup>
                    </Text>
                  </div>
                </div>
              </WithPermissionControlTooltip>
            </div>
          )}
        >
          {({ openMenu }) => <HamburgerMenu openMenu={openMenu} />}
        </WithContextMenu>
      </div>
    </>
  );

  function deleteIntegration() {
    alertReceiveChannelStore
      .deleteAlertReceiveChannel(alertReceiveChannel.id)
      .then(() => history.push(`${PLUGIN_ROOT}/integrations_2`));
  }

  function openIntegrationSettings() {
    setIsIntegrationSettingsOpen(true);
  }

  function openStartMaintenance() {
    setMaintenanceData({ disabled: true, alert_receive_channel_id: alertReceiveChannel.id });
  }

  function onStopMaintenance() {
    setConfirmModal(undefined);

    maintenanceStore
      .stopMaintenanceMode(MaintenanceType.alert_receive_channel, id)
      .then(() => maintenanceStore.updateMaintenances())
      .then(() => alertReceiveChannelStore.updateItem(alertReceiveChannel.id));
  }
};

const HowToConnectComponent: React.FC<{ id: AlertReceiveChannel['id'] }> = ({ id }) => {
  const { alertReceiveChannelStore } = useStore();
  const alertReceiveChannelCounter = alertReceiveChannelStore.counters[id];
  const alertReceiveChannel = alertReceiveChannelStore.items[id];
  const isAlertManager = alertReceiveChannel.integration === DATASOURCE_ALERTING;
  const hasAlerts = !!alertReceiveChannelCounter?.alerts_count;

  return (
    <IntegrationBlock
      hasCollapsedBorder={false}
      heading={
        <div className={cx('how-to-connect__container')}>
          <Tag color={getVar('--tag-secondary')} className={cx('how-to-connect__tag')}>
            <Text type="primary" size="small">
              HTTP Endpoint
            </Text>
          </Tag>
          <IntegrationInputField
            value={alertReceiveChannelStore.items[id].integration_url}
            className={cx('integration__input-field')}
          />
          <a href="https://grafana.com/docs/oncall/latest/integrations/" target="_blank" rel="noreferrer">
            <Text type="link" size="small">
              <HorizontalGroup>
                How to connect
                <Icon name="external-link-alt" />
              </HorizontalGroup>
            </Text>
          </a>
        </div>
      }
      content={isAlertManager || !hasAlerts ? renderContent() : null}
    />
  );

  function renderContent() {
    return (
      <div className={cx('integration__alertsPanel')}>
        <VerticalGroup justify={'flex-start'} spacing={'xs'}>
          {!hasAlerts && (
            <HorizontalGroup spacing={'xs'}>
              <LoadingPlaceholder text="" className={cx('loadingPlaceholder')} />
              <Text type={'primary'}>No alerts yet; try to send a demo alert</Text>
            </HorizontalGroup>
          )}

          {isAlertManager && (
            <HorizontalGroup spacing={'xs'}>
              <Icon name="list-ui-alt" size="md" />
              <a href="/alerting/notifications" target="_blank">
                <Text type={'link'}>Contact Point</Text>
              </a>
              <Text type={'secondary'}>and</Text>
              <a href="/alerting/routes" target="_blank">
                <Text type={'link'}>Notification Policy</Text>
              </a>
              <Text type={'secondary'}>created in Grafana Alerting</Text>
            </HorizontalGroup>
          )}
        </VerticalGroup>
      </div>
    );
  }
};

export default withRouter(withMobXProviderContext(Integration2));<|MERGE_RESOLUTION|>--- conflicted
+++ resolved
@@ -108,9 +108,6 @@
   }
 
   render() {
-<<<<<<< HEAD
-    const { errorData, isEditTemplateModalOpen, selectedTemplate } = this.state;
-=======
     const {
       errorData,
       isDemoModalOpen,
@@ -120,7 +117,6 @@
       channelFilterIdForEdit,
       isNewRoute,
     } = this.state;
->>>>>>> b729c32a
     const {
       store: { alertReceiveChannelStore, grafanaTeamStore },
       match: {
