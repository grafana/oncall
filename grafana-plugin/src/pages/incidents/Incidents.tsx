--- conflicted
+++ resolved
@@ -17,12 +17,7 @@
 import { observer } from 'mobx-react';
 import moment from 'moment-timezone';
 import Emoji from 'react-emoji-render';
-<<<<<<< HEAD
-import { getUtilStyles } from 'styles/utils.styles';
-=======
-import { RouteComponentProps, withRouter } from 'react-router-dom';
 import { bem, getUtilStyles } from 'styles/utils.styles';
->>>>>>> be1dd672
 
 import { CardButton } from 'components/CardButton/CardButton';
 import { CursorPagination } from 'components/CursorPagination/CursorPagination';
@@ -59,12 +54,8 @@
 import { withMobXProviderContext } from 'state/withStore';
 import { LocationHelper } from 'utils/LocationHelper';
 import { UserActions } from 'utils/authorization/authorization';
-<<<<<<< HEAD
-import { INCIDENT_HORIZONTAL_SCROLLING_STORAGE, PAGE, PLUGIN_ROOT, TEXT_ELLIPSIS_CLASS } from 'utils/consts';
+import { INCIDENT_HORIZONTAL_SCROLLING_STORAGE, PAGE, PLUGIN_ROOT } from 'utils/consts';
 import { PropsWithRouter, withRouter } from 'utils/hoc';
-=======
-import { INCIDENT_HORIZONTAL_SCROLLING_STORAGE, PAGE, PLUGIN_ROOT } from 'utils/consts';
->>>>>>> be1dd672
 import { getItem, setItem } from 'utils/localStorage';
 import { TableColumn } from 'utils/types';
 
@@ -1065,124 +1056,6 @@
   }
 }
 
-<<<<<<< HEAD
 export const IncidentsPage = withRouter<RouteProps, Omit<IncidentsPageProps, 'store' | 'meta' | 'theme'>>(
   withMobXProviderContext(withTheme2(_IncidentsPage))
-);
-=======
-const getStyles = (theme: GrafanaTheme2) => {
-  return {
-    select: css`
-      width: 400px;
-    `,
-
-    alertsSelected: css`
-      white-space: nowrap;
-    `,
-
-    rightSideFilters: css`
-      display: flex;
-      gap: 8px;
-    `,
-
-    actionButtons: css`
-      width: 100%;
-      justify-content: flex-end;
-    `,
-
-    filters: css`
-      margin-bottom: 20px;
-    `,
-
-    fieldsDropdown: css`
-      gap: 8px;
-      display: flex;
-      margin-left: auto;
-      align-items: center;
-      padding-left: 4px;
-    `,
-
-    aboveIncidentsTable: css`
-      display: flex;
-      justify-content: space-between;
-      align-items: center;
-    `,
-
-    horizontalScrollTable: css`
-      table td:global(.rc-table-cell) {
-        white-space: nowrap;
-        padding-right: 16px;
-      }
-    `,
-
-    bulkActionsContainer: css`
-      margin: 10px 0 10px 0;
-      display: flex;
-      width: 100%;
-    `,
-
-    bulkActionsList: css`
-      display: flex;
-      align-items: center;
-      gap: 8px;
-    `,
-
-    otherUsers: css`
-      color: ${theme.colors.secondary.text};
-    `,
-
-    pagination: css`
-      width: 100%;
-      margin-top: 20px;
-    `,
-
-    title: css`
-      margin-bottom: 24px;
-      right: 0;
-    `,
-
-    btnResults: css`
-      margin-left: 8px;
-    `,
-
-    /* filter cards */
-
-    cards: css`
-      margin-top: 25px;
-    `,
-
-    row: css`
-      display: flex;
-      flex-wrap: wrap;
-      margin-left: -8px;
-      margin-right: -8px;
-      row-gap: 16px;
-    `,
-
-    loadingPlaceholder: css`
-      margin-bottom: 0;
-      text-align: center;
-    `,
-
-    col: css`
-      padding-left: 8px;
-      padding-right: 8px;
-      display: block;
-      flex: 0 0 25%;
-      max-width: 25%;
-
-      @media (max-width: 1200px) {
-        flex: 0 0 50%;
-        max-width: 50%;
-      }
-
-      @media (max-width: 800px) {
-        flex: 0 0 100%;
-        max-width: 100%;
-      }
-    `,
-  };
-};
-
-export const IncidentsPage = withRouter(withMobXProviderContext(withTheme2(_IncidentsPage)));
->>>>>>> be1dd672
+);