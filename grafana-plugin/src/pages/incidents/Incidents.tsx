import React, { SyntheticEvent } from 'react';

<<<<<<< HEAD
import { LabelTag } from '@grafana/labels';
import { Button, HorizontalGroup, Icon, RadioButtonGroup, VerticalGroup } from '@grafana/ui';
=======
import { Button, HorizontalGroup, Icon, VerticalGroup } from '@grafana/ui';
>>>>>>> 8645e55f
import cn from 'classnames/bind';
import { capitalize } from 'lodash-es';
import { observer } from 'mobx-react';
import moment from 'moment-timezone';
import Emoji from 'react-emoji-render';
import { RouteComponentProps, withRouter } from 'react-router-dom';

import CardButton from 'components/CardButton/CardButton';
import CursorPagination from 'components/CursorPagination/CursorPagination';
import GTable from 'components/GTable/GTable';
import IntegrationLogo from 'components/IntegrationLogo/IntegrationLogo';
import LabelsTooltipBadge from 'components/LabelsTooltipBadge/LabelsTooltipBadge';
import ManualAlertGroup from 'components/ManualAlertGroup/ManualAlertGroup';
import PluginLink from 'components/PluginLink/PluginLink';
import RenderConditionally from 'components/RenderConditionally/RenderConditionally';
import Text from 'components/Text/Text';
import TextEllipsisTooltip from 'components/TextEllipsisTooltip/TextEllipsisTooltip';
import Tutorial from 'components/Tutorial/Tutorial';
import { TutorialStep } from 'components/Tutorial/Tutorial.types';
import ColumnsSelectorWrapper from 'containers/ColumnsSelectorWrapper/ColumnsSelectorWrapper';
import { IncidentsFiltersType } from 'containers/IncidentsFilters/IncidentFilters.types';
import RemoteFilters from 'containers/RemoteFilters/RemoteFilters';
import TeamName from 'containers/TeamName/TeamName';
import { WithPermissionControlTooltip } from 'containers/WithPermissionControl/WithPermissionControlTooltip';
<<<<<<< HEAD
import {
  Alert,
  Alert as AlertType,
  AlertAction,
  IncidentStatus,
  AGColumn,
  AGColumnType,
} from 'models/alertgroup/alertgroup.types';
import { LabelKeyValue } from 'models/label/label.types';
=======
import { Alert, Alert as AlertType, AlertAction, IncidentStatus } from 'models/alertgroup/alertgroup.types';
>>>>>>> 8645e55f
import { renderRelatedUsers } from 'pages/incident/Incident.helpers';
import { AppFeature } from 'state/features';
import { PageProps, WithStoreProps } from 'state/types';
import { withMobXProviderContext } from 'state/withStore';
import LocationHelper from 'utils/LocationHelper';
import { UserActions } from 'utils/authorization';
import { INCIDENT_HORIZONTAL_SCROLLING_STORAGE, PAGE, PLUGIN_ROOT, TEXT_ELLIPSIS_CLASS } from 'utils/consts';
import { getItem, setItem } from 'utils/localStorage';
import { TableColumn } from 'utils/types';

import styles from './Incidents.module.scss';
import { IncidentDropdown } from './parts/IncidentDropdown';
import { SilenceButtonCascader } from './parts/SilenceButtonCascader';

const cx = cn.bind(styles);

interface Pagination {
  start: number;
  end: number;
}
interface IncidentsPageProps extends WithStoreProps, PageProps, RouteComponentProps {}

interface IncidentsPageState {
  selectedIncidentIds: Array<Alert['pk']>;
  affectedRows: { [key: string]: boolean };
  filters?: Record<string, any>;
  pagination: Pagination;
  showAddAlertGroupForm: boolean;
  isSelectorColumnMenuOpen: boolean;
  isHorizontalScrolling: boolean;
}

const POLLING_NUM_SECONDS = 15;

const PAGINATION_OPTIONS = [
  { label: '25', value: 25 },
  { label: '50', value: 50 },
  { label: '100', value: 100 },
];

const TABLE_SCROLL_OPTIONS: Array<{ value: boolean; icon: string }> = [
  { value: false, icon: 'wrap-text' },
  {
    value: true,
    icon: 'arrow-from-right',
  },
];

@observer
class Incidents extends React.Component<IncidentsPageProps, IncidentsPageState> {
  constructor(props: IncidentsPageProps) {
    super(props);

    const {
      store,
      query: { cursor: cursorQuery, start: startQuery, perpage: perpageQuery },
    } = props;

    const start = !isNaN(startQuery) ? Number(startQuery) : 1;
    const pageSize = !isNaN(perpageQuery) ? Number(perpageQuery) : undefined;

    store.alertGroupStore.incidentsCursor = cursorQuery || undefined;

    this.state = {
      selectedIncidentIds: [],
      affectedRows: {},
      showAddAlertGroupForm: false,
      pagination: {
        start,
        end: start + pageSize,
      },
      isSelectorColumnMenuOpen: true,
      isHorizontalScrolling: getItem(INCIDENT_HORIZONTAL_SCROLLING_STORAGE) || false,
    };
  }

  private pollingIntervalId: NodeJS.Timer = undefined;

  componentDidMount() {
    const { store } = this.props;
    const { alertGroupStore } = store;

    alertGroupStore.updateBulkActions();
    alertGroupStore.updateSilenceOptions();

    if (store.hasFeature(AppFeature.Labels)) {
      alertGroupStore.fetchTableSettings();
    }
  }

  componentWillUnmount(): void {
    this.clearPollingInterval();
  }

  render() {
    const { history } = this.props;
    const { showAddAlertGroupForm } = this.state;
    const {
      store: { alertReceiveChannelStore },
    } = this.props;

    return (
      <>
        <div className={cx('root')}>
          <div className={cx('title')}>
            <HorizontalGroup justify="space-between">
              <Text.Title level={3}>Alert Groups</Text.Title>
              <WithPermissionControlTooltip userAction={UserActions.AlertGroupsDirectPaging}>
                <Button icon="plus" onClick={this.handleOnClickEscalateTo}>
                  Escalation
                </Button>
              </WithPermissionControlTooltip>
            </HorizontalGroup>
          </div>
          {this.renderIncidentFilters()}
          {this.renderTable()}
        </div>
        {showAddAlertGroupForm && (
          <ManualAlertGroup
            onHide={() => {
              this.setState({ showAddAlertGroupForm: false });
            }}
            onCreate={(id: Alert['pk']) => {
              history.push(`${PLUGIN_ROOT}/alert-groups/${id}`);
            }}
            alertReceiveChannelStore={alertReceiveChannelStore}
          />
        )}
      </>
    );
  }

  renderCards(filtersState, setFiltersState, filtersOnFiltersValueChange) {
    const { store } = this.props;

    const { values } = filtersState;

    const { newIncidents, acknowledgedIncidents, resolvedIncidents, silencedIncidents } = store.alertGroupStore;

    const { count: newIncidentsCount } = newIncidents;
    const { count: acknowledgedIncidentsCount } = acknowledgedIncidents;
    const { count: resolvedIncidentsCount } = resolvedIncidents;
    const { count: silencedIncidentsCount } = silencedIncidents;

    const status = values.status || [];

    return (
      <div className={cx('cards', 'row')}>
        <div key="new" className={cx('col')}>
          <CardButton
            icon={<Icon name="bell" size="xxl" />}
            description="Firing"
            title={newIncidentsCount}
            selected={status.includes(IncidentStatus.Firing)}
            onClick={this.getStatusButtonClickHandler(
              IncidentStatus.Firing,
              filtersState,
              setFiltersState,
              filtersOnFiltersValueChange
            )}
          />
        </div>
        <div key="acknowledged" className={cx('col')}>
          <CardButton
            icon={<Icon name="eye" size="xxl" />}
            description="Acknowledged"
            title={acknowledgedIncidentsCount}
            selected={status.includes(IncidentStatus.Acknowledged)}
            onClick={this.getStatusButtonClickHandler(
              IncidentStatus.Acknowledged,
              filtersState,
              setFiltersState,
              filtersOnFiltersValueChange
            )}
          />
        </div>
        <div key="resolved" className={cx('col')}>
          <CardButton
            icon={<Icon name="check" size="xxl" />}
            description="Resolved"
            title={resolvedIncidentsCount}
            selected={status.includes(IncidentStatus.Resolved)}
            onClick={this.getStatusButtonClickHandler(
              IncidentStatus.Resolved,
              filtersState,
              setFiltersState,
              filtersOnFiltersValueChange
            )}
          />
        </div>
        <div key="silenced" className={cx('col')}>
          <CardButton
            icon={<Icon name="bell-slash" size="xxl" />}
            description="Silenced"
            title={silencedIncidentsCount}
            selected={status.includes(IncidentStatus.Silenced)}
            onClick={this.getStatusButtonClickHandler(
              IncidentStatus.Silenced,
              filtersState,
              setFiltersState,
              filtersOnFiltersValueChange
            )}
          />
        </div>
      </div>
    );
  }

  getStatusButtonClickHandler = (
    status: IncidentStatus,
    filtersState,
    filtersSetState,
    filtersOnFiltersValueChange
  ) => {
    return (selected: boolean) => {
      const { values } = filtersState;

      const { status: statusFilter = [] } = values;

      let newStatuses = [...statusFilter];

      if (selected) {
        newStatuses.push(status);
      } else {
        newStatuses = newStatuses.filter((s: IncidentStatus) => s !== Number(status));
      }

      const statusFilterOption = filtersState.filterOptions.find((filterOption) => filterOption.name === 'status');
      const statusFilterExist = filtersState.filters.some((statusFilter) => statusFilter.name === 'status');

      if (statusFilterExist) {
        filtersOnFiltersValueChange('status', newStatuses);
      } else {
        filtersSetState(
          {
            hadInteraction: false,
            filters: [...filtersState.filters, statusFilterOption],
          },
          () => {
            filtersOnFiltersValueChange('status', newStatuses);
          }
        );
      }
    };
  };

  renderIncidentFilters() {
    const { query, store } = this.props;
    return (
      <div className={cx('filters')}>
        <RemoteFilters
          query={query}
          page={PAGE.Incidents}
          onChange={this.handleFiltersChange}
          extraFilters={this.renderCards.bind(this)}
          grafanaTeamStore={store.grafanaTeamStore}
          defaultFilters={{
            team: [],
            status: [IncidentStatus.Firing, IncidentStatus.Acknowledged],
            mine: false,
          }}
        />
      </div>
    );
  }

  handleOnClickEscalateTo = () => {
    this.setState({ showAddAlertGroupForm: true });
  };

  handleFiltersChange = async (filters: IncidentsFiltersType, isOnMount: boolean) => {
    const {
      store: { alertGroupStore },
    } = this.props;

    const { start } = this.state.pagination;

    this.setState({
      filters,
      selectedIncidentIds: [],
    });

    if (!isOnMount) {
      this.setPagination(1, alertGroupStore.alertsSearchResult['default'].page_size);
    }

    this.clearPollingInterval();
    this.setPollingInterval(filters, isOnMount);

    await this.fetchIncidentData(filters, isOnMount);

    if (isOnMount) {
      this.setPagination(start, start + alertGroupStore.alertsSearchResult['default'].page_size - 1);
    }
  };

  setPagination = (start = this.state.pagination?.start, end = this.state.pagination?.end) => {
    this.setState({
      pagination: {
        start,
        end,
      },
    });
  };

  fetchIncidentData = async (filters: IncidentsFiltersType, isOnMount: boolean) => {
    const { store } = this.props;
    await store.alertGroupStore.updateIncidentFilters(filters, isOnMount); // this line fetches the incidents
    LocationHelper.update({ ...store.alertGroupStore.incidentFilters }, 'partial');
  };

  onChangeCursor = (cursor: string, direction: 'prev' | 'next') => {
    const { alertGroupStore } = this.props.store;
    const pageSize = alertGroupStore.alertsSearchResult['default'].page_size;

    alertGroupStore.updateIncidentsCursor(cursor);

    this.setState(
      {
        selectedIncidentIds: [],
        pagination: {
          start: this.state.pagination.start + pageSize * (direction === 'prev' ? -1 : 1),
          end: this.state.pagination.end + pageSize * (direction === 'prev' ? -1 : 1),
        },
      },
      () => {
        LocationHelper.update({ start: this.state.pagination.start, perpage: pageSize }, 'partial');
      }
    );
  };

  onEnableHorizontalScroll = (value: boolean) => {
    setItem(INCIDENT_HORIZONTAL_SCROLLING_STORAGE, value);
    this.setState({ isHorizontalScrolling: value });
  };

  handleChangeItemsPerPage = (value: number) => {
    const { store } = this.props;

    store.alertGroupStore.alertsSearchResult['default'] = {
      ...store.alertGroupStore.alertsSearchResult['default'],
      page_size: value,
    };

    store.alertGroupStore.setIncidentsItemsPerPage();

    this.setState({
      selectedIncidentIds: [],
      pagination: {
        start: 1,
        end: value,
      },
    });

    LocationHelper.update({ start: 1, perpage: value }, 'partial');
  };

  renderBulkActions = () => {
    const { selectedIncidentIds, affectedRows, isHorizontalScrolling } = this.state;
    const { store } = this.props;

    if (!store.alertGroupStore.bulkActions) {
      return null;
    }

    const { results } = store.alertGroupStore.getAlertSearchResult('default');

    const hasSelected = selectedIncidentIds.length > 0;
    const hasInvalidatedAlert = Boolean(
      (results && results.some((alert: AlertType) => alert.undoAction)) || Object.keys(affectedRows).length
    );

    return (
      <div className={cx('above-incidents-table')}>
        <div className={cx('bulk-actions-container')}>
          <div className={cx('bulk-actions-list')}>
            {'resolve' in store.alertGroupStore.bulkActions && (
              <WithPermissionControlTooltip key="resolve" userAction={UserActions.AlertGroupsWrite}>
                <Button
                  disabled={!hasSelected}
                  variant="primary"
                  onClick={(ev) => this.getBulkActionClickHandler('resolve', ev)}
                >
                  Resolve
                </Button>
              </WithPermissionControlTooltip>
            )}
            {'acknowledge' in store.alertGroupStore.bulkActions && (
              <WithPermissionControlTooltip key="resolve" userAction={UserActions.AlertGroupsWrite}>
                <Button
                  disabled={!hasSelected}
                  variant="secondary"
                  onClick={(ev) => this.getBulkActionClickHandler('acknowledge', ev)}
                >
                  Acknowledge
                </Button>
              </WithPermissionControlTooltip>
            )}
            {'silence' in store.alertGroupStore.bulkActions && (
              <WithPermissionControlTooltip key="restart" userAction={UserActions.AlertGroupsWrite}>
                <Button
                  disabled={!hasSelected}
                  variant="secondary"
                  onClick={(ev) => this.getBulkActionClickHandler('restart', ev)}
                >
                  Restart
                </Button>
              </WithPermissionControlTooltip>
            )}
            {'restart' in store.alertGroupStore.bulkActions && (
              <WithPermissionControlTooltip key="silence" userAction={UserActions.AlertGroupsWrite}>
                <SilenceButtonCascader
                  disabled={!hasSelected}
                  onSelect={(ev) => this.getBulkActionClickHandler('silence', ev)}
                />
              </WithPermissionControlTooltip>
            )}
            <Text type="secondary">
              {hasSelected
                ? `${selectedIncidentIds.length} Alert Group${selectedIncidentIds.length > 1 ? 's' : ''} selected`
                : 'No Alert Groups selected'}
            </Text>
          </div>

          <div className={cx('fields-dropdown')}>
            <RenderConditionally shouldRender={hasInvalidatedAlert}>
              <HorizontalGroup spacing="xs">
                <Text type="secondary">Results out of date</Text>
                <Button
                  className={cx('btn-results')}
                  disabled={store.alertGroupStore.alertGroupsLoading}
                  variant="primary"
                  onClick={this.onIncidentsUpdateClick}
                >
                  Refresh
                </Button>
              </HorizontalGroup>
            </RenderConditionally>

            <RenderConditionally shouldRender={store.hasFeature(AppFeature.Labels)}>
              <RadioButtonGroup
                options={TABLE_SCROLL_OPTIONS}
                value={isHorizontalScrolling}
                onChange={this.onEnableHorizontalScroll}
              />
            </RenderConditionally>

            <RenderConditionally shouldRender={store.hasFeature(AppFeature.Labels)}>
              <ColumnsSelectorWrapper />
            </RenderConditionally>
          </div>
        </div>
      </div>
    );
  };

  renderTable() {
    const { selectedIncidentIds, pagination, isHorizontalScrolling } = this.state;
    const { alertGroupStore, filtersStore } = this.props.store;

    const { results, prev, next } = alertGroupStore.getAlertSearchResult('default');
    const isLoading = alertGroupStore.alertGroupsLoading || filtersStore.options['incidents'] === undefined;

    if (results && !results.length) {
      return (
        <Tutorial
          step={TutorialStep.Incidents}
          title={
            <VerticalGroup align="center" spacing="lg">
              <Text type="secondary">
                No alert groups found, review your filter and team settings. Make sure you have at least one working
                integration.
              </Text>
              <PluginLink query={{ page: 'integrations' }}>
                <Button variant="primary" size="lg">
                  Go to integrations page
                </Button>
              </PluginLink>
            </VerticalGroup>
          }
        />
      );
    }

    const tableColumns = this.getTableColumns();

    return (
      <div className={cx('root')}>
        {this.renderBulkActions()}
        <GTable
          emptyText={isLoading ? 'Loading...' : 'No alert groups found'}
          loading={isLoading}
          className={cx('incidents-table')}
          rowSelection={{
            selectedRowKeys: selectedIncidentIds,
            onChange: this.handleSelectedIncidentIdsChange,
          }}
          rowKey="pk"
          data={results}
          columns={tableColumns}
          tableLayout="auto"
          scroll={{ x: isHorizontalScrolling ? `${Math.max(2000, tableColumns.length * 200)}px` : true }}
        />
        {this.shouldShowPagination() && (
          <div className={cx('pagination')}>
            <CursorPagination
              current={`${pagination.start}-${pagination.end}`}
              itemsPerPage={alertGroupStore.alertsSearchResult?.['default']?.page_size}
              itemsPerPageOptions={PAGINATION_OPTIONS}
              prev={prev}
              next={next}
              onChange={this.onChangeCursor}
              onChangeItemsPerPage={this.handleChangeItemsPerPage}
            />
          </div>
        )}
      </div>
    );
  }

  renderId(record: AlertType) {
    return (
      <TextEllipsisTooltip placement="top" content={`#${record.inside_organization_number}`}>
        <Text type="secondary" className={cx(TEXT_ELLIPSIS_CLASS, 'overflow-child--line-1')}>
          #{record.inside_organization_number}
        </Text>
      </TextEllipsisTooltip>
    );
  }

  renderTitle = (record: AlertType) => {
    const { store, query } = this.props;
    const { start } = this.state.pagination || {};
    const { incidentsCursor } = store.alertGroupStore;

    return (
      <div>
        <TextEllipsisTooltip placement="top" content={record.render_for_web.title}>
          <Text type="link" size="medium" className={cx('overflow-parent')}>
            <PluginLink
              query={{
                page: 'alert-groups',
                id: record.pk,
                cursor: incidentsCursor,
                perpage: store.alertGroupStore.alertsSearchResult?.['default']?.page_size,
                start,
                ...query,
              }}
            >
              <Text className={cx(TEXT_ELLIPSIS_CLASS)}>{record.render_for_web.title}</Text>
            </PluginLink>
          </Text>
        </TextEllipsisTooltip>
        {Boolean(record.dependent_alert_groups.length) && ` + ${record.dependent_alert_groups.length} attached`}
      </div>
    );
  };

  renderAlertsCounter(record: AlertType) {
    return <Text type="secondary">{record.alerts_count}</Text>;
  }

  renderSource = (record: AlertType) => {
    const {
      store: { alertReceiveChannelStore },
    } = this.props;
    const integration = alertReceiveChannelStore.getIntegration(record.alert_receive_channel);

    return (
      <TextEllipsisTooltip
        className={cx('u-flex', 'u-flex-gap-xs', 'overflow-parent')}
        placement="top"
        content={record?.alert_receive_channel?.verbal_name || ''}
      >
        <IntegrationLogo integration={integration} scale={0.1} />
        <Emoji className={cx(TEXT_ELLIPSIS_CLASS)} text={record.alert_receive_channel?.verbal_name || ''} />
      </TextEllipsisTooltip>
    );
  };

  renderStatus = (alert: AlertType) => {
    return (
      <IncidentDropdown
        alert={alert}
        onResolve={this.getOnActionButtonClick(alert.pk, AlertAction.Resolve)}
        onUnacknowledge={this.getOnActionButtonClick(alert.pk, AlertAction.unAcknowledge)}
        onUnresolve={this.getOnActionButtonClick(alert.pk, AlertAction.unResolve)}
        onAcknowledge={this.getOnActionButtonClick(alert.pk, AlertAction.Acknowledge)}
        onSilence={this.getSilenceClickHandler(alert)}
        onUnsilence={this.getUnsilenceClickHandler(alert)}
      />
    );
  };

  renderStartedAt(alert: AlertType) {
    const m = moment(alert.started_at);

    return (
      <VerticalGroup spacing="none">
        <Text type="secondary">{m.format('MMM DD, YYYY')}</Text>
        <Text type="secondary">{m.format('HH:mm')}</Text>
      </VerticalGroup>
    );
  }

<<<<<<< HEAD
  renderLabels = (item: AlertType) => {
    if (!item.labels.length) {
      return null;
    }

    return (
      <TooltipBadge
        borderType="secondary"
        icon="tag-alt"
        addPadding
        text={item.labels?.length}
        tooltipContent={
          <VerticalGroup spacing="sm">
            {item.labels.map((label) => (
              <HorizontalGroup spacing="sm" key={label.key.id}>
                <LabelTag label={label.key.name} value={label.value.name} key={label.key.id} />
                <Button
                  size="sm"
                  icon="filter"
                  tooltip="Apply filter"
                  variant="secondary"
                  onClick={this.getApplyLabelFilterClickHandler(label)}
                />
              </HorizontalGroup>
            ))}
          </VerticalGroup>
        }
      />
    );
  };

=======
>>>>>>> 8645e55f
  renderTeam(record: AlertType, teams: any) {
    return (
      <TextEllipsisTooltip placement="top" content={teams[record.team]?.name}>
        <TeamName className={TEXT_ELLIPSIS_CLASS} team={teams[record.team]} />
      </TextEllipsisTooltip>
    );
  }

<<<<<<< HEAD
  getApplyLabelFilterClickHandler = (label: LabelKeyValue) => {
    const {
      store: { filtersStore },
    } = this.props;

    return () => {
      const {
        filters: { label: oldLabelFilter = [] },
      } = this.state;

      const labelToAddString = `${label.key.id}:${label.value.id}`;
      if (oldLabelFilter.some((label) => label === labelToAddString)) {
        return;
      }

      const newLabelFilter = [...oldLabelFilter, labelToAddString];

      LocationHelper.update({ label: newLabelFilter }, 'partial');

      filtersStore.setNeedToParseFilters(true);
    };
  };

  renderCustomColumn = (column: AGColumn, alert: AlertType) => {
    const matchingLabel = alert.labels?.find((label) => label.key.name === column.name)?.value.name;

    return (
      <TextEllipsisTooltip placement="top" content={matchingLabel}>
        <Text type="secondary" className={cx(TEXT_ELLIPSIS_CLASS, 'overflow-child--line-1')}>
          {matchingLabel}
        </Text>
      </TextEllipsisTooltip>
    );
  };

=======
>>>>>>> 8645e55f
  shouldShowPagination() {
    const { alertGroupStore } = this.props.store;

    return Boolean(
      this.state.pagination?.start &&
        this.state.pagination?.end &&
        alertGroupStore.alertsSearchResult?.['default']?.page_size
    );
  }

  handleSelectedIncidentIdsChange = (ids: Array<Alert['pk']>) => {
    this.setState({ selectedIncidentIds: ids }, () => {
      ids.length > 0 ? this.clearPollingInterval() : this.setPollingInterval();
    });
  };

<<<<<<< HEAD
  getTableColumns(): TableColumn[] {
    const { store } = this.props;
    const { isHorizontalScrolling } = this.state;
=======
  getTableColumns(): Array<{ width: string; title: string; key: string; render }> {
    const {
      store: { filtersStore, grafanaTeamStore, hasFeature },
    } = this.props;
>>>>>>> 8645e55f

    const columnMapping: { [key: string]: TableColumn } = {
      ID: {
        title: 'ID',
        key: 'id',
        render: this.renderId,
        width: isHorizontalScrolling ? '100px' : '10%',
      },
      Status: {
        title: 'Status',
        key: 'time',
        render: this.renderStatus,
        width: '140px',
      },
      Alerts: {
        title: 'Alerts',
        key: 'alerts',
        render: this.renderAlertsCounter,
        width: '100px',
      },
      Integration: {
        title: 'Integration',
        key: 'integration',
        render: this.renderSource,
        width: isHorizontalScrolling ? undefined : '15%',
      },
      Title: {
        title: 'Title',
        key: 'title',
        render: this.renderTitle,
        width: isHorizontalScrolling ? undefined : '35%',
      },
      Created: {
        title: 'Created',
        key: 'created',
        render: this.renderStartedAt,
        width: isHorizontalScrolling ? undefined : '10%',
      },
      Team: {
        title: 'Team',
        key: 'team',
<<<<<<< HEAD
        render: (item: AlertType) => this.renderTeam(item, store.grafanaTeamStore.items),
        width: isHorizontalScrolling ? undefined : '10%',
=======
        render: (item: AlertType) => this.renderTeam(item, grafanaTeamStore.items),
>>>>>>> 8645e55f
      },
      Users: {
        title: 'Users',
        key: 'users',
        render: renderRelatedUsers,
        width: isHorizontalScrolling ? undefined : '15%',
      },
    };

<<<<<<< HEAD
    if (store.hasFeature(AppFeature.Labels)) {
      // add labels specific column if enabled
      columnMapping['Labels'] = {
        width: '60px',
        title: 'Labels',
        key: 'labels',
        render: this.renderLabels,
      };
    } else {
      // no filtering needed if we don't have Labels enabled
      return Object.keys(columnMapping).map((col) => columnMapping[col]);
=======
    if (hasFeature(AppFeature.Labels)) {
      columns.splice(-2, 0, {
        width: '5%',
        title: 'Labels',
        key: 'labels',
        render: ({ labels }: AlertType) => (
          <LabelsTooltipBadge
            labels={labels}
            onClick={(label) => filtersStore.applyLabelFilter(label, PAGE.Incidents)}
          />
        ),
      });
      columns.find((column) => column.key === 'title').width = '30%';
>>>>>>> 8645e55f
    }

    const mappedColumns: TableColumn[] = store.alertGroupStore.columns
      .filter((col) => col.isVisible)
      .map((column: AGColumn): TableColumn => {
        if (column.type === AGColumnType.DEFAULT && columnMapping[column.name]) {
          return columnMapping[column.name];
        }

        return {
          width: isHorizontalScrolling ? '200px' : '10%',
          title: capitalize(column.name),
          key: column.id.toString(),
          render: (item: AlertType) => this.renderCustomColumn(column, item),
        };
      });

    return mappedColumns;
  }

  getOnActionButtonClick = (incidentId: string, action: AlertAction): ((e: SyntheticEvent) => Promise<void>) => {
    const { store } = this.props;

    return (e: SyntheticEvent) => {
      e.stopPropagation();

      return store.alertGroupStore.doIncidentAction(incidentId, action, false);
    };
  };

  getSilenceClickHandler = (alert: AlertType): ((value: number) => Promise<void>) => {
    const { store } = this.props;

    return (value: number) => {
      return store.alertGroupStore.doIncidentAction(alert.pk, AlertAction.Silence, false, {
        delay: value,
      });
    };
  };

  getUnsilenceClickHandler = (alert: AlertType): ((event: any) => Promise<void>) => {
    const { store } = this.props;

    return (event: React.SyntheticEvent) => {
      event.stopPropagation();

      return store.alertGroupStore.doIncidentAction(alert.pk, AlertAction.unSilence, false);
    };
  };

  getBulkActionClickHandler = (action: string | number, event?: any) => {
    const { selectedIncidentIds, affectedRows } = this.state;
    const { store } = this.props;

    this.setPollingInterval();

    store.alertGroupStore.liveUpdatesPaused = true;
    const delay = typeof event === 'number' ? event : 0;

    this.setState(
      {
        selectedIncidentIds: [],
        affectedRows: selectedIncidentIds.reduce(
          (acc, incidentId: AlertType['pk']) => ({
            ...acc,
            [incidentId]: true,
          }),
          affectedRows
        ),
      },
      () => {
        store.alertGroupStore.bulkAction({
          action,
          alert_group_pks: selectedIncidentIds,
          delay,
        });
      }
    );
  };

  onIncidentsUpdateClick = () => {
    const { store } = this.props;

    this.setState({ affectedRows: {} }, () => {
      store.alertGroupStore.updateIncidents();
    });
  };

  clearPollingInterval() {
    clearInterval(this.pollingIntervalId);
    this.pollingIntervalId = null;
  }

  setPollingInterval(filters: IncidentsFiltersType = this.state.filters, isOnMount = false) {
    const startPolling = (delayed = false) => {
      this.pollingIntervalId = setTimeout(
        async () => {
          const isBrowserWindowInactive = document.hidden;
          if (!isBrowserWindowInactive) {
            await this.fetchIncidentData(filters, isOnMount);
          }

          if (this.pollingIntervalId === null) {
            return;
          }
          startPolling(isBrowserWindowInactive);
        },
        delayed ? 60 * 1000 : POLLING_NUM_SECONDS * 1000
      );
    };

    startPolling();
  }
}

export default withRouter(withMobXProviderContext(Incidents));<|MERGE_RESOLUTION|>--- conflicted
+++ resolved
@@ -1,11 +1,7 @@
 import React, { SyntheticEvent } from 'react';
 
-<<<<<<< HEAD
 import { LabelTag } from '@grafana/labels';
 import { Button, HorizontalGroup, Icon, RadioButtonGroup, VerticalGroup } from '@grafana/ui';
-=======
-import { Button, HorizontalGroup, Icon, VerticalGroup } from '@grafana/ui';
->>>>>>> 8645e55f
 import cn from 'classnames/bind';
 import { capitalize } from 'lodash-es';
 import { observer } from 'mobx-react';
@@ -30,7 +26,6 @@
 import RemoteFilters from 'containers/RemoteFilters/RemoteFilters';
 import TeamName from 'containers/TeamName/TeamName';
 import { WithPermissionControlTooltip } from 'containers/WithPermissionControl/WithPermissionControlTooltip';
-<<<<<<< HEAD
 import {
   Alert,
   Alert as AlertType,
@@ -40,9 +35,6 @@
   AGColumnType,
 } from 'models/alertgroup/alertgroup.types';
 import { LabelKeyValue } from 'models/label/label.types';
-=======
-import { Alert, Alert as AlertType, AlertAction, IncidentStatus } from 'models/alertgroup/alertgroup.types';
->>>>>>> 8645e55f
 import { renderRelatedUsers } from 'pages/incident/Incident.helpers';
 import { AppFeature } from 'state/features';
 import { PageProps, WithStoreProps } from 'state/types';
@@ -648,7 +640,6 @@
     );
   }
 
-<<<<<<< HEAD
   renderLabels = (item: AlertType) => {
     if (!item.labels.length) {
       return null;
@@ -680,8 +671,6 @@
     );
   };
 
-=======
->>>>>>> 8645e55f
   renderTeam(record: AlertType, teams: any) {
     return (
       <TextEllipsisTooltip placement="top" content={teams[record.team]?.name}>
@@ -690,7 +679,6 @@
     );
   }
 
-<<<<<<< HEAD
   getApplyLabelFilterClickHandler = (label: LabelKeyValue) => {
     const {
       store: { filtersStore },
@@ -726,8 +714,6 @@
     );
   };
 
-=======
->>>>>>> 8645e55f
   shouldShowPagination() {
     const { alertGroupStore } = this.props.store;
 
@@ -744,16 +730,9 @@
     });
   };
 
-<<<<<<< HEAD
   getTableColumns(): TableColumn[] {
     const { store } = this.props;
     const { isHorizontalScrolling } = this.state;
-=======
-  getTableColumns(): Array<{ width: string; title: string; key: string; render }> {
-    const {
-      store: { filtersStore, grafanaTeamStore, hasFeature },
-    } = this.props;
->>>>>>> 8645e55f
 
     const columnMapping: { [key: string]: TableColumn } = {
       ID: {
@@ -795,12 +774,8 @@
       Team: {
         title: 'Team',
         key: 'team',
-<<<<<<< HEAD
         render: (item: AlertType) => this.renderTeam(item, store.grafanaTeamStore.items),
         width: isHorizontalScrolling ? undefined : '10%',
-=======
-        render: (item: AlertType) => this.renderTeam(item, grafanaTeamStore.items),
->>>>>>> 8645e55f
       },
       Users: {
         title: 'Users',
@@ -810,7 +785,6 @@
       },
     };
 
-<<<<<<< HEAD
     if (store.hasFeature(AppFeature.Labels)) {
       // add labels specific column if enabled
       columnMapping['Labels'] = {
@@ -822,21 +796,6 @@
     } else {
       // no filtering needed if we don't have Labels enabled
       return Object.keys(columnMapping).map((col) => columnMapping[col]);
-=======
-    if (hasFeature(AppFeature.Labels)) {
-      columns.splice(-2, 0, {
-        width: '5%',
-        title: 'Labels',
-        key: 'labels',
-        render: ({ labels }: AlertType) => (
-          <LabelsTooltipBadge
-            labels={labels}
-            onClick={(label) => filtersStore.applyLabelFilter(label, PAGE.Incidents)}
-          />
-        ),
-      });
-      columns.find((column) => column.key === 'title').width = '30%';
->>>>>>> 8645e55f
     }
 
     const mappedColumns: TableColumn[] = store.alertGroupStore.columns
