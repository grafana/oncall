--- conflicted
+++ resolved
@@ -25,7 +25,6 @@
 import RemoteFilters from 'containers/RemoteFilters/RemoteFilters';
 import TeamName from 'containers/TeamName/TeamName';
 import { WithPermissionControlTooltip } from 'containers/WithPermissionControl/WithPermissionControlTooltip';
-<<<<<<< HEAD
 import {
   Alert,
   Alert as AlertType,
@@ -34,10 +33,6 @@
   AGColumn,
   AGColumnType,
 } from 'models/alertgroup/alertgroup.types';
-=======
-import { Alert, Alert as AlertType, AlertAction, IncidentStatus } from 'models/alertgroup/alertgroup.types';
-import { LabelKeyValue } from 'models/label/label.types';
->>>>>>> 53ca5331
 import { renderRelatedUsers } from 'pages/incident/Incident.helpers';
 import { AppFeature } from 'state/features';
 import { PageProps, WithStoreProps } from 'state/types';
@@ -50,6 +45,7 @@
 import styles from './Incidents.module.scss';
 import { IncidentDropdown } from './parts/IncidentDropdown';
 import { SilenceButtonCascader } from './parts/SilenceButtonCascader';
+import { LabelKeyValue } from 'models/label/label.types';
 
 const cx = cn.bind(styles);
 
@@ -650,7 +646,29 @@
     );
   }
 
-<<<<<<< HEAD
+  getApplyLabelFilterClickHandler = (label: LabelKeyValue) => {
+    const {
+      store: { filtersStore },
+    } = this.props;
+
+    return () => {
+      const {
+        filters: { label: oldLabelFilter = [] },
+      } = this.state;
+
+      const labelToAddString = `${label.key.id}:${label.value.id}`;
+      if (oldLabelFilter.some((label) => label === labelToAddString)) {
+        return;
+      }
+
+      const newLabelFilter = [...oldLabelFilter, labelToAddString];
+
+      LocationHelper.update({ label: newLabelFilter }, 'partial');
+
+      filtersStore.setNeedToParseFilters(true);
+    };
+  };
+
   renderCustomColumn = (column: AGColumn, alert: AlertType) => {
     const matchingLabel = alert.labels?.find((label) => label.key.name === column.name)?.value.name;
 
@@ -661,29 +679,6 @@
         </Text>
       </TextEllipsisTooltip>
     );
-=======
-  getApplyLabelFilterClickHandler = (label: LabelKeyValue) => {
-    const {
-      store: { filtersStore },
-    } = this.props;
-
-    return () => {
-      const {
-        filters: { label: oldLabelFilter = [] },
-      } = this.state;
-
-      const labelToAddString = `${label.key.id}:${label.value.id}`;
-      if (oldLabelFilter.some((label) => label === labelToAddString)) {
-        return;
-      }
-
-      const newLabelFilter = [...oldLabelFilter, labelToAddString];
-
-      LocationHelper.update({ label: newLabelFilter }, 'partial');
-
-      filtersStore.setNeedToParseFilters(true);
-    };
->>>>>>> 53ca5331
   };
 
   shouldShowPagination() {
@@ -705,21 +700,9 @@
   getTableColumns(): TableColumn[] {
     const { store } = this.props;
 
-<<<<<<< HEAD
     const columnMapping: { [key: string]: TableColumn } = {
       ID: {
         width: '5%',
-=======
-    const columns = [
-      {
-        width: '140px',
-        title: 'Status',
-        key: 'time',
-        render: this.renderStatus,
-      },
-      {
-        width: '10%',
->>>>>>> 53ca5331
         title: 'ID',
         key: 'id',
         render: this.renderId,
@@ -759,7 +742,11 @@
         key: 'users',
         render: renderRelatedUsers,
       },
-<<<<<<< HEAD
+      Labels: {
+        title: 'Labels',
+        key: 'labels',
+        render: this.renderLabels,
+      },
     };
 
     const mappedColumns: TableColumn[] = store.alertGroupStore.columns
@@ -777,21 +764,6 @@
       });
 
     return mappedColumns;
-=======
-    ];
-
-    if (store.hasFeature(AppFeature.Labels)) {
-      columns.splice(-2, 0, {
-        width: '5%',
-        title: 'Labels',
-        key: 'labels',
-        render: (item: AlertType) => this.renderLabels(item),
-      });
-      columns.find((column) => column.key === 'title').width = '30%';
-    }
-
-    return columns;
->>>>>>> 53ca5331
   }
 
   getOnActionButtonClick = (incidentId: string, action: AlertAction): ((e: SyntheticEvent) => Promise<void>) => {
