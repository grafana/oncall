import React, { SyntheticEvent } from 'react';

import { css, cx } from '@emotion/css';
import { GrafanaTheme2, SelectableValue } from '@grafana/data';
import { LabelTag } from '@grafana/labels';
import {
  Button,
  HorizontalGroup,
  Icon,
  LoadingPlaceholder,
  RadioButtonGroup,
  Tooltip,
  VerticalGroup,
  withTheme2,
} from '@grafana/ui';
import { capitalize } from 'lodash-es';
import { observer } from 'mobx-react';
import moment from 'moment-timezone';
import Emoji from 'react-emoji-render';
import { RouteComponentProps, withRouter } from 'react-router-dom';
import { bem, getUtilStyles } from 'styles/utils.styles';

import { CardButton } from 'components/CardButton/CardButton';
import { CursorPagination } from 'components/CursorPagination/CursorPagination';
import { GTable } from 'components/GTable/GTable';
import { IntegrationLogo } from 'components/IntegrationLogo/IntegrationLogo';
import { ManualAlertGroup } from 'components/ManualAlertGroup/ManualAlertGroup';
import { PluginLink } from 'components/PluginLink/PluginLink';
import { RenderConditionally } from 'components/RenderConditionally/RenderConditionally';
import { Text } from 'components/Text/Text';
import { TextEllipsisTooltip } from 'components/TextEllipsisTooltip/TextEllipsisTooltip';
import { TooltipBadge } from 'components/TooltipBadge/TooltipBadge';
import { Tutorial } from 'components/Tutorial/Tutorial';
import { TutorialStep } from 'components/Tutorial/Tutorial.types';
import { ColumnsSelectorWrapper } from 'containers/ColumnsSelectorWrapper/ColumnsSelectorWrapper';
import { IncidentsFiltersType } from 'containers/IncidentsFilters/IncidentFilters.types';
import { RemoteFilters } from 'containers/RemoteFilters/RemoteFilters';
import { TeamName } from 'containers/TeamName/TeamName';
import { WithPermissionControlTooltip } from 'containers/WithPermissionControl/WithPermissionControlTooltip';
import { AlertReceiveChannelHelper } from 'models/alert_receive_channel/alert_receive_channel.helpers';
import { AlertGroupHelper } from 'models/alertgroup/alertgroup.helpers';
import {
  AlertAction,
  IncidentStatus,
  AlertGroupColumn,
  AlertGroupColumnType,
} from 'models/alertgroup/alertgroup.types';
import { ActionKey } from 'models/loader/action-keys';
import { LoaderHelper } from 'models/loader/loader.helpers';
import { ApiSchemas } from 'network/oncall-api/api.types';
import { IncidentRelatedUsers } from 'pages/incident/Incident.helpers';
import { AppFeature } from 'state/features';
import { RootStore } from 'state/rootStore';
import { PageProps, WithStoreProps } from 'state/types';
import { withMobXProviderContext } from 'state/withStore';
import { LocationHelper } from 'utils/LocationHelper';
import { UserActions } from 'utils/authorization/authorization';
import { INCIDENT_HORIZONTAL_SCROLLING_STORAGE, PAGE, PLUGIN_ROOT, TEXT_ELLIPSIS_CLASS } from 'utils/consts';
import { getItem, setItem } from 'utils/localStorage';
import { TableColumn } from 'utils/types';

import { IncidentDropdown } from './parts/IncidentDropdown';
import { SilenceButtonCascader } from './parts/SilenceButtonCascader';

interface Pagination {
  start: number;
  end: number;
}

interface IncidentsPageProps extends WithStoreProps, PageProps, RouteComponentProps {
  theme: GrafanaTheme2;
}

interface IncidentsPageState {
  selectedIncidentIds: Array<ApiSchemas['AlertGroup']['pk']>;
  affectedRows: { [key: string]: boolean };
  filters?: Record<string, any>;
  pagination: Pagination;
  showAddAlertGroupForm: boolean;
  isSelectorColumnMenuOpen: boolean;
  isHorizontalScrolling: boolean;
  isFirstIncidentsFetchDone: boolean;
}

const POLLING_NUM_SECONDS = 15;

const PAGINATION_OPTIONS = [
  { label: '25', value: 25 },
  { label: '50', value: 50 },
  { label: '100', value: 100 },
];

const TABLE_SCROLL_OPTIONS: SelectableValue[] = [
  {
    value: false,
    component: () => (
      <Tooltip content="Wrapped columns content">
        <Icon aria-label="Wrap text" name="wrap-text" />
      </Tooltip>
    ),
  },
  {
    value: true,
    component: () => (
      <Tooltip content="One row content with horizontal scrolling">
        <Icon aria-label="One row content" name="arrow-from-right" />
      </Tooltip>
    ),
  },
];

@observer
class _IncidentsPage extends React.Component<IncidentsPageProps, IncidentsPageState> {
  constructor(props: IncidentsPageProps) {
    super(props);

    const {
      store,
      query: { cursor: cursorQuery, start: startQuery, perpage: perpageQuery },
    } = props;

    const start = !isNaN(startQuery) ? Number(startQuery) : 1;
    const pageSize = !isNaN(perpageQuery) ? Number(perpageQuery) : undefined;

    store.alertGroupStore.incidentsCursor = cursorQuery || undefined;

    this.rootElRef = React.createRef<HTMLDivElement>();

    this.state = {
      selectedIncidentIds: [],
      affectedRows: {},
      showAddAlertGroupForm: false,
      pagination: {
        start,
        end: start + pageSize,
      },
      isSelectorColumnMenuOpen: true,
      isHorizontalScrolling: getItem(INCIDENT_HORIZONTAL_SCROLLING_STORAGE) || false,
      isFirstIncidentsFetchDone: false,
    };
  }

  private rootElRef: React.RefObject<HTMLDivElement>;
  private pollingIntervalId: ReturnType<typeof setInterval> = undefined;

  componentDidMount() {
    const { store } = this.props;
    const { alertGroupStore } = store;

    alertGroupStore.fetchBulkActions();
    alertGroupStore.fetchSilenceOptions();

    if (store.hasFeature(AppFeature.Labels)) {
      alertGroupStore.fetchTableSettings();
    }

    this.setPollingInterval();
  }

  componentWillUnmount(): void {
    this.clearPollingInterval();
  }

  render() {
    const { history } = this.props;
    const { showAddAlertGroupForm } = this.state;

    const {
      theme,
      store: { alertReceiveChannelStore },
    } = this.props;
    const styles = getStyles(theme);

    return (
      <>
        <div>
          <div className={styles.title}>
            <HorizontalGroup justify="space-between">
              <Text.Title level={3}>Alert Groups</Text.Title>
              <WithPermissionControlTooltip userAction={UserActions.AlertGroupsDirectPaging}>
                <Button icon="plus" onClick={this.handleOnClickEscalateTo}>
                  Escalation
                </Button>
              </WithPermissionControlTooltip>
            </HorizontalGroup>
          </div>
          {this.renderIncidentFilters()}
          {this.renderTable()}
        </div>

        {showAddAlertGroupForm && (
          <ManualAlertGroup
            onHide={() => {
              this.setState({ showAddAlertGroupForm: false });
            }}
            onCreate={(id: ApiSchemas['AlertGroup']['pk']) => {
              history.push(`${PLUGIN_ROOT}/alert-groups/${id}`);
            }}
            alertReceiveChannelStore={alertReceiveChannelStore}
          />
        )}
      </>
    );
  }

  renderCards(filtersState, setFiltersState, filtersOnFiltersValueChange, store: RootStore, theme: GrafanaTheme2) {
    const { values } = filtersState;
    const { stats } = store.alertGroupStore;

    const status = values.status || [];
    const styles = getStyles(theme);

    return (
      <div className={cx(styles.cards, styles.row)}>
        <div key="new" className={styles.col}>
          <CardButton
            icon={<Icon name="bell" size="xxl" />}
            description="Firing"
            title={stats[IncidentStatus.Firing]}
            selected={status.includes(IncidentStatus.Firing)}
            onClick={this.getStatusButtonClickHandler(
              IncidentStatus.Firing,
              filtersState,
              setFiltersState,
              filtersOnFiltersValueChange
            )}
          />
        </div>
        <div key="acknowledged" className={styles.col}>
          <CardButton
            icon={<Icon name="eye" size="xxl" />}
            description="Acknowledged"
            title={stats[IncidentStatus.Acknowledged]}
            selected={status.includes(IncidentStatus.Acknowledged)}
            onClick={this.getStatusButtonClickHandler(
              IncidentStatus.Acknowledged,
              filtersState,
              setFiltersState,
              filtersOnFiltersValueChange
            )}
          />
        </div>
        <div key="resolved" className={styles.col}>
          <CardButton
            icon={<Icon name="check" size="xxl" />}
            description="Resolved"
            title={stats[IncidentStatus.Resolved]}
            selected={status.includes(IncidentStatus.Resolved)}
            onClick={this.getStatusButtonClickHandler(
              IncidentStatus.Resolved,
              filtersState,
              setFiltersState,
              filtersOnFiltersValueChange
            )}
          />
        </div>
        <div key="silenced" className={styles.col}>
          <CardButton
            icon={<Icon name="bell-slash" size="xxl" />}
            description="Silenced"
            title={stats[IncidentStatus.Silenced]}
            selected={status.includes(IncidentStatus.Silenced)}
            onClick={this.getStatusButtonClickHandler(
              IncidentStatus.Silenced,
              filtersState,
              setFiltersState,
              filtersOnFiltersValueChange
            )}
          />
        </div>
      </div>
    );
  }

  getStatusButtonClickHandler = (
    status: IncidentStatus,
    filtersState,
    filtersSetState,
    filtersOnFiltersValueChange
  ) => {
    return (selected: boolean) => {
      const { values } = filtersState;

      const { status: statusFilter = [] } = values;

      let newStatuses = [...statusFilter];

      if (selected) {
        newStatuses.push(status);
      } else {
        newStatuses = newStatuses.filter((s: IncidentStatus) => s !== Number(status));
      }

      const statusFilterOption = filtersState.filterOptions.find((filterOption) => filterOption.name === 'status');
      const statusFilterExist = filtersState.filters.some((statusFilter) => statusFilter.name === 'status');

      if (statusFilterExist) {
        filtersOnFiltersValueChange('status', newStatuses);
      } else {
        filtersSetState(
          {
            hadInteraction: false,
            filters: [...filtersState.filters, statusFilterOption],
          },
          () => {
            filtersOnFiltersValueChange('status', newStatuses);
          }
        );
      }
    };
  };

  renderIncidentFilters() {
<<<<<<< HEAD
    const { query, store, theme } = this.props;
    const defaultStart = moment().subtract(7, 'days');
    const defaultEnd = moment().add(1, 'days');
    const styles = getStyles(theme);
=======
    const { query, store } = this.props;
>>>>>>> 997cb64a
    return (
      <div className={styles.filters}>
        <RemoteFilters
          query={query}
          page={PAGE.Incidents}
          onChange={this.handleFiltersChange}
          extraFilters={(...args) => {
            return this.renderCards(...args, store, theme);
          }}
          grafanaTeamStore={store.grafanaTeamStore}
          defaultFilters={{
            team: [],
            status: [IncidentStatus.Firing, IncidentStatus.Acknowledged],
            mine: false,
            started_at: 'now-30d_now',
          }}
        />
      </div>
    );
  }

  handleOnClickEscalateTo = () => {
    this.setState({ showAddAlertGroupForm: true });
  };

  handleFiltersChange = async (filters: IncidentsFiltersType, isOnMount: boolean) => {
    const {
      store: { alertGroupStore },
    } = this.props;

    const { start } = this.state.pagination;

    this.setState({
      filters,
      selectedIncidentIds: [],
      affectedRows: {},
    });

    if (!isOnMount) {
      this.setPagination(1, alertGroupStore.alertsSearchResult.page_size);
    }

    await this.fetchIncidentData(filters);

    if (isOnMount) {
      this.setPagination(start, start + alertGroupStore.alertsSearchResult.page_size - 1);
    }
  };

  setPagination = (start = this.state.pagination?.start, end = this.state.pagination?.end) => {
    this.setState({
      pagination: {
        start,
        end,
      },
    });
  };

  fetchIncidentData = async (filters: IncidentsFiltersType) => {
    const { store } = this.props;
    await store.alertGroupStore.updateIncidentFiltersAndRefetchIncidentsAndStats(
      filters,
      !this.state.isFirstIncidentsFetchDone
    );
    LocationHelper.update({ ...store.alertGroupStore.incidentFilters }, 'partial');
    this.setState({ isFirstIncidentsFetchDone: true });
  };

  onChangeCursor = (cursor: string, direction: 'prev' | 'next') => {
    const { alertGroupStore } = this.props.store;
    const pageSize = alertGroupStore.alertsSearchResult.page_size;

    alertGroupStore.updateIncidentsCursor(cursor);

    this.setState(
      {
        selectedIncidentIds: [],
        pagination: {
          start: this.state.pagination.start + pageSize * (direction === 'prev' ? -1 : 1),
          end: this.state.pagination.end + pageSize * (direction === 'prev' ? -1 : 1),
        },
      },
      () => {
        LocationHelper.update({ start: this.state.pagination.start, perpage: pageSize }, 'partial');
      }
    );
  };

  onEnableHorizontalScroll = (value: boolean) => {
    setItem(INCIDENT_HORIZONTAL_SCROLLING_STORAGE, value);
    this.setState({ isHorizontalScrolling: value });
  };

  handleChangeItemsPerPage = (value: number) => {
    const { store } = this.props;

    store.alertGroupStore.alertsSearchResult = {
      ...store.alertGroupStore.alertsSearchResult,
      page_size: value,
    };

    store.alertGroupStore.setIncidentsItemsPerPage();

    this.setState({
      selectedIncidentIds: [],
      pagination: {
        start: 1,
        end: value,
      },
    });

    LocationHelper.update({ start: 1, perpage: value }, 'partial');
  };

  renderBulkActions = () => {
    const { selectedIncidentIds, affectedRows, isHorizontalScrolling } = this.state;
    const { store, theme } = this.props;

    if (!store.alertGroupStore.bulkActions) {
      return null;
    }

    const { results } = AlertGroupHelper.getAlertSearchResult(store.alertGroupStore);

    const hasSelected = selectedIncidentIds.length > 0;
    const isLoading = LoaderHelper.isLoading(store.loaderStore, ActionKey.FETCH_INCIDENTS);
    const hasInvalidatedAlert = Boolean(
      (results && results.some((alert: ApiSchemas['AlertGroup']) => alert.undoAction)) ||
        Object.keys(affectedRows).length
    );

    const styles = getStyles(theme);

    return (
      <div className={styles.aboveIncidentsTable}>
        <div className={styles.bulkActionsContainer}>
          <div className={styles.bulkActionsList}>
            {'resolve' in store.alertGroupStore.bulkActions && (
              <WithPermissionControlTooltip key="resolve" userAction={UserActions.AlertGroupsWrite}>
                <Button
                  disabled={!hasSelected}
                  variant="primary"
                  onClick={(ev) => this.getBulkActionClickHandler('resolve', ev)}
                >
                  Resolve
                </Button>
              </WithPermissionControlTooltip>
            )}
            {'acknowledge' in store.alertGroupStore.bulkActions && (
              <WithPermissionControlTooltip key="resolve" userAction={UserActions.AlertGroupsWrite}>
                <Button
                  disabled={!hasSelected}
                  variant="secondary"
                  onClick={(ev) => this.getBulkActionClickHandler('acknowledge', ev)}
                >
                  Acknowledge
                </Button>
              </WithPermissionControlTooltip>
            )}
            {'silence' in store.alertGroupStore.bulkActions && (
              <WithPermissionControlTooltip key="restart" userAction={UserActions.AlertGroupsWrite}>
                <Button
                  disabled={!hasSelected}
                  variant="secondary"
                  onClick={(ev) => this.getBulkActionClickHandler('restart', ev)}
                >
                  Restart
                </Button>
              </WithPermissionControlTooltip>
            )}
            {'restart' in store.alertGroupStore.bulkActions && (
              <WithPermissionControlTooltip key="silence" userAction={UserActions.AlertGroupsWrite}>
                <SilenceButtonCascader
                  disabled={!hasSelected}
                  onSelect={(ev) => this.getBulkActionClickHandler('silence', ev)}
                />
              </WithPermissionControlTooltip>
            )}
            <Text type="secondary">
              {hasSelected
                ? `${selectedIncidentIds.length} Alert Group${selectedIncidentIds.length > 1 ? 's' : ''} selected`
                : 'No Alert Groups selected'}
            </Text>
          </div>

          <div className={styles.fieldsDropdown}>
            <RenderConditionally shouldRender={!isLoading && hasInvalidatedAlert}>
              <HorizontalGroup spacing="xs">
                <Text type="secondary">Results out of date</Text>
                <Button className={styles.btnResults} variant="primary" onClick={this.onIncidentsUpdateClick}>
                  Refresh
                </Button>
              </HorizontalGroup>
            </RenderConditionally>

            <RenderConditionally shouldRender={isLoading}>
              <LoadingPlaceholder text="Loading..." className={styles.loadingPlaceholder} />
            </RenderConditionally>

            <RenderConditionally shouldRender={store.hasFeature(AppFeature.Labels)}>
              <RadioButtonGroup
                options={TABLE_SCROLL_OPTIONS}
                value={isHorizontalScrolling}
                onChange={this.onEnableHorizontalScroll}
              />
              <ColumnsSelectorWrapper />
            </RenderConditionally>
          </div>
        </div>
      </div>
    );
  };

  renderTable() {
    const { selectedIncidentIds, pagination, isHorizontalScrolling } = this.state;
    const { alertGroupStore, filtersStore, loaderStore } = this.props.store;
    const { theme } = this.props;

    const { results, prev, next } = AlertGroupHelper.getAlertSearchResult(alertGroupStore);
    const isLoading =
      LoaderHelper.isLoading(loaderStore, ActionKey.FETCH_INCIDENTS) || filtersStore.options['incidents'] === undefined;

    const styles = getStyles(theme);

    if (results && !results.length) {
      return (
        <Tutorial
          step={TutorialStep.Incidents}
          title={
            <VerticalGroup align="center" spacing="lg">
              <Text type="secondary">
                No alert groups found, review your filter and team settings. Make sure you have at least one working
                integration.
              </Text>
              <PluginLink query={{ page: 'integrations' }}>
                <Button variant="primary" size="lg">
                  Go to integrations page
                </Button>
              </PluginLink>
            </VerticalGroup>
          }
        />
      );
    }

    const tableColumns = this.getTableColumns();

    return (
      <div ref={this.rootElRef}>
        {this.renderBulkActions()}
        <GTable
          emptyText={isLoading ? 'Loading...' : 'No alert groups found'}
          className={cx({ 'horizontal-scroll-table': isHorizontalScrolling })}
          rowSelection={{
            selectedRowKeys: selectedIncidentIds,
            onChange: this.handleSelectedIncidentIdsChange,
          }}
          rowKey="pk"
          data={results}
          columns={tableColumns}
          tableLayout="auto"
          scroll={{ x: isHorizontalScrolling ? 'max-content' : undefined }}
        />
        {this.shouldShowPagination() && (
          <div className={styles.pagination}>
            <CursorPagination
              current={`${pagination.start}-${pagination.end}`}
              itemsPerPage={alertGroupStore.alertsSearchResult?.page_size}
              itemsPerPageOptions={PAGINATION_OPTIONS}
              prev={prev}
              next={next}
              onChange={this.onChangeCursor}
              onChangeItemsPerPage={this.handleChangeItemsPerPage}
            />
          </div>
        )}
      </div>
    );
  }

  renderId = (record: ApiSchemas['AlertGroup']) => {
    const styles = getUtilStyles(this.props.theme);
    return (
      <TextEllipsisTooltip placement="top" content={`#${record.inside_organization_number}`}>
        <Text type="secondary" className={cx(styles.overflowChild, bem(styles.overflowChild, 'line-1'))}>
          #{record.inside_organization_number}
        </Text>
      </TextEllipsisTooltip>
    );
  };

  renderTitle = (record: ApiSchemas['AlertGroup']) => {
    const { store, query } = this.props;
    const { start } = this.state.pagination || {};
    const { incidentsCursor } = store.alertGroupStore;

    return (
      <div>
        <TextEllipsisTooltip placement="top" content={record.render_for_web.title}>
          <Text type="link" size="medium" data-testid="integration-url">
            <PluginLink
              query={{
                page: 'alert-groups',
                id: record.pk,
                cursor: incidentsCursor,
                perpage: store.alertGroupStore.alertsSearchResult?.page_size,
                start,
                ...query,
              }}
            >
              <Text className={cx(TEXT_ELLIPSIS_CLASS)}>{record.render_for_web.title}</Text>
            </PluginLink>
          </Text>
        </TextEllipsisTooltip>
        {Boolean(record.dependent_alert_groups.length) && ` + ${record.dependent_alert_groups.length} attached`}
      </div>
    );
  };

  renderAlertsCounter(record: ApiSchemas['AlertGroup']) {
    return <Text type="secondary">{record.alerts_count}</Text>;
  }

  renderSource = (record: ApiSchemas['AlertGroup']) => {
    const {
      theme,
      store: { alertReceiveChannelStore },
    } = this.props;
    const integration = AlertReceiveChannelHelper.getIntegrationSelectOption(
      alertReceiveChannelStore,
      record.alert_receive_channel
    );
    const utilStyles = getUtilStyles(theme);

    return (
      <TextEllipsisTooltip
        className={cx(utilStyles.flex, utilStyles.flexGapXS)}
        placement="top"
        content={record?.alert_receive_channel?.verbal_name || ''}
      >
        <IntegrationLogo integration={integration} scale={0.1} />
        <Emoji
          className={cx(TEXT_ELLIPSIS_CLASS)}
          text={record.alert_receive_channel?.verbal_name || ''}
          data-testid="integration-name"
        />
      </TextEllipsisTooltip>
    );
  };

  renderStatus = (alert: ApiSchemas['AlertGroup']) => {
    return (
      <IncidentDropdown
        alert={alert}
        onResolve={this.getOnActionButtonClick(alert.pk, AlertAction.Resolve)}
        onUnacknowledge={this.getOnActionButtonClick(alert.pk, AlertAction.unAcknowledge)}
        onUnresolve={this.getOnActionButtonClick(alert.pk, AlertAction.unResolve)}
        onAcknowledge={this.getOnActionButtonClick(alert.pk, AlertAction.Acknowledge)}
        onSilence={this.getSilenceClickHandler(alert)}
        onUnsilence={this.getUnsilenceClickHandler(alert)}
      />
    );
  };

  renderStartedAt = (alert: ApiSchemas['AlertGroup']) => {
    const m = moment(alert.started_at);
    const { isHorizontalScrolling } = this.state;

    const date = m.format('MMM DD, YYYY');
    const time = m.format('HH:mm');

    if (isHorizontalScrolling) {
      // display date as 1 line
      return (
        <Text type="secondary">
          {date} {time}
        </Text>
      );
    }

    return (
      <VerticalGroup spacing="none">
        <Text type="secondary">{date}</Text>
        <Text type="secondary">{time}</Text>
      </VerticalGroup>
    );
  };

  renderLabels = (item: ApiSchemas['AlertGroup']) => {
    if (!item.labels.length) {
      return null;
    }

    return (
      <TooltipBadge
        borderType="secondary"
        icon="tag-alt"
        addPadding
        text={item.labels?.length}
        tooltipContent={
          <VerticalGroup spacing="sm">
            {item.labels.map((label) => (
              <HorizontalGroup spacing="sm" key={label.key.id}>
                <LabelTag label={label.key.name} value={label.value.name} key={label.key.id} />
                <Button
                  size="sm"
                  icon="filter"
                  tooltip="Apply filter"
                  variant="secondary"
                  onClick={this.getApplyLabelFilterClickHandler({
                    // TODO: check with backend
                    key: { ...label.key, prescribed: false },
                    value: { ...label.value, prescribed: false },
                  })}
                />
              </HorizontalGroup>
            ))}
          </VerticalGroup>
        }
      />
    );
  };

  renderTeam(record: ApiSchemas['AlertGroup'], teams: any) {
    return (
      <TextEllipsisTooltip placement="top" content={teams[record.team]?.name}>
        <TeamName className={TEXT_ELLIPSIS_CLASS} team={teams[record.team]} />
      </TextEllipsisTooltip>
    );
  }

  getApplyLabelFilterClickHandler = (label: ApiSchemas['LabelPair']) => {
    const {
      store: { filtersStore },
    } = this.props;

    return () => {
      const {
        filters: { label: oldLabelFilter = [] },
      } = this.state;

      const labelToAddString = `${label.key.id}:${label.value.id}`;
      if (oldLabelFilter.some((label) => label === labelToAddString)) {
        return;
      }

      const newLabelFilter = [...oldLabelFilter, labelToAddString];

      LocationHelper.update({ label: newLabelFilter }, 'partial');

      filtersStore.setNeedToParseFilters(true);
    };
  };

  renderCustomColumn = (column: AlertGroupColumn, alert: ApiSchemas['AlertGroup']) => {
    const matchingLabel = alert.labels?.find((label) => label.key.name === column.name)?.value.name;

    return (
      <TextEllipsisTooltip placement="top" content={matchingLabel}>
        <Text type="secondary" className={cx(TEXT_ELLIPSIS_CLASS, 'overflow-child--line-1')}>
          {matchingLabel}
        </Text>
      </TextEllipsisTooltip>
    );
  };

  shouldShowPagination() {
    const { alertGroupStore } = this.props.store;

    return Boolean(
      this.state.pagination?.start && this.state.pagination?.end && alertGroupStore.alertsSearchResult?.page_size
    );
  }

  handleSelectedIncidentIdsChange = (ids: Array<ApiSchemas['AlertGroup']['pk']>) => {
    this.setState({ selectedIncidentIds: ids }, () => {
      ids.length > 0 ? this.clearPollingInterval() : this.setPollingInterval();
    });
  };

  getTableColumns(): TableColumn[] {
    const { store } = this.props;
    const { isHorizontalScrolling } = this.state;

    const columnMapping: { [key: string]: TableColumn } = {
      ID: {
        title: 'ID',
        key: 'id',
        render: this.renderId,
        width: 150,
      },
      Status: {
        title: 'Status',
        key: 'time',
        render: this.renderStatus,
        width: 140,
      },
      Alerts: {
        title: 'Alerts',
        key: 'alerts',
        render: this.renderAlertsCounter,
        width: 100,
      },
      Integration: {
        title: 'Integration',
        key: 'integration',
        render: this.renderSource,
        grow: 1.7,
      },
      Title: {
        title: 'Title',
        key: 'title',
        render: this.renderTitle,
        className: 'u-max-width-1000',
        grow: 3.5,
      },
      Created: {
        title: 'Created',
        key: 'created',
        render: this.renderStartedAt,
        grow: 1,
      },
      Team: {
        title: 'Team',
        key: 'team',
        render: (item: ApiSchemas['AlertGroup']) => this.renderTeam(item, store.grafanaTeamStore.items),
        grow: 1,
      },
      Users: {
        title: 'Users',
        key: 'users',
        render: (item: ApiSchemas['AlertGroup'], isFull: boolean) => (
          <IncidentRelatedUsers incident={item} isFull={isFull} />
        ),
        grow: 1.5,
      },
    };

    if (store.hasFeature(AppFeature.Labels)) {
      // add labels specific column if enabled
      columnMapping['Labels'] = {
        width: '60px',
        title: 'Labels',
        key: 'labels',
        render: this.renderLabels,
      };
    } else {
      // no filtering needed if we don't have Labels enabled
      return Object.keys(columnMapping).map((col) => columnMapping[col]);
    }

    const visibleColumns = store.alertGroupStore.columns.filter((col) => col.isVisible);
    const visibleColumnsWidth = visibleColumns
      .filter((col) => col.type === AlertGroupColumnType.DEFAULT)
      .reduce((total, current) => {
        const column = columnMapping[current.name];
        return typeof column.width === 'number' ? total + column.width : total;
      }, 0);

    const columnsGrowSum = visibleColumns.reduce((total, current) => {
      const column = columnMapping[current.name];
      return total + (column?.grow || 1);
    }, 0);

    // we set the total width based on the number of columns in the table (200xColCount)
    const totalContainerWidth = isHorizontalScrolling
      ? 200 * visibleColumns.length
      : this.rootElRef?.current?.offsetWidth;
    const remainingContainerWidth = totalContainerWidth - visibleColumnsWidth;

    const mappedColumns: TableColumn[] = store.alertGroupStore.columns
      .filter((col) => col.isVisible)
      .map((column: AlertGroupColumn): TableColumn => {
        // each column has a grow property, simillar to flex-grow
        // and that dictates how much space it should take relative to the other columns
        // we also keep in mind the remaining fixed width columns
        // (such as Status/Alerts which always take up the same amount of space)
        const grow = columnMapping[column.name]?.grow || 1;
        const growWidth = (grow / columnsGrowSum) * remainingContainerWidth;
        const columnWidth = columnMapping[column.name]?.width || growWidth;

        if (column.type === AlertGroupColumnType.DEFAULT && columnMapping[column.name]) {
          return {
            ...columnMapping[column.name],
            width: columnWidth,
          };
        }

        return {
          width: columnWidth,
          title: capitalize(column.name),
          key: column.id,
          render: (item: ApiSchemas['AlertGroup']) => this.renderCustomColumn(column, item),
        };
      });

    return mappedColumns;
  }

  getOnActionButtonClick = (incidentId: string, action: AlertAction): ((e: SyntheticEvent) => Promise<void>) => {
    const { store } = this.props;

    return (e: SyntheticEvent) => {
      e.stopPropagation();

      return store.alertGroupStore.doIncidentAction(incidentId, action);
    };
  };

  getSilenceClickHandler = (alert: ApiSchemas['AlertGroup']): ((value: number) => Promise<void>) => {
    const { store } = this.props;

    return (value: number) => {
      return store.alertGroupStore.doIncidentAction(alert.pk, AlertAction.Silence, value);
    };
  };

  getUnsilenceClickHandler = (alert: ApiSchemas['AlertGroup']): ((event: any) => Promise<void>) => {
    const { store } = this.props;

    return (event: React.SyntheticEvent) => {
      event.stopPropagation();

      return store.alertGroupStore.doIncidentAction(alert.pk, AlertAction.unSilence);
    };
  };

  getBulkActionClickHandler = (action: ApiSchemas['AlertGroupBulkActionRequest']['action'], event?: any) => {
    const { selectedIncidentIds, affectedRows } = this.state;
    const { store } = this.props;

    this.setPollingInterval();

    store.alertGroupStore.setLiveUpdatesPaused(true);
    const delay = typeof event === 'number' ? event : 0;

    this.setState(
      {
        selectedIncidentIds: [],
        affectedRows: selectedIncidentIds.reduce(
          (acc, incidentId: ApiSchemas['AlertGroup']['pk']) => ({
            ...acc,
            [incidentId]: true,
          }),
          affectedRows
        ),
      },
      () => {
        AlertGroupHelper.bulkAction({
          action,
          alert_group_pks: selectedIncidentIds,
          delay,
        });
      }
    );
  };

  onIncidentsUpdateClick = () => {
    const { store } = this.props;

    this.setState({ affectedRows: {} }, () => {
      store.alertGroupStore.fetchIncidentsAndStats();
    });
  };

  clearPollingInterval() {
    clearInterval(this.pollingIntervalId);
    this.pollingIntervalId = null;
  }

  setPollingInterval() {
    const startPolling = (delayed = false) => {
      this.pollingIntervalId = setTimeout(
        async () => {
          const isBrowserWindowInactive = document.hidden;
          if (
            !isBrowserWindowInactive &&
            !LoaderHelper.isLoading(this.props.store.loaderStore, [
              ActionKey.FETCH_INCIDENTS,
              ActionKey.FETCH_INCIDENTS_POLLING,
            ]) &&
            !this.props.store.alertGroupStore.liveUpdatesPaused
          ) {
            await this.props.store.alertGroupStore.fetchIncidentsAndStats(true);
          }

          if (this.pollingIntervalId === null) {
            return;
          }
          startPolling(isBrowserWindowInactive);
        },
        delayed ? 60 * 1000 : POLLING_NUM_SECONDS * 1000
      );
    };

    startPolling();
  }
}

const getStyles = (theme: GrafanaTheme2) => {
  return {
    select: css`
      width: 400px;
    `,

    actionButtons: css`
      width: 100%;
      justify-content: flex-end;
    `,

    filters: css`
      margin-bottom: 20px;
    `,

    fieldsDropdown: css`
      gap: 8px;
      display: flex;
      margin-left: auto;
      align-items: center;
      padding-left: 4px;
    `,

    aboveIncidentsTable: css`
      display: flex;
      justify-content: space-between;
      align-items: center;
    `,

    horizontalScrollTable: css`
      table td:global(.rc-table-cell) {
        white-space: nowrap;
        padding-right: 16px;
      }
    `,

    bulkActionsContainer: css`
      margin: 10px 0 10px 0;
      display: flex;
      width: 100%;
    `,

    bulkActionsList: css`
      display: flex;
      align-items: center;
      gap: 8px;
    `,

    otherUsers: css`
      color: ${theme.colors.secondary.text};
    `,

    pagination: css`
      width: 100%;
      margin-top: 20px;
    `,

    title: css`
      margin-bottom: 24px;
      right: 0;
    `,

    btnResults: css`
      margin-left: 8px;
    `,

    /* filter cards */

    cards: css`
      margin-top: 25px;
    `,

    row: css`
      display: flex;
      flex-wrap: wrap;
      margin-left: -8px;
      margin-right: -8px;
      row-gap: 16px;
    `,

    loadingPlaceholder: css`
      margin-bottom: 0;
      text-align: center;
    `,

    col: css`
      padding-left: 8px;
      padding-right: 8px;
      display: block;
      flex: 0 0 25%;
      max-width: 25%;

      @media (max-width: 1200px) {
        flex: 0 0 50%;
        max-width: 50%;
      }

      @media (max-width: 800px) {
        flex: 0 0 100%;
        max-width: 100%;
      }
    `,
  };
};

export const IncidentsPage = withRouter(withMobXProviderContext(withTheme2(_IncidentsPage)));<|MERGE_RESOLUTION|>--- conflicted
+++ resolved
@@ -311,14 +311,9 @@
   };
 
   renderIncidentFilters() {
-<<<<<<< HEAD
     const { query, store, theme } = this.props;
-    const defaultStart = moment().subtract(7, 'days');
-    const defaultEnd = moment().add(1, 'days');
     const styles = getStyles(theme);
-=======
-    const { query, store } = this.props;
->>>>>>> 997cb64a
+
     return (
       <div className={styles.filters}>
         <RemoteFilters
