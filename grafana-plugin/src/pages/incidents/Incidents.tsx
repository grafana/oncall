--- conflicted
+++ resolved
@@ -1,12 +1,7 @@
 import React, { SyntheticEvent } from 'react';
 
-<<<<<<< HEAD
-import { cx } from '@emotion/css';
-import { GrafanaTheme2, SelectableValue } from '@grafana/data';
-=======
 import { css, cx } from '@emotion/css';
 import { GrafanaTheme2, durationToMilliseconds, parseDuration, SelectableValue } from '@grafana/data';
->>>>>>> 4877b9d9
 import { LabelTag } from '@grafana/labels';
 import {
   Button,
@@ -136,11 +131,8 @@
     store.alertGroupStore.incidentsCursor = cursorQuery || undefined;
 
     this.rootElRef = React.createRef<HTMLDivElement>();
-<<<<<<< HEAD
-=======
     this.filtersPortalRef = React.createRef<HTMLDivElement>();
 
->>>>>>> 4877b9d9
     this.state = {
       selectedIncidentIds: [],
       showAddAlertGroupForm: false,
@@ -177,15 +169,10 @@
   }
 
   render() {
-<<<<<<< HEAD
     const {
       router: { navigate },
     } = this.props;
     const { showAddAlertGroupForm } = this.state;
-=======
-    const { history } = this.props;
-    const { refreshInterval, showAddAlertGroupForm } = this.state;
->>>>>>> 4877b9d9
 
     const {
       theme,
@@ -510,20 +497,8 @@
       return null;
     }
 
-<<<<<<< HEAD
-    const hasSelected = selectedIncidentIds.length > 0;
-    const isLoading = LoaderHelper.isLoading(store.loaderStore, [
-      ActionKey.FETCH_INCIDENTS,
-      ActionKey.FETCH_INCIDENTS_POLLING,
-      ActionKey.FETCH_INCIDENTS_AND_STATS,
-      ActionKey.INCIDENTS_BULK_UPDATE,
-    ]);
-
-    const styles = getIncidentsStyles(theme);
-=======
     const styles = getStyles(theme);
     const hasSelected = selectedIncidentIds.length > 0;
->>>>>>> 4877b9d9
     const isBulkUpdate = LoaderHelper.isLoading(store.loaderStore, ActionKey.INCIDENTS_BULK_UPDATE);
 
     return (
@@ -1071,134 +1046,6 @@
   }
 }
 
-<<<<<<< HEAD
 export const IncidentsPage = withRouter<RouteProps, Omit<IncidentsPageProps, 'store' | 'meta' | 'theme'>>(
   withMobXProviderContext(withTheme2(_IncidentsPage))
-);
-=======
-const getStyles = (theme: GrafanaTheme2) => {
-  return {
-    select: css`
-      width: 400px;
-    `,
-
-    alertsSelected: css`
-      white-space: nowrap;
-    `,
-
-    rightSideFilters: css`
-      display: flex;
-      gap: 8px;
-    `,
-
-    bau: css`
-      ${[1, 2, 3].map(
-        (num) => `
-      $--line-${num} {
-        -webkit-line-clamp: ${num}
-      }
-    `
-      )}
-    `,
-
-    actionButtons: css`
-      width: 100%;
-      justify-content: flex-end;
-    `,
-
-    filters: css`
-      margin-bottom: 20px;
-    `,
-
-    fieldsDropdown: css`
-      gap: 8px;
-      display: flex;
-      margin-left: auto;
-      align-items: center;
-      padding-left: 4px;
-    `,
-
-    aboveIncidentsTable: css`
-      display: flex;
-      justify-content: space-between;
-      align-items: center;
-    `,
-
-    horizontalScrollTable: css`
-      table td:global(.rc-table-cell) {
-        white-space: nowrap;
-        padding-right: 16px;
-      }
-    `,
-
-    bulkActionsContainer: css`
-      margin: 10px 0 10px 0;
-      display: flex;
-      width: 100%;
-    `,
-
-    bulkActionsList: css`
-      display: flex;
-      align-items: center;
-      gap: 8px;
-    `,
-
-    otherUsers: css`
-      color: ${theme.colors.secondary.text};
-    `,
-
-    pagination: css`
-      width: 100%;
-      margin-top: 20px;
-    `,
-
-    title: css`
-      margin-bottom: 24px;
-      right: 0;
-    `,
-
-    btnResults: css`
-      margin-left: 8px;
-    `,
-
-    /* filter cards */
-
-    cards: css`
-      margin-top: 25px;
-    `,
-
-    row: css`
-      display: flex;
-      flex-wrap: wrap;
-      margin-left: -8px;
-      margin-right: -8px;
-      row-gap: 16px;
-    `,
-
-    loadingPlaceholder: css`
-      margin-bottom: 0;
-      text-align: center;
-    `,
-
-    col: css`
-      padding-left: 8px;
-      padding-right: 8px;
-      display: block;
-      flex: 0 0 25%;
-      max-width: 25%;
-
-      @media (max-width: 1200px) {
-        flex: 0 0 50%;
-        max-width: 50%;
-      }
-
-      @media (max-width: 800px) {
-        flex: 0 0 100%;
-        max-width: 100%;
-      }
-    `,
-  };
-};
-
-export const IncidentsPage = withRouter(withMobXProviderContext(withTheme2(_IncidentsPage)));
->>>>>>> 4877b9d9
+);