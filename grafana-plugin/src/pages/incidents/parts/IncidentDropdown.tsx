--- conflicted
+++ resolved
@@ -165,7 +165,6 @@
 
   if (alert.status === IncidentStatus.Firing) {
     return (
-<<<<<<< HEAD
       <WithContextMenu
         forceIsOpen={forcedOpenAction === AlertAction.unResolve}
         renderMenuItems={() => (
@@ -203,49 +202,6 @@
                   currentLoadingAction === IncidentStatus.Silenced && isLoading ? 'Loading...' : 'Silence for'
                 }
                 onSelect={async (value) => {
-                  setIsLoading(true);
-                  setForcedOpenAction(AlertAction.unResolve);
-                  setCurrentActionLoading(IncidentStatus.Silenced);
-=======
-      <>
-        <WithContextMenu
-          forceIsOpen={forcedOpenAction === AlertAction.unResolve}
-          renderMenuItems={() => (
-            <div className={cx(styles.incidentOptions, { [utilStyles.disabled]: isLoading })}>
-              <WithPermissionControlTooltip userAction={UserActions.AlertGroupsWrite}>
-                <div
-                  className={cx(styles.incidentOptionItem)}
-                  onClick={(e) => onClickFn(e, AlertAction.unResolve, onAcknowledge, IncidentStatus.Acknowledged)}
-                >
-                  Acknowledge{' '}
-                  {currentLoadingAction === IncidentStatus.Acknowledged && isLoading && (
-                    <span className={cx(styles.incidentOptionEl)}>
-                      <LoadingPlaceholder text="" />
-                    </span>
-                  )}
-                </div>
-              </WithPermissionControlTooltip>
-              <WithPermissionControlTooltip userAction={UserActions.AlertGroupsWrite}>
-                <div
-                  className={cx(styles.incidentOptionItem)}
-                  onClick={(e) => onClickFn(e, AlertAction.unResolve, onResolve, IncidentStatus.Resolved)}
-                >
-                  Resolve{' '}
-                  {currentLoadingAction === IncidentStatus.Resolved && isLoading && (
-                    <span className={cx(styles.incidentOptionEl)}>
-                      <LoadingPlaceholder text="" />
-                    </span>
-                  )}
-                </div>
-              </WithPermissionControlTooltip>
-
-              <div className={cx(styles.incidentOptionItem)}>
-                <SilenceSelect
-                  customValueNum={CUSTOM_SILENCE_VALUE}
-                  placeholder={
-                    currentLoadingAction === IncidentStatus.Silenced && isLoading ? 'Loading...' : 'Silence for'
-                  }
-                  onSelect={async (value) => {
                     if (value === CUSTOM_SILENCE_VALUE) {
                       return setIsSilenceModalOpen(true);
                     }
@@ -253,7 +209,6 @@
                     setIsLoading(true);
                     setForcedOpenAction(AlertAction.unResolve);
                     setCurrentActionLoading(IncidentStatus.Silenced);
->>>>>>> 997cb64a
 
                     await onSilence(value);
 
