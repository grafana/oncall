import React from 'react';

import { Button, LoadingPlaceholder, VerticalGroup } from '@grafana/ui';
import cn from 'classnames/bind';
import { debounce } from 'lodash-es';
import { observer } from 'mobx-react';
import { RouteComponentProps, withRouter } from 'react-router-dom';

import GList from 'components/GList/GList';
import IntegrationsFilters, { Filters } from 'components/IntegrationsFilters/IntegrationsFilters';
import PageErrorHandlingWrapper, { PageBaseState } from 'components/PageErrorHandlingWrapper/PageErrorHandlingWrapper';
import {
  getWrongTeamResponseInfo,
  initErrorDataState,
} from 'components/PageErrorHandlingWrapper/PageErrorHandlingWrapper.helpers';
import Text from 'components/Text/Text';
import Tutorial from 'components/Tutorial/Tutorial';
import { TutorialStep } from 'components/Tutorial/Tutorial.types';
import AlertReceiveChannelCard from 'containers/AlertReceiveChannelCard/AlertReceiveChannelCard';
import AlertRules from 'containers/AlertRules/AlertRules';
import CreateAlertReceiveChannelContainer from 'containers/CreateAlertReceiveChannelContainer/CreateAlertReceiveChannelContainer';
import IntegrationSettings from 'containers/IntegrationSettings/IntegrationSettings';
import { IntegrationSettingsTab } from 'containers/IntegrationSettings/IntegrationSettings.types';
import { WithPermissionControl } from 'containers/WithPermissionControl/WithPermissionControl';
import { AlertReceiveChannel } from 'models/alert_receive_channel';
import { AlertReceiveChannelOption } from 'models/alert_receive_channel/alert_receive_channel.types';
<<<<<<< HEAD
import { pages } from 'pages';
import { PLUGIN_ROOT } from 'plugin/GrafanaPluginRootPage';
=======
>>>>>>> 2ac4d88e
import { PageProps, WithStoreProps } from 'state/types';
import { withMobXProviderContext } from 'state/withStore';
import LocationHelper from 'utils/LocationHelper';
import { UserActions } from 'utils/authorization';

import styles from './Integrations.module.css';

const cx = cn.bind(styles);

interface IntegrationsState extends PageBaseState {
  integrationsFilters: Filters;
  showCreateIntegrationModal: boolean;
  alertReceiveChannelToShowSettings?: AlertReceiveChannel['id'];
  integrationSettingsTab?: IntegrationSettingsTab;
}

interface IntegrationsProps extends WithStoreProps, PageProps, RouteComponentProps<{ id: string }> {}

@observer
class Integrations extends React.Component<IntegrationsProps, IntegrationsState> {
  state: IntegrationsState = {
    integrationsFilters: { searchTerm: '' },
    showCreateIntegrationModal: false,
    errorData: initErrorDataState(),
  };

  alertReceiveChanneltoPoll: { [key: string]: number } = {};
  alertReceiveChannelTimerId: ReturnType<typeof setTimeout>;

  async componentDidMount() {
    this.update().then(this.parseQueryParams);
  }

  setSelectedAlertReceiveChannel = (alertReceiveChannelId: AlertReceiveChannel['id']) => {
    const { store, history } = this.props;
    store.selectedAlertReceiveChannel = alertReceiveChannelId;
    history.push(`${PLUGIN_ROOT}/integrations/${alertReceiveChannelId}`);
  };

  parseQueryParams = async () => {
    this.setState({ errorData: initErrorDataState() }); // reset wrong team error to false on query parse // reset wrong team error to false

    const {
      store,
      query,
      match: {
        params: { id },
      },
    } = this.props;
    const { alertReceiveChannelStore } = store;

    const searchResult = alertReceiveChannelStore.getSearchResult();
    let selectedAlertReceiveChannel = store.selectedAlertReceiveChannel;

    if (id) {
      let alertReceiveChannel = await alertReceiveChannelStore
        .loadItem(id, true)
        .catch((error) => this.setState({ errorData: { ...getWrongTeamResponseInfo(error) } }));

      if (!alertReceiveChannel) {
        return;
      }

      if (alertReceiveChannel.id) {
        selectedAlertReceiveChannel = alertReceiveChannel.id;
      }

      if (query.tab) {
        this.setState({ integrationSettingsTab: query.tab });
        this.setState({ alertReceiveChannelToShowSettings: id });
      }
    }

    if (!selectedAlertReceiveChannel) {
      selectedAlertReceiveChannel = searchResult[0]?.id;
    }

    this.setSelectedAlertReceiveChannel(selectedAlertReceiveChannel);
  };

  update = () => {
    const { store } = this.props;
    return store.alertReceiveChannelStore.updateItems();
  };

  componentDidUpdate(prevProps: IntegrationsProps) {
    if (this.props.match.params.id !== prevProps.match.params.id) {
      this.parseQueryParams();
    }
    if (this.props.query.tab !== prevProps.query.tab) {
      this.parseQueryParams();
    }
  }

  componentWillUnmount() {
    clearInterval(this.alertReceiveChannelTimerId);
  }

  render() {
    const {
      store,
      match: {
        params: { id },
      },
    } = this.props;
    const {
      integrationsFilters,
      alertReceiveChannelToShowSettings,
      integrationSettingsTab,
      showCreateIntegrationModal,
      errorData,
    } = this.state;

    const { alertReceiveChannelStore } = store;
    const searchResult = alertReceiveChannelStore.getSearchResult();

    return (
<<<<<<< HEAD
      <PluginPage pageNav={pages['integrations'].getPageNav()}>
        <PageErrorHandlingWrapper
          errorData={errorData}
          objectName="integration"
          pageName="integrations"
          itemNotFoundMessage={`Integration with id=${id} is not found. Please select integration from the list.`}
        >
          {() => (
            <>
              <div className={cx('root')}>
                <div className={cx('filters')}>
                  <IntegrationsFilters value={integrationsFilters} onChange={this.handleIntegrationsFiltersChange} />
=======
      <PageErrorHandlingWrapper
        errorData={errorData}
        objectName="integration"
        pageName="integrations"
        itemNotFoundMessage={`Integration with id=${query?.id} is not found. Please select integration from the list.`}
      >
        {() => (
          <>
            <div className={cx('root')}>
              <div className={cx('filters')}>
                <IntegrationsFilters value={integrationsFilters} onChange={this.handleIntegrationsFiltersChange} />
              </div>
              {searchResult?.length ? (
                <div className={cx('integrations')}>
                  <div className={cx('integrationsList')}>
                    <WithPermissionControl userAction={UserActions.IntegrationsWrite}>
                      <Button
                        onClick={() => {
                          this.setState({ showCreateIntegrationModal: true });
                        }}
                        icon="plus"
                        className={cx('newIntegrationButton')}
                      >
                        New integration for receiving alerts
                      </Button>
                    </WithPermissionControl>
                    <div className={cx('alert-receive-channels-list')}>
                      <GList
                        autoScroll
                        selectedId={store.selectedAlertReceiveChannel}
                        items={searchResult}
                        itemKey="id"
                        onSelect={this.handleAlertReceiveChannelSelect}
                      >
                        {(item) => (
                          <AlertReceiveChannelCard
                            id={item.id}
                            onShowHeartbeatModal={() => {
                              this.setState({
                                alertReceiveChannelToShowSettings: item.id,
                                integrationSettingsTab: IntegrationSettingsTab.Heartbeat,
                              });
                            }}
                          />
                        )}
                      </GList>
                    </div>
                  </div>
                  <div className={cx('alert-rules', 'alertRulesBorder')}>
                    <AlertRules
                      alertReceiveChannelId={store.selectedAlertReceiveChannel}
                      onDelete={this.handleDeleteAlertReceiveChannel}
                      onShowSettings={(integrationSettingsTab?: IntegrationSettingsTab) => {
                        this.setState({
                          alertReceiveChannelToShowSettings: store.selectedAlertReceiveChannel,
                          integrationSettingsTab,
                        });
                      }}
                    />
                  </div>
>>>>>>> 2ac4d88e
                </div>
              ) : searchResult ? (
                <Tutorial
                  step={TutorialStep.Integrations}
                  title={
                    <VerticalGroup align="center" spacing="lg">
                      <Text type="secondary">No integrations found. Review your filter and team settings.</Text>
                      <WithPermissionControl userAction={UserActions.IntegrationsWrite}>
                        <Button
                          icon="plus"
                          variant="primary"
                          size="lg"
                          onClick={() => {
                            this.setState({ showCreateIntegrationModal: true });
                          }}
                        >
                          New integration for receiving alerts
                        </Button>
                      </WithPermissionControl>
                    </VerticalGroup>
                  }
                />
              ) : (
                <LoadingPlaceholder text="Loading..." />
              )}
            </div>
            {alertReceiveChannelToShowSettings && (
              <IntegrationSettings
                onUpdate={() => {
                  alertReceiveChannelStore.updateItem(alertReceiveChannelToShowSettings);
                }}
                startTab={integrationSettingsTab}
                id={alertReceiveChannelToShowSettings}
                onHide={() => {
                  this.setState({
                    alertReceiveChannelToShowSettings: undefined,
                    integrationSettingsTab: undefined,
                  });
                  LocationHelper.update({ tab: undefined }, 'partial');
                }}
              />
            )}
            {showCreateIntegrationModal && (
              <CreateAlertReceiveChannelContainer
                onHide={() => {
                  this.setState({ showCreateIntegrationModal: false });
                }}
                onCreate={this.handleCreateNewAlertReceiveChannel}
              />
            )}
          </>
        )}
      </PageErrorHandlingWrapper>
    );
  }

  handleCreateNewAlertReceiveChannel = (option: AlertReceiveChannelOption) => {
    const { store } = this.props;

    store.alertReceiveChannelStore
      .create({ integration: option.value })
      .then(async (alertReceiveChannel: AlertReceiveChannel) => {
        await store.alertReceiveChannelStore.updateItems();

        this.setSelectedAlertReceiveChannel(alertReceiveChannel.id);

        this.setState({
          alertReceiveChannelToShowSettings: alertReceiveChannel.id,
          integrationSettingsTab: IntegrationSettingsTab.HowToConnect,
        });

        const integration = store.alertReceiveChannelStore.getIntegration(alertReceiveChannel);
        if (integration?.display_name === 'Grafana Alerting') {
          this.alertReceiveChanneltoPoll = { ...this.alertReceiveChanneltoPoll, [alertReceiveChannel.id]: 200 };
          if (!this.alertReceiveChannelTimerId) {
            this.alertReceiveChannelTimerId = setInterval(this.checkTimerTick, 3000);
          }
        }
      });
  };

  checkTimerTick = () => {
    const { store } = this.props;

    if (store.selectedAlertReceiveChannel in this.alertReceiveChanneltoPoll) {
      let counter = this.alertReceiveChanneltoPoll[store.selectedAlertReceiveChannel];
      if (counter > 0) {
        store.alertReceiveChannelStore.updateItem(store.selectedAlertReceiveChannel);
        this.alertReceiveChanneltoPoll[store.selectedAlertReceiveChannel]--;
      } else {
        delete this.alertReceiveChanneltoPoll[store.selectedAlertReceiveChannel];
      }
    }
  };

  handleDeleteAlertReceiveChannel = (alertReceiveChannelId: AlertReceiveChannel['id']) => {
    const { store } = this.props;
    const { alertReceiveChanneltoPoll } = this;

    const { alertReceiveChannelStore } = store;

    if (alertReceiveChanneltoPoll[alertReceiveChannelId]) {
      delete alertReceiveChanneltoPoll[alertReceiveChannelId];
    }

    alertReceiveChannelStore.deleteAlertReceiveChannel(alertReceiveChannelId).then(async () => {
      await alertReceiveChannelStore.updateItems();

      if (alertReceiveChannelId === store.selectedAlertReceiveChannel) {
        const searchResult = alertReceiveChannelStore.getSearchResult();

        this.setSelectedAlertReceiveChannel(searchResult && searchResult[0]?.id);
      }
    });
  };

  applyFilters = () => {
    const { store } = this.props;
    const { alertReceiveChannelStore } = store;
    const { integrationsFilters } = this.state;

    alertReceiveChannelStore.updateItems(integrationsFilters.searchTerm).then(() => {
      const searchResult = alertReceiveChannelStore.getSearchResult();

      if (
        !searchResult.find(
          (alertReceiveChannel: AlertReceiveChannel) => alertReceiveChannel.id === store.selectedAlertReceiveChannel
        )
      ) {
        store.selectedAlertReceiveChannel = searchResult.length ? searchResult[0].id : undefined;
      }
    });
  };

  debouncedUpdateIntegrations = debounce(this.applyFilters, 1000);

  handleIntegrationsFiltersChange = (integrationsFilters: Filters) => {
    this.setState({ integrationsFilters }, this.debouncedUpdateIntegrations);
  };

  handleAlertReceiveChannelSelect = (id: AlertReceiveChannel['id']) => {
    this.setSelectedAlertReceiveChannel(id);
  };
}

export default withRouter(withMobXProviderContext(Integrations));<|MERGE_RESOLUTION|>--- conflicted
+++ resolved
@@ -24,11 +24,7 @@
 import { WithPermissionControl } from 'containers/WithPermissionControl/WithPermissionControl';
 import { AlertReceiveChannel } from 'models/alert_receive_channel';
 import { AlertReceiveChannelOption } from 'models/alert_receive_channel/alert_receive_channel.types';
-<<<<<<< HEAD
-import { pages } from 'pages';
 import { PLUGIN_ROOT } from 'plugin/GrafanaPluginRootPage';
-=======
->>>>>>> 2ac4d88e
 import { PageProps, WithStoreProps } from 'state/types';
 import { withMobXProviderContext } from 'state/withStore';
 import LocationHelper from 'utils/LocationHelper';
@@ -146,25 +142,11 @@
     const searchResult = alertReceiveChannelStore.getSearchResult();
 
     return (
-<<<<<<< HEAD
-      <PluginPage pageNav={pages['integrations'].getPageNav()}>
-        <PageErrorHandlingWrapper
-          errorData={errorData}
-          objectName="integration"
-          pageName="integrations"
-          itemNotFoundMessage={`Integration with id=${id} is not found. Please select integration from the list.`}
-        >
-          {() => (
-            <>
-              <div className={cx('root')}>
-                <div className={cx('filters')}>
-                  <IntegrationsFilters value={integrationsFilters} onChange={this.handleIntegrationsFiltersChange} />
-=======
       <PageErrorHandlingWrapper
         errorData={errorData}
         objectName="integration"
         pageName="integrations"
-        itemNotFoundMessage={`Integration with id=${query?.id} is not found. Please select integration from the list.`}
+        itemNotFoundMessage={`Integration with id=${id} is not found. Please select integration from the list.`}
       >
         {() => (
           <>
@@ -220,7 +202,6 @@
                       }}
                     />
                   </div>
->>>>>>> 2ac4d88e
                 </div>
               ) : searchResult ? (
                 <Tutorial
