import React from 'react';

import { LabelTag } from '@grafana/labels';
import {
  HorizontalGroup,
  Button,
  VerticalGroup,
  Icon,
  ConfirmModal,
  Tooltip,
  Tab,
  TabsBar,
  TabContent,
  Alert,
} from '@grafana/ui';
import cn from 'classnames/bind';
import { debounce } from 'lodash-es';
import { observer } from 'mobx-react';
import CopyToClipboard from 'react-copy-to-clipboard';
import Emoji from 'react-emoji-render';
import { RouteComponentProps, withRouter } from 'react-router-dom';

import GTable from 'components/GTable/GTable';
import HamburgerMenu from 'components/HamburgerMenu/HamburgerMenu';
import IntegrationLogo from 'components/IntegrationLogo/IntegrationLogo';
import { PageBaseState } from 'components/PageErrorHandlingWrapper/PageErrorHandlingWrapper';
import {
  getWrongTeamResponseInfo,
  initErrorDataState,
} from 'components/PageErrorHandlingWrapper/PageErrorHandlingWrapper.helpers';
import PluginLink from 'components/PluginLink/PluginLink';
import Text from 'components/Text/Text';
import TextEllipsisTooltip from 'components/TextEllipsisTooltip/TextEllipsisTooltip';
import TooltipBadge from 'components/TooltipBadge/TooltipBadge';
import { WithContextMenu } from 'components/WithContextMenu/WithContextMenu';
import IntegrationForm from 'containers/IntegrationForm/IntegrationForm';
import IntegrationLabelsForm from 'containers/IntegrationLabelsForm/IntegrationLabelsForm';
import RemoteFilters from 'containers/RemoteFilters/RemoteFilters';
import TeamName from 'containers/TeamName/TeamName';
import { WithPermissionControlTooltip } from 'containers/WithPermissionControl/WithPermissionControlTooltip';
import { HeartIcon, HeartRedIcon } from 'icons';
import { AlertReceiveChannelStore } from 'models/alert_receive_channel/alert_receive_channel';
import {
  AlertReceiveChannel,
  MaintenanceMode,
  SupportedIntegrationFilters,
} from 'models/alert_receive_channel/alert_receive_channel.types';
import { LabelKeyValue } from 'models/label/label.types';
import IntegrationHelper from 'pages/integration/Integration.helper';
import { AppFeature } from 'state/features';
import { PageProps, WithStoreProps } from 'state/types';
import { withMobXProviderContext } from 'state/withStore';
import { openNotification } from 'utils';
import LocationHelper from 'utils/LocationHelper';
import { UserActions } from 'utils/authorization';
import { PAGE, TEXT_ELLIPSIS_CLASS } from 'utils/consts';

import styles from './Integrations.module.scss';

enum TabType {
  Connections = 'connections',
  DirectPaging = 'direct-paging',
}

const TAB_QUERY_PARAM_KEY = 'tab';

const TABS = [
  {
    label: 'Connections',
    value: TabType.Connections,
  },
  {
    label: 'Direct Paging',
    value: TabType.DirectPaging,
  },
];

const cx = cn.bind(styles);
const FILTERS_DEBOUNCE_MS = 500;

interface IntegrationsState extends PageBaseState {
  integrationsFilters: SupportedIntegrationFilters;
  alertReceiveChannelId?: AlertReceiveChannel['id'] | 'new';
  alertReceiveChannelIdToShowLabels?: AlertReceiveChannel['id'];
  confirmationModal: {
    isOpen: boolean;
    title: any;
    dismissText: string;
    confirmText: string;
    body?: React.ReactNode;
    description?: string;
    confirmationText?: string;
    onConfirm: () => void;
  };
  activeTab: TabType;
}

interface IntegrationsProps extends WithStoreProps, PageProps, RouteComponentProps<{ id: string }> {}

@observer
class Integrations extends React.Component<IntegrationsProps, IntegrationsState> {
  constructor(props: IntegrationsProps) {
    super(props);

    this.state = {
      integrationsFilters: { searchTerm: '', integration_ne: ['direct_paging'] },
      errorData: initErrorDataState(),
      confirmationModal: undefined,
      activeTab: props.query[TAB_QUERY_PARAM_KEY] || TabType.Connections,
    };
  }

  async componentDidMount() {
    this.parseQueryParams();
  }

  componentDidUpdate(prevProps: IntegrationsProps) {
    if (prevProps.match.params.id !== this.props.match.params.id) {
      this.parseQueryParams();
    }
    if (prevProps.query[TAB_QUERY_PARAM_KEY] !== this.props.query[TAB_QUERY_PARAM_KEY]) {
      this.onTabChange(this.props.query[TAB_QUERY_PARAM_KEY] as TabType);
    }
  }

  parseQueryParams = async () => {
    const {
      store,
      match: {
        params: { id },
      },
    } = this.props;

    this.setState((_prevState) => ({
      errorData: initErrorDataState(),
      alertReceiveChannelId: undefined,
    })); // reset state on query parse

    if (!id) {
      return;
    }

    let alertReceiveChannel: AlertReceiveChannel | void = undefined;
    const isNewAlertReceiveChannel = id === 'new';

    if (!isNewAlertReceiveChannel) {
      alertReceiveChannel = await store.alertReceiveChannelStore
        .loadItem(id, true)
        .catch((error) => this.setState({ errorData: { ...getWrongTeamResponseInfo(error) } }));
    }

    if (alertReceiveChannel || isNewAlertReceiveChannel) {
      this.setState({ alertReceiveChannelId: id });
    }
  };

  getFiltersBasedOnCurrentTab = () => ({
    ...this.state.integrationsFilters,
    ...(this.state.activeTab === TabType.DirectPaging
      ? { integration: ['direct_paging'] }
      : {
          integration_ne: ['direct_paging'],
          integration: this.state.integrationsFilters.integration?.filter(
            (integration) => integration !== 'direct_paging'
          ),
        }),
  });

  update = () => {
    const { store } = this.props;
    const page = store.filtersStore.currentTablePageNum[PAGE.Integrations];

    LocationHelper.update({ p: page }, 'partial');

    return store.alertReceiveChannelStore.updatePaginatedItems({
      filters: this.getFiltersBasedOnCurrentTab(),
      page,
      updateCounters: false,
      invalidateFn: () => this.invalidateRequestFn(page),
    });
  };

  onTabChange = (tab: TabType) => {
    LocationHelper.update({ tab, integration: undefined, search: undefined }, 'partial');
    this.setState(
      {
        activeTab: tab,
      },
      () => {
        this.handleChangePage(1);
      }
    );
  };

  render() {
    const { store, query } = this.props;
<<<<<<< HEAD
    const { alertReceiveChannelId, alertReceiveChannelIdToShowLabels, confirmationModal } = this.state;
=======
    const { alertReceiveChannelId, confirmationModal, activeTab, integrationsFilters } = this.state;
>>>>>>> 6fa4df0a
    const { alertReceiveChannelStore } = store;

    const { count, results, page_size } = alertReceiveChannelStore.getPaginatedSearchResult();
    const isDirectPagingSelectedOnConnectionsTab =
      activeTab === TabType.Connections && integrationsFilters.integration?.includes('direct_paging');

    return (
      <>
        <div className={cx('root')}>
          <div className={cx('title')}>
            <HorizontalGroup justify="space-between">
              <VerticalGroup>
                <Text.Title level={3}>Integrations</Text.Title>
                <Text type="secondary">
                  Receive alerts, group and interpret using templates and route to escalations
                </Text>
              </VerticalGroup>
              <WithPermissionControlTooltip userAction={UserActions.IntegrationsWrite}>
                <Button
                  onClick={() => {
                    this.setState({ alertReceiveChannelId: 'new' });
                  }}
                  icon="plus"
                  className={cx('newIntegrationButton')}
                >
                  New integration
                </Button>
              </WithPermissionControlTooltip>
            </HorizontalGroup>
          </div>
          <div>
            <TabsBar className={cx('tabsBar')}>
              {TABS.map(({ label, value }) => (
                <Tab
                  key={value}
                  label={label}
                  active={activeTab === value}
                  onChangeTab={() => this.onTabChange(value)}
                />
              ))}
            </TabsBar>
            <TabContent>
              <RemoteFilters
                key={activeTab} // added to remount the component on each tab
                query={query}
                page={PAGE.Integrations}
                grafanaTeamStore={store.grafanaTeamStore}
                onChange={this.handleIntegrationsFiltersChange}
                {...(activeTab === TabType.DirectPaging && {
                  skipFilterOptionFn: ({ name }) => name === 'integration',
                })}
              />
              {isDirectPagingSelectedOnConnectionsTab && (
                <Alert
                  className={cx('goToDirectPagingAlert')}
                  severity="info"
                  title="Direct Paging integrations have been moved."
                >
                  <span>
                    They are in a separate tab now. Go to{' '}
                    <PluginLink query={{ page: 'integrations', tab: TabType.DirectPaging }}>
                      Direct Paging tab
                    </PluginLink>{' '}
                    to view them.
                  </span>
                </Alert>
              )}
              <GTable
                emptyText={count === undefined ? 'Loading...' : 'No integrations found'}
                loading={count === undefined}
                data-testid="integrations-table"
                rowKey="id"
                data={results}
                columns={this.getTableColumns(store.hasFeature.bind(store))}
                className={cx('integrations-table')}
                rowClassName={cx('integrations-table-row')}
                pagination={{
                  page: store.filtersStore.currentTablePageNum[PAGE.Integrations],
                  total: results ? Math.ceil((count || 0) / page_size) : 0,
                  onChange: this.handleChangePage,
                }}
              />
            </TabContent>
          </div>
        </div>

        {alertReceiveChannelId && (
          <IntegrationForm
            onHide={() => {
              this.setState({ alertReceiveChannelId: undefined });
            }}
            onSubmit={this.update}
            id={alertReceiveChannelId}
          />
        )}

        {alertReceiveChannelIdToShowLabels && (
          <IntegrationLabelsForm
            onHide={() => {
              this.setState({ alertReceiveChannelIdToShowLabels: undefined });
            }}
            onSubmit={this.update}
            id={alertReceiveChannelIdToShowLabels}
          />
        )}

        {confirmationModal && (
          <ConfirmModal
            isOpen={confirmationModal.isOpen}
            title={confirmationModal.title}
            confirmText={confirmationModal.confirmText}
            dismissText="Cancel"
            body={confirmationModal.body}
            description={confirmationModal.description}
            confirmationText={confirmationModal.confirmationText}
            onConfirm={confirmationModal.onConfirm}
            onDismiss={() =>
              this.setState({
                confirmationModal: undefined,
              })
            }
          />
        )}
      </>
    );
  }

  renderName = (item: AlertReceiveChannel) => {
    const { query } = this.props;

    return (
      <PluginLink
        query={{
          page: 'integrations',
          id: item.id,
          ...query,
        }}
      >
        <TextEllipsisTooltip placement="top" content={item.verbal_name}>
          <Text type="link" size="medium">
            <Emoji className={cx('title', TEXT_ELLIPSIS_CLASS)} text={item.verbal_name} />
          </Text>
        </TextEllipsisTooltip>
      </PluginLink>
    );
  };

  renderDatasource(item: AlertReceiveChannel, alertReceiveChannelStore: AlertReceiveChannelStore) {
    const alertReceiveChannel = alertReceiveChannelStore.items[item.id];
    const integration = alertReceiveChannelStore.getIntegration(alertReceiveChannel);
    const isLegacyIntegration = (integration?.value as string)?.toLowerCase().startsWith('legacy_');

    if (isLegacyIntegration) {
      return (
        <HorizontalGroup>
          <Tooltip placement="top" content={'This integration has been deprecated, consider migrating it.'}>
            <Icon name="info-circle" className="u-opacity" />
          </Tooltip>
          <Text type="secondary">
            <span className="u-opacity">{integration?.display_name}</span>
          </Text>
        </HorizontalGroup>
      );
    }

    return (
      <HorizontalGroup>
        <IntegrationLogo scale={0.08} integration={integration} />
        <Text type="secondary">{integration?.display_name}</Text>
      </HorizontalGroup>
    );
  }

  renderIntegrationStatus(item: AlertReceiveChannel, alertReceiveChannelStore: AlertReceiveChannelStore) {
    const alertReceiveChannelCounter = alertReceiveChannelStore.counters[item.id];
    let routesCounter = item.routes_count;
    let connectedEscalationsChainsCount = item.connected_escalations_chains_count;

    return (
      <HorizontalGroup spacing="xs">
        {alertReceiveChannelCounter && (
          <PluginLink query={{ page: 'incidents', integration: item.id }} className={cx('alertsInfoText')}>
            <TooltipBadge
              borderType="primary"
              placement="top"
              text={alertReceiveChannelCounter?.alerts_count + '/' + alertReceiveChannelCounter?.alert_groups_count}
              tooltipTitle=""
              tooltipContent={
                alertReceiveChannelCounter?.alerts_count +
                ' alert' +
                (alertReceiveChannelCounter?.alerts_count === 1 ? '' : 's') +
                ' in ' +
                alertReceiveChannelCounter?.alert_groups_count +
                ' alert group' +
                (alertReceiveChannelCounter?.alert_groups_count === 1 ? '' : 's')
              }
            />
          </PluginLink>
        )}
        {routesCounter && (
          <TooltipBadge
            borderType="success"
            icon="link"
            text={`${connectedEscalationsChainsCount}/${routesCounter}`}
            tooltipContent={undefined}
            placement="top"
            tooltipTitle={
              connectedEscalationsChainsCount +
              ' connected escalation chain' +
              (connectedEscalationsChainsCount === 1 ? '' : 's') +
              ' in ' +
              routesCounter +
              ' route' +
              (routesCounter === 1 ? '' : 's')
            }
          />
        )}
      </HorizontalGroup>
    );
  }

  renderHeartbeat(item: AlertReceiveChannel) {
    const { store } = this.props;
    const { alertReceiveChannelStore, heartbeatStore } = store;
    const alertReceiveChannel = alertReceiveChannelStore.items[item.id];

    const heartbeatId = alertReceiveChannelStore.alertReceiveChannelToHeartbeat[alertReceiveChannel.id];
    const heartbeat = heartbeatStore.items[heartbeatId];

    const heartbeatStatus = Boolean(heartbeat?.status);
    return (
      <div>
        {alertReceiveChannel.is_available_for_integration_heartbeat && heartbeat?.last_heartbeat_time_verbal && (
          <TooltipBadge
            text={undefined}
            className={cx('heartbeat-badge')}
            placement="top"
            borderType={heartbeatStatus ? 'success' : 'danger'}
            customIcon={heartbeatStatus ? <HeartIcon /> : <HeartRedIcon />}
            tooltipTitle={`Last heartbeat: ${heartbeat?.last_heartbeat_time_verbal}`}
            tooltipContent={undefined}
          />
        )}
      </div>
    );
  }

  renderMaintenance(item: AlertReceiveChannel) {
    const maintenanceMode = item.maintenance_mode;

    if (maintenanceMode === MaintenanceMode.Debug || maintenanceMode === MaintenanceMode.Maintenance) {
      return (
        <div className={cx('u-flex')}>
          <TooltipBadge
            borderType="primary"
            icon="pause"
            placement="top"
            text={IntegrationHelper.getMaintenanceText(item.maintenance_till)}
            tooltipTitle={IntegrationHelper.getMaintenanceText(item.maintenance_till, maintenanceMode)}
            tooltipContent={undefined}
          />
        </div>
      );
    }

    return null;
  }

  renderLabels(item: AlertReceiveChannel) {
    if (!item.labels.length) {
      return null;
    }

    return (
      <TooltipBadge
        tooltipTitle=""
        borderType="secondary"
        icon="tag-alt"
        addPadding
        text={item.labels?.length}
        tooltipContent={
          <VerticalGroup spacing="sm">
            {item.labels?.length
              ? item.labels.map((label) => (
                  <HorizontalGroup spacing="sm" key={label.key.id}>
                    <LabelTag label={label.key.name} value={label.value.name} key={label.key.id} />
                    <Button
                      size="sm"
                      icon="filter"
                      tooltip="Apply filter"
                      variant="secondary"
                      onClick={this.getApplyLabelFilterClickHandler(label)}
                    />
                  </HorizontalGroup>
                ))
              : 'No labels attached'}
          </VerticalGroup>
        }
      />
    );
  }

  renderTeam(item: AlertReceiveChannel, teams: any) {
    return (
      <TextEllipsisTooltip placement="top" content={teams[item.team]?.name}>
        <TeamName className={TEXT_ELLIPSIS_CLASS} team={teams[item.team]} />
      </TextEllipsisTooltip>
    );
  }

  renderButtons = (item: AlertReceiveChannel) => {
    const { store } = this.props;

    return (
      <WithContextMenu
        renderMenuItems={() => (
          <div className={cx('integrations-actionsList')}>
            <WithPermissionControlTooltip key="edit" userAction={UserActions.IntegrationsWrite}>
              <div className={cx('integrations-actionItem')} onClick={() => this.onIntegrationEditClick(item.id)}>
                <Text type="primary">Integration settings</Text>
              </div>
            </WithPermissionControlTooltip>

            {store.hasFeature(AppFeature.Labels) && (
              <WithPermissionControlTooltip key="edit" userAction={UserActions.IntegrationsWrite}>
                <div className={cx('integrations-actionItem')} onClick={() => this.onLabelsEditClick(item.id)}>
                  <Text type="primary">Alert group labels</Text>
                </div>
              </WithPermissionControlTooltip>
            )}

            <CopyToClipboard text={item.id} onCopy={() => openNotification('Integration ID has been copied')}>
              <div className={cx('integrations-actionItem')}>
                <HorizontalGroup spacing={'xs'}>
                  <Icon name="copy" />

                  <Text type="primary">UID: {item.id}</Text>
                </HorizontalGroup>
              </div>
            </CopyToClipboard>

            <div className={cx('thin-line-break')} />

            <WithPermissionControlTooltip key="delete" userAction={UserActions.IntegrationsWrite}>
              <div className={cx('integrations-actionItem')}>
                <div
                  onClick={() => {
                    this.setState({
                      confirmationModal: {
                        isOpen: true,
                        confirmText: 'Delete',
                        dismissText: 'Cancel',
                        onConfirm: () => this.handleDeleteAlertReceiveChannel(item.id),
                        title: 'Delete integration',
                        body: (
                          <Text type="primary">
                            Are you sure you want to delete <Emoji text={item.verbal_name} /> integration?
                          </Text>
                        ),
                      },
                    });
                  }}
                  style={{ width: '100%' }}
                >
                  <Text type="danger">
                    <HorizontalGroup spacing={'xs'}>
                      <Icon name="trash-alt" />
                      <span>Delete Integration</span>
                    </HorizontalGroup>
                  </Text>
                </div>
              </div>
            </WithPermissionControlTooltip>
          </div>
        )}
      >
        {({ openMenu }) => <HamburgerMenu openMenu={openMenu} listBorder={2} listWidth={200} />}
      </WithContextMenu>
    );
  };

  getTableColumns = (hasFeatureFn) => {
    const { grafanaTeamStore, alertReceiveChannelStore } = this.props.store;
    const isConnectionsTab = this.state.activeTab === TabType.Connections;

    const columns = [
      {
        width: '30%',
        title: 'Name',
        key: 'name',
        render: this.renderName,
      },

      {
        width: '15%',
        title: 'Status',
        key: 'status',
        render: (item: AlertReceiveChannel) => this.renderIntegrationStatus(item, alertReceiveChannelStore),
      },
      {
        width: '25%',
        title: 'Type',
        key: 'datasource',
        render: (item: AlertReceiveChannel) => this.renderDatasource(item, alertReceiveChannelStore),
      },
      ...(isConnectionsTab
        ? [
            {
              width: '10%',
              title: 'Maintenance',
              key: 'maintenance',
              render: (item: AlertReceiveChannel) => this.renderMaintenance(item),
            },
            {
              width: '5%',
              title: 'Heartbeat',
              key: 'heartbeat',
              render: (item: AlertReceiveChannel) => this.renderHeartbeat(item),
            },
          ]
        : []),
      {
        width: isConnectionsTab ? '15%' : '30%',
        title: 'Team',
        render: (item: AlertReceiveChannel) => this.renderTeam(item, grafanaTeamStore.items),
      },
      {
        width: '50px',
        key: 'buttons',
        render: (item: AlertReceiveChannel) => this.renderButtons(item),
        className: cx('buttons'),
      },
    ];

    if (hasFeatureFn(AppFeature.Labels)) {
      columns.splice(-2, 0, {
        width: '10%',
        title: 'Labels',
        render: (item: AlertReceiveChannel) => this.renderLabels(item),
      });
      columns.find((column) => column.key === 'datasource').width = '15%';
    }

    return columns;
  };

  invalidateRequestFn = (requestedPage: number) => {
    const { store } = this.props;
    return requestedPage !== store.filtersStore.currentTablePageNum[PAGE.Integrations];
  };

  handleChangePage = (page: number) => {
    const { store } = this.props;

    store.filtersStore.currentTablePageNum[PAGE.Integrations] = page;
    this.update();
  };

  onIntegrationEditClick = (id: AlertReceiveChannel['id']) => {
    this.setState({ alertReceiveChannelId: id });
  };

  onLabelsEditClick = (id: AlertReceiveChannel['id']) => {
    this.setState({ alertReceiveChannelIdToShowLabels: id });
  };

  handleDeleteAlertReceiveChannel = (alertReceiveChannelId: AlertReceiveChannel['id']) => {
    const { store } = this.props;

    const { alertReceiveChannelStore } = store;

    alertReceiveChannelStore.deleteAlertReceiveChannel(alertReceiveChannelId).then(this.applyFilters);
    this.setState({ confirmationModal: undefined });
  };

  handleIntegrationsFiltersChange = (
    integrationsFilters: IntegrationsState['integrationsFilters'],
    isOnMount: boolean
  ) => {
    this.setState({ integrationsFilters }, () => this.debouncedUpdateIntegrations(isOnMount));
  };

  getApplyLabelFilterClickHandler = (label: LabelKeyValue) => {
    const {
      store: { filtersStore },
    } = this.props;

    const {
      integrationsFilters: { label: oldLabelFilter = [] },
    } = this.state;

    return () => {
      const labelToAddString = `${label.key.id}:${label.value.id}`;
      if (oldLabelFilter.some((label) => label === labelToAddString)) {
        return;
      }

      const newLabelFilter = [...oldLabelFilter, labelToAddString];

      LocationHelper.update({ label: newLabelFilter }, 'partial');

      filtersStore.needToParseFilters = true;
    };
  };

  applyFilters = async (isOnMount: boolean) => {
    const { store } = this.props;
    const { alertReceiveChannelStore } = store;
    const newPage = isOnMount ? store.filtersStore.currentTablePageNum[PAGE.Integrations] : 1;

    return alertReceiveChannelStore
      .updatePaginatedItems({
        filters: this.getFiltersBasedOnCurrentTab(),
        page: newPage,
        updateCounters: false,
        invalidateFn: () => this.invalidateRequestFn(newPage),
      })
      .then(() => {
        store.filtersStore.currentTablePageNum[PAGE.Integrations] = newPage;
        LocationHelper.update({ p: newPage }, 'partial');
      });
  };

  debouncedUpdateIntegrations = debounce(this.applyFilters, FILTERS_DEBOUNCE_MS);
}

export default withRouter(withMobXProviderContext(Integrations));<|MERGE_RESOLUTION|>--- conflicted
+++ resolved
@@ -194,11 +194,13 @@
 
   render() {
     const { store, query } = this.props;
-<<<<<<< HEAD
-    const { alertReceiveChannelId, alertReceiveChannelIdToShowLabels, confirmationModal } = this.state;
-=======
-    const { alertReceiveChannelId, confirmationModal, activeTab, integrationsFilters } = this.state;
->>>>>>> 6fa4df0a
+    const {
+      alertReceiveChannelId,
+      alertReceiveChannelIdToShowLabels,
+      confirmationModal,
+      activeTab,
+      integrationsFilters,
+    } = this.state;
     const { alertReceiveChannelStore } = store;
 
     const { count, results, page_size } = alertReceiveChannelStore.getPaginatedSearchResult();
