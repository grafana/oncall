--- conflicted
+++ resolved
@@ -30,7 +30,6 @@
 import { withMobXProviderContext } from 'state/withStore';
 
 import styles from './Integrations.module.css';
-import PluginLink from 'components/PluginLink/PluginLink';
 import { PluginPage } from 'PluginPage';
 import { pages } from 'pages';
 
@@ -133,68 +132,6 @@
     const searchResult = alertReceiveChannelStore.getSearchResult();
 
     return (
-<<<<<<< HEAD
-      <PageErrorHandlingWrapper
-        errorData={errorData}
-        objectName="integration"
-        pageName="integrations"
-        itemNotFoundMessage={`Integration with id=${query?.id} is not found. Please select integration from the list.`}
-      >
-        {() => (
-          <>
-            <div className={cx('root')}>
-              <div className={cx('filters')}>
-                <IntegrationsFilters value={integrationsFilters} onChange={this.handleIntegrationsFiltersChange} />
-              </div>
-              {searchResult?.length ? (
-                <div className={cx('integrations')}>
-                  <div className={cx('integrationsList')}>
-                    <WithPermissionControl userAction={UserAction.UpdateAlertReceiveChannels}>
-                      <Button
-                        onClick={() => {
-                          this.setState({ showCreateIntegrationModal: true });
-                        }}
-                        icon="plus"
-                        className={cx('newIntegrationButton')}
-                      >
-                        New integration for receiving alerts
-                      </Button>
-                    </WithPermissionControl>
-                    <div className={cx('alert-receive-channels-list')}>
-                      <GList
-                        autoScroll
-                        selectedId={store.selectedAlertReceiveChannel}
-                        items={searchResult}
-                        itemKey="id"
-                        onSelect={this.handleAlertReceiveChannelSelect}
-                      >
-                        {(item) => (
-                          <AlertReceiveChannelCard
-                            id={item.id}
-                            onShowHeartbeatModal={() => {
-                              this.setState({
-                                alertReceiveChannelToShowSettings: item.id,
-                                integrationSettingsTab: IntegrationSettingsTab.Heartbeat,
-                              });
-                            }}
-                          />
-                        )}
-                      </GList>
-                    </div>
-                  </div>
-                  <div className={cx('alert-rules', 'alertRulesBorder')}>
-                    <AlertRules
-                      alertReceiveChannelId={store.selectedAlertReceiveChannel}
-                      onDelete={this.handleDeleteAlertReceiveChannel}
-                      onShowSettings={(integrationSettingsTab?: IntegrationSettingsTab) => {
-                        this.setState({
-                          alertReceiveChannelToShowSettings: store.selectedAlertReceiveChannel,
-                          integrationSettingsTab,
-                        });
-                      }}
-                    />
-                  </div>
-=======
       <PluginPage pageNav={pages['integrations'].getPageNav()}>
         <PageErrorHandlingWrapper
           errorData={errorData}
@@ -207,7 +144,6 @@
               <div className={cx('root', { navbarRootFallback: !config.featureToggles.topnav })}>
                 <div className={cx('filters')}>
                   <IntegrationsFilters value={integrationsFilters} onChange={this.handleIntegrationsFiltersChange} />
->>>>>>> 33584922
                 </div>
                 {searchResult?.length ? (
                   <div className={cx('integrations')}>
