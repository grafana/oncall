import { IconName } from '@grafana/ui';
import dayjs from 'dayjs';

import { MaintenanceMode } from 'models/alert_receive_channel/alert_receive_channel.types';
import { ChannelFilter } from 'models/channel_filter/channel_filter.types';
<<<<<<< HEAD
import { ApiSchemas } from 'network/oncall-api/api.types';
import { RootStore } from 'state';
=======
>>>>>>> c6075b90
import { AppFeature } from 'state/features';
import { RootStore } from 'state/rootStore';

import { MAX_CHARACTERS_COUNT, TEXTAREA_ROWS_COUNT } from './IntegrationCommon.config';

<<<<<<< HEAD
const IntegrationHelper = {
  isSpecificIntegration: (alertReceiveChannel: ApiSchemas['AlertReceiveChannel'] | string, name: string) => {
=======
export const IntegrationHelper = {
  isSpecificIntegration: (alertReceiveChannel: AlertReceiveChannel | string, name: string) => {
>>>>>>> c6075b90
    if (!alertReceiveChannel) {
      return false;
    }

    if (typeof alertReceiveChannel === 'string') {
      return name === alertReceiveChannel;
    }

    return name === alertReceiveChannel.integration;
  },

  getFilteredTemplate: (template: string, isTextArea: boolean): string => {
    if (!template) {
      return '';
    }

    const lines = template.split('\n');
    if (isTextArea) {
      return lines
        .slice(0, TEXTAREA_ROWS_COUNT + 1)
        .map((line) => IntegrationHelper.truncateLine(line))
        .join('\n');
    }

    return IntegrationHelper.truncateLine(lines[0]);
  },

  truncateLine: (line: string, maxCharacterCount: number = MAX_CHARACTERS_COUNT): string => {
    if (!line || !line.trim()) {
      return '';
    }

    const slice = line.substring(0, maxCharacterCount);
    return slice.length === line.length ? slice : `${slice} ...`;
  },

  getMaintenanceText(maintenanceUntill: number, mode?: MaintenanceMode) {
    const date = dayjs(new Date(maintenanceUntill * 1000));
    const now = dayjs();
    const hourDiff = date.diff(now, 'hours');
    const minDiff = date.diff(now, 'minutes');
    const totalMinDiff = minDiff - hourDiff * 60;
    const totalDiffString = hourDiff > 0 ? `${hourDiff}h ${totalMinDiff}m left` : `${totalMinDiff}m left`;

    if (mode !== undefined) {
      return `${mode === MaintenanceMode.Debug ? 'Debug Maintenance' : 'Maintenance'}: ${totalDiffString}`;
    }

    return totalDiffString;
  },

  hasChatopsInstalled(store: RootStore) {
    const hasSlack = Boolean(store.organizationStore.currentOrganization?.slack_team_identity);
    const hasTelegram =
      store.hasFeature(AppFeature.Telegram) && store.telegramChannelStore.currentTeamToTelegramChannel?.length > 0;
    const isMSTeamsInstalled = Boolean(store.msteamsChannelStore.currentTeamToMSTeamsChannel?.length > 0);

    return hasSlack || hasTelegram || isMSTeamsInstalled;
  },

  fetchChatOps(store: RootStore): Promise<void> {
    return store.msteamsChannelStore.updateMSTeamsChannels();
  },

  getChatOpsChannels(channelFilter: ChannelFilter, store: RootStore): Array<{ name: string; icon: IconName }> {
    const channels: Array<{ name: string; icon: IconName }> = [];
    const telegram = Object.keys(store.telegramChannelStore.items).map((k) => store.telegramChannelStore.items[k]);

    if (store.hasFeature(AppFeature.Slack) && channelFilter.notify_in_slack) {
      const { currentOrganization } = store.organizationStore;

      const matchingSlackChannel = currentOrganization?.slack_channel?.id
        ? store.slackChannelStore.items[currentOrganization.slack_channel?.id]
        : undefined;
      if (channelFilter.slack_channel?.display_name || matchingSlackChannel?.display_name) {
        channels.push({
          name: channelFilter.slack_channel?.display_name || matchingSlackChannel?.display_name,
          icon: 'slack',
        });
      }
    }

    const matchingTelegram = telegram.find((t) => t.id === channelFilter.telegram_channel);

    if (
      store.hasFeature(AppFeature.Telegram) &&
      channelFilter.telegram_channel &&
      channelFilter.notify_in_telegram &&
      matchingTelegram?.channel_name
    ) {
      channels.push({
        name: matchingTelegram.channel_name,
        icon: 'telegram-alt',
      });
    }

    const { notification_backends } = channelFilter;
    const msteamsChannels = store.msteamsChannelStore.items;

    if (
      notification_backends?.MSTEAMS &&
      notification_backends?.MSTEAMS.enabled &&
      msteamsChannels[notification_backends.MSTEAMS.channel]
    ) {
      channels.push({
        name: msteamsChannels[notification_backends.MSTEAMS.channel].display_name,
        icon: 'microsoft',
      });
    }

    return channels;
  },
};

<<<<<<< HEAD
export default IntegrationHelper;

export const getIsBidirectionalIntegration = ({ integration }: ApiSchemas['AlertReceiveChannel']) =>
  integration === ('servicenow' as ApiSchemas['AlertReceiveChannel']['integration']); // TODO: add service now in backend schema as valid value and remove casting
=======
export const getIsBidirectionalIntegration = ({ integration }: AlertReceiveChannel) => integration === 'servicenow';
>>>>>>> c6075b90
<|MERGE_RESOLUTION|>--- conflicted
+++ resolved
@@ -3,23 +3,14 @@
 
 import { MaintenanceMode } from 'models/alert_receive_channel/alert_receive_channel.types';
 import { ChannelFilter } from 'models/channel_filter/channel_filter.types';
-<<<<<<< HEAD
 import { ApiSchemas } from 'network/oncall-api/api.types';
-import { RootStore } from 'state';
-=======
->>>>>>> c6075b90
 import { AppFeature } from 'state/features';
 import { RootStore } from 'state/rootStore';
 
 import { MAX_CHARACTERS_COUNT, TEXTAREA_ROWS_COUNT } from './IntegrationCommon.config';
 
-<<<<<<< HEAD
-const IntegrationHelper = {
+export const IntegrationHelper = {
   isSpecificIntegration: (alertReceiveChannel: ApiSchemas['AlertReceiveChannel'] | string, name: string) => {
-=======
-export const IntegrationHelper = {
-  isSpecificIntegration: (alertReceiveChannel: AlertReceiveChannel | string, name: string) => {
->>>>>>> c6075b90
     if (!alertReceiveChannel) {
       return false;
     }
@@ -134,11 +125,5 @@
   },
 };
 
-<<<<<<< HEAD
-export default IntegrationHelper;
-
 export const getIsBidirectionalIntegration = ({ integration }: ApiSchemas['AlertReceiveChannel']) =>
-  integration === ('servicenow' as ApiSchemas['AlertReceiveChannel']['integration']); // TODO: add service now in backend schema as valid value and remove casting
-=======
-export const getIsBidirectionalIntegration = ({ integration }: AlertReceiveChannel) => integration === 'servicenow';
->>>>>>> c6075b90
+  integration === ('servicenow' as ApiSchemas['AlertReceiveChannel']['integration']); // TODO: add service now in backend schema as valid value and remove casting