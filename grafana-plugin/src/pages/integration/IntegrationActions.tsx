--- conflicted
+++ resolved
@@ -1,15 +1,6 @@
 import React, { useEffect, useState } from 'react';
 
-<<<<<<< HEAD
 import { Button, ConfirmModal, Icon, Stack, useStyles2 } from '@grafana/ui';
-=======
-import { Button, ConfirmModal, Icon, Stack } from '@grafana/ui';
-import cn from 'classnames/bind';
-import { UserActions } from 'helpers/authorization/authorization';
-import { GENERIC_ERROR, INTEGRATION_SERVICENOW, PLUGIN_ROOT, StackSize } from 'helpers/consts';
-import { openErrorNotification, openNotification } from 'helpers/helpers';
-import { useDrawer } from 'helpers/hooks';
->>>>>>> e287dec9
 import CopyToClipboard from 'react-copy-to-clipboard';
 import Emoji from 'react-emoji-render';
 import { useNavigate } from 'react-router-dom-v5-compat';
