import React from 'react';

import { Button, HorizontalGroup, Icon, IconButton, LoadingPlaceholder, Tooltip, VerticalGroup } from '@grafana/ui';
import cn from 'classnames/bind';
import { debounce } from 'lodash-es';
import { observer } from 'mobx-react';
import { RouteComponentProps, withRouter } from 'react-router-dom';

import Collapse from 'components/Collapse/Collapse';
import EscalationsFilters from 'components/EscalationsFilters/EscalationsFilters';
import Block from 'components/GBlock/Block';
import GList from 'components/GList/GList';
import PageErrorHandlingWrapper, { PageBaseState } from 'components/PageErrorHandlingWrapper/PageErrorHandlingWrapper';
import {
  getWrongTeamResponseInfo,
  initErrorDataState,
} from 'components/PageErrorHandlingWrapper/PageErrorHandlingWrapper.helpers';
import PluginLink from 'components/PluginLink/PluginLink';
import Text from 'components/Text/Text';
import Tutorial from 'components/Tutorial/Tutorial';
import { TutorialStep } from 'components/Tutorial/Tutorial.types';
import WithConfirm from 'components/WithConfirm/WithConfirm';
import EscalationChainCard from 'containers/EscalationChainCard/EscalationChainCard';
import EscalationChainForm from 'containers/EscalationChainForm/EscalationChainForm';
import EscalationChainSteps from 'containers/EscalationChainSteps/EscalationChainSteps';
import { WithPermissionControl } from 'containers/WithPermissionControl/WithPermissionControl';
import { EscalationChain } from 'models/escalation_chain/escalation_chain.types';
<<<<<<< HEAD
import { pages } from 'pages';
import { PLUGIN_ROOT } from 'plugin/GrafanaPluginRootPage';
=======
>>>>>>> 2ac4d88e
import { PageProps, WithStoreProps } from 'state/types';
import { withMobXProviderContext } from 'state/withStore';
import { UserActions } from 'utils/authorization';

import styles from './EscalationChains.module.css';

const cx = cn.bind(styles);

interface EscalationChainsPageProps extends WithStoreProps, PageProps, RouteComponentProps<{ id: string }> {}

interface EscalationChainsPageState extends PageBaseState {
  escalationChainsFilters: { searchTerm: string };
  showCreateEscalationChainModal: boolean;
  escalationChainIdToCopy: EscalationChain['id'];
  selectedEscalationChain: EscalationChain['id'];
}

export interface Filters {
  searchTerm: string;
}

@observer
class EscalationChainsPage extends React.Component<EscalationChainsPageProps, EscalationChainsPageState> {
  state: EscalationChainsPageState = {
    escalationChainsFilters: { searchTerm: '' },
    showCreateEscalationChainModal: false,
    escalationChainIdToCopy: undefined,
    selectedEscalationChain: undefined,
    errorData: initErrorDataState(),
  };

  async componentDidMount() {
    this.update().then(this.parseQueryParams);
  }

  parseQueryParams = async () => {
    this.setState({ errorData: initErrorDataState() }); // reset on query parse

    const {
      store,
      match: {
        params: { id },
      },
    } = this.props;
    const { escalationChainStore } = store;
    const {
      escalationChainsFilters: { searchTerm },
    } = this.state;

    const searchResult = escalationChainStore.getSearchResult(searchTerm);

    let selectedEscalationChain: EscalationChain['id'];
    if (id) {
      let escalationChain = await escalationChainStore
        .loadItem(id, true)
        .catch((error) => this.setState({ errorData: { ...getWrongTeamResponseInfo(error) } }));

      if (!escalationChain) {
        return;
      }

      escalationChain = escalationChainStore.items[id];
      if (escalationChain) {
        selectedEscalationChain = escalationChain.id;
      }
    }

    if (!selectedEscalationChain) {
      selectedEscalationChain = searchResult[0]?.id;
    }

    this.setSelectedEscalationChain(selectedEscalationChain);
  };

  setSelectedEscalationChain = (escalationChain: EscalationChain['id']) => {
    const { store, history } = this.props;

    const { escalationChainStore } = store;

    this.setState({ selectedEscalationChain: escalationChain }, () => {
      history.push(`${PLUGIN_ROOT}/escalations/${escalationChain}`);
      if (escalationChain) {
        escalationChainStore.updateEscalationChainDetails(escalationChain);
      }
    });
  };

  update = () => {
    const { store } = this.props;

    return store.escalationChainStore.updateItems('');
  };

  componentDidUpdate(prevProps: EscalationChainsPageProps) {
    if (this.props.match.params.id !== prevProps.match.params.id) {
      this.parseQueryParams();
    }
  }

  render() {
    const {
      store,
      match: {
        params: { id },
      },
    } = this.props;
    const {
      showCreateEscalationChainModal,
      escalationChainIdToCopy,
      escalationChainsFilters,
      selectedEscalationChain,
      errorData,
    } = this.state;

    const { escalationChainStore } = store;
    const searchResult = escalationChainStore.getSearchResult(escalationChainsFilters.searchTerm);

    return (
<<<<<<< HEAD
      <PluginPage pageNav={pages['escalations'].getPageNav()}>
        <PageErrorHandlingWrapper
          errorData={errorData}
          objectName="escalation"
          pageName="escalations"
          itemNotFoundMessage={`Escalation chain with id=${id} is not found. Please select escalation chain from the list.`}
        >
          {() => (
            <>
              <div className={cx('root')}>
                <div className={cx('filters')}>
                  <EscalationsFilters value={escalationChainsFilters} onChange={this.handleEscalationsFiltersChange} />
=======
      <PageErrorHandlingWrapper
        errorData={errorData}
        objectName="escalation"
        pageName="escalations"
        itemNotFoundMessage={`Escalation chain with id=${query?.id} is not found. Please select escalation chain from the list.`}
      >
        {() => (
          <>
            <div className={cx('root')}>
              <div className={cx('filters')}>
                <EscalationsFilters value={escalationChainsFilters} onChange={this.handleEscalationsFiltersChange} />
              </div>
              {!searchResult || searchResult.length ? (
                <div className={cx('escalations')}>
                  <div className={cx('left-column')}>
                    <WithPermissionControl userAction={UserActions.IntegrationsWrite}>
                      <Button
                        onClick={() => {
                          this.setState({ showCreateEscalationChainModal: true });
                        }}
                        icon="plus"
                        className={cx('new-escalation-chain')}
                      >
                        New Escalation Chain
                      </Button>
                    </WithPermissionControl>
                    <div className={cx('escalations-list')}>
                      {searchResult ? (
                        <GList
                          autoScroll
                          selectedId={selectedEscalationChain}
                          items={searchResult}
                          itemKey="id"
                          onSelect={this.setSelectedEscalationChain}
                        >
                          {(item) => <EscalationChainCard id={item.id} />}
                        </GList>
                      ) : (
                        <LoadingPlaceholder className={cx('loading')} text="Loading..." />
                      )}
                    </div>
                  </div>
                  <div className={cx('escalation')}>{this.renderEscalation()}</div>
>>>>>>> 2ac4d88e
                </div>
              ) : (
                <Tutorial
                  step={TutorialStep.Escalations}
                  title={
                    <VerticalGroup align="center" spacing="lg">
                      <Text type="secondary">No escalations found, check your filtering and current team.</Text>
                      <WithPermissionControl userAction={UserActions.EscalationChainsWrite}>
                        <Button
                          icon="plus"
                          variant="primary"
                          size="lg"
                          onClick={() => {
                            this.setState({ showCreateEscalationChainModal: true });
                          }}
                        >
                          New Escalation Chain
                        </Button>
                      </WithPermissionControl>
                    </VerticalGroup>
                  }
                />
              )}
            </div>
            {showCreateEscalationChainModal && (
              <EscalationChainForm
                escalationChainId={escalationChainIdToCopy}
                onHide={() => {
                  this.setState({
                    showCreateEscalationChainModal: false,
                    escalationChainIdToCopy: undefined,
                  });
                }}
                onUpdate={this.handleEscalationChainCreate}
              />
            )}
          </>
        )}
      </PageErrorHandlingWrapper>
    );
  }

  applyFilters = () => {
    const { store } = this.props;
    const { escalationChainStore } = store;
    const { escalationChainsFilters, selectedEscalationChain } = this.state;

    escalationChainStore.updateItems(escalationChainsFilters.searchTerm).then(() => {
      const searchResult = escalationChainStore.getSearchResult(escalationChainsFilters.searchTerm);

      if (!searchResult.find((escalationChain: EscalationChain) => escalationChain.id === selectedEscalationChain)) {
        this.setSelectedEscalationChain(searchResult[0].id);
      }
    });
  };

  debouncedUpdateEscalations = debounce(this.applyFilters, 1000);

  handleEscalationsFiltersChange = (filters: Filters) => {
    this.setState({ escalationChainsFilters: filters }, this.debouncedUpdateEscalations);
  };

  renderEscalation = () => {
    const { store } = this.props;
    const { selectedEscalationChain } = this.state;

    const { escalationChainStore } = store;

    if (!selectedEscalationChain) {
      return null;
    }

    const escalationChain = escalationChainStore.items[selectedEscalationChain];
    const escalationChainDetails = escalationChainStore.details[selectedEscalationChain];

    return (
      <>
        <Block withBackground className={cx('header')}>
          <Text size="large" editable onTextChange={this.handleEscalationChainNameChange}>
            {escalationChain.name}
          </Text>
          <div className={cx('buttons')}>
            <HorizontalGroup>
              <WithPermissionControl userAction={UserActions.EscalationChainsWrite}>
                <IconButton
                  tooltip="Copy"
                  tooltipPlacement="top"
                  name="copy"
                  onClick={() => {
                    this.setState({
                      showCreateEscalationChainModal: true,
                      escalationChainIdToCopy: selectedEscalationChain,
                    });
                  }}
                />
              </WithPermissionControl>
              <WithPermissionControl userAction={UserActions.EscalationChainsWrite}>
                <WithConfirm title={`Are you sure to remove "${escalationChain.name}"?`} confirmText="Remove">
                  <IconButton
                    disabled={escalationChain.number_of_integrations > 0}
                    tooltip="Remove"
                    tooltipPlacement="top"
                    onClick={this.handleDeleteEscalationChain}
                    name="trash-alt"
                  />
                </WithConfirm>
              </WithPermissionControl>
              {escalationChain.number_of_integrations > 0 && (
                <Tooltip content="Escalation chains linked to multiple integrations cannot be removed">
                  <Icon name="info-circle" />
                </Tooltip>
              )}
            </HorizontalGroup>
          </div>
        </Block>
        <EscalationChainSteps id={selectedEscalationChain} />
        {escalationChainDetails ? (
          <Collapse
            headerWithBackground
            label={`${escalationChainDetails.length ? escalationChainDetails.length : 'No'} linked integration${
              escalationChainDetails.length === 1 ? '' : 's'
            } will be affected by changes`}
            isOpen
          >
            {escalationChainDetails.length ? (
              <ul className={cx('list')}>
                {escalationChainDetails.map((alertReceiveChannel) => (
                  <li key={alertReceiveChannel.id}>
                    <HorizontalGroup align="flex-start">
                      <PluginLink query={{ page: 'integrations', id: alertReceiveChannel.id }}>
                        {alertReceiveChannel.display_name}
                      </PluginLink>
                      <ul className={cx('list')}>
                        {alertReceiveChannel.channel_filters.map((channelFilter) => (
                          <li key={channelFilter.id}>
                            <Icon name="arrow-right" />
                            {channelFilter.display_name}
                          </li>
                        ))}
                      </ul>
                    </HorizontalGroup>
                  </li>
                ))}
              </ul>
            ) : (
              <Text type="secondary">
                You can link escalation chains to routes on{' '}
                <PluginLink query={{ page: 'integrations' }}>Integrations</PluginLink> page
              </Text>
            )}
          </Collapse>
        ) : null}
      </>
    );
  };

  handleEscalationChainCreate = (id: EscalationChain['id']) => {
    this.update().then(() => {
      this.setSelectedEscalationChain(id);
    });
  };

  handleDeleteEscalationChain = () => {
    const { store } = this.props;
    const { escalationChainStore } = store;
    const { selectedEscalationChain, escalationChainsFilters } = this.state;

    const index = escalationChainStore
      .getSearchResult(escalationChainsFilters.searchTerm)
      .findIndex((escalationChain: EscalationChain) => escalationChain.id === selectedEscalationChain);

    escalationChainStore
      .delete(selectedEscalationChain)
      .then(this.update)
      .then(() => {
        const escalationChains = escalationChainStore.getSearchResult(escalationChainsFilters.searchTerm);

        const newSelected = escalationChains[index - 1] || escalationChains[0];

        this.setSelectedEscalationChain(newSelected?.id);
      });
  };

  handleEscalationChainNameChange = (value: string) => {
    const { store } = this.props;
    const { selectedEscalationChain } = this.state;

    const { escalationChainStore } = store;

    escalationChainStore.save(selectedEscalationChain, { name: value });
  };

  handleEscalationChainSelect = () => {};
}

export default withRouter(withMobXProviderContext(EscalationChainsPage));<|MERGE_RESOLUTION|>--- conflicted
+++ resolved
@@ -25,11 +25,7 @@
 import EscalationChainSteps from 'containers/EscalationChainSteps/EscalationChainSteps';
 import { WithPermissionControl } from 'containers/WithPermissionControl/WithPermissionControl';
 import { EscalationChain } from 'models/escalation_chain/escalation_chain.types';
-<<<<<<< HEAD
-import { pages } from 'pages';
 import { PLUGIN_ROOT } from 'plugin/GrafanaPluginRootPage';
-=======
->>>>>>> 2ac4d88e
 import { PageProps, WithStoreProps } from 'state/types';
 import { withMobXProviderContext } from 'state/withStore';
 import { UserActions } from 'utils/authorization';
@@ -148,25 +144,11 @@
     const searchResult = escalationChainStore.getSearchResult(escalationChainsFilters.searchTerm);
 
     return (
-<<<<<<< HEAD
-      <PluginPage pageNav={pages['escalations'].getPageNav()}>
-        <PageErrorHandlingWrapper
-          errorData={errorData}
-          objectName="escalation"
-          pageName="escalations"
-          itemNotFoundMessage={`Escalation chain with id=${id} is not found. Please select escalation chain from the list.`}
-        >
-          {() => (
-            <>
-              <div className={cx('root')}>
-                <div className={cx('filters')}>
-                  <EscalationsFilters value={escalationChainsFilters} onChange={this.handleEscalationsFiltersChange} />
-=======
       <PageErrorHandlingWrapper
         errorData={errorData}
         objectName="escalation"
         pageName="escalations"
-        itemNotFoundMessage={`Escalation chain with id=${query?.id} is not found. Please select escalation chain from the list.`}
+        itemNotFoundMessage={`Escalation chain with id=${id} is not found. Please select escalation chain from the list.`}
       >
         {() => (
           <>
@@ -205,7 +187,6 @@
                     </div>
                   </div>
                   <div className={cx('escalation')}>{this.renderEscalation()}</div>
->>>>>>> 2ac4d88e
                 </div>
               ) : (
                 <Tutorial
