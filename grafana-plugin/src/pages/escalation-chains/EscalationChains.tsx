import React from 'react';

import { Button, HorizontalGroup, Icon, IconButton, LoadingPlaceholder, Tooltip, VerticalGroup } from '@grafana/ui';
import cn from 'classnames/bind';
import { debounce } from 'lodash-es';
import { observer } from 'mobx-react';
import { RouteComponentProps, withRouter } from 'react-router-dom';

import Collapse from 'components/Collapse/Collapse';
import EscalationsFilters from 'components/EscalationsFilters/EscalationsFilters';
import Block from 'components/GBlock/Block';
import GList from 'components/GList/GList';
import PageErrorHandlingWrapper, { PageBaseState } from 'components/PageErrorHandlingWrapper/PageErrorHandlingWrapper';
import {
  getWrongTeamResponseInfo,
  initErrorDataState,
} from 'components/PageErrorHandlingWrapper/PageErrorHandlingWrapper.helpers';
import PluginLink from 'components/PluginLink/PluginLink';
import Text from 'components/Text/Text';
import Tutorial from 'components/Tutorial/Tutorial';
import { TutorialStep } from 'components/Tutorial/Tutorial.types';
import WithConfirm from 'components/WithConfirm/WithConfirm';
import EscalationChainCard from 'containers/EscalationChainCard/EscalationChainCard';
import EscalationChainForm from 'containers/EscalationChainForm/EscalationChainForm';
import EscalationChainSteps from 'containers/EscalationChainSteps/EscalationChainSteps';
import { WithPermissionControlTooltip } from 'containers/WithPermissionControl/WithPermissionControlTooltip';
import { EscalationChain } from 'models/escalation_chain/escalation_chain.types';
import { PageProps, WithStoreProps } from 'state/types';
import { withMobXProviderContext } from 'state/withStore';
import { UserActions } from 'utils/authorization';
import { PLUGIN_ROOT } from 'utils/consts';

import styles from './EscalationChains.module.css';

const cx = cn.bind(styles);

interface EscalationChainsPageProps extends WithStoreProps, PageProps, RouteComponentProps<{ id: string }> {}

interface EscalationChainsPageState extends PageBaseState {
  escalationChainsFilters: { searchTerm: string };
  showCreateEscalationChainModal: boolean;
  escalationChainIdToCopy: EscalationChain['id'];
  selectedEscalationChain: EscalationChain['id'];
}

export interface Filters {
  searchTerm: string;
}

@observer
class EscalationChainsPage extends React.Component<EscalationChainsPageProps, EscalationChainsPageState> {
  state: EscalationChainsPageState = {
    escalationChainsFilters: { searchTerm: '' },
    showCreateEscalationChainModal: false,
    escalationChainIdToCopy: undefined,
    selectedEscalationChain: undefined,
    errorData: initErrorDataState(),
  };

  async componentDidMount() {
    this.update().then(this.parseQueryParams);
  }

  parseQueryParams = async () => {
    this.setState({ errorData: initErrorDataState() }); // reset on query parse

    const {
      store,
      match: {
        params: { id },
      },
    } = this.props;
    const { escalationChainStore } = store;
    const {
      escalationChainsFilters: { searchTerm },
    } = this.state;

    const searchResult = escalationChainStore.getSearchResult(searchTerm);

    let selectedEscalationChain: EscalationChain['id'];
    if (id) {
      let escalationChain = await escalationChainStore
        .loadItem(id, true)
        .catch((error) => this.setState({ errorData: { ...getWrongTeamResponseInfo(error) } }));

      if (!escalationChain) {
        return;
      }

      escalationChain = escalationChainStore.items[id];
      if (escalationChain) {
        selectedEscalationChain = escalationChain.id;
      }
    }

    if (!selectedEscalationChain) {
      selectedEscalationChain = searchResult[0]?.id;
    }

    if (selectedEscalationChain) {
      this.setSelectedEscalationChain(selectedEscalationChain);
    }
  };

  setSelectedEscalationChain = (escalationChain: EscalationChain['id']) => {
    const { store, history } = this.props;

    const { escalationChainStore } = store;

    this.setState({ selectedEscalationChain: escalationChain }, () => {
      history.push(`${PLUGIN_ROOT}/escalations/${escalationChain || ''}`);
      if (escalationChain) {
        escalationChainStore.updateEscalationChainDetails(escalationChain);
      }
    });
  };

  update = () => {
    const { store } = this.props;

    return store.escalationChainStore.updateItems('');
  };

  componentDidUpdate(prevProps: EscalationChainsPageProps) {
    if (this.props.match.params.id !== prevProps.match.params.id) {
      this.parseQueryParams();
    }
  }

  render() {
    const {
      store,
      match: {
        params: { id },
      },
    } = this.props;
    const {
      showCreateEscalationChainModal,
      escalationChainIdToCopy,
      escalationChainsFilters,
      selectedEscalationChain,
      errorData,
    } = this.state;

    const { escalationChainStore } = store;
    const { loading } = escalationChainStore;
    const searchResult = escalationChainStore.getSearchResult(escalationChainsFilters.searchTerm);

    return (
      <PageErrorHandlingWrapper
        errorData={errorData}
        objectName="escalation"
        pageName="escalations"
        itemNotFoundMessage={`Escalation chain with id=${id} is not found. Please select escalation chain from the list.`}
      >
        {() => (
          <>
            <div className={cx('root')}>
              <div className={cx('filters')}>
                <EscalationsFilters value={escalationChainsFilters} onChange={this.handleEscalationsFiltersChange} />
              </div>
              {!searchResult || searchResult.length ? (
                <div className={cx('escalations')}>
                  <div className={cx('left-column')}>
<<<<<<< HEAD
                    <WithPermissionControl userAction={UserActions.IntegrationsWrite}>
                      <Button
                        onClick={() => {
                          this.setState({ showCreateEscalationChainModal: true });
                        }}
                        icon="plus"
                        className={cx('new-escalation-chain')}
                      >
                        New escalation chain
                      </Button>
                    </WithPermissionControl>
=======
                    {!loading && (
                      <WithPermissionControlTooltip userAction={UserActions.IntegrationsWrite}>
                        <Button
                          onClick={() => {
                            this.setState({ showCreateEscalationChainModal: true });
                          }}
                          icon="plus"
                          className={cx('new-escalation-chain')}
                        >
                          New Escalation Chain
                        </Button>
                      </WithPermissionControlTooltip>
                    )}
>>>>>>> 98ccd3ec
                    <div className={cx('escalations-list')}>
                      {searchResult ? (
                        <GList
                          autoScroll
                          selectedId={selectedEscalationChain}
                          items={searchResult}
                          itemKey="id"
                          onSelect={this.setSelectedEscalationChain}
                        >
                          {(item) => <EscalationChainCard id={item.id} />}
                        </GList>
                      ) : (
                        <LoadingPlaceholder className={cx('loading')} text="Loading..." />
                      )}
                    </div>
                  </div>
                  <div className={cx('escalation')}>{this.renderEscalation()}</div>
                </div>
              ) : (
                <Tutorial
                  step={TutorialStep.Escalations}
                  title={
                    <VerticalGroup align="center" spacing="lg">
                      <Text type="secondary">No escalations found, check your filtering and current team.</Text>
                      <WithPermissionControlTooltip userAction={UserActions.EscalationChainsWrite}>
                        <Button
                          icon="plus"
                          variant="primary"
                          size="lg"
                          onClick={() => {
                            this.setState({ showCreateEscalationChainModal: true });
                          }}
                        >
                          New Escalation Chain
                        </Button>
                      </WithPermissionControlTooltip>
                    </VerticalGroup>
                  }
                />
              )}
            </div>
            {showCreateEscalationChainModal && (
              <EscalationChainForm
                escalationChainId={escalationChainIdToCopy}
                onHide={() => {
                  this.setState({
                    showCreateEscalationChainModal: false,
                    escalationChainIdToCopy: undefined,
                  });
                }}
                onUpdate={this.handleEscalationChainCreate}
              />
            )}
          </>
        )}
      </PageErrorHandlingWrapper>
    );
  }

  applyFilters = () => {
    const { store } = this.props;
    const { escalationChainStore } = store;
    const { escalationChainsFilters, selectedEscalationChain } = this.state;

    escalationChainStore.updateItems(escalationChainsFilters.searchTerm).then(() => {
      const searchResult = escalationChainStore.getSearchResult(escalationChainsFilters.searchTerm);

      if (!searchResult.find((escalationChain: EscalationChain) => escalationChain.id === selectedEscalationChain)) {
        this.setSelectedEscalationChain(searchResult[0].id);
      }
    });
  };

  debouncedUpdateEscalations = debounce(this.applyFilters, 1000);

  handleEscalationsFiltersChange = (filters: Filters) => {
    this.setState({ escalationChainsFilters: filters }, this.debouncedUpdateEscalations);
  };

  renderEscalation = () => {
    const { store } = this.props;
    const { selectedEscalationChain } = this.state;

    const { escalationChainStore } = store;

    if (!selectedEscalationChain) {
      return null;
    }

    const escalationChain = escalationChainStore.items[selectedEscalationChain];
    const escalationChainDetails = escalationChainStore.details[selectedEscalationChain];

    return (
      <>
        <Block withBackground className={cx('header')}>
          <Text size="large" editable onTextChange={this.handleEscalationChainNameChange}>
            {escalationChain.name}
          </Text>
          <div className={cx('buttons')}>
            <HorizontalGroup>
              <WithPermissionControlTooltip userAction={UserActions.EscalationChainsWrite}>
                <IconButton
                  tooltip="Copy"
                  tooltipPlacement="top"
                  name="copy"
                  onClick={() => {
                    this.setState({
                      showCreateEscalationChainModal: true,
                      escalationChainIdToCopy: selectedEscalationChain,
                    });
                  }}
                />
              </WithPermissionControlTooltip>
              <WithPermissionControlTooltip userAction={UserActions.EscalationChainsWrite}>
                <WithConfirm title={`Are you sure to remove "${escalationChain.name}"?`} confirmText="Remove">
                  <IconButton
                    disabled={escalationChain.number_of_integrations > 0}
                    tooltip="Remove"
                    tooltipPlacement="top"
                    onClick={this.handleDeleteEscalationChain}
                    name="trash-alt"
                  />
                </WithConfirm>
              </WithPermissionControlTooltip>
              {escalationChain.number_of_integrations > 0 && (
                <Tooltip content="Escalation chains linked to multiple integrations cannot be removed">
                  <Icon name="info-circle" />
                </Tooltip>
              )}
            </HorizontalGroup>
          </div>
        </Block>
        <EscalationChainSteps id={selectedEscalationChain} />
        {escalationChainDetails ? (
          <Collapse
            headerWithBackground
            label={`${escalationChainDetails.length ? escalationChainDetails.length : 'No'} linked integration${
              escalationChainDetails.length === 1 ? '' : 's'
            } will be affected by changes`}
            isOpen
          >
            {escalationChainDetails.length ? (
              <ul className={cx('list')}>
                {escalationChainDetails.map((alertReceiveChannel) => (
                  <li key={alertReceiveChannel.id}>
                    <HorizontalGroup align="flex-start">
                      <PluginLink query={{ page: 'integrations', id: alertReceiveChannel.id }}>
                        {alertReceiveChannel.display_name}
                      </PluginLink>
                      <ul className={cx('list')}>
                        {alertReceiveChannel.channel_filters.map((channelFilter) => (
                          <li key={channelFilter.id}>
                            <Icon name="arrow-right" />
                            {channelFilter.display_name}
                          </li>
                        ))}
                      </ul>
                    </HorizontalGroup>
                  </li>
                ))}
              </ul>
            ) : (
              <Text type="secondary">
                You can link escalation chains to routes on{' '}
                <PluginLink query={{ page: 'integrations' }}>Integrations</PluginLink> page
              </Text>
            )}
          </Collapse>
        ) : null}
      </>
    );
  };

  handleEscalationChainCreate = (id: EscalationChain['id']) => {
    this.update().then(() => {
      this.setSelectedEscalationChain(id);
    });
  };

  handleDeleteEscalationChain = () => {
    const { store } = this.props;
    const { escalationChainStore } = store;
    const { selectedEscalationChain, escalationChainsFilters } = this.state;

    const index = escalationChainStore
      .getSearchResult(escalationChainsFilters.searchTerm)
      .findIndex((escalationChain: EscalationChain) => escalationChain.id === selectedEscalationChain);

    escalationChainStore
      .delete(selectedEscalationChain)
      .then(this.update)
      .then(() => {
        const escalationChains = escalationChainStore.getSearchResult(escalationChainsFilters.searchTerm);

        const newSelected = escalationChains[index - 1] || escalationChains[0];

        this.setSelectedEscalationChain(newSelected?.id);
      });
  };

  handleEscalationChainNameChange = (value: string) => {
    const { store } = this.props;
    const { selectedEscalationChain } = this.state;

    const { escalationChainStore } = store;

    escalationChainStore.save(selectedEscalationChain, { name: value });
  };

  handleEscalationChainSelect = () => {};
}

export default withRouter(withMobXProviderContext(EscalationChainsPage));<|MERGE_RESOLUTION|>--- conflicted
+++ resolved
@@ -162,19 +162,6 @@
               {!searchResult || searchResult.length ? (
                 <div className={cx('escalations')}>
                   <div className={cx('left-column')}>
-<<<<<<< HEAD
-                    <WithPermissionControl userAction={UserActions.IntegrationsWrite}>
-                      <Button
-                        onClick={() => {
-                          this.setState({ showCreateEscalationChainModal: true });
-                        }}
-                        icon="plus"
-                        className={cx('new-escalation-chain')}
-                      >
-                        New escalation chain
-                      </Button>
-                    </WithPermissionControl>
-=======
                     {!loading && (
                       <WithPermissionControlTooltip userAction={UserActions.IntegrationsWrite}>
                         <Button
@@ -184,11 +171,10 @@
                           icon="plus"
                           className={cx('new-escalation-chain')}
                         >
-                          New Escalation Chain
+                          New escalation chain
                         </Button>
                       </WithPermissionControlTooltip>
                     )}
->>>>>>> 98ccd3ec
                     <div className={cx('escalations-list')}>
                       {searchResult ? (
                         <GList
