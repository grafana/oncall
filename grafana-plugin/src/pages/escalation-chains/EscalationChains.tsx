--- conflicted
+++ resolved
@@ -149,7 +149,6 @@
               {!data || data.length ? (
                 <div className={cx('escalations')}>
                   <div className={cx('left-column')}>
-<<<<<<< HEAD
                     <WithPermissionControlTooltip userAction={UserActions.IntegrationsWrite}>
                       <Button
                         onClick={() => {
@@ -161,23 +160,7 @@
                         New escalation chain
                       </Button>
                     </WithPermissionControlTooltip>
-                    <div className={cx('escalations-list')}>
-=======
-                    {!loading && (
-                      <WithPermissionControlTooltip userAction={UserActions.IntegrationsWrite}>
-                        <Button
-                          onClick={() => {
-                            this.setState({ showCreateEscalationChainModal: true });
-                          }}
-                          icon="plus"
-                          className={cx('new-escalation-chain')}
-                        >
-                          New escalation chain
-                        </Button>
-                      </WithPermissionControlTooltip>
-                    )}
                     <div className={cx('escalations-list')} data-testid="escalation-chains-list">
->>>>>>> a245912f
                       {data ? (
                         <GList
                           autoScroll
