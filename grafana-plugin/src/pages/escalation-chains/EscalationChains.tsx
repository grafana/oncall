--- conflicted
+++ resolved
@@ -163,13 +163,8 @@
                         </Button>
                       </WithPermissionControlTooltip>
                     )}
-<<<<<<< HEAD
-                    <div className={cx('escalations-list')}>
+                    <div className={cx('escalations-list')} data-testid="escalation-chains-list">
                       {data ? (
-=======
-                    <div className={cx('escalations-list')} data-testid="escalation-chains-list">
-                      {searchResult ? (
->>>>>>> d722c6a8
                         <GList
                           autoScroll
                           selectedId={selectedEscalationChain}
