import React from 'react';

import { AppRootProps } from '@grafana/data';
import { getLocationSrv } from '@grafana/runtime';
import { Button, HorizontalGroup, VerticalGroup, IconButton, ToolbarButton, Icon } from '@grafana/ui';
import cn from 'classnames/bind';
import dayjs from 'dayjs';
import { observer } from 'mobx-react';

import PluginLink from 'components/PluginLink/PluginLink';
import Text from 'components/Text/Text';
import UserTimezoneSelect from 'components/UserTimezoneSelect/UserTimezoneSelect';
import WithConfirm from 'components/WithConfirm/WithConfirm';
import Rotations from 'containers/Rotations/Rotations';
import ScheduleFinal from 'containers/Rotations/ScheduleFinal';
import ScheduleOverrides from 'containers/Rotations/ScheduleOverrides';
import ScheduleForm from 'containers/ScheduleForm/ScheduleForm';
import UsersTimezones from 'containers/UsersTimezones/UsersTimezones';
import { ScheduleType, Shift } from 'models/schedule/schedule.types';
import { Timezone } from 'models/timezone/timezone.types';
import { WithStoreProps } from 'state/types';
import { withMobXProviderContext } from 'state/withStore';

import { getStartOfWeek } from './Schedule.helpers';

import styles from './Schedule.module.css';

const cx = cn.bind(styles);

interface SchedulePageProps extends AppRootProps, WithStoreProps {}

interface SchedulePageState {
  startMoment: dayjs.Dayjs;
  schedulePeriodType: string;
  renderType: string;
  shiftIdToShowRotationForm?: Shift['id'];
  shiftIdToShowOverridesForm?: Shift['id'];
<<<<<<< HEAD
  showEditForm: boolean;
=======
  isLoading: boolean;
>>>>>>> 1657eec1
}

const INITIAL_TIMEZONE = 'UTC'; // todo check why doesn't work

@observer
class SchedulePage extends React.Component<SchedulePageProps, SchedulePageState> {
  constructor(props: SchedulePageProps) {
    super(props);

    const { store } = this.props;
    this.state = {
      startMoment: getStartOfWeek(store.currentTimezone),
      schedulePeriodType: 'week',
      renderType: 'timeline',
      shiftIdToShowRotationForm: undefined,
      shiftIdToShowOverridesForm: undefined,
<<<<<<< HEAD
      showEditForm: false,
=======
      isLoading: true,
>>>>>>> 1657eec1
    };
  }

  async componentDidMount() {
    const { store } = this.props;
    const {
      query: { id },
    } = this.props;

    store.userStore.updateItems();

    store.scheduleStore.updateFrequencyOptions();
    store.scheduleStore.updateDaysOptions();
    await store.scheduleStore.updateOncallShifts(id); // TODO we should know shifts to render Rotations
    await this.updateEvents();

    this.setState({ isLoading: false });
  }

  componentWillUnmount() {
    const { store } = this.props;

    store.scheduleStore.clearPreview();
  }

  render() {
<<<<<<< HEAD
    const { store } = this.props;
    const {
      startMoment,
      schedulePeriodType,
      renderType,
      shiftIdToShowRotationForm,
      shiftIdToShowOverridesForm,
      showEditForm,
    } = this.state;
    const { query } = this.props;
    const { id: scheduleId } = query;

    const users = store.userStore.getSearchResult().results;

=======
    const {
      query: { id: scheduleId },
      store,
    } = this.props;
    const { startMoment, shiftIdToShowRotationForm, shiftIdToShowOverridesForm } = this.state;
>>>>>>> 1657eec1
    const { scheduleStore, currentTimezone } = store;

    const users = store.userStore.getSearchResult().results;
    const schedule = scheduleStore.items[scheduleId];

    return (
<<<<<<< HEAD
      <>
        <div className={cx('root')}>
          <VerticalGroup spacing="lg">
            <div className={cx('header')}>
              <HorizontalGroup justify="space-between">
                <HorizontalGroup>
                  <PluginLink query={{ page: 'schedules-new' }}>
                    <IconButton style={{ marginTop: '5px' }} name="arrow-left" size="xl" />
                  </PluginLink>
                  <Text.Title editable editModalTitle="Schedule name" level={2} onTextChange={this.handleNameChange}>
                    {schedule?.name}
                  </Text.Title>
                  {/*<ScheduleCounter
                  type="link"
                  count={5}
                  tooltipTitle="Used in escalations"
                  tooltipContent={
                    <>
                      <PluginLink query={{ page: 'integrations', id: 'CXBEG63MBJMDL' }}>Grafana 1</PluginLink>
                      <br />
                      <PluginLink query={{ page: 'integrations', id: 'CXBEG63MBJMDL' }}>Grafana 2</PluginLink>
                      <br />
                      <PluginLink query={{ page: 'integrations', id: 'CXBEG63MBJMDL' }}>Grafana 3</PluginLink>
                    </>
                  }
                />
                <ScheduleCounter
                  type="warning"
                  count={2}
                  tooltipTitle="Warnings"
                  tooltipContent="Schedule has unassigned time periods during next 7 days"
                />*/}
                </HorizontalGroup>
                <HorizontalGroup spacing="lg">
                  {users && (
                    <HorizontalGroup>
                      <Text type="secondary">Current timezone:</Text>
                      <UserTimezoneSelect value={currentTimezone} users={users} onChange={this.handleTimezoneChange} />
                    </HorizontalGroup>
                  )}
                  {/*<ScheduleQuality quality={0.89} />*/}
                  {/*<ToolbarButton icon="copy" tooltip="Copy" />
                <ToolbarButton icon="brackets-curly" tooltip="Code" />
                <ToolbarButton icon="share-alt" tooltip="Share" />
                */}
                  <HorizontalGroup>
                    <ToolbarButton
                      icon="cog"
                      tooltip="Settings"
                      onClick={() => {
                        this.setState({ showEditForm: true });
                      }}
                    />
                    <WithConfirm>
                      <ToolbarButton icon="trash-alt" tooltip="Delete" onClick={this.handleDelete} />
                    </WithConfirm>
                  </HorizontalGroup>
=======
      <div className={cx('root')}>
        <VerticalGroup spacing="lg">
          <div className={cx('header')}>
            <HorizontalGroup justify="space-between">
              <HorizontalGroup>
                <PluginLink query={{ page: 'schedules-new' }}>
                  <IconButton style={{ marginTop: '5px' }} name="arrow-left" size="xxl" />
                </PluginLink>
                <Text.Title editable editModalTitle="Schedule name" level={2} onTextChange={this.handleNameChange}>
                  {schedule?.name}
                </Text.Title>
              </HorizontalGroup>
              <HorizontalGroup>
                {users && (
                  <HorizontalGroup>
                    <Text type="secondary">Current timezone:</Text>
                    <UserTimezoneSelect value={currentTimezone} users={users} onChange={this.handleTimezoneChange} />
                  </HorizontalGroup>
                )}
                <WithConfirm>
                  <ToolbarButton icon="trash-alt" tooltip="Delete" onClick={this.handleDelete} />
                </WithConfirm>
              </HorizontalGroup>
            </HorizontalGroup>
          </div>
          <Text className={cx('desc')} size="small" type="secondary">
            On-call Schedules. Use this to distribute notifications among team members you specified in the "Notify
            Users from on-call schedule" step in escalation chains.
          </Text>
          <div className={cx('users-timezones')}>
            <UsersTimezones
              onCallNow={schedule?.on_call_now || []}
              userIds={
                scheduleStore.relatedUsers[scheduleId] ? Object.keys(scheduleStore.relatedUsers[scheduleId]) : []
              }
              tz={currentTimezone}
              startMoment={this.state.startMoment}
              onTzChange={this.handleTimezoneChange}
              scheduleId={scheduleId}
            />
          </div>
          <div className={cx('controls')}>
            <HorizontalGroup justify="space-between">
              <HorizontalGroup>
                <Button variant="secondary" onClick={this.handleTodayClick}>
                  Today
                </Button>
                <HorizontalGroup spacing="xs">
                  <Button variant="secondary" onClick={this.handleLeftClick}>
                    <Icon name="angle-left" />
                  </Button>
                  <Button variant="secondary" onClick={this.handleRightClick}>
                    <Icon name="angle-right" />
                  </Button>
>>>>>>> 1657eec1
                </HorizontalGroup>
              </HorizontalGroup>
<<<<<<< HEAD
            </div>
            <div className={cx('users-timezones')}>
              <UsersTimezones
                onCallNow={schedule?.on_call_now || []}
                userIds={
                  scheduleStore.relatedUsers[scheduleId] ? Object.keys(scheduleStore.relatedUsers[scheduleId]) : []
                }
                tz={currentTimezone}
                onTzChange={this.handleTimezoneChange}
              />
            </div>

            {/* <div className={'current-time'} />*/}
            <div className={cx('rotations')}>
              <div className={cx('controls')}>
                <HorizontalGroup justify="space-between">
                  <HorizontalGroup>
                    <Button variant="secondary" onClick={this.handleTodayClick}>
                      Today
                    </Button>
                    <HorizontalGroup spacing="xs">
                      <Button variant="secondary" onClick={this.handleLeftClick}>
                        <Icon name="angle-left" />
                      </Button>
                      <Button variant="secondary" onClick={this.handleRightClick}>
                        <Icon name="angle-right" />
                      </Button>
                    </HorizontalGroup>
                    <Text.Title style={{ marginLeft: '8px' }} level={4} type="primary">
                      {startMoment.format('DD MMM')} - {startMoment.add(6, 'day').format('DD MMM')}
                    </Text.Title>
                  </HorizontalGroup>
                  {/*<HorizontalGroup width="auto">
                <RadioButtonGroup
                  options={[
                    { label: 'Day', value: 'day' },
                    {
                      label: 'Week',
                      value: 'week',
                    },
                    { label: 'Month', value: 'month' },
                    { label: 'Custom', value: 'custom' },
                  ]}
                  value={schedulePeriodType}
                  onChange={this.handleShedulePeriodTypeChange}
                />
                <RadioButtonGroup
                  options={[
                    { label: 'Timeline', value: 'timeline' },
                    {
                      label: 'Grid',
                      value: 'grid',
                    },
                  ]}
                  value={renderType}
                  onChange={this.handleRenderTypeChange}
                />
              </HorizontalGroup>*/}
                </HorizontalGroup>
              </div>
              <ScheduleFinal
                scheduleId={scheduleId}
                currentTimezone={currentTimezone}
                startMoment={startMoment}
                onClick={this.handleShowForm}
              />
              <Rotations
                scheduleId={scheduleId}
                currentTimezone={currentTimezone}
                startMoment={startMoment}
                onCreate={this.handleCreateRotation}
                onUpdate={this.handleUpdateRotation}
                onDelete={this.handleDeleteRotation}
                shiftIdToShowRotationForm={shiftIdToShowRotationForm}
                onShowRotationForm={this.handleShowRotationForm}
                disabled={shiftIdToShowRotationForm || shiftIdToShowOverridesForm}
              />
              <ScheduleOverrides
                scheduleId={scheduleId}
                currentTimezone={currentTimezone}
                startMoment={startMoment}
                onCreate={this.handleCreateOverride}
                onUpdate={this.handleUpdateOverride}
                onDelete={this.handleDeleteOverride}
                shiftIdToShowRotationForm={shiftIdToShowOverridesForm}
                onShowRotationForm={this.handleShowOverridesForm}
                disabled={shiftIdToShowRotationForm || shiftIdToShowOverridesForm}
              />
            </div>
          </VerticalGroup>
        </div>
        {showEditForm && (
          <ScheduleForm
            id={schedule.id}
            onUpdate={this.update}
            onHide={() => {
              this.setState({ showEditForm: false });
            }}
          />
        )}
      </>
=======
            </HorizontalGroup>
          </div>
          <div className={cx('rotations')}>
            <ScheduleFinal
              currentTimezone={currentTimezone}
              startMoment={startMoment}
              onClick={this.handleShowForm}
              scheduleId={scheduleId}
            />
            <Rotations
              currentTimezone={currentTimezone}
              startMoment={startMoment}
              onCreate={this.handleCreateRotation}
              onUpdate={this.handleUpdateRotation}
              onDelete={this.handleDeleteRotation}
              shiftIdToShowRotationForm={shiftIdToShowRotationForm}
              onShowRotationForm={this.handleShowRotationForm}
              scheduleId={scheduleId}
            />
            <ScheduleOverrides
              currentTimezone={currentTimezone}
              startMoment={startMoment}
              onCreate={this.handleCreateOverride}
              onUpdate={this.handleUpdateOverride}
              onDelete={this.handleDeleteOverride}
              shiftIdToShowRotationForm={shiftIdToShowOverridesForm}
              onShowRotationForm={this.handleShowOverridesForm}
              scheduleId={scheduleId}
            />
          </div>
        </VerticalGroup>
      </div>
>>>>>>> 1657eec1
    );
  }

  update = () => {
    const { store, query } = this.props;
    const { id: scheduleId } = query;
    const { scheduleStore } = store;

    return scheduleStore.updateItem(scheduleId);
  };

  handleShowForm = async (shiftId: Shift['id'] | 'new') => {
    const {
      store: { scheduleStore },
    } = this.props;

    const shift = await scheduleStore.updateOncallShift(shiftId);

    if (shift.type === 2) {
      this.handleShowRotationForm(shiftId);
    } else if (shift.type === 3) {
      this.handleShowOverridesForm(shiftId);
    }
  };

  handleShowRotationForm = (shiftId: Shift['id'] | 'new') => {
    const { shiftIdToShowRotationForm, shiftIdToShowOverridesForm } = this.state;

    if (shiftId && (shiftIdToShowRotationForm || shiftIdToShowOverridesForm)) {
      return;
    }

    this.setState({ shiftIdToShowRotationForm: shiftId });
  };

  handleShowOverridesForm = (shiftId: Shift['id'] | 'new') => {
    const { shiftIdToShowRotationForm, shiftIdToShowOverridesForm } = this.state;

    if (shiftId && (shiftIdToShowRotationForm || shiftIdToShowOverridesForm)) {
      return;
    }

    this.setState({ shiftIdToShowOverridesForm: shiftId });
  };

  handleNameChange = (value: string) => {
    const { store, query } = this.props;
    const { id: scheduleId } = query;

    const schedule = store.scheduleStore.items[scheduleId];

    store.scheduleStore
      .update(scheduleId, { type: schedule.type, name: value })
      .then(() => store.scheduleStore.updateItem(scheduleId));
  };

  updateEvents = () => {
    const {
      store,
      query: { id: scheduleId },
    } = this.props;

    const { startMoment } = this.state;

    store.scheduleStore.updateItem(scheduleId); // to refresh current oncall users
    store.scheduleStore.updateRelatedUsers(scheduleId); // to refresh related users

    return Promise.all([
      store.scheduleStore.updateEvents(scheduleId, startMoment, 'rotation'),
      store.scheduleStore.updateEvents(scheduleId, startMoment, 'override'),
      store.scheduleStore.updateEvents(scheduleId, startMoment, 'final'),
    ]);
  };

  handleCreateRotation = () => {
    const { store } = this.props;

    this.updateEvents().then(() => {
      store.scheduleStore.clearPreview();
    });
  };

  handleCreateOverride = () => {
    const { store } = this.props;

    this.updateEvents().then(() => {
      store.scheduleStore.clearPreview();
    });
  };

  handleUpdateRotation = () => {
    const { store } = this.props;

    this.updateEvents().then(() => {
      store.scheduleStore.clearPreview();
    });
  };

  handleDeleteRotation = () => {
    const { store } = this.props;

    this.updateEvents().then(() => {
      store.scheduleStore.clearPreview();
    });
  };

  handleDeleteOverride = () => {
    const { store } = this.props;

    this.updateEvents().then(() => {
      store.scheduleStore.clearPreview();
    });
  };

  handleUpdateOverride = () => {
    const { store } = this.props;

    this.updateEvents().then(() => {
      store.scheduleStore.clearPreview();
    });
  };

  handleTimezoneChange = (value: Timezone) => {
    const { store } = this.props;

    const oldTimezone = store.currentTimezone;

    this.setState((oldState) => {
      const wDiff = oldState.startMoment.diff(getStartOfWeek(oldTimezone), 'weeks');

      return { ...oldState, startMoment: getStartOfWeek(value).add(wDiff, 'weeks') };
    }, this.updateEvents);

    store.currentTimezone = value;
  };

  handleShedulePeriodTypeChange = (value: string) => {
    this.setState({ schedulePeriodType: value });
  };

  handleRenderTypeChange = (value: string) => {
    this.setState({ renderType: value });
  };

  handleDateRangeUpdate = async () => {
    await this.updateEvents();
    this.forceUpdate();
  };

  handleTodayClick = () => {
    const { store } = this.props;
    this.setState({ startMoment: getStartOfWeek(store.currentTimezone) }, this.handleDateRangeUpdate);
  };

  handleLeftClick = () => {
    const { startMoment } = this.state;
    this.setState({ startMoment: startMoment.add(-7, 'day') }, this.handleDateRangeUpdate);
  };

  handleRightClick = () => {
    const { startMoment } = this.state;
    this.setState({ startMoment: startMoment.add(7, 'day') }, this.handleDateRangeUpdate);
  };

  handleDelete = () => {
    const {
      store,
      query: { id: scheduleId },
    } = this.props;

    store.scheduleStore.delete(scheduleId).then(() => {
      getLocationSrv().update({ query: { page: 'schedules-new' } });
    });
  };
}

export default withMobXProviderContext(SchedulePage);<|MERGE_RESOLUTION|>--- conflicted
+++ resolved
@@ -35,11 +35,8 @@
   renderType: string;
   shiftIdToShowRotationForm?: Shift['id'];
   shiftIdToShowOverridesForm?: Shift['id'];
-<<<<<<< HEAD
+  isLoading: boolean;
   showEditForm: boolean;
-=======
-  isLoading: boolean;
->>>>>>> 1657eec1
 }
 
 const INITIAL_TIMEZONE = 'UTC'; // todo check why doesn't work
@@ -56,11 +53,8 @@
       renderType: 'timeline',
       shiftIdToShowRotationForm: undefined,
       shiftIdToShowOverridesForm: undefined,
-<<<<<<< HEAD
+      isLoading: true,
       showEditForm: false,
-=======
-      isLoading: true,
->>>>>>> 1657eec1
     };
   }
 
@@ -87,35 +81,23 @@
   }
 
   render() {
-<<<<<<< HEAD
-    const { store } = this.props;
+    const {
+      query: { id: scheduleId },
+      store, } = this.props;
     const {
       startMoment,
-      schedulePeriodType,
-      renderType,
+
       shiftIdToShowRotationForm,
       shiftIdToShowOverridesForm,
       showEditForm,
     } = this.state;
-    const { query } = this.props;
-    const { id: scheduleId } = query;
-
-    const users = store.userStore.getSearchResult().results;
-
-=======
-    const {
-      query: { id: scheduleId },
-      store,
-    } = this.props;
-    const { startMoment, shiftIdToShowRotationForm, shiftIdToShowOverridesForm } = this.state;
->>>>>>> 1657eec1
+
     const { scheduleStore, currentTimezone } = store;
 
     const users = store.userStore.getSearchResult().results;
     const schedule = scheduleStore.items[scheduleId];
 
     return (
-<<<<<<< HEAD
       <>
         <div className={cx('root')}>
           <VerticalGroup spacing="lg">
@@ -173,65 +155,8 @@
                       <ToolbarButton icon="trash-alt" tooltip="Delete" onClick={this.handleDelete} />
                     </WithConfirm>
                   </HorizontalGroup>
-=======
-      <div className={cx('root')}>
-        <VerticalGroup spacing="lg">
-          <div className={cx('header')}>
-            <HorizontalGroup justify="space-between">
-              <HorizontalGroup>
-                <PluginLink query={{ page: 'schedules-new' }}>
-                  <IconButton style={{ marginTop: '5px' }} name="arrow-left" size="xxl" />
-                </PluginLink>
-                <Text.Title editable editModalTitle="Schedule name" level={2} onTextChange={this.handleNameChange}>
-                  {schedule?.name}
-                </Text.Title>
-              </HorizontalGroup>
-              <HorizontalGroup>
-                {users && (
-                  <HorizontalGroup>
-                    <Text type="secondary">Current timezone:</Text>
-                    <UserTimezoneSelect value={currentTimezone} users={users} onChange={this.handleTimezoneChange} />
-                  </HorizontalGroup>
-                )}
-                <WithConfirm>
-                  <ToolbarButton icon="trash-alt" tooltip="Delete" onClick={this.handleDelete} />
-                </WithConfirm>
-              </HorizontalGroup>
-            </HorizontalGroup>
-          </div>
-          <Text className={cx('desc')} size="small" type="secondary">
-            On-call Schedules. Use this to distribute notifications among team members you specified in the "Notify
-            Users from on-call schedule" step in escalation chains.
-          </Text>
-          <div className={cx('users-timezones')}>
-            <UsersTimezones
-              onCallNow={schedule?.on_call_now || []}
-              userIds={
-                scheduleStore.relatedUsers[scheduleId] ? Object.keys(scheduleStore.relatedUsers[scheduleId]) : []
-              }
-              tz={currentTimezone}
-              startMoment={this.state.startMoment}
-              onTzChange={this.handleTimezoneChange}
-              scheduleId={scheduleId}
-            />
-          </div>
-          <div className={cx('controls')}>
-            <HorizontalGroup justify="space-between">
-              <HorizontalGroup>
-                <Button variant="secondary" onClick={this.handleTodayClick}>
-                  Today
-                </Button>
-                <HorizontalGroup spacing="xs">
-                  <Button variant="secondary" onClick={this.handleLeftClick}>
-                    <Icon name="angle-left" />
-                  </Button>
-                  <Button variant="secondary" onClick={this.handleRightClick}>
-                    <Icon name="angle-right" />
-                  </Button>
->>>>>>> 1657eec1
                 </HorizontalGroup>
               </HorizontalGroup>
-<<<<<<< HEAD
             </div>
             <div className={cx('users-timezones')}>
               <UsersTimezones
@@ -333,40 +258,6 @@
           />
         )}
       </>
-=======
-            </HorizontalGroup>
-          </div>
-          <div className={cx('rotations')}>
-            <ScheduleFinal
-              currentTimezone={currentTimezone}
-              startMoment={startMoment}
-              onClick={this.handleShowForm}
-              scheduleId={scheduleId}
-            />
-            <Rotations
-              currentTimezone={currentTimezone}
-              startMoment={startMoment}
-              onCreate={this.handleCreateRotation}
-              onUpdate={this.handleUpdateRotation}
-              onDelete={this.handleDeleteRotation}
-              shiftIdToShowRotationForm={shiftIdToShowRotationForm}
-              onShowRotationForm={this.handleShowRotationForm}
-              scheduleId={scheduleId}
-            />
-            <ScheduleOverrides
-              currentTimezone={currentTimezone}
-              startMoment={startMoment}
-              onCreate={this.handleCreateOverride}
-              onUpdate={this.handleUpdateOverride}
-              onDelete={this.handleDeleteOverride}
-              shiftIdToShowRotationForm={shiftIdToShowOverridesForm}
-              onShowRotationForm={this.handleShowOverridesForm}
-              scheduleId={scheduleId}
-            />
-          </div>
-        </VerticalGroup>
-      </div>
->>>>>>> 1657eec1
     );
   }
 
