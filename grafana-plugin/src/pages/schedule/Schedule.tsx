import React from 'react';

import { Button, HorizontalGroup, VerticalGroup, IconButton, ToolbarButton, Icon, Modal } from '@grafana/ui';
import cn from 'classnames/bind';
import dayjs from 'dayjs';
import { observer } from 'mobx-react';

import PageErrorHandlingWrapper from 'components/PageErrorHandlingWrapper/PageErrorHandlingWrapper';
import PluginLink from 'components/PluginLink/PluginLink';
import ScheduleWarning from 'components/ScheduleWarning/ScheduleWarning';
import Text from 'components/Text/Text';
import UserTimezoneSelect from 'components/UserTimezoneSelect/UserTimezoneSelect';
import WithConfirm from 'components/WithConfirm/WithConfirm';
import Rotations from 'containers/Rotations/Rotations';
import ScheduleFinal from 'containers/Rotations/ScheduleFinal';
import ScheduleOverrides from 'containers/Rotations/ScheduleOverrides';
import ScheduleForm from 'containers/ScheduleForm/ScheduleForm';
import ScheduleICalSettings from 'containers/ScheduleIcalLink/ScheduleIcalLink';
import UsersTimezones from 'containers/UsersTimezones/UsersTimezones';
import { Schedule, ScheduleType, Shift } from 'models/schedule/schedule.types';
import { Timezone } from 'models/timezone/timezone.types';
import { PageProps, WithStoreProps } from 'state/types';
import { withMobXProviderContext } from 'state/withStore';
import LocationHelper from 'utils/LocationHelper';
import { isUserActionAllowed, UserActions } from 'utils/authorization';

import { getStartOfWeek } from './Schedule.helpers';

import styles from './Schedule.module.css';

const cx = cn.bind(styles);

interface SchedulePageProps extends PageProps, WithStoreProps {}

interface SchedulePageState {
  startMoment: dayjs.Dayjs;
  schedulePeriodType: string;
  renderType: string;
  shiftIdToShowRotationForm?: Shift['id'];
  shiftIdToShowOverridesForm?: Shift['id'];
  isLoading: boolean;
  showEditForm: boolean;
  showScheduleICalSettings: boolean;
}

@observer
class SchedulePage extends React.Component<SchedulePageProps, SchedulePageState> {
  constructor(props: SchedulePageProps) {
    super(props);

    const { store } = this.props;
    this.state = {
      startMoment: getStartOfWeek(store.currentTimezone),
      schedulePeriodType: 'week',
      renderType: 'timeline',
      shiftIdToShowRotationForm: undefined,
      shiftIdToShowOverridesForm: undefined,
      isLoading: true,
      showEditForm: false,
      showScheduleICalSettings: false,
    };
  }

  async componentDidMount() {
    const {
      store,
      query: { id },
    } = this.props;

    store.userStore.updateItems();

    store.scheduleStore.updateFrequencyOptions();
    store.scheduleStore.updateDaysOptions();
    await store.scheduleStore.updateOncallShifts(id); // TODO we should know shifts to render Rotations
    await this.updateEvents();

    this.setState({ isLoading: false });
  }

  componentWillUnmount() {
    const { store } = this.props;

    store.scheduleStore.clearPreview();
  }

  render() {
    const {
      store,
      query: { id: scheduleId },
    } = this.props;

    const {
      startMoment,

      shiftIdToShowRotationForm,
      shiftIdToShowOverridesForm,
      showEditForm,
      showScheduleICalSettings,
    } = this.state;

    const { scheduleStore, currentTimezone } = store;

    const users = store.userStore.getSearchResult().results;
    const schedule = scheduleStore.items[scheduleId];

    const disabled =
      !isUserActionAllowed(UserActions.SchedulesWrite) ||
      schedule?.type !== ScheduleType.API ||
      shiftIdToShowRotationForm ||
      shiftIdToShowOverridesForm;

    return (
      <PageErrorHandlingWrapper pageName="schedules">
        {() => (
          <>
            <div className={cx('root')}>
              <VerticalGroup spacing="lg">
                <div className={cx('header')}>
                  <HorizontalGroup justify="space-between">
                    <HorizontalGroup>
                      <PluginLink query={{ page: 'schedules' }}>
                        <IconButton style={{ marginTop: '5px' }} name="arrow-left" size="xl" />
                      </PluginLink>
                      <Text.Title
                        editable
                        editModalTitle="Schedule name"
                        level={2}
                        onTextChange={this.handleNameChange}
                      >
                        {schedule?.name}
                      </Text.Title>
                      {schedule && <ScheduleWarning item={schedule} />}
                    </HorizontalGroup>
                    <HorizontalGroup spacing="lg">
                      {users && (
                        <HorizontalGroup>
<<<<<<< HEAD
                          <Text type="secondary">Current timezone:</Text>
                          <UserTimezoneSelect
                            value={currentTimezone}
                            users={users}
                            onChange={this.handleTimezoneChange}
=======
                          <HorizontalGroup>
                            <Button variant="secondary" onClick={this.handleExportClick()}>
                              Export
                            </Button>

                            {(schedule?.type === ScheduleType.Ical || schedule?.type === ScheduleType.Calendar) && (
                              <Button variant="secondary" onClick={this.handleReloadClick(scheduleId)}>
                                Reload
                              </Button>
                            )}
                          </HorizontalGroup>
                          <ToolbarButton
                            icon="cog"
                            tooltip="Settings"
                            onClick={() => {
                              this.setState({ showEditForm: true });
                            }}
>>>>>>> 923bee1f
                          />
                        </HorizontalGroup>
                      )}
                      <HorizontalGroup>
                        <HorizontalGroup>
                          {schedule?.type === ScheduleType.Ical && (
                            <Button variant="secondary" onClick={this.handleExportClick()}>
                              Export
                            </Button>
                          )}

                          {(schedule?.type === ScheduleType.Ical || schedule?.type === ScheduleType.Calendar) && (
                            <Button variant="secondary" onClick={this.handleReloadClick(scheduleId)}>
                              Reload
                            </Button>
                          )}
                        </HorizontalGroup>
                        <ToolbarButton
                          icon="cog"
                          tooltip="Settings"
                          onClick={() => {
                            this.setState({ showEditForm: true });
                          }}
                        />
                        <WithConfirm>
                          <ToolbarButton icon="trash-alt" tooltip="Delete" onClick={this.handleDelete} />
                        </WithConfirm>
                      </HorizontalGroup>
                    </HorizontalGroup>
                  </HorizontalGroup>
                </div>
                <div className={cx('users-timezones')}>
                  <UsersTimezones
                    scheduleId={scheduleId}
                    startMoment={startMoment}
                    onCallNow={schedule?.on_call_now || []}
                    userIds={
                      scheduleStore.relatedUsers[scheduleId] ? Object.keys(scheduleStore.relatedUsers[scheduleId]) : []
                    }
                    tz={currentTimezone}
                    onTzChange={this.handleTimezoneChange}
                  />
                </div>

                <div className={cx('rotations')}>
                  <div className={cx('controls')}>
                    <HorizontalGroup justify="space-between">
                      <HorizontalGroup>
                        <Button variant="secondary" onClick={this.handleTodayClick}>
                          Today
                        </Button>
                        <HorizontalGroup spacing="xs">
                          <Button variant="secondary" onClick={this.handleLeftClick}>
                            <Icon name="angle-left" />
                          </Button>
                          <Button variant="secondary" onClick={this.handleRightClick}>
                            <Icon name="angle-right" />
                          </Button>
                        </HorizontalGroup>
                        <Text.Title style={{ marginLeft: '8px' }} level={4} type="primary">
                          {startMoment.format('DD MMM')} - {startMoment.add(6, 'day').format('DD MMM')}
                        </Text.Title>
                      </HorizontalGroup>
                    </HorizontalGroup>
                  </div>
                  <ScheduleFinal
                    scheduleId={scheduleId}
                    currentTimezone={currentTimezone}
                    startMoment={startMoment}
                    onClick={this.handleShowForm}
                    disabled={disabled}
                  />
                  <Rotations
                    scheduleId={scheduleId}
                    currentTimezone={currentTimezone}
                    startMoment={startMoment}
                    onCreate={this.handleCreateRotation}
                    onUpdate={this.handleUpdateRotation}
                    onDelete={this.handleDeleteRotation}
                    shiftIdToShowRotationForm={shiftIdToShowRotationForm}
                    onShowRotationForm={this.handleShowRotationForm}
                    disabled={disabled}
                  />
                  <ScheduleOverrides
                    scheduleId={scheduleId}
                    currentTimezone={currentTimezone}
                    startMoment={startMoment}
                    onCreate={this.handleCreateOverride}
                    onUpdate={this.handleUpdateOverride}
                    onDelete={this.handleDeleteOverride}
                    shiftIdToShowRotationForm={shiftIdToShowOverridesForm}
                    onShowRotationForm={this.handleShowOverridesForm}
                    disabled={disabled}
                  />
                </div>
              </VerticalGroup>
            </div>
            {showEditForm && (
              <ScheduleForm
                id={schedule.id}
                onUpdate={this.update}
                onHide={() => {
                  this.setState({ showEditForm: false });
                }}
              />
            )}
            {showScheduleICalSettings && (
              <Modal
                isOpen
                title="Schedule export"
                closeOnEscape
                onDismiss={() => this.setState({ showScheduleICalSettings: false })}
              >
                <ScheduleICalSettings id={scheduleId} />
              </Modal>
            )}
          </>
        )}
      </PageErrorHandlingWrapper>
    );
  }

  update = () => {
    const { store, query } = this.props;
    const { id: scheduleId } = query;
    const { scheduleStore } = store;

    return scheduleStore.updateItem(scheduleId);
  };

  handleShowForm = async (shiftId: Shift['id'] | 'new') => {
    const {
      store: { scheduleStore },
    } = this.props;

    const shift = await scheduleStore.updateOncallShift(shiftId);

    if (shift.type === 2) {
      this.handleShowRotationForm(shiftId);
    } else if (shift.type === 3) {
      this.handleShowOverridesForm(shiftId);
    }
  };

  handleShowRotationForm = (shiftId: Shift['id'] | 'new') => {
    this.setState({ shiftIdToShowRotationForm: shiftId });
  };

  handleShowOverridesForm = (shiftId: Shift['id'] | 'new') => {
    this.setState({ shiftIdToShowOverridesForm: shiftId });
  };

  handleNameChange = (value: string) => {
    const { store, query } = this.props;
    const { id: scheduleId } = query;

    const schedule = store.scheduleStore.items[scheduleId];

    store.scheduleStore
      .update(scheduleId, { type: schedule.type, name: value })
      .then(() => store.scheduleStore.updateItem(scheduleId));
  };

  updateEvents = () => {
    const {
      store,
      query: { id: scheduleId },
    } = this.props;

    const { startMoment } = this.state;

    store.scheduleStore.updateItem(scheduleId); // to refresh current oncall users
    store.scheduleStore.updateRelatedUsers(scheduleId); // to refresh related users

    return Promise.all([
      store.scheduleStore.updateEvents(scheduleId, startMoment, 'rotation'),
      store.scheduleStore.updateEvents(scheduleId, startMoment, 'override'),
      store.scheduleStore.updateEvents(scheduleId, startMoment, 'final'),
    ]);
  };

  handleCreateRotation = () => {
    const { store } = this.props;

    this.updateEvents().then(() => {
      store.scheduleStore.clearPreview();
    });
  };

  handleCreateOverride = () => {
    const { store } = this.props;

    this.updateEvents().then(() => {
      store.scheduleStore.clearPreview();
    });
  };

  handleUpdateRotation = () => {
    const { store } = this.props;

    this.updateEvents().then(() => {
      store.scheduleStore.clearPreview();
    });
  };

  handleDeleteRotation = () => {
    const { store } = this.props;

    this.updateEvents().then(() => {
      store.scheduleStore.clearPreview();
    });
  };

  handleDeleteOverride = () => {
    const { store } = this.props;

    this.updateEvents().then(() => {
      store.scheduleStore.clearPreview();
    });
  };

  handleUpdateOverride = () => {
    const { store } = this.props;

    this.updateEvents().then(() => {
      store.scheduleStore.clearPreview();
    });
  };

  handleTimezoneChange = (value: Timezone) => {
    const { store } = this.props;

    const oldTimezone = store.currentTimezone;

    this.setState((oldState) => {
      const wDiff = oldState.startMoment.diff(getStartOfWeek(oldTimezone), 'weeks');

      return { ...oldState, startMoment: getStartOfWeek(value).add(wDiff, 'weeks') };
    }, this.updateEvents);

    store.currentTimezone = value;
  };

  handleShedulePeriodTypeChange = (value: string) => {
    this.setState({ schedulePeriodType: value });
  };

  handleRenderTypeChange = (value: string) => {
    this.setState({ renderType: value });
  };

  handleDateRangeUpdate = async () => {
    await this.updateEvents();
    this.forceUpdate();
  };

  handleTodayClick = () => {
    const { store } = this.props;
    this.setState({ startMoment: getStartOfWeek(store.currentTimezone) }, this.handleDateRangeUpdate);
  };

  handleLeftClick = () => {
    const { startMoment } = this.state;
    this.setState({ startMoment: startMoment.add(-7, 'day') }, this.handleDateRangeUpdate);
  };

  handleRightClick = () => {
    const { startMoment } = this.state;
    this.setState({ startMoment: startMoment.add(7, 'day') }, this.handleDateRangeUpdate);
  };

  handleExportClick = () => {
    return () => {
      this.setState({ showScheduleICalSettings: true });
    };
  };

  handleReloadClick = (scheduleId: Schedule['id']) => {
    const { store } = this.props;

    const { scheduleStore } = store;

    return async () => {
      await scheduleStore.reloadIcal(scheduleId);

      store.scheduleStore.updateOncallShifts(scheduleId);
      this.updateEvents();
    };
  };

  handleDelete = () => {
    const {
      store,
      query: { id: scheduleId },
    } = this.props;

    store.scheduleStore.delete(scheduleId).then(() => LocationHelper.update({ page: 'schedules' }, 'replace'));
  };
}

export default withMobXProviderContext(SchedulePage);<|MERGE_RESOLUTION|>--- conflicted
+++ resolved
@@ -134,41 +134,20 @@
                     <HorizontalGroup spacing="lg">
                       {users && (
                         <HorizontalGroup>
-<<<<<<< HEAD
                           <Text type="secondary">Current timezone:</Text>
                           <UserTimezoneSelect
                             value={currentTimezone}
                             users={users}
                             onChange={this.handleTimezoneChange}
-=======
-                          <HorizontalGroup>
-                            <Button variant="secondary" onClick={this.handleExportClick()}>
-                              Export
-                            </Button>
-
-                            {(schedule?.type === ScheduleType.Ical || schedule?.type === ScheduleType.Calendar) && (
-                              <Button variant="secondary" onClick={this.handleReloadClick(scheduleId)}>
-                                Reload
-                              </Button>
-                            )}
-                          </HorizontalGroup>
-                          <ToolbarButton
-                            icon="cog"
-                            tooltip="Settings"
-                            onClick={() => {
-                              this.setState({ showEditForm: true });
-                            }}
->>>>>>> 923bee1f
                           />
                         </HorizontalGroup>
                       )}
                       <HorizontalGroup>
                         <HorizontalGroup>
-                          {schedule?.type === ScheduleType.Ical && (
+                          <HorizontalGroup>
                             <Button variant="secondary" onClick={this.handleExportClick()}>
                               Export
                             </Button>
-                          )}
 
                           {(schedule?.type === ScheduleType.Ical || schedule?.type === ScheduleType.Calendar) && (
                             <Button variant="secondary" onClick={this.handleReloadClick(scheduleId)}>
