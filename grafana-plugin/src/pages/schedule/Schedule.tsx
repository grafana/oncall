--- conflicted
+++ resolved
@@ -2,12 +2,8 @@
 
 import { AppRootProps } from '@grafana/data';
 import { getLocationSrv } from '@grafana/runtime';
-<<<<<<< HEAD
-import { Button, HorizontalGroup, VerticalGroup, IconButton, ToolbarButton, Icon } from '@grafana/ui';
+import { Button, HorizontalGroup, VerticalGroup, IconButton, ToolbarButton, Icon, Modal } from '@grafana/ui';
 import { PluginPage } from 'PluginPage';
-=======
-import { Button, HorizontalGroup, Icon, IconButton, Modal, ToolbarButton, VerticalGroup } from '@grafana/ui';
->>>>>>> 0bb1a792
 import cn from 'classnames/bind';
 import dayjs from 'dayjs';
 import { omit } from 'lodash-es';
@@ -242,9 +238,6 @@
             }}
           />
         )}
-<<<<<<< HEAD
-      </PluginPage>
-=======
         {showScheduleICalSettings && (
           <Modal
             isOpen
@@ -255,8 +248,7 @@
             <ScheduleICalSettings id={scheduleId} />
           </Modal>
         )}
-      </>
->>>>>>> 0bb1a792
+      </PluginPage>
     );
   }
 
