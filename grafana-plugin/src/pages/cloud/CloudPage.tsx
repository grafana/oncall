--- conflicted
+++ resolved
@@ -293,7 +293,7 @@
                         </Button>
                       ) : (
                         <Button variant="primary" onClick={syncUsers} icon="sync">
-                          Sync users
+                          Sync users (Editors and Admins)
                         </Button>
                       )}
                     </HorizontalGroup>
@@ -319,48 +319,8 @@
             <Text type="secondary">
               {'Please enable Grafana cloud notification to be able to see list of cloud users'}
             </Text>
-<<<<<<< HEAD
           </VerticalGroup>
         )}
-=======
-
-            <GTable
-              className={cx('user-table')}
-              rowClassName={cx('user-row')}
-              showHeader={false}
-              emptyText={results ? 'No variables found' : 'Loading...'}
-              title={() => (
-                <div className={cx('table-title')}>
-                  <HorizontalGroup justify="space-between">
-                    <Text type="secondary">
-                      {count ? count : 0}
-                      {` users matched between OSS and Cloud OnCall`}
-                    </Text>
-                    {syncingUsers ? (
-                      <Button variant="primary" onClick={syncUsers} icon="sync" disabled>
-                        Syncing...
-                      </Button>
-                    ) : (
-                      <Button variant="primary" onClick={syncUsers} icon="sync">
-                        Sync users (Editors and Admins)
-                      </Button>
-                    )}
-                  </HorizontalGroup>
-                </div>
-              )}
-              rowKey="id"
-              // @ts-ignore
-              columns={columns}
-              data={results}
-              pagination={{
-                page,
-                total: Math.ceil((count || 0) / ITEMS_PER_PAGE),
-                onChange: handleChangePage,
-              }}
-            />
-          </div>
-        </VerticalGroup>
->>>>>>> c2c50378
       </Block>
     </VerticalGroup>
   );
