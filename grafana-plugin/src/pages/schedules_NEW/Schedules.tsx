import React, { SyntheticEvent } from 'react';

import { getLocationSrv } from '@grafana/runtime';
import {
  Button,
  HorizontalGroup,
  IconButton,
  LoadingPlaceholder,
  VerticalGroup,
  PENDING_COLOR,
  Tooltip,
  Icon,
} from '@grafana/ui';
import cn from 'classnames/bind';
import dayjs from 'dayjs';
import { debounce } from 'lodash-es';
import { observer } from 'mobx-react';

import Avatar from 'components/Avatar/Avatar';
import NewScheduleSelector from 'components/NewScheduleSelector/NewScheduleSelector';
import PluginLink from 'components/PluginLink/PluginLink';
import ScheduleCounter from 'components/ScheduleCounter/ScheduleCounter';
import SchedulesFilters from 'components/SchedulesFilters_NEW/SchedulesFilters';
import { SchedulesFiltersType } from 'components/SchedulesFilters_NEW/SchedulesFilters.types';
import Table from 'components/Table/Table';
import Text from 'components/Text/Text';
import TimelineMarks from 'components/TimelineMarks/TimelineMarks';
import UserTimezoneSelect from 'components/UserTimezoneSelect/UserTimezoneSelect';
import WithConfirm from 'components/WithConfirm/WithConfirm';
import ScheduleFinal from 'containers/Rotations/ScheduleFinal';
import ScheduleForm from 'containers/ScheduleForm/ScheduleForm';
import { WithPermissionControl } from 'containers/WithPermissionControl/WithPermissionControl';
import { Schedule, ScheduleType } from 'models/schedule/schedule.types';
import { getSlackChannelName } from 'models/slack_channel/slack_channel.helpers';
import { Timezone } from 'models/timezone/timezone.types';
import { getStartOfWeek } from 'pages/schedule/Schedule.helpers';
import { WithStoreProps } from 'state/types';
import { UserAction } from 'state/userAction';
import { withMobXProviderContext } from 'state/withStore';

import styles from './Schedules.module.css';

const cx = cn.bind(styles);

interface SchedulesPageProps extends WithStoreProps {}

interface SchedulesPageState {
  startMoment: dayjs.Dayjs;
  filters: SchedulesFiltersType;
  showNewScheduleSelector: boolean;
  expandedRowKeys: Array<Schedule['id']>;
  scheduleIdToEdit?: Schedule['id'];
}

@observer
class SchedulesPage extends React.Component<SchedulesPageProps, SchedulesPageState> {
  constructor(props: SchedulesPageProps) {
    super(props);

    const { store } = this.props;
    this.state = {
      startMoment: getStartOfWeek(store.currentTimezone),
      filters: { searchTerm: '', status: 'all', type: ScheduleType.API },
      showNewScheduleSelector: false,
      expandedRowKeys: [],
      scheduleIdToEdit: undefined,
    };
  }

  async componentDidMount() {
    const { store } = this.props;

    store.userStore.updateItems();
    store.scheduleStore.updateItems();
  }

  render() {
    const { store } = this.props;
    const { filters, showNewScheduleSelector, expandedRowKeys, scheduleIdToEdit } = this.state;

    const { scheduleStore } = store;

    const schedules = scheduleStore.getSearchResult();
    const columns = [
      {
        width: '10%',
        title: 'Type',
        dataIndex: 'type',
        render: this.renderType,
      },
      {
        width: '5%',
        title: 'Status',
        key: 'name',
        render: this.renderStatus,
      },
      {
        width: '30%',
        title: 'Name',
        key: 'name',
        render: this.renderName,
      },
      {
        width: '30%',
        title: 'Oncall',
        key: 'users',
        render: this.renderOncallNow,
      },
      {
        width: '10%',
        title: 'Slack channel',
        render: this.renderChannelName,
      },
      {
        width: '10%',
        title: 'Slack user group',
        render: this.renderUserGroup,
      },
      {
        width: '5%',
        key: 'warning',
        render: this.renderWarning,
      },
      {
        width: '50px',
        key: 'buttons',
        render: this.renderButtons,
        className: cx('buttons'),
      },
    ];

    const users = store.userStore.getSearchResult().results;

    const data = schedules
      ? schedules
          .filter((schedule) => schedule.type === ScheduleType.API)
          .filter(
            (schedule) =>
              filters.status === 'all' ||
              (filters.status === 'used' && schedule.number_of_escalation_chains) ||
              (filters.status === 'unused' && !schedule.number_of_escalation_chains)
          )
          .filter((schedule) => !filters.searchTerm || schedule.name.includes(filters.searchTerm))
      : undefined;

    return (
      <>
        <div className={cx('root')}>
          <VerticalGroup>
            <HorizontalGroup justify="space-between">
              <SchedulesFilters value={filters} onChange={this.handleSchedulesFiltersChange} />
              <HorizontalGroup spacing="lg">
                {users && (
                  <UserTimezoneSelect
                    value={store.currentTimezone}
                    users={users}
                    onChange={this.handleTimezoneChange}
                  />
                )}
                <Button variant="primary" onClick={this.handleCreateScheduleClick}>
                  + New schedule
                </Button>
              </HorizontalGroup>
            </HorizontalGroup>
            <Table
              columns={columns}
              data={data}
              pagination={{ page: 1, total: 1, onChange: this.handlePageChange }}
              rowKey="id"
              expandable={{
                expandedRowKeys: expandedRowKeys,
                onExpand: this.handleExpandRow,
                expandedRowRender: this.renderSchedule,
                expandRowByClick: true,
              }}
              emptyText={
                <div className={cx('loader')}>
                  {data ? <Text type="secondary">Not found</Text> : <Text type="secondary">Loading schedules...</Text>}
                </div>
              }
            />
          </VerticalGroup>
        </div>
        {showNewScheduleSelector && (
          <NewScheduleSelector
            onCreate={this.handleCreateSchedule}
            onUpdate={this.update}
            onHide={() => {
              this.setState({ showNewScheduleSelector: false });
            }}
          />
        )}
        {scheduleIdToEdit && (
          <ScheduleForm
            id={scheduleIdToEdit}
            onUpdate={this.update}
            onHide={() => {
              this.setState({ scheduleIdToEdit: undefined });
            }}
          />
        )}
      </>
    );
  }

  handleTimezoneChange = (value: Timezone) => {
    const { store } = this.props;

    store.currentTimezone = value;

    this.setState({ startMoment: getStartOfWeek(value) }, this.updateEvents);
  };

  handleCreateScheduleClick = () => {
    this.setState({ showNewScheduleSelector: true });
  };

  handleCreateSchedule = (data: Schedule) => {
    if (data.type === ScheduleType.API) {
      getLocationSrv().update({ query: { page: 'schedule', id: data.id } });
    }
  };

  handleExpandRow = (expanded: boolean, data: Schedule) => {
    const { expandedRowKeys } = this.state;

    if (expanded && !expandedRowKeys.includes(data.id)) {
      this.setState({ expandedRowKeys: [...this.state.expandedRowKeys, data.id] }, this.updateEvents);
    } else if (!expanded && expandedRowKeys.includes(data.id)) {
      const index = expandedRowKeys.indexOf(data.id);
      const newExpandedRowKeys = [...expandedRowKeys];
      newExpandedRowKeys.splice(index, 1);
      this.setState({ expandedRowKeys: newExpandedRowKeys }, this.updateEvents);
    }
  };

  updateEvents = () => {
    const { store } = this.props;
    const { expandedRowKeys, startMoment } = this.state;

    expandedRowKeys.forEach((scheduleId) => {
      store.scheduleStore.updateEvents(scheduleId, startMoment, 'rotation');
      store.scheduleStore.updateEvents(scheduleId, startMoment, 'override');
      store.scheduleStore.updateEvents(scheduleId, startMoment, 'final');
    });
  };

  renderSchedule = (data: Schedule) => {
    const { startMoment } = this.state;
    const { store } = this.props;

    return (
      <div className={cx('schedule')}>
        <TimelineMarks startMoment={startMoment} />
        <div className={cx('rotations')}>
          <ScheduleFinal
            hideHeader
            scheduleId={data.id}
            currentTimezone={store.currentTimezone}
            startMoment={startMoment}
            onClick={this.getScheduleClickHandler(data.id)}
          />
        </div>
      </div>
    );
  };

  getScheduleClickHandler = (scheduleId: Schedule['id']) => {
    return () => {
      getLocationSrv().update({ query: { page: 'schedule', id: scheduleId } });
    };
  };

  renderType = (value: number) => {
    type tTypeToVerbal = {
      [key: number]: string;
    };
    const typeToVerbal: tTypeToVerbal = { 0: 'API/Terraform', 1: 'Ical', 2: 'Web' };
    return typeToVerbal[value];
  };

  renderWarning = (item: Schedule) => {
    if (item.warnings.length > 0) {
      const tooltipContent = (
        <div>
          {item.warnings.map((warning: string) => (
            <p>{warning}</p>
          ))}
        </div>
      );
      return (
        <Tooltip placement="top" content={tooltipContent}>
          <Icon style={{ color: PENDING_COLOR }} name="exclamation-triangle" />
        </Tooltip>
      );
    }

    return null;
  };

  renderStatus = (item: Schedule) => {
    const {
      store: { scheduleStore },
    } = this.props;

    const relatedEscalationChains = scheduleStore.relatedEscalationChains[item.id];
    console.log('esc chains', item.number_of_escalation_chains);
    return (
      <HorizontalGroup>
<<<<<<< HEAD
        {item.number_of_escalation_chains > 0 && (
          <ScheduleCounter
            type="link"
            count={item.number_of_escalation_chains}
            tooltipTitle="Used in escalations"
            tooltipContent={
              <VerticalGroup spacing="sm">
                {relatedEscalationChains ? (
                  relatedEscalationChains.length ? (
                    relatedEscalationChains.map((escalationChain) => (
                      <PluginLink query={{ page: 'escalations', id: escalationChain.pk }}>
                        {escalationChain.name}
                      </PluginLink>
                    ))
                  ) : (
                    'Not used yet'
                  )
                ) : (
                  <LoadingPlaceholder>Loading related escalation chains....</LoadingPlaceholder>
                )}
              </VerticalGroup>
            }
            onHover={this.getUpdateRelatedEscalationChainsHandler(item.id)}
          />
        )}

        {/* <ScheduleCounter
          type="warning"
          count={warningsCount}
          tooltipTitle="Warnings"
          tooltipContent="Schedule has unassigned time periods during next 7 days"
        />*/}
=======
        <ScheduleCounter
          type="link"
          count={item.number_of_escalation_chains}
          tooltipTitle="Used in escalations"
          tooltipContent={
            <VerticalGroup spacing="sm">
              {relatedEscalationChains ? (
                relatedEscalationChains.length ? (
                  relatedEscalationChains.map((escalationChain) => (
                    <PluginLink key={escalationChain.pk} query={{ page: 'escalations', id: escalationChain.pk }}>
                      {escalationChain.name}
                    </PluginLink>
                  ))
                ) : (
                  'Not used yet'
                )
              ) : (
                <LoadingPlaceholder>Loading related escalation chains....</LoadingPlaceholder>
              )}
            </VerticalGroup>
          }
          onHover={this.getUpdateRelatedEscalationChainsHandler(item.id)}
        />
>>>>>>> 5a4c3d6d
      </HorizontalGroup>
    );
  };

  renderName = (item: Schedule) => {
    return <PluginLink query={{ page: 'schedule', id: item.id }}>{item.name}</PluginLink>;
  };

  renderOncallNow = (item: Schedule, _index: number) => {
    if (item.on_call_now?.length > 0) {
      return (
        <VerticalGroup>
          {item.on_call_now.map((user, _index) => {
            return (
              <PluginLink key={user.pk} query={{ page: 'users', id: user.pk }}>
                <div>
                  <Avatar size="big" src={user.avatar} />
                  <Text type="secondary"> {user.username}</Text>
                </div>
              </PluginLink>
            );
          })}
        </VerticalGroup>
      );
    }
    return null;
  };

  renderChannelName = (value: Schedule) => {
    return getSlackChannelName(value.slack_channel) || '-';
  };

  renderUserGroup = (value: Schedule) => {
    return value.user_group?.handle || '-';
  };

  renderButtons = (item: Schedule) => {
    return (
      <HorizontalGroup>
        <WithPermissionControl key="edit" userAction={UserAction.UpdateSchedules}>
          <IconButton tooltip="Settings" name="cog" onClick={this.getEditScheduleClickHandler(item.id)} />
        </WithPermissionControl>
        <WithPermissionControl key="edit" userAction={UserAction.UpdateSchedules}>
          <WithConfirm>
            <IconButton tooltip="Delete" name="trash-alt" onClick={this.getDeleteScheduleClickHandler(item.id)} />
          </WithConfirm>
        </WithPermissionControl>
      </HorizontalGroup>
    );
  };

  getEditScheduleClickHandler = (id: Schedule['id']) => {
    return (event) => {
      event.stopPropagation();

      this.setState({ scheduleIdToEdit: id });
    };
  };

  getDeleteScheduleClickHandler = (id: Schedule['id']) => {
    const { store } = this.props;
    const { scheduleStore } = store;

    return (event: SyntheticEvent) => {
      event.stopPropagation();

      scheduleStore.delete(id).then(this.update);
    };
  };

  handleSchedulesFiltersChange = (filters: SchedulesFiltersType) => {
    this.setState({ filters }, this.debouncedUpdateSchedules);
  };

  applyFilters = () => {
    // const { filters } = this.state;
    // const { scheduleStore } = this.props.store;
    // scheduleStore.updateItems(filters.searchTerm);
  };

  debouncedUpdateSchedules = debounce(this.applyFilters, 1000);

  handlePageChange = (_page: number) => {};

  update = () => {
    const { store } = this.props;
    const { scheduleStore } = store;

    return scheduleStore.updateItems();
  };

  getUpdateRelatedEscalationChainsHandler = (scheduleId: Schedule['id']) => {
    const { store } = this.props;
    const { scheduleStore } = store;

    return () => {
      scheduleStore.updateRelatedEscalationChains(scheduleId).then(() => {
        this.forceUpdate();
      });
    };
  };
}

export default withMobXProviderContext(SchedulesPage);<|MERGE_RESOLUTION|>--- conflicted
+++ resolved
@@ -307,7 +307,6 @@
     console.log('esc chains', item.number_of_escalation_chains);
     return (
       <HorizontalGroup>
-<<<<<<< HEAD
         {item.number_of_escalation_chains > 0 && (
           <ScheduleCounter
             type="link"
@@ -340,31 +339,6 @@
           tooltipTitle="Warnings"
           tooltipContent="Schedule has unassigned time periods during next 7 days"
         />*/}
-=======
-        <ScheduleCounter
-          type="link"
-          count={item.number_of_escalation_chains}
-          tooltipTitle="Used in escalations"
-          tooltipContent={
-            <VerticalGroup spacing="sm">
-              {relatedEscalationChains ? (
-                relatedEscalationChains.length ? (
-                  relatedEscalationChains.map((escalationChain) => (
-                    <PluginLink key={escalationChain.pk} query={{ page: 'escalations', id: escalationChain.pk }}>
-                      {escalationChain.name}
-                    </PluginLink>
-                  ))
-                ) : (
-                  'Not used yet'
-                )
-              ) : (
-                <LoadingPlaceholder>Loading related escalation chains....</LoadingPlaceholder>
-              )}
-            </VerticalGroup>
-          }
-          onHover={this.getUpdateRelatedEscalationChainsHandler(item.id)}
-        />
->>>>>>> 5a4c3d6d
       </HorizontalGroup>
     );
   };
