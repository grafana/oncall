--- conflicted
+++ resolved
@@ -57,15 +57,9 @@
 import { PLUGIN_ROOT } from 'utils/consts';
 import sanitize from 'utils/sanitize';
 
-<<<<<<< HEAD
 import { getActionButtons, getIncidentStatusTag } from './Incident.helpers';
-
-import styles from './Incident.module.css';
-=======
-import { getActionButtons, getIncidentStatusTag, renderRelatedUsers } from './Incident.helpers';
 import styles from './Incident.module.scss';
 import PagedUsers from './parts/PagedUsers';
->>>>>>> 3b1f8643
 
 const cx = cn.bind(styles);
 
@@ -379,23 +373,13 @@
             </HorizontalGroup>
 
             <HorizontalGroup>
-<<<<<<< HEAD
-=======
               <EscalationVariants
                 variant="default"
                 hideSelected
                 value={prepareForEdit(incident.paged_users)}
                 onUpdateEscalationVariants={this.handleAddResponders}
               />
-              <PluginLink
-                disabled={incident.alert_receive_channel.deleted}
-                query={{ page: 'integrations', id: incident.alert_receive_channel.id }}
-              >
-                <Button disabled={incident.alert_receive_channel.deleted} variant="secondary" icon="compass">
-                  Go to Integration
-                </Button>
-              </PluginLink>
->>>>>>> 3b1f8643
+
               <Button
                 disabled={incident.alert_receive_channel.deleted}
                 variant="secondary"
