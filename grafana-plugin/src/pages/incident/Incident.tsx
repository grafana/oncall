import React, { useState, SyntheticEvent } from 'react';

import {
  Button,
  HorizontalGroup,
  Icon,
  IconButton,
  LoadingPlaceholder,
  RadioButtonGroup,
  TextArea,
  ToolbarButton,
  VerticalGroup,
  Field,
  Modal,
  Tooltip,
} from '@grafana/ui';
import cn from 'classnames/bind';
import { observer } from 'mobx-react';
import moment from 'moment-timezone';
import CopyToClipboard from 'react-copy-to-clipboard';
import Emoji from 'react-emoji-render';
import { RouteComponentProps, withRouter } from 'react-router-dom';
import reactStringReplace from 'react-string-replace';

import Collapse from 'components/Collapse/Collapse';
import Block from 'components/GBlock/Block';
import IntegrationLogo from 'components/IntegrationLogo/IntegrationLogo';
import PageErrorHandlingWrapper, { PageBaseState } from 'components/PageErrorHandlingWrapper/PageErrorHandlingWrapper';
import {
  getWrongTeamResponseInfo,
  initErrorDataState,
} from 'components/PageErrorHandlingWrapper/PageErrorHandlingWrapper.helpers';
import { PluginBridge, SupportedPlugin } from 'components/PluginBridge/PluginBridge';
import PluginLink from 'components/PluginLink/PluginLink';
import SourceCode from 'components/SourceCode/SourceCode';
import Text from 'components/Text/Text';
import AttachIncidentForm from 'containers/AttachIncidentForm/AttachIncidentForm';
import IntegrationSettings from 'containers/IntegrationSettings/IntegrationSettings';
import { IntegrationSettingsTab } from 'containers/IntegrationSettings/IntegrationSettings.types';
import { WithPermissionControl } from 'containers/WithPermissionControl/WithPermissionControl';
import {
  Alert as AlertType,
  Alert,
  AlertAction,
  TimeLineItem,
  TimeLineRealm,
  GroupedAlert,
} from 'models/alertgroup/alertgroup.types';
import { ResolutionNoteSourceTypesToDisplayName } from 'models/resolution_note/resolution_note.types';
import { PageProps, WithStoreProps } from 'state/types';
import { useStore } from 'state/useStore';
import { withMobXProviderContext } from 'state/withStore';
import { openNotification } from 'utils';
import { UserActions } from 'utils/authorization';
import { PLUGIN_ROOT } from 'utils/consts';
import sanitize from 'utils/sanitize';

import { getActionButtons, getIncidentStatusTag, renderRelatedUsers } from './Incident.helpers';

import styles from './Incident.module.css';

const cx = cn.bind(styles);

interface IncidentPageProps extends WithStoreProps, PageProps, RouteComponentProps<{ id: string }> {}

interface IncidentPageState extends PageBaseState {
  showIntegrationSettings?: boolean;
  showAttachIncidentForm?: boolean;
  timelineFilter: string;
  resolutionNoteText: string;
}

@observer
class IncidentPage extends React.Component<IncidentPageProps, IncidentPageState> {
  state: IncidentPageState = {
    timelineFilter: 'all',
    resolutionNoteText: '',
    errorData: initErrorDataState(),
  };

  componentDidMount() {
    const { store } = this.props;

    this.update();

    store.alertGroupStore.updateSilenceOptions();
  }

  componentDidUpdate(prevProps: IncidentPageProps) {
    if (this.props.match.params.id !== prevProps.match.params.id) {
      this.update();
    }
  }

  update = () => {
    this.setState({ errorData: initErrorDataState() }); // reset wrong team error to false

    const {
      store,
      match: {
        params: { id },
      },
    } = this.props;

    store.alertGroupStore
      .getAlert(id)
      .catch((error) => this.setState({ errorData: { ...getWrongTeamResponseInfo(error) } }));
  };

  render() {
    const {
      store,
      query: { cursor, start, perpage },
      match: {
        params: { id },
      },
    } = this.props;

    const { errorData, showIntegrationSettings, showAttachIncidentForm } = this.state;
    const { isNotFoundError, isWrongTeamError } = errorData;
    const { alertReceiveChannelStore } = store;
    const { alerts } = store.alertGroupStore;

    const incident = alerts.get(id);

    if (!incident && !isNotFoundError && !isWrongTeamError) {
      return (
        <div className={cx('root')}>
          <LoadingPlaceholder text="Loading alert group..." />
        </div>
      );
    }

    return (
      <PageErrorHandlingWrapper errorData={errorData} objectName="alert group" pageName="incidents">
<<<<<<< HEAD
        {() =>
          errorData.isNotFoundError ? (
            <div className={cx('root')}>
=======
        {() => (
          <div className={cx('root')}>
            {errorData.isNotFoundError ? (
>>>>>>> f930e368
              <div className={cx('not-found')}>
                <VerticalGroup spacing="lg" align="center">
                  <Text.Title level={1}>404</Text.Title>
                  <Text.Title level={4}>Alert group not found</Text.Title>
                  <PluginLink query={{ page: 'incidents', cursor, start, perpage }}>
                    <Button variant="secondary" icon="arrow-left" size="md">
                      Go to Alert groups page
                    </Button>
                  </PluginLink>
                </VerticalGroup>
              </div>
            ) : (
              <>
                {this.renderHeader()}
                <div className={cx('content')}>
                  <div className={cx('column')}>
                    <Incident incident={incident} datetimeReference={this.getIncidentDatetimeReference(incident)} />
                    <GroupedIncidentsList
                      id={incident.pk}
                      getIncidentDatetimeReference={this.getIncidentDatetimeReference}
                    />
                    <AttachedIncidentsList id={incident.pk} getUnattachClickHandler={this.getUnattachClickHandler} />
                  </div>
                  <div className={cx('column')}>{this.renderTimeline()}</div>
                </div>
                {showIntegrationSettings && (
                  <IntegrationSettings
                    alertGroupId={incident.pk}
                    onUpdate={() => {
                      alertReceiveChannelStore.updateItem(incident.alert_receive_channel.id);
                    }}
                    onUpdateTemplates={() => {
                      store.alertGroupStore.getAlert(id);
                    }}
                    startTab={IntegrationSettingsTab.Templates}
                    id={incident.alert_receive_channel.id}
                    onHide={() =>
                      this.setState({
                        showIntegrationSettings: undefined,
                      })
                    }
                  />
                )}
                {showAttachIncidentForm && (
                  <AttachIncidentForm
                    id={id}
                    onHide={() => {
                      this.setState({
                        showAttachIncidentForm: false,
                      });
                    }}
                    onUpdate={this.update}
                  />
                )}
              </>
            )}
          </div>
        )}
      </PageErrorHandlingWrapper>
    );
  }

  renderHeader = () => {
    const {
      store,
      query: { cursor, start, perpage },
      match: {
        params: { id },
      },
    } = this.props;

    const { alerts } = store.alertGroupStore;

    const incident = alerts.get(id);

    const integration = store.alertReceiveChannelStore.getIntegration(incident.alert_receive_channel);

    const showLinkTo = !incident.dependent_alert_groups.length && !incident.root_alert_group && !incident.resolved;
    return (
      <Block withBackground className={cx('block')}>
        <VerticalGroup>
          <HorizontalGroup justify="space-between">
            <HorizontalGroup className={cx('title')}>
              <PluginLink query={{ page: 'incidents', cursor, start, perpage }}>
                <IconButton name="arrow-left" size="xxl" />
              </PluginLink>
              {/* @ts-ignore*/}
              <HorizontalGroup align="baseline">
                <Text.Title level={3}>
                  {' '}
                  / #{incident.inside_organization_number} {incident.render_for_web.title}
                </Text.Title>
                {incident.root_alert_group && (
                  <Text type="secondary">
                    Attached to{' '}
                    <PluginLink query={{ page: 'incident', id: incident.root_alert_group.pk }}>
                      #{incident.root_alert_group.inside_organization_number}{' '}
                      {incident.root_alert_group.render_for_web.title}
                    </PluginLink>{' '}
                    <WithPermissionControl userAction={UserActions.AlertGroupsWrite}>
                      <Button variant="secondary" onClick={this.getUnattachClickHandler(incident.pk)} size="sm">
                        Unattach
                      </Button>
                    </WithPermissionControl>
                  </Text>
                )}
              </HorizontalGroup>
            </HorizontalGroup>
            <HorizontalGroup align="center">
              <Text>
                <CopyToClipboard
                  text={window.location.href}
                  onCopy={() => {
                    openNotification('Link copied');
                  }}
                >
                  <IconButton name="code-branch" tooltip="Copy link" className={cx('title-icon')} />
                </CopyToClipboard>
                <a href={incident.slack_permalink} target="_blank" rel="noreferrer">
                  <IconButton name="slack" tooltip="View in Slack" className={cx('title-icon')} />
                </a>
                {showLinkTo && (
                  <IconButton
                    name="share-alt"
                    onClick={this.showAttachIncidentForm}
                    tooltip="Attach to another alert group"
                    className={cx('title-icon')}
                  />
                )}
              </Text>
            </HorizontalGroup>
          </HorizontalGroup>
          <div className={cx('info-row')}>
            <HorizontalGroup>
              {getIncidentStatusTag(incident)} | <Emoji text={incident.alert_receive_channel.verbal_name} />|
              <IntegrationLogo integration={integration} scale={0.1} />
              {integration && <Text type="secondary"> {integration?.display_name}</Text>}
              {integration && '|'}
              <Text type="secondary">{renderRelatedUsers(incident, true)}</Text>
            </HorizontalGroup>
          </div>
          <HorizontalGroup justify="space-between" className={cx('buttons-row')}>
            <HorizontalGroup>
              {getActionButtons(incident, cx, {
                onResolve: this.getOnActionButtonClick(incident.pk, AlertAction.Resolve),
                onUnacknowledge: this.getOnActionButtonClick(incident.pk, AlertAction.unAcknowledge),
                onUnresolve: this.getOnActionButtonClick(incident.pk, AlertAction.unResolve),
                onAcknowledge: this.getOnActionButtonClick(incident.pk, AlertAction.Acknowledge),
                onSilence: this.getSilenceClickHandler(incident),
                onUnsilence: this.getUnsilenceClickHandler(incident),
              })}
              <PluginBridge plugin={SupportedPlugin.Incident}>
                <a href={incident.declare_incident_link} target="_blank" rel="noreferrer">
                  <Button variant="primary" size="sm" icon="fire">
                    Declare incident
                  </Button>
                </a>
              </PluginBridge>
            </HorizontalGroup>

            <HorizontalGroup>
              <PluginLink
                disabled={incident.alert_receive_channel.deleted}
                query={{ page: 'integrations', id: incident.alert_receive_channel.id }}
              >
                <Button disabled={incident.alert_receive_channel.deleted} variant="secondary" size="sm" icon="compass">
                  Go to Integration
                </Button>
              </PluginLink>
              <Button
                disabled={incident.alert_receive_channel.deleted}
                variant="secondary"
                size="sm"
                icon="edit"
                onClick={this.showIntegrationSettings}
              >
                Edit rendering, grouping and other templates
              </Button>
            </HorizontalGroup>
          </HorizontalGroup>
        </VerticalGroup>
      </Block>
    );
  };

  showIntegrationSettings = () => {
    this.setState({ showIntegrationSettings: true });
  };

  showAttachIncidentForm = () => {
    this.setState({ showAttachIncidentForm: true });
  };

  getUnattachClickHandler = (pk: Alert['pk']) => {
    const { store } = this.props;

    return () => {
      store.alertGroupStore.unattachAlert(pk).then(this.update);
    };
  };

  renderTimeline = () => {
    const {
      store,
      history,
      match: {
        params: { id },
      },
    } = this.props;

    const incident = store.alertGroupStore.alerts.get(id);

    if (!incident.render_after_resolve_report_json) {
      return null;
    }

    const timeline = this.filterTimeline(incident.render_after_resolve_report_json);
    const { timelineFilter, resolutionNoteText } = this.state;
    const isResolutionNoteTextEmpty = resolutionNoteText === '';
    return (
      <>
        <Text.Title type="primary" level={4} className={cx('timeline-title')}>
          Timeline
        </Text.Title>
        <RadioButtonGroup
          className={cx('timeline-filter')}
          options={[
            { label: 'Show full timeline', value: 'all' },
            { label: 'Resolution notes only', value: TimeLineRealm.ResolutionNote },
          ]}
          value={timelineFilter}
          onChange={(value) => {
            this.setState({ timelineFilter: value });
          }}
        />
        <ul className={cx('timeline')}>
          {timeline.map((item: TimeLineItem, idx: number) => (
            <li key={idx} className={cx('timeline-item')}>
              <HorizontalGroup align="flex-start">
                <div className={cx('timeline-icon-background', { blue: item.realm === TimeLineRealm.ResolutionNote })}>
                  {this.renderTimelineItemIcon(item.realm)}
                </div>
                <VerticalGroup spacing="none">
                  {item.realm === TimeLineRealm.ResolutionNote && (
                    <Text type="secondary" size="small">
                      {item.author && item.author.username} via {ResolutionNoteSourceTypesToDisplayName[item.type]}
                    </Text>
                  )}
                  <Text type="primary">
                    {reactStringReplace(item.action, /\{\{([^}]+)\}\}/g, this.getPlaceholderReplaceFn(item, history))}
                  </Text>
                  <Text type="secondary" size="small">
                    {moment(item.created_at).format('MMM DD, YYYY hh:mm A')}
                  </Text>
                </VerticalGroup>
              </HorizontalGroup>
            </li>
          ))}
        </ul>
        <Field label="Leave a resolution note" description="Will also show up in the thread of incident in Slack">
          <TextArea
            value={resolutionNoteText}
            onChange={(e: any) => this.setState({ resolutionNoteText: e.target.value })}
          />
        </Field>
        <ToolbarButton
          icon="plus"
          variant="primary"
          onClick={this.handleCreateResolutionNote}
          disabled={isResolutionNoteTextEmpty}
        >
          Add resolution note
        </ToolbarButton>
      </>
    );
  };

  filterTimeline = (timeline: TimeLineItem[]) => {
    if (this.state.timelineFilter === 'all') {
      return timeline;
    } else {
      return timeline.filter((item) => item.realm === this.state.timelineFilter);
    }
  };

  renderTimelineItemIcon = (realm: TimeLineRealm) => {
    switch (realm) {
      case TimeLineRealm.UserNotification:
        return <Icon size="lg" name="user" />;
      case TimeLineRealm.AlertGroup:
        return <Icon size="lg" name="bell" />;
      case TimeLineRealm.ResolutionNote:
        return <Icon size="lg" name="envelope" />;
    }
  };

  handleCreateResolutionNote = () => {
    const {
      store,
      match: {
        params: { id },
      },
    } = this.props;

    const { resolutionNoteText } = this.state;
    store.resolutionNotesStore
      .createResolutionNote(id, resolutionNoteText)
      .then(() => {
        this.setState({ resolutionNoteText: '' });
      })
      .then(this.update);
  };

  getPlaceholderReplaceFn = (entity: any, history) => {
    return (match: string) => {
      switch (match) {
        case 'author':
          return (
            <span
              onClick={() => history.push(`${PLUGIN_ROOT}/users/${entity?.author?.pk}`)}
              style={{ textDecoration: 'underline', cursor: 'pointer' }}
            >
              {entity.author?.username}
            </span>
          );
        default:
          console.warn('Unknown render_after_resolve_report_json entity placeholder');
          return '';
      }
    };
  };

  getOnActionButtonClick = (incidentId: string, action: AlertAction) => {
    const { store } = this.props;

    return (e: SyntheticEvent) => {
      e.stopPropagation();

      store.alertGroupStore.doIncidentAction(incidentId, action, false);
    };
  };

  getSilenceClickHandler = (alert: AlertType) => {
    const { store } = this.props;

    return (value: number) => {
      store.alertGroupStore.doIncidentAction(alert.pk, AlertAction.Silence, false, {
        delay: value,
      });
    };
  };

  getUnsilenceClickHandler = (alert: AlertType) => {
    const { store } = this.props;

    return (event: any) => {
      event.stopPropagation();

      store.alertGroupStore.doIncidentAction(alert.pk, AlertAction.unSilence, false);
    };
  };

  getIncidentDatetimeReference = (incident: Alert | GroupedAlert): string => {
    let datetimeReference;
    if ((incident as Alert).last_alert_at || incident.created_at) {
      const m = moment((incident as Alert).last_alert_at || incident.created_at);
      datetimeReference = `(${m.fromNow()}, ${m.toString()})`;
    }

    return datetimeReference;
  };
}

function Incident({ incident, datetimeReference }: { incident: Alert; datetimeReference: string }) {
  return (
    <div key={incident.pk} className={cx('incident')}>
      <HorizontalGroup wrap={false}>
        <Text.Title type="secondary" level={4}>
          {incident.inside_organization_number
            ? `#${incident.inside_organization_number} ${incident.render_for_web.title}`
            : incident.render_for_web.title}
        </Text.Title>
        <Text type="secondary">{datetimeReference}</Text>
      </HorizontalGroup>
      <div
        className={cx('message')}
        dangerouslySetInnerHTML={{
          __html: sanitize(incident.render_for_web.message),
        }}
      />
      {incident.render_for_web.image_url && <img className={cx('image')} src={incident.render_for_web.image_url} />}
    </div>
  );
}

function GroupedIncidentsList({
  id,
  getIncidentDatetimeReference,
}: {
  id: string;
  getIncidentDatetimeReference: (incident: GroupedAlert) => string;
}) {
  const store = useStore();
  const incident = store.alertGroupStore.alerts.get(id);

  const alerts = incident.alerts;
  if (!alerts) {
    return null;
  }

  const latestAlert = alerts[alerts.length - 1];
  const latestAlertMoment = moment(latestAlert.created_at);

  return (
    <Collapse
      headerWithBackground
      className={cx('collapse')}
      isOpen
      label={
        <HorizontalGroup wrap>
          {incident.alerts_count} Grouped Alerts
          <Text type="secondary">
            (latest {latestAlertMoment.fromNow()}, {latestAlertMoment.toString()})
          </Text>
        </HorizontalGroup>
      }
      contentClassName={cx('incidents-content')}
    >
      {alerts.map((alert) => (
        <GroupedIncident key={alert.id} incident={alert} datetimeReference={getIncidentDatetimeReference(alert)} />
      ))}
    </Collapse>
  );
}

function GroupedIncident({ incident, datetimeReference }: { incident: GroupedAlert; datetimeReference: string }) {
  const store = useStore();
  const [incidentRawResponse, setIncidentRawResponse] = useState<{ id: string; raw_request_data: any }>(undefined);
  const [isModalOpen, setIsModalOpen] = useState(false);
  const payloadJSON = isModalOpen ? JSON.stringify(incidentRawResponse.raw_request_data, null, 4) : undefined;

  return (
    <>
      {isModalOpen && (
        <Modal onDismiss={() => setIsModalOpen(false)} closeOnEscape isOpen={isModalOpen} title="Alert Payload">
          <div className={cx('payload-subtitle')}>
            <HorizontalGroup>
              <Text type="secondary">
                {incident.render_for_web.title} - {datetimeReference}
              </Text>
            </HorizontalGroup>
          </div>
          <VerticalGroup>
            <SourceCode showCopyToClipboard={false}>{payloadJSON}</SourceCode>
            <HorizontalGroup justify={'flex-end'}>
              <CopyToClipboard
                text={payloadJSON}
                onCopy={() => {
                  openNotification('Copied!');
                }}
              >
                <Button className={cx('button')} variant="primary" icon="copy">
                  Copy to Clipboard
                </Button>
              </CopyToClipboard>
            </HorizontalGroup>
          </VerticalGroup>
        </Modal>
      )}

      <div key={incident.id}>
        <div className={cx('incident-row')}>
          <div className={cx('incident-row-left')}>
            <HorizontalGroup wrap={false} justify={'flex-start'}>
              <Text.Title type="secondary" level={4}>
                {incident.render_for_web.title}
              </Text.Title>
              <Text type="secondary">{datetimeReference}</Text>
            </HorizontalGroup>
          </div>
          <div className={cx('incident-row-right')}>
            <HorizontalGroup wrap={false} justify={'flex-end'}>
              <Tooltip placement="top" content="Alert Payload">
                <IconButton name="arrow" onClick={() => openIncidentResponse(incident)} />
              </Tooltip>
            </HorizontalGroup>
          </div>
        </div>
        <div
          className={cx('message')}
          dangerouslySetInnerHTML={{
            __html: sanitize(incident.render_for_web.message),
          }}
        />
        {incident.render_for_web.image_url && <img className={cx('image')} src={incident.render_for_web.image_url} />}
      </div>
    </>
  );

  async function openIncidentResponse(incident: GroupedAlert) {
    const currentIncidentRawResponse = await store.alertGroupStore.getPayloadForIncident(incident.id);
    setIncidentRawResponse(currentIncidentRawResponse);
    setIsModalOpen(true);
  }
}

function AttachedIncidentsList({
  id,
  getUnattachClickHandler,
}: {
  id: string;
  getUnattachClickHandler(pk: string): void;
}) {
  const store = useStore();
  const incident = store.alertGroupStore.alerts.get(id);

  if (!incident.dependent_alert_groups.length) {
    return null;
  }

  const alerts = incident.dependent_alert_groups;

  return (
    <Collapse
      headerWithBackground
      className={cx('collapse')}
      isOpen
      label={<HorizontalGroup wrap>{incident.dependent_alert_groups.length} Attached Incidents</HorizontalGroup>}
      contentClassName={cx('incidents-content')}
    >
      {alerts.map((incident) => {
        return (
          <HorizontalGroup key={incident.pk} justify={'space-between'}>
            <PluginLink query={{ page: 'incident', id: incident.pk }}>
              #{incident.inside_organization_number} {incident.render_for_web.title}
            </PluginLink>
            <WithPermissionControl userAction={UserActions.AlertGroupsWrite}>
              <Button size="sm" onClick={() => getUnattachClickHandler(incident.pk)} variant="secondary">
                Unattach
              </Button>
            </WithPermissionControl>
          </HorizontalGroup>
        );
      })}
    </Collapse>
  );
}

export default withRouter(withMobXProviderContext(IncidentPage));<|MERGE_RESOLUTION|>--- conflicted
+++ resolved
@@ -133,15 +133,9 @@
 
     return (
       <PageErrorHandlingWrapper errorData={errorData} objectName="alert group" pageName="incidents">
-<<<<<<< HEAD
-        {() =>
-          errorData.isNotFoundError ? (
-            <div className={cx('root')}>
-=======
         {() => (
           <div className={cx('root')}>
             {errorData.isNotFoundError ? (
->>>>>>> f930e368
               <div className={cx('not-found')}>
                 <VerticalGroup spacing="lg" align="center">
                   <Text.Title level={1}>404</Text.Title>
