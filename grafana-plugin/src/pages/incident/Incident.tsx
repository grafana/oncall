--- conflicted
+++ resolved
@@ -906,221 +906,6 @@
   );
 };
 
-<<<<<<< HEAD
-const getStyles = (theme: GrafanaTheme2) => {
-  return {
-    incidentRow: css`
-      display: flex;
-    `,
-
-    incidentRowLeftSide: css`
-      flex-grow: 1;
-    `,
-
-    block: css`
-      padding: 0 0 20px 0;
-    `,
-
-    payloadSubtitle: css`
-      margin-bottom: 16px;
-    `,
-
-    infoRow: css`
-      width: 100%;
-      border-bottom: 1px solid ${theme.colors.border.medium};
-      padding-bottom: 20px;
-    `,
-
-    buttonsRow: css`
-      margin-top: 20px;
-    `,
-
-    content: css`
-      margin-top: 5px;
-      display: flex;
-    `,
-
-    timelineIconBackground: css`
-      width: 28px;
-      height: 28px;
-      border-radius: 50%;
-      display: flex;
-      justify-content: center;
-      align-items: center;
-      background: rgba(${theme.isDark ? '70, 76, 84, 1' : '70, 76, 84, 0'});
-    `,
-
-    message: css`
-      margin-top: 16px;
-      word-wrap: break-word;
-
-      a {
-        word-break: break-all;
-      }
-
-      ul {
-        margin-left: 24px;
-      }
-
-      p {
-        margin-bottom: 0;
-      }
-
-      code {
-        white-space: break-spaces;
-      }
-    `,
-
-    image: css`
-      margin-top: 16px;
-      max-width: 100%;
-    `,
-
-    collapse: css`
-      margin-top: 16px;
-      position: relative;
-    `,
-
-    column: css`
-      width: 50%;
-      padding-right: 24px;
-
-      &:not(:first-child) {
-        padding-left: 24px;
-      }
-    `,
-
-    incidentsContent: css`
-      > div:not(:last-child) {
-        border-bottom: 1px solid ${Colors.BORDER};
-        padding-bottom: 16px;
-      }
-
-      > div:not(:first-child) {
-        padding-top: 16px;
-      }
-    `,
-
-    timeline: css`
-      list-style-type: none;
-      margin: 0 0 24px 12px;
-    `,
-
-    timelineItem: css`
-      margin-top: 12px;
-    `,
-
-    notFound: css`
-      margin: 50px auto;
-      text-align: center;
-    `,
-
-    alertGroupStubDivider: css`
-      width: 520px;
-    `,
-
-    blue: css`
-      background: ${getLabelBackgroundTextColorObject('blue', theme).sourceColor};
-    `,
-
-    timelineTitle: css`
-      margin-bottom: 24px;
-    `,
-
-    timelineFilter: css`
-      margin-bottom: 24px;
-    `,
-
-    titleIcon: css`
-      color: ${theme.colors.secondary.text};
-      margin-left: 4px;
-    `,
-
-    integrationLogo: css`
-      margin-right: 8px;
-    `,
-
-    labelButton: css`
-      padding: 0 8px;
-      font-weight: 400;
-
-      &:disabled {
-        border: 1px solid ${theme.colors.border.strong};
-      }
-    `,
-
-    labelButtonText: css`
-      max-width: 160px;
-      overflow: hidden;
-      position: relative;
-      display: inline-block;
-      text-align: center;
-      text-decoration: none;
-      text-overflow: ellipsis;
-      white-space: nowrap;
-    `,
-
-    sourceName: css`
-      display: flex;
-      align-items: center;
-    `,
-
-    statusTagContainer: css`
-      margin-right: 8px;
-      display: inherit;
-    `,
-
-    statusTag: css`
-      height: 24px;
-      padding: 5px 8px;
-      border-radius: 2px;
-    `,
-
-    pagedUsers: css`
-      width: 100%;
-    `,
-
-    // TODO: Where are trash-button/hover-button coming from?
-    pagedUsersList: css`
-      list-style-type: none;
-      margin-bottom: 20px;
-      width: 100%;
-
-      & > li .trash-button {
-        display: none;
-      }
-
-      & > li:hover .trash-button {
-        display: block;
-      }
-
-      & > li {
-        padding: 8px 12px;
-        width: 100%;
-
-        & .hover-button {
-          display: none;
-        }
-      }
-
-      & > li:hover {
-        background: ${theme.colors.background.secondary};
-
-        & .hover-button {
-          display: inline-flex;
-        }
-      }
-    `,
-
-    userBadge: css`
-      vertical-align: middle;
-    `,
-  };
-};
-
-export const IncidentPage = withRouter(withMobXProviderContext(withTheme2(_IncidentPage)));
-=======
 export const IncidentPage = withRouter<RouteProps, Omit<IncidentPageProps, 'store' | 'meta' | 'theme'>>(
   withMobXProviderContext(withTheme2(_IncidentPage))
-);
->>>>>>> 457d292b
+);