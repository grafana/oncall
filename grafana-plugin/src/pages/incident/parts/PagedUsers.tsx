--- conflicted
+++ resolved
@@ -4,7 +4,6 @@
 import cn from 'classnames/bind';
 
 import Avatar from 'components/Avatar/Avatar';
-import PluginLink from 'components/PluginLink/PluginLink';
 import Text from 'components/Text/Text';
 import WithConfirm from 'components/WithConfirm/WithConfirm';
 import { WithPermissionControlTooltip } from 'containers/WithPermissionControl/WithPermissionControlTooltip';
@@ -47,41 +46,18 @@
                 <Avatar size="big" src={pagedUser.avatar} />
                 <Text strong>{pagedUser.username}</Text>
               </HorizontalGroup>
-<<<<<<< HEAD
-              <HorizontalGroup>
-                <PluginLink className={cx('hover-button')} target="_blank" query={{ page: 'users', id: pagedUser.pk }}>
-=======
               <WithPermissionControlTooltip userAction={UserActions.AlertGroupsWrite}>
                 <WithConfirm
                   title={`Are you sure to remove "${pagedUser.username}" from responders?`}
                   confirmText="Remove"
                 >
->>>>>>> 3921a627
                   <IconButton
-                    tooltip="Open user profile in new tab"
-                    style={{ color: 'var(--always-gray)' }}
-                    name="external-link-alt"
+                    onClick={getPagedUserRemoveHandler(pagedUser.pk)}
+                    tooltip="Remove from responders"
+                    name="trash-alt"
                   />
-<<<<<<< HEAD
-                </PluginLink>
-                <WithPermissionControl userAction={UserActions.AlertGroupsWrite}>
-                  <WithConfirm
-                    title={`Are you sure to remove "${pagedUser.username}" from responders?`}
-                    confirmText="Remove"
-                  >
-                    <IconButton
-                      className={cx('hover-button')}
-                      onClick={getPagedUserRemoveHandler(pagedUser.pk)}
-                      tooltip="Remove from responders"
-                      name="trash-alt"
-                    />
-                  </WithConfirm>
-                </WithPermissionControl>
-              </HorizontalGroup>
-=======
                 </WithConfirm>
               </WithPermissionControlTooltip>
->>>>>>> 3921a627
             </HorizontalGroup>
           </li>
         ))}
