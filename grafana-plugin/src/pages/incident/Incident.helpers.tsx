--- conflicted
+++ resolved
@@ -26,11 +26,7 @@
   switch (alert.status) {
     case IncidentStatus.Firing:
       return (
-<<<<<<< HEAD
-        <Tag color={getVar('--tag-danger')}>
-=======
-        <Tag color="var(--tag-danger)" className={cx('status-tag')}>
->>>>>>> 98ccd3ec
+        <Tag color={getVar('--tag-danger')} className={cx('status-tag')}>
           <Text strong size="small">
             Firing
           </Text>
@@ -38,11 +34,7 @@
       );
     case IncidentStatus.Acknowledged:
       return (
-<<<<<<< HEAD
-        <Tag color={getVar('--tag-warning')}>
-=======
-        <Tag color="var(--tag-warning)" className={cx('status-tag')}>
->>>>>>> 98ccd3ec
+        <Tag color={getVar('--tag-warning')} className={cx('status-tag')}>
           <Text strong size="small">
             Acknowledged
           </Text>
@@ -50,11 +42,7 @@
       );
     case IncidentStatus.Resolved:
       return (
-<<<<<<< HEAD
-        <Tag color={getVar('--tag-primary')}>
-=======
-        <Tag color="var(--tag-primary)" className={cx('status-tag')}>
->>>>>>> 98ccd3ec
+        <Tag color={getVar('--tag-primary')} className={cx('status-tag')}>
           <Text strong size="small">
             Resolved
           </Text>
@@ -62,11 +50,7 @@
       );
     case IncidentStatus.Silenced:
       return (
-<<<<<<< HEAD
-        <Tag color={getVar('--tag-secondary')}>
-=======
-        <Tag color="var(--tag-secondary)" className={cx('status-tag')}>
->>>>>>> 98ccd3ec
+        <Tag color={getVar('--tag-secondary')} className={cx('status-tag')}>
           <Text strong size="small">
             Silenced
           </Text>
