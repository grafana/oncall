--- conflicted
+++ resolved
@@ -12,7 +12,6 @@
 import { withMobXProviderContext } from 'state/withStore';
 
 import styles from './SettingsPage.module.css';
-import PluginLink from 'components/PluginLink/PluginLink';
 import { PluginPage } from 'PluginPage';
 import { pages } from 'pages';
 import { config } from '@grafana/runtime';
@@ -42,29 +41,6 @@
     const { apiUrl } = this.state;
 
     return (
-<<<<<<< HEAD
-      <div className={cx('root')}>
-        <Text.Title level={3} className={cx('title')}>
-          Organization settings
-        </Text.Title>
-        <div className={cx('settings')}>
-          <Field
-            loading={!teamStore.currentTeam}
-            label="Require resolution note when resolve incident"
-            description="Once user clicks “Resolve” for an incident they are require to fill a resolution note about the incident"
-          >
-            <WithPermissionControl userAction={UserAction.UpdateGlobalSettings}>
-              <Switch
-                value={teamStore.currentTeam?.is_resolution_note_required}
-                onChange={(event) => {
-                  teamStore.saveCurrentTeam({
-                    is_resolution_note_required: event.currentTarget.checked,
-                  });
-                }}
-              />
-            </WithPermissionControl>
-          </Field>
-=======
       <PluginPage pageNav={pages['settings'].getPageNav()}>
         <div className={cx('root', { navbarRootFallback: !config.featureToggles.topnav })}>
           <div className={cx('settings')}>
@@ -114,7 +90,6 @@
             </Field>
           </div>
           <ApiTokenSettings />
->>>>>>> 33584922
         </div>
       </PluginPage>
     );
