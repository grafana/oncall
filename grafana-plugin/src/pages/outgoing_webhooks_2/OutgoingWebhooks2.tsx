import React from 'react';

import {
  Button,
  ConfirmModal,
  ConfirmModalProps,
  HorizontalGroup,
  Icon,
  IconButton,
  VerticalGroup,
  WithContextMenu,
} from '@grafana/ui';
import cn from 'classnames/bind';
import { observer } from 'mobx-react';
import moment from 'moment-timezone';
import LegacyNavHeading from 'navbar/LegacyNavHeading';
import CopyToClipboard from 'react-copy-to-clipboard';
import { RouteComponentProps, withRouter } from 'react-router-dom';

import GTable from 'components/GTable/GTable';
import HamburgerMenu from 'components/HamburgerMenu/HamburgerMenu';
import PageErrorHandlingWrapper, { PageBaseState } from 'components/PageErrorHandlingWrapper/PageErrorHandlingWrapper';
import {
  getWrongTeamResponseInfo,
  initErrorDataState,
} from 'components/PageErrorHandlingWrapper/PageErrorHandlingWrapper.helpers';
import PluginLink from 'components/PluginLink/PluginLink';
import Text from 'components/Text/Text';
import OutgoingWebhook2Form from 'containers/OutgoingWebhook2Form/OutgoingWebhook2Form';
import RemoteFilters from 'containers/RemoteFilters/RemoteFilters';
import TeamName from 'containers/TeamName/TeamName';
import { WithPermissionControlTooltip } from 'containers/WithPermissionControl/WithPermissionControlTooltip';
import { FiltersValues } from 'models/filters/filters.types';
import { OutgoingWebhook } from 'models/outgoing_webhook/outgoing_webhook.types';
import { OutgoingWebhook2 } from 'models/outgoing_webhook_2/outgoing_webhook_2.types';
import { AppFeature } from 'state/features';
import { PageProps, WithStoreProps } from 'state/types';
import { withMobXProviderContext } from 'state/withStore';
import { openErrorNotification, openNotification } from 'utils';
import { isUserActionAllowed, UserActions } from 'utils/authorization';
import { PLUGIN_ROOT } from 'utils/consts';

import styles from './OutgoingWebhooks2.module.scss';
import { WebhookFormActionType } from './OutgoingWebhooks2.types';

const cx = cn.bind(styles);

interface OutgoingWebhooks2Props
  extends WithStoreProps,
    PageProps,
    RouteComponentProps<{ id: string; action: string }> {}

interface OutgoingWebhooks2State extends PageBaseState {
  outgoingWebhook2Action?: WebhookFormActionType;
  outgoingWebhook2Id?: OutgoingWebhook2['id'];
  confirmationModal: ConfirmModalProps;
}

@observer
class OutgoingWebhooks2 extends React.Component<OutgoingWebhooks2Props, OutgoingWebhooks2State> {
  state: OutgoingWebhooks2State = {
    errorData: initErrorDataState(),
    confirmationModal: undefined,
  };

  componentDidUpdate(prevProps: OutgoingWebhooks2Props) {
    if (prevProps.match.params.id !== this.props.match.params.id && !this.state.outgoingWebhook2Action) {
      this.parseQueryParams();
    }
  }

  parseQueryParams = async () => {
    this.setState((_prevState) => ({
      errorData: initErrorDataState(),
      outgoingWebhook2Id: undefined,
    })); // reset state on query parse

    const {
      store,
      match: {
        params: { id, action },
      },
    } = this.props;

    if (action) {
      this.setState({ outgoingWebhook2Id: id, outgoingWebhook2Action: convertWebhookUrlToAction(action) });
    }

    const isNewWebhook = id === 'new';
    if (isNewWebhook) {
      this.setState({ outgoingWebhook2Id: id, outgoingWebhook2Action: WebhookFormActionType.NEW });
    } else if (id) {
      await store.outgoingWebhook2Store
        .loadItem(id, true)
        .catch((error) =>
          this.setState({ errorData: { ...getWrongTeamResponseInfo(error) }, outgoingWebhook2Action: undefined })
        );
    }
  };

  update = () => {
    const { store } = this.props;
    return store.outgoingWebhook2Store.updateItems();
  };

  render() {
    const {
      store,
      history,
      match: {
        params: { id },
      },
    } = this.props;
    const { outgoingWebhook2Id, outgoingWebhook2Action, errorData, confirmationModal } = this.state;

    const webhooks = store.outgoingWebhook2Store.getSearchResult();

    const columns = [
      {
        width: '25%',
        title: 'Name',
        dataIndex: 'name',
        render: this.renderName,
      },
      {
        width: '10%',
        title: 'Trigger type',
        dataIndex: 'trigger_type_name',
      },
      {
        width: '35%',
        title: 'URL',
        dataIndex: 'url',
        render: this.renderUrl,
      },
      {
        width: '10%',
        title: 'Last run',
        render: this.renderLastRun,
      },
      {
        width: '15%',
        title: 'Team',
        render: (item: OutgoingWebhook) => this.renderTeam(item, store.grafanaTeamStore.items),
      },
      {
        width: '20%',
        key: 'action',
        render: this.renderActionButtons,
      },
    ];

    return store.hasFeature(AppFeature.Webhooks2) ? (
      <PageErrorHandlingWrapper
        errorData={errorData}
        objectName="outgoing webhook 2"
        pageName="outgoing_webhooks_2"
        itemNotFoundMessage={`Outgoing webhook with id=${id} was not found. Please select outgoing webhook from the list.`}
      >
        {() => (
          <>
            {confirmationModal && (
              <ConfirmModal
                {...(confirmationModal as ConfirmModalProps)}
                onDismiss={() =>
                  this.setState({
                    confirmationModal: undefined,
                  })
                }
              />
            )}

            <div className={cx('root')}>
              {this.renderOutgoingWebhooksFilters()}
              <GTable
                emptyText={webhooks ? 'No outgoing webhooks found' : 'Loading...'}
                title={() => (
                  <div className={cx('header')}>
                    <div className="header__title">
                      <VerticalGroup spacing="sm">
                        <LegacyNavHeading>
                          <Text.Title level={3}>Outgoing Webhooks 2</Text.Title>
                        </LegacyNavHeading>
                        <Text type="secondary" className={cx('header__desc')}>
                          <Icon name="exclamation-triangle"></Icon> Preview Functionality! Things will change and things
                          will break! Do not use for critical production processes!
                        </Text>
                      </VerticalGroup>
                    </div>

                    <div className="u-pull-right">
                      <PluginLink
                        query={{ page: 'outgoing_webhooks', id: 'new' }}
                        disabled={!isUserActionAllowed(UserActions.OutgoingWebhooksWrite)}
                      >
                        <WithPermissionControlTooltip userAction={UserActions.OutgoingWebhooksWrite}>
                          <Button variant="primary" icon="plus">
                            Create
                          </Button>
                        </WithPermissionControlTooltip>
                      </PluginLink>
                    </div>
                  </div>
                )}
                rowKey="id"
                columns={columns}
                data={webhooks}
              />
            </div>

            {outgoingWebhook2Id && outgoingWebhook2Action && (
              <OutgoingWebhook2Form
                id={outgoingWebhook2Id}
                action={outgoingWebhook2Action}
                onUpdate={this.update}
                onHide={this.handleOutgoingWebhookFormHide}
                onDelete={() => {
                  this.onDeleteClick(outgoingWebhook2Id).then(() => {
                    this.setState({ outgoingWebhook2Id: undefined, outgoingWebhook2Action: undefined });
                    history.push(`${PLUGIN_ROOT}/outgoing_webhooks_2`);
                  });
                }}
              />
            )}
          </>
        )}
      </PageErrorHandlingWrapper>
    ) : (
      <Text>Outgoing webhooks 2 functionality is not enabled.</Text>
    );
  }

  renderOutgoingWebhooksFilters() {
    const { query, store } = this.props;
    return (
      <div className={cx('filters')}>
        <RemoteFilters
          query={query}
          page="webhooks"
          grafanaTeamStore={store.grafanaTeamStore}
          onChange={this.handleFiltersChange}
        />
      </div>
    );
  }

  handleFiltersChange = (filters: FiltersValues, isOnMount) => {
    const { store } = this.props;

    const { outgoingWebhook2Store } = store;

    outgoingWebhook2Store.updateItems(filters).then(() => {
      if (isOnMount) {
        this.parseQueryParams();
      }
    });
  };

  renderTeam(record: OutgoingWebhook, teams: any) {
    return <TeamName team={teams[record.team]} />;
  }

  renderActionButtons = (record: OutgoingWebhook2) => {
    return (
      <WithContextMenu
        renderMenuItems={() => (
          <div className={cx('hamburgerMenu')}>
            <div className={cx('hamburgerMenu__item')} onClick={() => this.onLastRunClick(record.id)}>
              <WithPermissionControlTooltip key={'status_action'} userAction={UserActions.OutgoingWebhooksRead}>
                <Text type="primary">View Last Run</Text>
              </WithPermissionControlTooltip>
            </div>

            <div className={cx('hamburgerMenu__item')} onClick={() => this.onEditClick(record.id)}>
              <WithPermissionControlTooltip key={'edit_action'} userAction={UserActions.OutgoingWebhooksWrite}>
                <Text type="primary">Edit settings</Text>
              </WithPermissionControlTooltip>
            </div>

            <div
              className={cx('hamburgerMenu__item')}
              onClick={() =>
                this.setState({
                  confirmationModal: {
                    isOpen: true,
                    confirmText: 'Confirm',
                    dismissText: 'Cancel',
                    onConfirm: () => this.onDisableWebhook(record.id, !record.is_webhook_enabled),
                    title: `Are you sure you want to ${record.is_webhook_enabled ? 'disable' : 'enable'} webhook?`,
                  } as ConfirmModalProps,
                })
              }
            >
              <WithPermissionControlTooltip key={'disable_action'} userAction={UserActions.OutgoingWebhooksWrite}>
                <Text type="primary">{record.is_webhook_enabled ? 'Disable' : 'Enable'}</Text>
              </WithPermissionControlTooltip>
            </div>

            <div className={cx('hamburgerMenu__item')} onClick={() => this.onCopyClick(record.id)}>
              <WithPermissionControlTooltip key={'copy_action'} userAction={UserActions.OutgoingWebhooksWrite}>
                <Text type="primary">Make a copy</Text>
              </WithPermissionControlTooltip>
            </div>

            <CopyToClipboard text={record.id} onCopy={() => openNotification('Webhook ID has been copied')}>
              <div className={cx('hamburgerMenu__item')}>
                <HorizontalGroup type="primary" spacing="xs">
                  <Icon name="clipboard-alt" />
                  <Text type="primary">UID: {record.id}</Text>
                </HorizontalGroup>
              </div>
            </CopyToClipboard>

            <div className={cx('thin-line-break')} />

            <div
              className={cx('hamburgerMenu__item')}
              onClick={() =>
                this.setState({
                  confirmationModal: {
                    isOpen: true,
                    confirmText: 'Confirm',
                    dismissText: 'Cancel',
                    onConfirm: () => this.onDeleteClick(record.id),
                    body: 'The action cannot be undone.',
                    title: `Are you sure you want to delete webhook?`,
                  } as Partial<ConfirmModalProps> as ConfirmModalProps,
                })
              }
            >
              <WithPermissionControlTooltip key={'delete_action'} userAction={UserActions.OutgoingWebhooksWrite}>
                <HorizontalGroup spacing="xs">
                  <IconButton tooltip="Remove" tooltipPlacement="top" variant="destructive" name="trash-alt" />
                  <Text type="danger">Delete Webhook</Text>
                </HorizontalGroup>
              </WithPermissionControlTooltip>
            </div>
          </div>
        )}
      >
        {({ openMenu }) => <HamburgerMenu openMenu={openMenu} listBorder={2} listWidth={225} withBackground />}
      </WithContextMenu>
    );
  };

  renderName(name: String) {
    return (
      <div className="u-break-word">
        <span>{name}</span>
      </div>
    );
  }

  renderUrl(url: string) {
    return (
      <div className="u-break-word">
        <span>{url}</span>
      </div>
    );
  }

  renderLastRun(record: OutgoingWebhook2) {
    const lastRunMoment = moment(record.last_response_log?.timestamp);

    return !record.is_webhook_enabled ? (
      <Text type="secondary">Disabled</Text>
    ) : (
      <VerticalGroup spacing="none">
        <Text type="secondary">{lastRunMoment.isValid() ? lastRunMoment.format('MMM DD, YYYY') : '-'}</Text>
        <Text type="secondary">{lastRunMoment.isValid() ? lastRunMoment.format('HH:mm') : ''}</Text>
        <Text type="secondary">
          {lastRunMoment.isValid()
            ? record.last_response_log?.status_code
              ? 'Status: ' + record.last_response_log?.status_code
              : 'Check Status'
            : ''}
        </Text>
      </VerticalGroup>
    );
  }

  onDeleteClick = (id: OutgoingWebhook2['id']): Promise<void> => {
    const { store } = this.props;
    return store.outgoingWebhook2Store
      .delete(id)
      .then(this.update)
      .then(() => openNotification('Webhook has been removed'))
      .catch(() => openNotification('Webook could not been removed'))
      .finally(() => this.setState({ confirmationModal: undefined }));
  };

  onEditClick = (id: OutgoingWebhook2['id']) => {
    const { history } = this.props;

<<<<<<< HEAD
    this.setState({ outgoingWebhook2Id: id, outgoingWebhook2Action: 'update' });

    history.push(`${PLUGIN_ROOT}/outgoing_webhooks/edit/${id}`);
=======
    this.setState({ outgoingWebhook2Id: id, outgoingWebhook2Action: WebhookFormActionType.EDIT_SETTINGS }, () =>
      history.push(`${PLUGIN_ROOT}/outgoing_webhooks_2/edit/${id}`)
    );
>>>>>>> fd9460f6
  };

  onCopyClick = (id: OutgoingWebhook2['id']) => {
    const { history } = this.props;

    this.setState({ outgoingWebhook2Id: id, outgoingWebhook2Action: WebhookFormActionType.COPY }, () =>
      history.push(`${PLUGIN_ROOT}/outgoing_webhooks_2/copy/${id}`)
    );
  };

  onDisableWebhook = (id: OutgoingWebhook2['id'], isEnabled: boolean) => {
    const {
      store: { outgoingWebhook2Store },
    } = this.props;

    const data = {
      ...{ ...outgoingWebhook2Store.items[id], is_webhook_enabled: isEnabled },
      is_legacy: false,
    };

    outgoingWebhook2Store
      .update(id, data)
      .then(() => this.update())
      .then(() => openNotification(`Webhook has been ${isEnabled ? 'enabled' : 'disabled'}`))
      .catch(() => openErrorNotification('Webhook could not been updated'))
      .finally(() => this.setState({ confirmationModal: undefined }));
  };

  onLastRunClick = (id: OutgoingWebhook2['id']) => {
    const { history } = this.props;

<<<<<<< HEAD
    this.setState({ outgoingWebhook2Id: id, outgoingWebhook2Action: undefined });

    history.push(`${PLUGIN_ROOT}/outgoing_webhooks/status/${id}`);
=======
    this.setState({ outgoingWebhook2Id: id, outgoingWebhook2Action: WebhookFormActionType.VIEW_LAST_RUN }, () =>
      history.push(`${PLUGIN_ROOT}/outgoing_webhooks_2/last_run/${id}`)
    );
>>>>>>> fd9460f6
  };

  handleOutgoingWebhookFormHide = () => {
    const { history } = this.props;

    this.setState({ outgoingWebhook2Id: undefined, outgoingWebhook2Action: undefined });

    history.push(`${PLUGIN_ROOT}/outgoing_webhooks`);
  };
}

function convertWebhookUrlToAction(urlAction: string) {
  if (urlAction === 'new') {
    return WebhookFormActionType.NEW;
  } else if (urlAction === 'copy') {
    return WebhookFormActionType.COPY;
  } else if (urlAction === 'edit') {
    return WebhookFormActionType.EDIT_SETTINGS;
  } else {
    return WebhookFormActionType.VIEW_LAST_RUN;
  }
}

export { OutgoingWebhooks2 };

export default withRouter(withMobXProviderContext(OutgoingWebhooks2));<|MERGE_RESOLUTION|>--- conflicted
+++ resolved
@@ -217,7 +217,7 @@
                 onDelete={() => {
                   this.onDeleteClick(outgoingWebhook2Id).then(() => {
                     this.setState({ outgoingWebhook2Id: undefined, outgoingWebhook2Action: undefined });
-                    history.push(`${PLUGIN_ROOT}/outgoing_webhooks_2`);
+                    history.push(`${PLUGIN_ROOT}/outgoing_webhooks`);
                   });
                 }}
               />
@@ -392,22 +392,16 @@
   onEditClick = (id: OutgoingWebhook2['id']) => {
     const { history } = this.props;
 
-<<<<<<< HEAD
-    this.setState({ outgoingWebhook2Id: id, outgoingWebhook2Action: 'update' });
-
-    history.push(`${PLUGIN_ROOT}/outgoing_webhooks/edit/${id}`);
-=======
     this.setState({ outgoingWebhook2Id: id, outgoingWebhook2Action: WebhookFormActionType.EDIT_SETTINGS }, () =>
-      history.push(`${PLUGIN_ROOT}/outgoing_webhooks_2/edit/${id}`)
-    );
->>>>>>> fd9460f6
+      history.push(`${PLUGIN_ROOT}/outgoing_webhooks/edit/${id}`)
+    );
   };
 
   onCopyClick = (id: OutgoingWebhook2['id']) => {
     const { history } = this.props;
 
     this.setState({ outgoingWebhook2Id: id, outgoingWebhook2Action: WebhookFormActionType.COPY }, () =>
-      history.push(`${PLUGIN_ROOT}/outgoing_webhooks_2/copy/${id}`)
+      history.push(`${PLUGIN_ROOT}/outgoing_webhooks/copy/${id}`)
     );
   };
 
@@ -432,15 +426,9 @@
   onLastRunClick = (id: OutgoingWebhook2['id']) => {
     const { history } = this.props;
 
-<<<<<<< HEAD
-    this.setState({ outgoingWebhook2Id: id, outgoingWebhook2Action: undefined });
-
-    history.push(`${PLUGIN_ROOT}/outgoing_webhooks/status/${id}`);
-=======
     this.setState({ outgoingWebhook2Id: id, outgoingWebhook2Action: WebhookFormActionType.VIEW_LAST_RUN }, () =>
-      history.push(`${PLUGIN_ROOT}/outgoing_webhooks_2/last_run/${id}`)
-    );
->>>>>>> fd9460f6
+      history.push(`${PLUGIN_ROOT}/outgoing_webhooks/last_run/${id}`)
+    );
   };
 
   handleOutgoingWebhookFormHide = () => {
