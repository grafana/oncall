import React from 'react';

<<<<<<< HEAD
import { PluginPage } from 'PluginPage';
=======
import { Button } from '@grafana/ui';
>>>>>>> 0bb1a792
import cn from 'classnames/bind';
import { observer } from 'mobx-react';

import { WithPermissionControl } from 'containers/WithPermissionControl2/WithPermissionControl';
import { UserAction } from 'state/userAction';
import { withMobXProviderContext } from 'state/withStore';

import styles from './Test.module.css';

const cx = cn.bind(styles);

@observer
class Test extends React.Component<any, any> {
  render() {
    return (
<<<<<<< HEAD
      <PluginPage>
        <div className={cx('root')}>
          <GSelect
            isMulti
            showSearch
            allowClear
            modelName="userStore"
            displayField="username"
            valueField="pk"
            placeholder="Select Users"
            className={cx('select', 'control')}
            value={undefined}
            onChange={this.slackChannelChangeHandler}
            nullItemName={PRIVATE_CHANNEL_NAME}
          />
        </div>
      </PluginPage>
=======
      <div className={cx('root')}>
        <WithPermissionControl userAction={UserAction.UpdateSchedules}>
          {(disabled) => <Button disabled={disabled}>Click me!</Button>}
        </WithPermissionControl>
      </div>
>>>>>>> 0bb1a792
    );
  }
}

export default withMobXProviderContext(Test);<|MERGE_RESOLUTION|>--- conflicted
+++ resolved
@@ -1,10 +1,7 @@
 import React from 'react';
 
-<<<<<<< HEAD
+import { Button } from '@grafana/ui';
 import { PluginPage } from 'PluginPage';
-=======
-import { Button } from '@grafana/ui';
->>>>>>> 0bb1a792
 import cn from 'classnames/bind';
 import { observer } from 'mobx-react';
 
@@ -20,31 +17,13 @@
 class Test extends React.Component<any, any> {
   render() {
     return (
-<<<<<<< HEAD
       <PluginPage>
         <div className={cx('root')}>
-          <GSelect
-            isMulti
-            showSearch
-            allowClear
-            modelName="userStore"
-            displayField="username"
-            valueField="pk"
-            placeholder="Select Users"
-            className={cx('select', 'control')}
-            value={undefined}
-            onChange={this.slackChannelChangeHandler}
-            nullItemName={PRIVATE_CHANNEL_NAME}
-          />
+          <WithPermissionControl userAction={UserAction.UpdateSchedules}>
+            {(disabled) => <Button disabled={disabled}>Click me!</Button>}
+          </WithPermissionControl>
         </div>
       </PluginPage>
-=======
-      <div className={cx('root')}>
-        <WithPermissionControl userAction={UserAction.UpdateSchedules}>
-          {(disabled) => <Button disabled={disabled}>Click me!</Button>}
-        </WithPermissionControl>
-      </div>
->>>>>>> 0bb1a792
     );
   }
 }
