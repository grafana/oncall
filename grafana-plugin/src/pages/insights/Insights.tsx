--- conflicted
+++ resolved
@@ -17,13 +17,9 @@
 import { Alert, LoadingPlaceholder, VerticalGroup } from '@grafana/ui';
 import { observer } from 'mobx-react';
 
-<<<<<<< HEAD
-import Text from 'components/Text/Text';
-import Tutorial from 'components/Tutorial/Tutorial';
+import { Text } from 'components/Text/Text';
+import { Tutorial } from 'components/Tutorial/Tutorial';
 import { TutorialStep } from 'components/Tutorial/Tutorial.types';
-=======
-import { Text } from 'components/Text/Text';
->>>>>>> 3839922b
 import { useStore } from 'state/useStore';
 import { DOCS_ROOT, PLUGIN_ROOT } from 'utils/consts';
 
