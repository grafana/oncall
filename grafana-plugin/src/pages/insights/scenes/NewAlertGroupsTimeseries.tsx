import { ThresholdsMode } from '@grafana/data';
import { SceneFlexItem, SceneQueryRunner, VizPanel } from '@grafana/scenes';

import { InsightsConfig } from 'pages/insights/Insights.types';

export function getNewAlertGroupsTimeseriesScene({ datasource, stack }: InsightsConfig) {
  const query = new SceneQueryRunner({
    datasource,
    minInterval: '1m',
    queries: [
      {
        disableTextWrap: false,
        editorMode: 'code',
        excludeNullMetadata: false,
        exemplar: false,
<<<<<<< HEAD
        expr: `delta(max_over_time(sum by (integration) (avg without(pod, instance) ($alert_groups_total{slug=~"${stack}", team=~"$team", integration=~"$integration", service_name=~"$service_name"}))[30m:])[1h:]) >= 0`,
=======
        expr: `sum by (integration)(round(delta($alert_groups_total{slug=~"${stack}", team=~"$team", integration=~"$integration"}[$__interval:]))) >= 0`,
>>>>>>> ee71ba51
        fullMetaSearch: false,
        instant: false,
        legendFormat: '__auto',
        range: true,
        refId: 'A',
        useBackend: false,
      },
    ],
  });

  return new SceneFlexItem({
    $data: query,
    body: new VizPanel({
      title: 'New alert groups',
      pluginId: 'timeseries',
      fieldConfig: {
        defaults: {
          color: {
            mode: 'palette-classic',
          },
          custom: {
            axisCenteredZero: false,
            axisColorMode: 'text',
            axisLabel: '',
            axisPlacement: 'auto',
            barAlignment: 0,
            drawStyle: 'line',
            fillOpacity: 80,
            gradientMode: 'opacity',
            hideFrom: {
              legend: false,
              tooltip: false,
              viz: false,
            },
            lineInterpolation: 'linear',
            lineStyle: {
              fill: 'solid',
            },
            lineWidth: 1,
            pointSize: 5,
            scaleDistribution: {
              type: 'linear',
            },
            showPoints: 'auto',
            spanNulls: false,
            stacking: {
              group: 'A',
              mode: 'normal',
            },
            thresholdsStyle: {
              mode: 'off',
            },
          },
          decimals: 0,
          displayName: '${__field.labels.integration}',
          mappings: [],
          thresholds: {
            mode: ThresholdsMode.Absolute,
            steps: [
              {
                color: 'green',
                value: null,
              },
            ],
          },
        },
        overrides: [
          {
            matcher: {
              id: 'byValue',
              options: {
                op: 'gte',
                reducer: 'allIsZero',
                value: 0,
              },
            },
            properties: [
              {
                id: 'custom.hideFrom',
                value: {
                  legend: true,
                  tooltip: true,
                  viz: true,
                },
              },
            ],
          },
        ],
      },
      options: {
        legend: {
          displayMode: 'list',
          placement: 'bottom',
          showLegend: true,
        },
        tooltip: {
          mode: 'multi',
          sort: 'desc',
        },
      },
    }),
  });
}<|MERGE_RESOLUTION|>--- conflicted
+++ resolved
@@ -13,11 +13,7 @@
         editorMode: 'code',
         excludeNullMetadata: false,
         exemplar: false,
-<<<<<<< HEAD
-        expr: `delta(max_over_time(sum by (integration) (avg without(pod, instance) ($alert_groups_total{slug=~"${stack}", team=~"$team", integration=~"$integration", service_name=~"$service_name"}))[30m:])[1h:]) >= 0`,
-=======
-        expr: `sum by (integration)(round(delta($alert_groups_total{slug=~"${stack}", team=~"$team", integration=~"$integration"}[$__interval:]))) >= 0`,
->>>>>>> ee71ba51
+        expr: `sum by (integration)(round(delta($alert_groups_total{slug=~"${stack}", team=~"$team", integration=~"$integration", service_name=~"$service_name"}}[$__interval:]))) >= 0`,
         fullMetaSearch: false,
         instant: false,
         legendFormat: '__auto',
