import { ThresholdsMode } from '@grafana/data';
import { SceneFlexItem, SceneQueryRunner, VizPanel } from '@grafana/scenes';

import { InsightsConfig } from 'pages/insights/Insights.types';

export function getNewAlertGroupsScene({ datasource, stack }: InsightsConfig) {
  const query = new SceneQueryRunner({
    datasource,
    queries: [
      {
        disableTextWrap: false,
        editorMode: 'code',
        excludeNullMetadata: false,
        exemplar: false,
<<<<<<< HEAD
        expr: `delta(max_over_time(sum(avg without(pod, instance) ($alert_groups_total{slug=~"${stack}", team=~"$team", integration=~"$integration", service_name=~"$service_name"}))[30m:])[$__range:]) >= 0`,
=======
        expr: `sum(round(delta($alert_groups_total{slug=~"${stack}", team=~"$team", integration=~"$integration"}[$__range]))) >= 0`,
>>>>>>> ee71ba51
        format: 'time_series',
        fullMetaSearch: false,
        includeNullMetadata: true,
        instant: true,
        legendFormat: '__auto',
        range: false,
        refId: 'A',
        useBackend: false,
      },
    ],
  });

  return new SceneFlexItem({
    $data: query,
    body: new VizPanel({
      title: 'New alert groups',
      pluginId: 'stat',
      fieldConfig: {
        defaults: {
          color: {
            mode: 'thresholds',
          },
          decimals: 0,
          mappings: [],
          thresholds: {
            mode: ThresholdsMode.Absolute,
            steps: [
              {
                color: 'text',
                value: null,
              },
            ],
          },
          unit: 'none',
        },
        overrides: [
          {
            matcher: {
              id: 'byName',
              options: 'Value',
            },
            properties: [
              {
                id: 'displayName',
                value: 'New alert groups',
              },
            ],
          },
        ],
      },
      options: {
        colorMode: 'value',
        graphMode: 'none',
        justifyMode: 'center',
        orientation: 'auto',
        reduceOptions: {
          calcs: ['lastNotNull'],
          fields: '',
          values: false,
        },
        textMode: 'auto',
      },
    }),
  });
}<|MERGE_RESOLUTION|>--- conflicted
+++ resolved
@@ -12,11 +12,7 @@
         editorMode: 'code',
         excludeNullMetadata: false,
         exemplar: false,
-<<<<<<< HEAD
-        expr: `delta(max_over_time(sum(avg without(pod, instance) ($alert_groups_total{slug=~"${stack}", team=~"$team", integration=~"$integration", service_name=~"$service_name"}))[30m:])[$__range:]) >= 0`,
-=======
-        expr: `sum(round(delta($alert_groups_total{slug=~"${stack}", team=~"$team", integration=~"$integration"}[$__range]))) >= 0`,
->>>>>>> ee71ba51
+        expr: `sum(round(delta($alert_groups_total{slug=~"${stack}", team=~"$team", integration=~"$integration", service_name=~"$service_name"}}[$__range]))) >= 0`,
         format: 'time_series',
         fullMetaSearch: false,
         includeNullMetadata: true,
