import { locationService } from '@grafana/runtime';
import { contextSrv } from 'grafana/app/core/core';
<<<<<<< HEAD
import { action, observable } from 'mobx';
=======
import { action, makeObservable, observable, runInAction } from 'mobx';
import moment from 'moment-timezone';
>>>>>>> 0a39f909
import qs from 'query-string';
import { OnCallAppPluginMeta } from 'types';

import { AlertReceiveChannelStore } from 'models/alert_receive_channel/alert_receive_channel';
import { AlertReceiveChannel } from 'models/alert_receive_channel/alert_receive_channel.types';
import { AlertReceiveChannelFiltersStore } from 'models/alert_receive_channel_filters/alert_receive_channel_filters';
import { AlertGroupStore } from 'models/alertgroup/alertgroup';
import { ApiTokenStore } from 'models/api_token/api_token';
import { CloudStore } from 'models/cloud/cloud';
import { DirectPagingStore } from 'models/direct_paging/direct_paging';
import { EscalationChainStore } from 'models/escalation_chain/escalation_chain';
import { EscalationPolicyStore } from 'models/escalation_policy/escalation_policy';
import { FiltersStore } from 'models/filters/filters';
import { GlobalSettingStore } from 'models/global_setting/global_setting';
import { GrafanaTeamStore } from 'models/grafana_team/grafana_team';
import { HeartbeatStore } from 'models/heartbeat/heartbeat';
import { LabelStore } from 'models/label/label';
import { LoaderStore } from 'models/loader/loader';
import { OrganizationStore } from 'models/organization/organization';
import { OutgoingWebhookStore } from 'models/outgoing_webhook/outgoing_webhook';
import { ResolutionNotesStore } from 'models/resolution_note/resolution_note';
import { ScheduleStore } from 'models/schedule/schedule';
import { SlackStore } from 'models/slack/slack';
import { SlackChannelStore } from 'models/slack_channel/slack_channel';
import { TelegramChannelStore } from 'models/telegram_channel/telegram_channel';
import { TimezoneStore } from 'models/timezone/timezone';
import { UserStore } from 'models/user/user';
import { UserGroupStore } from 'models/user_group/user_group';
import { makeRequest } from 'network';
import { AppFeature } from 'state/features';
import PluginState from 'state/plugin';
import { retryFailingPromises } from 'utils/async';
import {
  APP_VERSION,
  CLOUD_VERSION_REGEX,
  getOnCallApiUrl,
  GRAFANA_LICENSE_CLOUD,
  GRAFANA_LICENSE_OSS,
  PLUGIN_ROOT,
} from 'utils/consts';
import FaroHelper from 'utils/faro';

// ------ Dashboard ------ //

export class RootBaseStore {
  @observable
  isBasicDataLoaded = false;

  @observable
  backendVersion = '';

  @observable
  backendLicense = '';

  @observable
  recaptchaSiteKey = '';

  @observable
  initializationError = null;

  @observable
  currentlyUndergoingMaintenance = false;

  @observable
  isMobile = false;

  initialQuery = qs.parse(window.location.search);

  @observable
  selectedAlertReceiveChannel?: AlertReceiveChannel['id'];

  @observable
  features?: { [key: string]: boolean };

  @observable
  incidentFilters: any;

  @observable
  pageTitle = '';

  @observable
  incidentsPage: any = this.initialQuery.p ? Number(this.initialQuery.p) : 1;

  @observable
  onCallApiUrl: string;

  // stores
  userStore = new UserStore(this);
  cloudStore = new CloudStore(this);
  directPagingStore = new DirectPagingStore(this);
  grafanaTeamStore = new GrafanaTeamStore(this);
  alertReceiveChannelStore = new AlertReceiveChannelStore(this);
  outgoingWebhookStore = new OutgoingWebhookStore(this);
  alertReceiveChannelFiltersStore = new AlertReceiveChannelFiltersStore(this);
  escalationChainStore = new EscalationChainStore(this);
  escalationPolicyStore = new EscalationPolicyStore(this);
  organizationStore = new OrganizationStore(this);
  telegramChannelStore = new TelegramChannelStore(this);
  slackStore = new SlackStore(this);
  slackChannelStore = new SlackChannelStore(this);
  heartbeatStore = new HeartbeatStore(this);
  scheduleStore = new ScheduleStore(this);
  userGroupStore = new UserGroupStore(this);
  alertGroupStore = new AlertGroupStore(this);
  resolutionNotesStore = new ResolutionNotesStore(this);
  apiTokenStore = new ApiTokenStore(this);
  globalSettingStore = new GlobalSettingStore(this);
  filtersStore = new FiltersStore(this);
  labelsStore = new LabelStore(this);
  timezoneStore = new TimezoneStore(this);
  loaderStore = LoaderStore;

  constructor() {
    makeObservable(this);
  }
  @action.bound
  loadBasicData = async () => {
    const updateFeatures = async () => {
      await this.updateFeatures();

      // Only fetch cloud connection status when cloud connection feature is enabled on OSS instance
      // Note that this.hasFeature can only be called after this.updateFeatures()
      if (this.hasFeature(AppFeature.CloudConnection)) {
        await this.cloudStore.loadCloudConnectionStatus();
      }
    };

    await retryFailingPromises([
      () => this.userStore.loadCurrentUser(),
      () => this.organizationStore.loadCurrentOrganization(),
      () => this.grafanaTeamStore.updateItems(),
      () => updateFeatures(),
    ]);
    this.setIsBasicDataLoaded(true);
  };

  @action
  loadMasterData = async () => {
    Promise.all([
      this.userStore.updateNotificationPolicyOptions(),
      this.userStore.updateNotifyByOptions(),
      this.alertReceiveChannelStore.updateAlertReceiveChannelOptions(),
    ]);
  };

  @action
  setIsBasicDataLoaded(value: boolean) {
    this.isBasicDataLoaded = value;
  }

  @action
  setupPluginError(errorMsg: string) {
    this.initializationError = errorMsg;
  }

  /**
   * This function is called in the background when the plugin is loaded.
   * It will check the status of the plugin and
   * rerender the screen with the appropriate message if the plugin is not setup correctly.
   *
   * First check to see if the plugin has been provisioned (plugin's meta jsonData has an onCallApiUrl saved)
   * If not, tell the user they first need to configure/provision the plugin.
   *
   * Otherwise, get the plugin connection status from the OnCall API and check a few pre-conditions:
   * - OnCall api should not be under maintenance
   * - plugin must be considered installed by the OnCall API
   * - token_ok must be true
   *   - This represents the status of the Grafana API token. It can be false in the event that either the token
   *   hasn't been created, or if the API token was revoked in Grafana.
   * - user must be not "anonymous" (this is determined by the plugin-proxy)
   * - the OnCall API must be currently allowing signup
   * - the user must have an Admin role and necessary permissions
   * Finally, try to load the current user from the OnCall backend
   */
  async setupPlugin(meta: OnCallAppPluginMeta) {
    this.setupPluginError(null);
    this.onCallApiUrl = getOnCallApiUrl(meta);

    if (!FaroHelper.faro) {
      FaroHelper.initializeFaro(this.onCallApiUrl);
    }

    if (!this.onCallApiUrl) {
      // plugin is not provisioned
      return this.setupPluginError('🚫 Plugin has not been initialized');
    }

    if (this.isOpenSource() && !meta.secureJsonFields?.onCallApiToken) {
      // Reinstall plugin if onCallApiToken is missing
      const errorMsg = await PluginState.selfHostedInstallPlugin(this.onCallApiUrl, true);
      if (errorMsg) {
        return this.setupPluginError(errorMsg);
      }
      location.reload();
    }

    // at this point we know the plugin is provisioned
    const pluginConnectionStatus = await PluginState.updatePluginStatus(this.onCallApiUrl);
    if (typeof pluginConnectionStatus === 'string') {
      return this.setupPluginError(pluginConnectionStatus);
    }

    // Check if the plugin is currently undergoing maintenance
    if (pluginConnectionStatus.currently_undergoing_maintenance_message) {
      this.currentlyUndergoingMaintenance = true;
      return this.setupPluginError(`🚧 ${pluginConnectionStatus.currently_undergoing_maintenance_message} 🚧`);
    }

    const { allow_signup, is_installed, is_user_anonymous, token_ok } = pluginConnectionStatus;

    // Anonymous users are not allowed to use the plugin
    if (is_user_anonymous) {
      return this.setupPluginError(
        '😞 Grafana OnCall is available for authorized users only, please sign in to proceed.'
      );
    }

    // If the plugin is not installed in the OnCall backend, or token is not valid, then we need to install it
    if (!is_installed || !token_ok) {
      if (!allow_signup) {
        return this.setupPluginError('🚫 OnCall has temporarily disabled signup of new users. Please try again later.');
      }

      const missingPermissions = this.checkMissingSetupPermissions();
      if (missingPermissions.length === 0) {
        try {
          /**
           * this will install AND sync the necessary data
           * the sync is done automatically by the /plugin/install OnCall API endpoint
           * therefore there is no need to trigger an additional/separate sync, nor poll a status
           */
          await PluginState.installPlugin();
          locationService.push(PLUGIN_ROOT);
        } catch (e) {
          return this.setupPluginError(
            PluginState.getHumanReadableErrorFromOnCallError(e, this.onCallApiUrl, 'install')
          );
        }
      } else {
        if (contextSrv.licensedAccessControlEnabled()) {
          return this.setupPluginError(
            '🚫 User is missing permission(s) ' +
              missingPermissions.join(', ') +
              ' to setup OnCall before it can be used'
          );
        } else {
          return this.setupPluginError(
            '🚫 User with Admin permissions in your organization must sign on and setup OnCall before it can be used'
          );
        }
      }
    } else {
      // everything is all synced successfully at this point..
      runInAction(() => {
        this.backendVersion = pluginConnectionStatus.version;
        this.backendLicense = pluginConnectionStatus.license;
        this.recaptchaSiteKey = pluginConnectionStatus.recaptcha_site_key;
      });
    }

    if (!this.userStore.currentUser) {
      try {
        await this.userStore.loadCurrentUser();
      } catch (e) {
        return this.setupPluginError('OnCall was not able to load the current user. Try refreshing the page');
      }
    }
  }

  checkMissingSetupPermissions() {
    const setupRequiredPermissions = [
      'plugins:write',
      'org.users:read',
      'teams:read',
      'apikeys:create',
      'apikeys:delete',
    ];
    return setupRequiredPermissions.filter(function (permission) {
      return !contextSrv.hasPermission(permission);
    });
  }

  // todo use AppFeature only
  hasFeature = (feature: string | AppFeature) => this.features?.[feature];

  get license() {
    if (this.backendLicense) {
      return this.backendLicense;
    }
    if (CLOUD_VERSION_REGEX.test(APP_VERSION)) {
      return GRAFANA_LICENSE_CLOUD;
    }
    return GRAFANA_LICENSE_OSS;
  }

  isOpenSource(): boolean {
    return this.license === GRAFANA_LICENSE_OSS;
  }

  @action.bound
  async updateFeatures() {
    const response = await makeRequest('/features/', {});

    runInAction(() => {
      this.features = response.reduce(
        (acc: any, key: string) => ({
          ...acc,
          [key]: true,
        }),
        {}
      );
    });
  }

  @action.bound
  setPageTitle(title: string) {
    this.pageTitle = title;
  }

  @action
  async removeSlackIntegration() {
    await this.slackStore.removeSlackIntegration();
  }

  @action
  async installSlackIntegration() {
    await this.slackStore.installSlackIntegration();
  }

  @action.bound
  async getApiUrlForSettings() {
    return this.onCallApiUrl;
  }
}<|MERGE_RESOLUTION|>--- conflicted
+++ resolved
@@ -1,11 +1,6 @@
 import { locationService } from '@grafana/runtime';
 import { contextSrv } from 'grafana/app/core/core';
-<<<<<<< HEAD
-import { action, observable } from 'mobx';
-=======
 import { action, makeObservable, observable, runInAction } from 'mobx';
-import moment from 'moment-timezone';
->>>>>>> 0a39f909
 import qs from 'query-string';
 import { OnCallAppPluginMeta } from 'types';
 
