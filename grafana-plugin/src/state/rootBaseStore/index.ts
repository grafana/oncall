--- conflicted
+++ resolved
@@ -114,11 +114,8 @@
   globalSettingStore = new GlobalSettingStore(this);
   filtersStore = new FiltersStore(this);
   labelsStore = new LabelStore(this);
-<<<<<<< HEAD
   timezoneStore = new TimezoneStore(this);
-=======
   msteamsChannelStore: MSTeamsChannelStore = new MSTeamsChannelStore(this);
->>>>>>> c57c0c44
   loaderStore = LoaderStore;
 
   constructor() {
