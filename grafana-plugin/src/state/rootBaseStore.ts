import { AppPluginMeta } from '@grafana/data';
import { getBackendSrv } from '@grafana/runtime';
import { action, observable } from 'mobx';
import moment from 'moment-timezone';
import qs from 'query-string';
import { OnCallAppSettings } from 'types';

import { AlertReceiveChannelStore } from 'models/alert_receive_channel/alert_receive_channel';
import { AlertReceiveChannel } from 'models/alert_receive_channel/alert_receive_channel.types';
import { AlertReceiveChannelFiltersStore } from 'models/alert_receive_channel_filters/alert_receive_channel_filters';
import { AlertGroupStore } from 'models/alertgroup/alertgroup';
import { ApiTokenStore } from 'models/api_token/api_token';
import { CloudStore } from 'models/cloud/cloud';
import { EscalationChainStore } from 'models/escalation_chain/escalation_chain';
import { EscalationPolicyStore } from 'models/escalation_policy/escalation_policy';
import { GlobalSettingStore } from 'models/global_setting/global_setting';
import { GrafanaTeamStore } from 'models/grafana_team/grafana_team';
import { HeartbeatStore } from 'models/heartbeat/heartbeat';
import { MaintenanceStore } from 'models/maintenance/maintenance';
import { OrganizationLogStore } from 'models/organization_log/organization_log';
import { OutgoingWebhookStore } from 'models/outgoing_webhook/outgoing_webhook';
import { ResolutionNotesStore } from 'models/resolution_note/resolution_note';
import { ScheduleStore } from 'models/schedule/schedule';
import { SlackStore } from 'models/slack/slack';
import { SlackChannelStore } from 'models/slack_channel/slack_channel';
import { TeamStore } from 'models/team/team';
import { TelegramChannelStore } from 'models/telegram_channel/telegram_channel';
import { Timezone } from 'models/timezone/timezone.types';
import { UserStore } from 'models/user/user';
import { UserGroupStore } from 'models/user_group/user_group';
import { makeRequest } from 'network';

import { AppFeature } from './features';
import {
  getPluginSyncStatus,
  installPlugin,
  startPluginSync,
<<<<<<< HEAD
  SYNC_STATUS_RETRY_LIMIT,
  syncStatusDelay,
=======
  SYNC_STATUS_RETRY_LIMIT, syncStatusDelay,
>>>>>>> 33584922
} from './plugin';
import { UserAction } from './userAction';
import { NavMenuItem } from 'components/PluginLink/routes';

// ------ Dashboard ------ //

export class RootBaseStore {
  @observable
  appLoading = true;

  @observable
  currentTimezone: Timezone = moment.tz.guess() as Timezone;

  @observable
  backendVersion = '';

  @observable
  backendLicense = '';

  @observable
  pluginIsInitialized = true;

  @observable
  correctProvisioningForInstallation = true;

  @observable
  correctRoleForInstallation = true;

  @observable
  signupAllowedForPlugin = true;

  @observable
  initializationError = '';

  @observable
  retrySync = false;

  @observable
  isUserAnonymous = false;

  @observable
  isMobile = false;

  initialQuery = qs.parse(window.location.search);

  @observable
  selectedAlertReceiveChannel?: AlertReceiveChannel['id'];

  @observable
  isLess1280: boolean;

  @observable
  features?: { [key: string]: boolean };

  @observable
  incidentFilters: any;

  @observable
  incidentsPage: any = this.initialQuery.p ? Number(this.initialQuery.p) : 1;

  @observable
  onCallApiUrl: string;

  @observable
  navMenuItem: NavMenuItem;

  // --------------------------

  userStore: UserStore = new UserStore(this);
  cloudStore: CloudStore = new CloudStore(this);
  grafanaTeamStore: GrafanaTeamStore = new GrafanaTeamStore(this);
  alertReceiveChannelStore: AlertReceiveChannelStore = new AlertReceiveChannelStore(this);
  outgoingWebhookStore: OutgoingWebhookStore = new OutgoingWebhookStore(this);
  alertReceiveChannelFiltersStore: AlertReceiveChannelFiltersStore = new AlertReceiveChannelFiltersStore(this);
  escalationChainStore: EscalationChainStore = new EscalationChainStore(this);
  escalationPolicyStore: EscalationPolicyStore = new EscalationPolicyStore(this);
  teamStore: TeamStore = new TeamStore(this);
  telegramChannelStore: TelegramChannelStore = new TelegramChannelStore(this);
  slackStore: SlackStore = new SlackStore(this);
  slackChannelStore: SlackChannelStore = new SlackChannelStore(this);
  heartbeatStore: HeartbeatStore = new HeartbeatStore(this);
  maintenanceStore: MaintenanceStore = new MaintenanceStore(this);
  scheduleStore: ScheduleStore = new ScheduleStore(this);
  userGroupStore: UserGroupStore = new UserGroupStore(this);
  alertGroupStore: AlertGroupStore = new AlertGroupStore(this);
  resolutionNotesStore: ResolutionNotesStore = new ResolutionNotesStore(this);
  apiTokenStore: ApiTokenStore = new ApiTokenStore(this);
  OrganizationLogStore: OrganizationLogStore = new OrganizationLogStore(this);
  globalSettingStore: GlobalSettingStore = new GlobalSettingStore(this);
  // stores

  async updateBasicData() {
    this.userStore.loadCurrentUser();
    this.teamStore.loadCurrentTeam();
    this.grafanaTeamStore.updateItems();
    this.updateFeatures();
    this.userStore.updateNotificationPolicyOptions();
    this.userStore.updateNotifyByOptions();
    this.alertReceiveChannelStore.updateAlertReceiveChannelOptions();
    this.alertReceiveChannelStore.updateAlertReceiveChannelOptions();
    this.escalationPolicyStore.updateWebEscalationPolicyOptions();
    this.escalationPolicyStore.updateEscalationPolicyOptions();
    this.escalationPolicyStore.updateNumMinutesInWindowOptions();
  }

  async getUserRole() {
    const user = await getBackendSrv().get('/api/user');
    const userRoles = await getBackendSrv().get('/api/user/orgs');
    const userRole = userRoles.find(
      (userRole: { name: string; orgId: number; role: string }) => userRole.orgId === user.orgId
    );
    return userRole.role;
  }

  async finishSync(get_sync_response: any) {
    if (!get_sync_response.token_ok) {
      this.initializationError = 'OnCall was not able to connect back to this Grafana';
      return;
    }
    this.backendVersion = get_sync_response.version;
    this.backendLicense = get_sync_response.license;
    this.appLoading = false;
  }

  handleSyncException(e: any) {
    this.initializationError = e.response.status;
  }

  async startSync() {
    try {
      return await startPluginSync();
    } catch (e) {
      if (e.response.status === 403) {
        this.correctProvisioningForInstallation = false;
        return;
      } else {
        this.initializationError = e.response.status;
        return;
      }
    }
  }

  resetStatusToDefault() {
    this.appLoading = true;
    this.pluginIsInitialized = true;
    this.correctProvisioningForInstallation = true;
    this.correctRoleForInstallation = true;
    this.signupAllowedForPlugin = true;
    this.initializationError = '';
    this.retrySync = false;
    this.isUserAnonymous = false;
  }

  async waitForSyncStatus(retryCount = 0) {
    if (retryCount > SYNC_STATUS_RETRY_LIMIT) {
      this.retrySync = true;
      return;
    }

    getPluginSyncStatus()
      .then((get_sync_response) => {
        if (get_sync_response.hasOwnProperty('token_ok')) {
          this.finishSync(get_sync_response);
        } else {
          syncStatusDelay(retryCount + 1).then(() => this.waitForSyncStatus(retryCount + 1));
        }
      })
      .catch((e) => {
        this.handleSyncException(e);
      });
  }

  async setupPlugin(meta: AppPluginMeta<OnCallAppSettings>) {
    this.resetStatusToDefault();

    if (!meta.jsonData?.onCallApiUrl) {
      this.pluginIsInitialized = false;
      return;
    }

    this.onCallApiUrl = meta.jsonData.onCallApiUrl;

    let syncStartStatus = await this.startSync();
    if (syncStartStatus.is_user_anonymous) {
      this.isUserAnonymous = true;
      return;
    } else if (!syncStartStatus.is_installed) {
      if (!syncStartStatus.allow_signup) {
        this.signupAllowedForPlugin = false;
        return;
      }
      const userRole = await this.getUserRole();
      if (userRole !== 'Admin') {
        this.correctRoleForInstallation = false;
        return;
      }
      await installPlugin();
    }
    await this.waitForSyncStatus();
  }

  isUserActionAllowed(action: UserAction) {
    return this.userStore.currentUser && this.userStore.currentUser.permissions.includes(action);
  }

  hasFeature(feature: string | AppFeature) {
    // todo use AppFeature only
    return this.features?.[feature];
  }

  @observable
  async updateFeatures() {
    const response = await makeRequest('/features/', {});
    this.features = response.reduce(
      (acc: any, key: string) => ({
        ...acc,
        [key]: true,
      }),
      {}
    );
  }

  @action
  async removeSlackIntegration() {
    await this.slackStore.removeSlackIntegration();
  }

  @action
  async installSlackIntegration() {
    await this.slackStore.installSlackIntegration();
  }

  async getApiUrlForSettings() {
    const settings = await getBackendSrv().get('/api/plugins/grafana-oncall-app/settings');
    return settings.jsonData?.onCallApiUrl;
  }
}<|MERGE_RESOLUTION|>--- conflicted
+++ resolved
@@ -35,12 +35,7 @@
   getPluginSyncStatus,
   installPlugin,
   startPluginSync,
-<<<<<<< HEAD
-  SYNC_STATUS_RETRY_LIMIT,
-  syncStatusDelay,
-=======
   SYNC_STATUS_RETRY_LIMIT, syncStatusDelay,
->>>>>>> 33584922
 } from './plugin';
 import { UserAction } from './userAction';
 import { NavMenuItem } from 'components/PluginLink/routes';
