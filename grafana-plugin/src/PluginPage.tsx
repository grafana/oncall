import React from 'react';

import { PluginPageProps, PluginPage as RealPluginPage } from '@grafana/runtime';
import Header from 'navbar/Header/Header';

import { pages } from 'pages';
import { isTopNavbar } from 'plugin/GrafanaPluginRootPage.helpers';
import { useStore } from 'state/useStore';
import { DEFAULT_PAGE } from 'utils/consts';
import { useQueryParams } from 'utils/hooks';

export const PluginPage = (
  isTopNavbar() ? RealPlugin : PluginPageFallback
) as React.ComponentType<ExtendedPluginPageProps>;

interface ExtendedPluginPageProps extends PluginPageProps {
  renderAlertsFn?: () => React.ReactNode;
}

function RealPlugin(props: ExtendedPluginPageProps): React.ReactNode {
  const store = useStore();

  const queryParams = useQueryParams();
<<<<<<< HEAD
  const page = queryParams.get('page') || 'incidents';
=======
  const page = queryParams.get('page') || DEFAULT_PAGE;
>>>>>>> 2ac4d88e

  return (
    <RealPluginPage {...props}>
      {/* Render alerts at the top */}
      {props.renderAlertsFn && props.renderAlertsFn()}
      <Header page={page} backendLicense={store.backendLicense} />
      {pages[page].text && <h3 className="page-title">{pages[page].text}</h3>}
      {props.children}
    </RealPluginPage>
  );
}

function PluginPageFallback(props: ExtendedPluginPageProps): React.ReactNode {
  return props.children;
}<|MERGE_RESOLUTION|>--- conflicted
+++ resolved
@@ -21,11 +21,7 @@
   const store = useStore();
 
   const queryParams = useQueryParams();
-<<<<<<< HEAD
-  const page = queryParams.get('page') || 'incidents';
-=======
   const page = queryParams.get('page') || DEFAULT_PAGE;
->>>>>>> 2ac4d88e
 
   return (
     <RealPluginPage {...props}>
