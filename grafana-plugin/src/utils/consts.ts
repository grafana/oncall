import { OnCallAppPluginMeta } from 'types';

//@ts-ignore
import plugin from '../../package.json'; // eslint-disable-line

// Navbar
export const APP_SUBTITLE = `Developer-friendly incident response (${plugin?.version})`;

export const APP_VERSION = `${plugin?.version}`;

export const CLOUD_VERSION_REGEX = new RegExp('r[\\d]+-v[\\d]+.[\\d]+.[\\d]+');

// License
export const GRAFANA_LICENSE_OSS = 'OpenSource';

export const GRAFANA_LICENSE_CLOUD = 'Cloud';

export const FALLBACK_LICENSE = CLOUD_VERSION_REGEX.test(APP_VERSION) ? GRAFANA_LICENSE_CLOUD : GRAFANA_LICENSE_OSS;

// height of new Grafana sticky header with breadcrumbs
export const GRAFANA_HEADER_HEIGHT = 80;

export const GRAFANA_LEGACY_SIDEBAR_WIDTH = 56;

// Reusable breakpoint sizes
export const BREAKPOINT_TABS = 1024;

// Default redirect page
export const DEFAULT_PAGE = 'alert-groups';

export const PLUGIN_ID = 'grafana-oncall-app';
export const PLUGIN_ROOT = `/a/${PLUGIN_ID}`;
export const PLUGIN_CONFIG = `/plugins/${PLUGIN_ID}`;

export const REQUEST_HELP_URL = 'https://grafana.com/profile/org/tickets/new';

// Environment options list for onCallApiUrl
export const ONCALL_PROD = 'https://oncall-prod-us-central-0.grafana.net/oncall';
export const ONCALL_OPS = 'https://oncall-ops-us-east-0.grafana.net/oncall';
export const ONCALL_DEV = 'https://oncall-dev-us-central-0.grafana.net/oncall';

<<<<<<< HEAD
export const getOnCallApiUrl = (meta?: OnCallAppPluginMeta) => meta?.jsonData?.onCallApiUrl;
=======
export const getProcessEnvVarSafely = (name: string) => {
  try {
    return process.env[name];
  } catch (error) {
    console.error(error);
    return undefined;
  }
};

export const getIsDevelopmentEnv = () => getProcessEnvVarSafely['NODE_ENV'] === 'development';

// Single source of truth on the frontend for OnCall API URL
export const getOnCallApiUrl = (meta?: OnCallAppPluginMeta) => {
  if (meta?.jsonData?.onCallApiUrl) {
    return meta?.jsonData?.onCallApiUrl;
  } else if (typeof window === 'undefined') {
    return getProcessEnvVarSafely('ONCALL_API_URL');
  }
  return undefined;
};
>>>>>>> 11209fef

export const getOnCallApiPath = (subpath = '') => `/api/plugins/${PLUGIN_ID}/resources${subpath}`;

// Faro
export const FARO_ENDPOINT_DEV =
  'https://faro-collector-prod-us-central-0.grafana.net/collect/fb03e474a96cf867f4a34590c002984c';
export const FARO_ENDPOINT_OPS =
  'https://faro-collector-prod-us-central-0.grafana.net/collect/40ccaafad6b71aa90fc53c3b0a1adb31';
export const FARO_ENDPOINT_PROD =
  'https://faro-collector-prod-us-central-0.grafana.net/collect/03a11ed03c3af04dcfc3be9755f2b053';

export const DOCS_ROOT = 'https://grafana.com/docs/oncall/latest';
export const DOCS_SLACK_SETUP = 'https://grafana.com/docs/oncall/latest/open-source/#slack-setup';
export const DOCS_TELEGRAM_SETUP = 'https://grafana.com/docs/oncall/latest/notify/telegram/';
export const DOCS_SERVICE_ACCOUNTS = 'https://grafana.com/docs/grafana/latest/administration/service-accounts/';
export const DOCS_ONCALL_OSS_INSTALL =
  'https://grafana.com/docs/oncall/latest/set-up/open-source/#install-grafana-oncall-oss';

export const generateAssignToTeamInputDescription = (objectName: string): string =>
  `Assigning to a team allows you to filter ${objectName} and configure their visibility. Go to OnCall -> Settings -> Team and Access Settings for more details.`;

export enum PAGE {
  Integrations = 'integrations',
  Escalations = 'escalation_chains',
  Incidents = 'incidents',
  Webhooks = 'webhooks',
  Schedules = 'schedules',
  Users = 'users',
}

export const TEXT_ELLIPSIS_CLASS = 'overflow-child';

export const INCIDENT_HORIZONTAL_SCROLLING_STORAGE = 'isIncidentalTableHorizontalScrolling';
export const IRM_TAB = 'IRM';

export enum OnCallAGStatus {
  Firing = 'firing',
  Resolved = 'resolved',
  Silenced = 'silenced',
  Acknowledged = 'acknowledged',
}

export const GENERIC_ERROR = 'An error has occurred. Please try again';

export const INTEGRATION_SERVICENOW = 'servicenow';<|MERGE_RESOLUTION|>--- conflicted
+++ resolved
@@ -39,9 +39,8 @@
 export const ONCALL_OPS = 'https://oncall-ops-us-east-0.grafana.net/oncall';
 export const ONCALL_DEV = 'https://oncall-dev-us-central-0.grafana.net/oncall';
 
-<<<<<<< HEAD
 export const getOnCallApiUrl = (meta?: OnCallAppPluginMeta) => meta?.jsonData?.onCallApiUrl;
-=======
+
 export const getProcessEnvVarSafely = (name: string) => {
   try {
     return process.env[name];
@@ -52,17 +51,6 @@
 };
 
 export const getIsDevelopmentEnv = () => getProcessEnvVarSafely['NODE_ENV'] === 'development';
-
-// Single source of truth on the frontend for OnCall API URL
-export const getOnCallApiUrl = (meta?: OnCallAppPluginMeta) => {
-  if (meta?.jsonData?.onCallApiUrl) {
-    return meta?.jsonData?.onCallApiUrl;
-  } else if (typeof window === 'undefined') {
-    return getProcessEnvVarSafely('ONCALL_API_URL');
-  }
-  return undefined;
-};
->>>>>>> 11209fef
 
 export const getOnCallApiPath = (subpath = '') => `/api/plugins/${PLUGIN_ID}/resources${subpath}`;
 
