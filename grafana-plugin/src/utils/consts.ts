--- conflicted
+++ resolved
@@ -11,12 +11,10 @@
 // License
 export const GRAFANA_LICENSE_OSS = 'OpenSource';
 
-<<<<<<< HEAD
 export const GRAFANA_LICENSE_CLOUD = 'Cloud';
-=======
+
 // height of new Grafana sticky header with breadcrumbs
 export const GRAFANA_HEADER_HEIGTH = 80;
->>>>>>> 8bfaccf7
 
 // Reusable breakpoint sizes
 export const BREAKPOINT_TABS = 1024;
