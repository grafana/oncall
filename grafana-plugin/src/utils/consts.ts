--- conflicted
+++ resolved
@@ -50,22 +50,17 @@
 // Default redirect page
 export const DEFAULT_PAGE = 'alert-groups';
 
-<<<<<<< HEAD
 export const PLUGIN_ID = 'grafana-oncall-app';
-export const PLUGIN_ROOT = `/a/${PLUGIN_ID}`;
-export const PLUGIN_CONFIG = `/plugins/${PLUGIN_ID}`;
+export const PLUGIN_ROOT = `/a/${getPluginId()}`;
+export const PLUGIN_CONFIG = `/plugins/${getPluginId()}`;
 
 export const REQUEST_HELP_URL = 'https://grafana.com/profile/org/tickets/new';
-=======
-export const PLUGIN_ROOT = `/a/${getPluginId()}`;
->>>>>>> 14a1b5ce
 
 // Environment options list for onCallApiUrl
 export const ONCALL_PROD = 'https://oncall-prod-us-central-0.grafana.net/oncall';
 export const ONCALL_OPS = 'https://oncall-ops-eu-south-0.grafana.net/oncall';
 export const ONCALL_DEV = 'https://oncall-dev-us-central-0.grafana.net/oncall';
 
-<<<<<<< HEAD
 export const getOnCallApiUrl = (meta?: OnCallAppPluginMeta) => meta?.jsonData?.onCallApiUrl;
 
 export const getProcessEnvVarSafely = (name: string) => {
@@ -76,23 +71,6 @@
     return undefined;
   }
 };
-
-export const getIsDevelopmentEnv = () => getProcessEnvVarSafely['NODE_ENV'] === 'development';
-=======
-// Single source of truth on the frontend for OnCall API URL
-export const getOnCallApiUrl = (meta?: OnCallAppPluginMeta) => {
-  if (meta?.jsonData?.onCallApiUrl) {
-    return meta?.jsonData?.onCallApiUrl;
-  } else if (typeof window === 'undefined') {
-    try {
-      return process.env.ONCALL_API_URL;
-    } catch (error) {
-      return undefined;
-    }
-  }
-  return undefined;
-};
->>>>>>> 14a1b5ce
 
 export const getOnCallApiPath = (subpath = '') => `/api/plugins/${PLUGIN_ID}/resources${subpath}`;
 
