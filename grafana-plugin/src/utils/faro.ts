--- conflicted
+++ resolved
@@ -10,11 +10,7 @@
   ONCALL_OPS,
   ONCALL_PROD,
   getIsDevelopmentEnv,
-<<<<<<< HEAD
-  PLUGIN_ID,
-=======
   getPluginId,
->>>>>>> 14a1b5ce
 } from './consts';
 import { safeJSONStringify } from './string';
 
@@ -60,11 +56,7 @@
           persistent: true,
         },
         beforeSend: (event) => {
-<<<<<<< HEAD
-          if ((event.meta.page?.url ?? '').includes(PLUGIN_ID)) {
-=======
           if ((event.meta.page?.url ?? '').includes(getPluginId())) {
->>>>>>> 14a1b5ce
             return event;
           }
 
