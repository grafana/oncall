# Changelog

All notable changes to this project will be documented in this file.

The format is based on [Keep a Changelog](https://keepachangelog.com/en/1.0.0/),
and this project adheres to [Semantic Versioning](https://semver.org/spec/v2.0.0.html).

## v1.3.24 (2023-08-17)

### Added

- Shift swap requests public API ([#2775](https://github.com/grafana/oncall/pull/2775))
- Shift swap request Slack follow-ups by @vadimkerr ([#2798](https://github.com/grafana/oncall/pull/2798))
- Shift swap request push notification follow-ups by @vadimkerr ([#2805](https://github.com/grafana/oncall/pull/2805))

### Changed

- Improve default AlertManager template ([#2794](https://github.com/grafana/oncall/pull/2794))

### Changed

- Public api for actions now wraps webhooks @mderynck ([#2790](https://github.com/grafana/oncall/pull/2790))

### Fixed

- Ignore ical cancelled events when calculating shifts ([#2776](https://github.com/grafana/oncall/pull/2776))
- Fix Slack acknowledgment reminders by @vadimkerr ([#2769](https://github.com/grafana/oncall/pull/2769))
- Fix issue with updating "Require resolution note" setting by @Ferril ([#2782](https://github.com/grafana/oncall/pull/2782))
- Don't send notifications about past SSRs when turning on info notifications by @vadimkerr ([#2783](https://github.com/grafana/oncall/pull/2783))
- Add schedule shift type validation on create/preview ([#2789](https://github.com/grafana/oncall/pull/2789))
<<<<<<< HEAD

### Added

- Shift swap requests public API ([#2775](https://github.com/grafana/oncall/pull/2775))
- Shift swap request Slack follow-ups by @vadimkerr ([#2798](https://github.com/grafana/oncall/pull/2798))
- Shift swap request push notification follow-ups by @vadimkerr ([#2805](https://github.com/grafana/oncall/pull/2805))
- Public api for webhooks @mderynck ([#2790](https://github.com/grafana/oncall/pull/2790))
=======
- Add alertmanager integration for heartbeat support ([2807](https://github.com/grafana/oncall/pull/2807))
>>>>>>> c9cb4328

## v1.3.23 (2023-08-10)

### Added

- Shift Swap Requests Web UI ([#2593](https://github.com/grafana/oncall/issues/2593))
- Final schedule shifts should lay in one line ([#1665](https://github.com/grafana/oncall/issues/1665))
- Add backend support for push notification sounds with custom extensions by @vadimkerr ([#2759](https://github.com/grafana/oncall/pull/2759))

### Changed

- Add stack slug to organization options for direct paging Slash command by @vadimkerr ([#2743](https://github.com/grafana/oncall/pull/2743))
- Avoid creating (or notifying about) potential event splits resulting from untaken swap requests ([#2748](https://github.com/grafana/oncall/pull/2748))
- Refactor heartbeats into a periodic task ([2723](https://github.com/grafana/oncall/pull/2723))

### Fixed

- Do not show override shortcut when web overrides are disabled ([#2745](https://github.com/grafana/oncall/pull/2745))
- Handle ical schedule import with duplicated event UIDs ([#2760](https://github.com/grafana/oncall/pull/2760))
- Allow Editor to access Phone Verification ([#2772](https://github.com/grafana/oncall/pull/2772))

## v1.3.22 (2023-08-03)

### Added

- Add mobile app push notifications for shift swap requests by @vadimkerr ([#2717](https://github.com/grafana/oncall/pull/2717))

### Changed

- Skip past due swap requests when calculating events ([2718](https://github.com/grafana/oncall/pull/2718))
- Update schedule slack notifications to use schedule final events by @Ferril ([#2710](https://github.com/grafana/oncall/pull/2710))

### Fixed

- Fix schedule final_events datetime filtering when splitting override ([#2715](https://github.com/grafana/oncall/pull/2715))
- Fix swap requests event filter limits in schedule events ([#2716](https://github.com/grafana/oncall/pull/2716))
- Fix Alerting contact point auto-creation ([2721](https://github.com/grafana/oncall/pull/2721))

## v1.3.21 (2023-08-01)

### Added

- [Helm] Add `extraContainers` for engine, celery and migrate-job pods to define sidecars by @lu1as ([#2650](https://github.com/grafana/oncall/pull/2650))
  – Rework of AlertManager integration ([#2643](https://github.com/grafana/oncall/pull/2643))

## v1.3.20 (2023-07-31)

### Added

- Add filter_shift_swaps endpoint to schedules API ([#2684](https://github.com/grafana/oncall/pull/2684))
- Add shifts endpoint to shift swap API ([#2697](https://github.com/grafana/oncall/pull/2697/))

### Fixed

- Fix helm env variable validation logic when specifying Twilio auth related values by @njohnstone2 ([#2674](https://github.com/grafana/oncall/pull/2674))
- Fixed mobile app verification not sending SMS to phone number ([#2687](https://github.com/grafana/oncall/issues/2687))

## v1.3.19 (2023-07-28)

### Fixed

- Fix one of the latest migrations failing on SQLite by @vadimkerr ([#2680](https://github.com/grafana/oncall/pull/2680))

### Added

- Apply swap requests details to schedule events ([#2677](https://github.com/grafana/oncall/pull/2677))

## v1.3.18 (2023-07-28)

### Changed

- Update the direct paging feature to page for acknowledged & silenced alert groups,
  and show a warning for resolved alert groups by @vadimkerr ([#2639](https://github.com/grafana/oncall/pull/2639))
- Change calls to get instances from GCOM to paginate by @mderynck ([#2669](https://github.com/grafana/oncall/pull/2669))
- Update checking on-call users to use schedule final events ([#2651](https://github.com/grafana/oncall/pull/2651))

### Fixed

- Remove checks delaying plugin load and cause "Initializing plugin..." ([2624](https://github.com/grafana/oncall/pull/2624))
- Fix "Continue escalation if >X alerts per Y minutes" escalation step by @vadimkerr ([#2636](https://github.com/grafana/oncall/pull/2636))
- Post to Telegram ChatOps channel option is not showing in the integrations page
  by @alexintech ([#2498](https://github.com/grafana/oncall/pull/2498))

## v1.3.17 (2023-07-25)

### Added

- Added banner on the ChatOps screen for OSS to let the user know if no chatops integration is enabled
  ([#1735](https://github.com/grafana/oncall/issues/1735))
- Add `rbac_enabled` to `GET /api/internal/v1/current_team` response schema + `rbac_permissions` to `GET /api/internal/v1/user`
  response schema by @joeyorlando ([#2611](https://github.com/grafana/oncall/pull/2611))

### Fixed

- Bring heartbeats back to UI by @maskin25 ([#2550](https://github.com/grafana/oncall/pull/2550))
- Address issue when Grafana feature flags which were enabled via the `feature_flags.enabled` were only properly being
  parsed, when they were space-delimited. This fix allows them to be _either_ space or comma-delimited.
  by @joeyorlando ([#2623](https://github.com/grafana/oncall/pull/2623))

## v1.3.16 (2023-07-21)

### Added

- Allow persisting mobile app's timezone, to allow for more accurate datetime related notifications by @joeyorlando
  ([#2601](https://github.com/grafana/oncall/pull/2601))
- Add filter integrations by type ([2609](https://github.com/grafana/oncall/pull/2609))

### Changed

- Update direct paging docs by @vadimkerr ([#2600](https://github.com/grafana/oncall/pull/2600))
- Improve APIs for creating/updating direct paging integrations by @vadimkerr ([#2603](https://github.com/grafana/oncall/pull/2603))
- Remove unnecessary team checks in public API by @vadimkerr ([#2606](https://github.com/grafana/oncall/pull/2606))

### Fixed

- Fix Slack direct paging issue when there are more than 100 schedules by @vadimkerr ([#2594](https://github.com/grafana/oncall/pull/2594))
- Fix webhooks unable to be copied if they contain password or authorization header ([#2608](https://github.com/grafana/oncall/pull/2608))

## v1.3.15 (2023-07-19)

### Changed

- Deprecate `AlertGroup.is_archived` column. Column will be removed in a subsequent release. By @joeyorlando ([#2524](https://github.com/grafana/oncall/pull/2524)).
- Update Slack "invite" feature to use direct paging by @vadimkerr ([#2562](https://github.com/grafana/oncall/pull/2562))
- Change "Current responders" to "Additional Responders" in web UI by @vadimkerr ([#2567](https://github.com/grafana/oncall/pull/2567))

### Fixed

- Fix duplicate orders on routes and escalation policies by @vadimkerr ([#2568](https://github.com/grafana/oncall/pull/2568))
- Fixed Slack channels sync by @Ferril ([#2571](https://github.com/grafana/oncall/pull/2571))
- Fixed rendering of slack connection errors ([#2526](https://github.com/grafana/oncall/pull/2526))

## v1.3.14 (2023-07-17)

### Changed

- Added `PHONE_PROVIDER` configuration check by @sreway ([#2523](https://github.com/grafana/oncall/pull/2523))
- Deprecate `/oncall` Slack command, update direct paging functionality by @vadimkerr ([#2537](https://github.com/grafana/oncall/pull/2537))
- Change plugin version to drop the `v` prefix. ([#2540](https://github.com/grafana/oncall/pull/2540))

## v1.3.13 (2023-07-17)

### Changed

- Remove deprecated `heartbeat.HeartBeat` model/table by @joeyorlando ([#2534](https://github.com/grafana/oncall/pull/2534))

## v1.3.12 (2023-07-14)

### Added

- Add `page_size`, `current_page_number`, and `total_pages` attributes to paginated API responses by @joeyorlando ([#2471](https://github.com/grafana/oncall/pull/2471))

### Fixed

- New webhooks incorrectly masking authorization header by @mderynck ([#2541](https://github.com/grafana/oncall/pull/2541))

## v1.3.11 (2023-07-13)

### Added

- Release new webhooks functionality by @mderynck @matiasb @maskin25 @teodosii @raphael-batte ([#1830](https://github.com/grafana/oncall/pull/1830))

### Changed

- Custom button webhooks are deprecated, they will be automatically migrated to new webhooks. ([#1830](https://github.com/grafana/oncall/pull/1830))

## v1.3.10 (2023-07-13)

### Added

- [Helm] Added ability to specify `resources` definition within the `wait-for-db` init container by @Shelestov7
  ([#2501](https://github.com/grafana/oncall/pull/2501))
- Added index on `started_at` column in `alerts_alertgroup` table. This substantially speeds up query used by the `check_escalation_finished_task`
  task. By @joeyorlando and @Konstantinov-Innokentii ([#2516](https://github.com/grafana/oncall/pull/2516)).

### Changed

- Deprecated `/maintenance` web UI page. Maintenance is now handled at the integration level and can be performed
  within a single integration's page. by @Ukochka ([#2497](https://github.com/grafana/oncall/issues/2497))

### Fixed

- Fixed a bug in the integration maintenance mode workflow where a user could not start/stop an integration's
  maintenance mode by @joeyorlando ([#2511](https://github.com/grafana/oncall/issues/2511))
- Schedules: Long popup does not fit screen & buttons unreachable & objects outside of the popup [#1002](https://github.com/grafana/oncall/issues/1002)
- New schedules white theme issues [#2356](https://github.com/grafana/oncall/issues/2356)

## v1.3.9 (2023-07-12)

### Added

- Bring new Jinja editor to webhooks ([#2344](https://github.com/grafana/oncall/issues/2344))

### Fixed

- Add debounce on Select UI components to avoid making API search requests on each key-down event by
  @maskin25 ([#2466](https://github.com/grafana/oncall/pull/2466))
- Make Direct paging integration configurable ([2483](https://github.com/grafana/oncall/pull/2483))

## v1.3.8 (2023-07-11)

### Added

- Add `event.users.avatar_full` field to `GET /api/internal/v1/schedules/{schedule_id}/filter_events`
  payload by @joeyorlando ([#2459](https://github.com/grafana/oncall/pull/2459))
- Add `affinity` and `tolerations` for `celery` and `migrations` pods into helm chart + unit test for chart

### Changed

- Modified DRF pagination class used by `GET /api/internal/v1/alert_receive_channels` and `GET /api/internal/v1/schedules`
  endpoints so that the `next` and `previous` pagination links are properly set when OnCall is run behind
  a reverse proxy by @joeyorlando ([#2467](https://github.com/grafana/oncall/pull/2467))
- Polish user settings and warnings ([#2425](https://github.com/grafana/oncall/pull/2425))

### Fixed

- Address issue where we were improperly parsing Grafana feature flags that were enabled via the `feature_flags.enabled`
  method by @joeyorlando ([#2477](https://github.com/grafana/oncall/pull/2477))
- Fix cuddled list Markdown issue by @vadimkerr ([#2488](https://github.com/grafana/oncall/pull/2488))
- Fixed schedules slack notifications for deleted organizations ([#2493](https://github.com/grafana/oncall/pull/2493))

## v1.3.7 (2023-07-06)

### Changed

- OnCall Metrics dashboard update ([#2400](https://github.com/grafana/oncall/pull/2400))

## v1.3.6 (2023-07-05)

### Fixed

- Address issue where having multiple registered mobile apps for a user could lead to issues in delivering push
  notifications by @joeyorlando ([#2421](https://github.com/grafana/oncall/pull/2421))

## v1.3.5 (2023-07-05)

### Fixed

- Fix for phone provider initialization which can lead to an HTTP 500 on startup ([#2434](https://github.com/grafana/oncall/pull/2434))

## v1.3.4 (2023-07-05)

### Added

- Add full avatar URL for on-call users in schedule internal API by @vadimkerr ([#2414](https://github.com/grafana/oncall/pull/2414))
- Add phone call using the zvonok.com service by @sreway ([#2339](https://github.com/grafana/oncall/pull/2339))

### Changed

- UI drawer updates for webhooks2 ([#2419](https://github.com/grafana/oncall/pull/2419))
- Removed url from sms notification, changed format ([#2317](https://github.com/grafana/oncall/pull/2317))

## v1.3.3 (2023-06-29)

### Added

- Docs for `/resolution_notes` public api endpoint [#222](https://github.com/grafana/oncall/issues/222)

### Fixed

- Change alerts order for `/alert` public api endpoint [#1031](https://github.com/grafana/oncall/issues/1031)
- Change resolution notes order for `/resolution_notes` public api endpoint to show notes for the newest alert group
  on top ([#2404](https://github.com/grafana/oncall/pull/2404))
- Remove attempt to check token when editor/viewers are accessing the plugin @mderynck ([#2410](https://github.com/grafana/oncall/pull/2410))

## v1.3.2 (2023-06-29)

### Added

- Add metric "how many alert groups user was notified of" to Prometheus exporter ([#2334](https://github.com/grafana/oncall/pull/2334/))

### Changed

- Change permissions used during setup to better represent actions being taken by @mderynck ([#2242](https://github.com/grafana/oncall/pull/2242))
- Display 100000+ in stats when there are more than 100000 alert groups in the result ([#1901](https://github.com/grafana/oncall/pull/1901))
- Change OnCall plugin to use service accounts and api tokens for communicating with backend, by @mderynck ([#2385](https://github.com/grafana/oncall/pull/2385))
- RabbitMQ Docker image upgraded from 3.7.19 to 3.12.0 in `docker-compose-developer.yml` and
  `docker-compose-mysql-rabbitmq.yml`. **Note**: if you use one of these config files for your deployment
  you _may_ need to follow the RabbitMQ "upgrade steps" listed [here](https://rabbitmq.com/upgrade.html#rabbitmq-version-upgradability)
  by @joeyorlando ([#2359](https://github.com/grafana/oncall/pull/2359))

### Fixed

- For "You're Going OnCall" push notifications, show shift times in the user's configured timezone, otherwise UTC
  by @joeyorlando ([#2351](https://github.com/grafana/oncall/pull/2351))

## v1.3.1 (2023-06-26)

### Fixed

- Fix phone call & SMS relay by @vadimkerr ([#2345](https://github.com/grafana/oncall/pull/2345))

## v1.3.0 (2023-06-26)

### Added

- Secrets consistency for the chart. Bugfixing [#1016](https://github.com/grafana/oncall/pull/1016)

### Changed

- `telegram.webhookUrl` now defaults to `https://<base_url>` if not set
- UI Updates for the integrations page ([#2310](https://github.com/grafana/oncall/pull/2310))
- Prefer shift start when displaying rotation start value for existing shifts ([#2316](https://github.com/grafana/oncall/pull/2316))

### Fixed

- Fixed minor schedule preview issue missing last day ([#2316](https://github.com/grafana/oncall/pull/2316))

## v1.2.46 (2023-06-22)

### Added

- Make it possible to completely delete a rotation oncall ([#1505](https://github.com/grafana/oncall/issues/1505))
- Polish rotation modal form oncall ([#1506](https://github.com/grafana/oncall/issues/1506))
- Quick actions when editing a schedule oncall ([#1507](https://github.com/grafana/oncall/issues/1507))
- Enable schedule related profile settings oncall ([#1508](https://github.com/grafana/oncall/issues/1508))
- Highlight user shifts oncall ([#1509](https://github.com/grafana/oncall/issues/1509))
- Rename or Description for Schedules Rotations ([#1460](https://github.com/grafana/oncall/issues/1406))
- Add documentation for OnCall metrics exporter ([#2149](https://github.com/grafana/oncall/pull/2149))
- Add dashboard for OnCall metrics ([#1973](https://github.com/grafana/oncall/pull/1973))

## Changed

- Change mobile shift notifications title and subtitle by @imtoori ([#2288](https://github.com/grafana/oncall/pull/2288))
- Make web schedule updates to trigger sync refresh of its ical representation ([#2279](https://github.com/grafana/oncall/pull/2279))

## Fixed

- Fix duplicate orders for user notification policies by @vadimkerr ([#2278](https://github.com/grafana/oncall/pull/2278))
- Fix broken markup on alert group page, declutter, make time format consistent ([#2296](https://github.com/grafana/oncall/pull/2295))

## v1.2.45 (2023-06-19)

### Changed

- Change .Values.externalRabbitmq.passwordKey from `password` to `""` (default value `rabbitmq-password`) ([#864](https://github.com/grafana/oncall/pull/864))
- Remove deprecated `permissions` string array from the internal API user serializer by @joeyorlando ([#2269](https://github.com/grafana/oncall/pull/2269))

### Added

- Add `locale` column to mobile app user settings table by @joeyorlando [#2131](https://github.com/grafana/oncall/pull/2131)
- Update notification text for "You're going on call" push notifications to include information about the shift start
  and end times by @joeyorlando ([#2131](https://github.com/grafana/oncall/pull/2131))

### Fixed

- Handle non-UTC UNTIL datetime value when repeating ical events [#2241](https://github.com/grafana/oncall/pull/2241)
- Optimize AlertManager auto-resolve mechanism

## v1.2.44 (2023-06-14)

### Added

- Users with the Viewer basic role can now connect and use the mobile app ([#1892](https://github.com/grafana/oncall/pull/1892))
- Add helm chart support for redis and mysql existing secrets [#2156](https://github.com/grafana/oncall/pull/2156)

### Changed

- Removed `SlackActionRecord` model and database table by @joeyorlando [#2201](https://github.com/grafana/oncall/pull/2201)
- Require users when creating a schedule rotation using the web UI [#2220](https://github.com/grafana/oncall/pull/2220)

### Fixed

- Fix schedule shift preview to not breaking rotation shifts when there is overlap [#2218](https://github.com/grafana/oncall/pull/2218)
- Fix schedule list filter by type to allow considering multiple values [#2218](https://github.com/grafana/oncall/pull/2218)

## v1.2.43 (2023-06-12)

### Changed

- Propogate CI/CD changes

## v1.2.42 (2023-06-12)

### Changed

- Helm chart: Upgrade helm dependecies, improve local setup [#2144](https://github.com/grafana/oncall/pull/2144)

### Fixed

- Fixed bug on Filters where team param from URL was discarded [#6237](https://github.com/grafana/support-escalations/issues/6237)
- Fix receive channel filter in alert groups API [#2140](https://github.com/grafana/oncall/pull/2140)
- Helm chart: Fix usage of `env` settings as map;
  Fix usage of `mariadb.auth.database` and `mariadb.auth.username` for MYSQL env variables by @alexintech [#2146](https://github.com/grafana/oncall/pull/2146)

### Added

- Helm chart: Add unittests for rabbitmq and redis [2165](https://github.com/grafana/oncall/pull/2165)

## v1.2.41 (2023-06-08)

### Added

- Twilio Provider improvements by @Konstantinov-Innokentii, @mderynck and @joeyorlando
  [#2074](https://github.com/grafana/oncall/pull/2074) [#2034](https://github.com/grafana/oncall/pull/2034)
- Run containers as a non-root user by @alexintech [#2053](https://github.com/grafana/oncall/pull/2053)

## v1.2.40 (2023-06-07)

### Added

- Allow mobile app to consume "internal" schedules API endpoints by @joeyorlando ([#2109](https://github.com/grafana/oncall/pull/2109))
- Add inbound email address in integration API by @vadimkerr ([#2113](https://github.com/grafana/oncall/pull/2113))

### Changed

- Make viewset actions more consistent by @vadimkerr ([#2120](https://github.com/grafana/oncall/pull/2120))

### Fixed

- Fix + revert [#2057](https://github.com/grafana/oncall/pull/2057) which reverted a change which properly handles
  `Organization.DoesNotExist` exceptions for Slack events by @joeyorlando ([#TBD](https://github.com/grafana/oncall/pull/TBD))
- Fix Telegram ratelimit on live setting change by @vadimkerr and @alexintech ([#2100](https://github.com/grafana/oncall/pull/2100))

## v1.2.39 (2023-06-06)

### Changed

- Do not hide not secret settings in the web plugin UI by @alexintech ([#1964](https://github.com/grafana/oncall/pull/1964))

## v1.2.36 (2023-06-02)

### Added

- Add public API endpoint to export a schedule's final shifts by @joeyorlando ([2047](https://github.com/grafana/oncall/pull/2047))

### Fixed

- Fix demo alert for inbound email integration by @vadimkerr ([#2081](https://github.com/grafana/oncall/pull/2081))
- Fix calendar TZ used when comparing current shifts triggering slack shift notifications ([#2091](https://github.com/grafana/oncall/pull/2091))

## v1.2.35 (2023-06-01)

### Fixed

- Fix a bug with permissions for telegram user settings by @alexintech ([#2075](https://github.com/grafana/oncall/pull/2075))
- Fix orphaned messages in Slack by @vadimkerr ([#2023](https://github.com/grafana/oncall/pull/2023))
- Fix duplicated slack shift-changed notifications ([#2080](https://github.com/grafana/oncall/pull/2080))

## v1.2.34 (2023-05-31)

### Added

- Add description to "Default channel for Slack notifications" UI dropdown by @joeyorlando ([2051](https://github.com/grafana/oncall/pull/2051))

### Fixed

- Fix templates when slack or telegram is disabled ([#2064](https://github.com/grafana/oncall/pull/2064))
- Reduce number of alert groups returned by `Attach To` in slack to avoid event trigger timeout @mderynck ([#2049](https://github.com/grafana/oncall/pull/2049))

## v1.2.33 (2023-05-30)

### Fixed

- Revert #2040 breaking `/escalate` Slack command

## v1.2.32 (2023-05-30)

### Added

- Add models and framework to use different services (Phone, SMS, Verify) in Twilio depending on
  the destination country code by @mderynck ([#1976](https://github.com/grafana/oncall/pull/1976))
- Prometheus exporter backend for alert groups related metrics
- Helm chart: configuration of `uwsgi` using environment variables by @alexintech ([#2045](https://github.com/grafana/oncall/pull/2045))
- Much expanded/improved docs for mobile app ([2026](https://github.com/grafana/oncall/pull/2026>))
- Enable by-day selection when defining monthly and hourly rotations ([2037](https://github.com/grafana/oncall/pull/2037))

### Fixed

- Fix error when updating closed modal window in Slack by @vadimkerr ([#2019](https://github.com/grafana/oncall/pull/2019))
- Fix final schedule export failing to update when ical imported events set start/end as date ([#2025](https://github.com/grafana/oncall/pull/2025))
- Helm chart: fix bugs in helm chart with external postgresql configuration by @alexintech ([#2036](https://github.com/grafana/oncall/pull/2036))
- Properly address `Organization.DoesNotExist` exceptions thrown which result in HTTP 500 for the Slack `interactive_api_endpoint`
  endpoint by @joeyorlando ([#2040](https://github.com/grafana/oncall/pull/2040))
- Fix issue when trying to sync Grafana contact point and config receivers miss a key ([#2046](https://github.com/grafana/oncall/pull/2046))

### Changed

- Changed mobile notification title and subtitle. Removed the body. by @imtoori [#2027](https://github.com/grafana/oncall/pull/2027)

## v1.2.31 (2023-05-26)

### Fixed

- Fix AmazonSNS ratelimit by @Konstantinov-Innokentii ([#2032](https://github.com/grafana/oncall/pull/2032))

## v1.2.30 (2023-05-25)

### Fixed

- Fix Phone provider status callbacks [#2014](https://github.com/grafana/oncall/pull/2014)

## v1.2.29 (2023-05-25)

### Changed

- Phone provider refactoring [#1713](https://github.com/grafana/oncall/pull/1713)

### Fixed

- Handle slack metadata limit when creating paging command payload ([#2007](https://github.com/grafana/oncall/pull/2007))
- Fix issue with sometimes cached final schedule not being refreshed after an update ([#2004](https://github.com/grafana/oncall/pull/2004))

## v1.2.28 (2023-05-24)

### Fixed

- Improve plugin authentication by @vadimkerr ([#1995](https://github.com/grafana/oncall/pull/1995))
- Fix MultipleObjectsReturned error on webhook endpoints by @vadimkerr ([#1996](https://github.com/grafana/oncall/pull/1996))
- Remove user defined time period from "you're going oncall" mobile push by @iskhakov ([#2001](https://github.com/grafana/oncall/pull/2001))

## v1.2.27 (2023-05-23)

### Added

- Allow passing Firebase credentials via environment variable by @vadimkerr ([#1969](https://github.com/grafana/oncall/pull/1969))

### Changed

- Update default Alertmanager templates by @iskhakov ([#1944](https://github.com/grafana/oncall/pull/1944))

### Fixed

- Fix SQLite permission issue by @vadimkerr ([#1984](https://github.com/grafana/oncall/pull/1984))
- Remove user defined time period from "you're going oncall" mobile push ([2001](https://github.com/grafana/oncall/pull/2001))

## v1.2.26 (2023-05-18)

### Fixed

- Fix inbound email bug when attaching files by @vadimkerr ([#1970](https://github.com/grafana/oncall/pull/1970))

## v1.2.25 (2023-05-18)

### Added

- Test mobile push backend

## v1.2.24 (2023-05-17)

### Fixed

- Fixed bug in Escalation Chains where reordering an item crashed the list

## v1.2.23 (2023-05-15)

### Added

- Add a way to set a maintenance mode message and display this in the web plugin UI by @joeyorlando ([#1917](https://github.com/grafana/oncall/pull/#1917))

### Changed

- Use `user_profile_changed` Slack event instead of `user_change` to update Slack user profile by @vadimkerr ([#1938](https://github.com/grafana/oncall/pull/1938))

## v1.2.22 (2023-05-12)

### Added

- Add mobile settings for info notifications by @imtoori ([#1926](https://github.com/grafana/oncall/pull/1926))

### Fixed

- Fix bug in the "You're Going Oncall" push notification copy by @joeyorlando ([#1922](https://github.com/grafana/oncall/pull/1922))
- Fix bug with newlines in markdown converter ([#1925](https://github.com/grafana/oncall/pull/1925))
- Disable "You're Going Oncall" push notification by default ([1927](https://github.com/grafana/oncall/pull/1927))

## v1.2.21 (2023-05-09)

### Added

- Add a new mobile app push notification which notifies users when they are going on call by @joeyorlando ([#1814](https://github.com/grafana/oncall/pull/1814))
- Add a new mobile app user setting field, `important_notification_volume_override` by @joeyorlando ([#1893](https://github.com/grafana/oncall/pull/1893))

### Changed

- Improve ical comparison when checking for imported ical updates ([1870](https://github.com/grafana/oncall/pull/1870))
- Upgrade to Python 3.11.3 by @joeyorlando ([#1849](https://github.com/grafana/oncall/pull/1849))

### Fixed

- Fix issue with how OnCall determines if a cloud Grafana Instance supports RBAC by @joeyorlando ([#1880](https://github.com/grafana/oncall/pull/1880))
- Fix issue trying to set maintenance mode for integrations belonging to non-current team

## v1.2.20 (2023-05-09)

### Fixed

- Hotfix perform notification task

## v1.2.19 (2023-05-04)

### Fixed

- Fix issue with parsing response when sending Slack message

## v1.2.18 (2023-05-03)

### Added

- Documentation updates

## v1.2.17 (2023-05-02)

### Added

- Add filter descriptions to web ui by @iskhakov ([1845](https://github.com/grafana/oncall/pull/1845))
- Add "Notifications Receiver" RBAC role by @joeyorlando ([#1853](https://github.com/grafana/oncall/pull/1853))

### Changed

- Remove template editor from Slack by @iskhakov ([1847](https://github.com/grafana/oncall/pull/1847))
- Remove schedule name uniqueness restriction ([1859](https://github.com/grafana/oncall/pull/1859))

### Fixed

- Fix bugs in web title and message templates rendering and visual representation ([1747](https://github.com/grafana/oncall/pull/1747))

## v1.2.16 (2023-04-27)

### Added

- Add 2, 3 and 6 hours Alert Group silence options by @tommysitehost ([#1822](https://github.com/grafana/oncall/pull/1822))
- Add schedule related users endpoint to plugin API

### Changed

- Update web UI, Slack, and Telegram to allow silencing an acknowledged alert group by @joeyorlando ([#1831](https://github.com/grafana/oncall/pull/1831))

### Fixed

- Optimize duplicate queries occurring in AlertGroupFilter by @joeyorlando ([1809](https://github.com/grafana/oncall/pull/1809))

## v1.2.15 (2023-04-24)

### Fixed

- Helm chart: Fix helm hook for db migration job
- Performance improvements to `GET /api/internal/v1/alertgroups` endpoint by @joeyorlando and @iskhakov ([#1805](https://github.com/grafana/oncall/pull/1805))

### Added

- Add helm chart support for twilio existing secrets by @atownsend247 ([#1435](https://github.com/grafana/oncall/pull/1435))
- Add web_title, web_message and web_image_url attributes to templates ([1786](https://github.com/grafana/oncall/pull/1786))

### Changed

- Update shift API to use a default interval value (`1`) when a `frequency` is set and no `interval` is given
- Limit number of alertmanager alerts in alert group to autoresolve by 500 ([1779](https://github.com/grafana/oncall/pull/1779))
- Update schedule and personal ical exports to use final shift events

## v1.2.14 (2023-04-19)

### Fixed

- Fix broken documentation links by @shantanualsi ([#1766](https://github.com/grafana/oncall/pull/1766))
- Fix bug when updating team access settings by @vadimkerr ([#1794](https://github.com/grafana/oncall/pull/1794))

## v1.2.13 (2023-04-18)

### Changed

- Rework ical schedule export to include final events; also improve changing shifts sync

### Fixed

- Fix issue when creating web overrides for TF schedules using a non-UTC timezone

## v1.2.12 (2023-04-18)

### Changed

- Move `alerts_alertgroup.is_restricted` column to `alerts_alertreceivechannel.restricted_at` by @joeyorlando ([#1770](https://github.com/grafana/oncall/pull/1770))

### Added

- Add new field description_short to private api ([#1698](https://github.com/grafana/oncall/pull/1698))
- Added preview and migration API endpoints for route migration from regex into jinja2 ([1715](https://github.com/grafana/oncall/pull/1715))
- Helm chart: add the option to use a helm hook for the migration job ([1386](https://github.com/grafana/oncall/pull/1386))
- Add endpoints to start and stop maintenance in alert receive channel private api ([1755](https://github.com/grafana/oncall/pull/1755))
- Send demo alert with dynamic payload and get demo payload example on private api ([1700](https://github.com/grafana/oncall/pull/1700))
- Add is_default fields to templates, remove WritableSerialiserMethodField ([1759](https://github.com/grafana/oncall/pull/1759))
- Allow use of dynamic payloads in alert receive channels preview template in private api ([1756](https://github.com/grafana/oncall/pull/1756))

## v1.2.11 (2023-04-14)

### Added

- add new columns `gcom_org_contract_type`, `gcom_org_irm_sku_subscription_start_date`,
  and `gcom_org_oldest_admin_with_billing_privileges_user_id` to `user_management_organization` table,
  plus `is_restricted` column to `alerts_alertgroup` table by @joeyorlando and @teodosii ([1522](https://github.com/grafana/oncall/pull/1522))
- emit two new Django signals by @joeyorlando and @teodosii ([1522](https://github.com/grafana/oncall/pull/1522))
  - `org_sync_signal` at the end of the `engine/apps/user_management/sync.py::sync_organization` method
  - `alert_group_created_signal` when a new Alert Group is created

## v1.2.10 (2023-04-13)

### Added

- Added mine filter to schedules listing

### Fixed

- Fixed a bug in GForm's RemoteSelect where the value for Dropdown could not change
- Fixed the URL attached to an Incident created via the 'Declare Incident' button of a Slack alert by @sd2k ([#1738](https://github.com/grafana/oncall/pull/1738))

## v1.2.9 (2023-04-11)

### Fixed

- Catch the new Slack error - "message_limit_exceeded"

## v1.2.8 (2023-04-06)

### Changed

- Allow editing assigned team via public api ([1619](https://github.com/grafana/oncall/pull/1619))
- Disable mentions when resolution note is created by @iskhakov ([1696](https://github.com/grafana/oncall/pull/1696))
- Display warnings on users page in a clean and consistent way by @iskhakov ([#1681](https://github.com/grafana/oncall/pull/1681))

## v1.2.7 (2023-04-03)

### Added

- Save selected teams filter in local storage ([#1611](https://github.com/grafana/oncall/issues/1611))

### Changed

- Renamed routes from /incidents to /alert-groups ([#1678](https://github.com/grafana/oncall/pull/1678))

### Fixed

- Fix team search when filtering resources by @vadimkerr ([#1680](https://github.com/grafana/oncall/pull/1680))
- Fix issue when trying to scroll in Safari ([#415](https://github.com/grafana/oncall/issues/415))

## v1.2.6 (2023-03-30)

### Fixed

- Fixed bug when web schedules/shifts use non-UTC timezone and shift is deleted by @matiasb ([#1661](https://github.com/grafana/oncall/pull/1661))

## v1.2.5 (2023-03-30)

### Fixed

- Fixed a bug with Slack links not working in the plugin UI ([#1671](https://github.com/grafana/oncall/pull/1671))

## v1.2.4 (2023-03-30)

### Added

- Added the ability to change the team for escalation chains by @maskin25, @iskhakov and @vadimkerr ([#1658](https://github.com/grafana/oncall/pull/1658))

### Fixed

- Addressed bug with iOS mobile push notifications always being set to critical by @imtoori and @joeyorlando ([#1646](https://github.com/grafana/oncall/pull/1646))
- Fixed issue where Viewer was not able to view which people were oncall in a schedule ([#999](https://github.com/grafana/oncall/issues/999))
- Fixed a bug with syncing teams from Grafana API by @vadimkerr ([#1652](https://github.com/grafana/oncall/pull/1652))

## v1.2.3 (2023-03-28)

Only some minor performance/developer setup changes to report in this version.

## v1.2.2 (2023-03-27)

### Changed

- Drawers with Forms are not closing by clicking outside of the drawer. Only by clicking Cancel or X (by @Ukochka in [#1608](https://github.com/grafana/oncall/pull/1608))
- When the `DANGEROUS_WEBHOOKS_ENABLED` environment variable is set to true, it's possible now to create Outgoing Webhooks
  using URLs without a top-level domain (by @hoptical in [#1398](https://github.com/grafana/oncall/pull/1398))
- Updated wording when creating an integration (by @callmehyde in [#1572](https://github.com/grafana/oncall/pull/1572))
- Set FCM iOS/Android "message priority" to "high priority" for mobile app push notifications (by @joeyorlando in [#1612](https://github.com/grafana/oncall/pull/1612))
- Improve schedule quality feature (by @vadimkerr in [#1602](https://github.com/grafana/oncall/pull/1602))

### Fixed

- Update override deletion changes to set its final duration (by @matiasb in [#1599](https://github.com/grafana/oncall/pull/1599))

## v1.2.1 (2023-03-23)

### Changed

- Mobile app settings backend by @vadimkerr in ([1571](https://github.com/grafana/oncall/pull/1571))
- Fix integrations and escalations autoselect, improve GList by @maskin25 in ([1601](https://github.com/grafana/oncall/pull/1601))
- Add filters to outgoing webhooks 2 by @iskhakov in ([1598](https://github.com/grafana/oncall/pull/1598))

## v1.2.0 (2023-03-21)

### Changed

- Add team-based filtering for resources, so that users can see multiple resources at once and link them together ([1528](https://github.com/grafana/oncall/pull/1528))

## v1.1.41 (2023-03-21)

### Added

- Modified `check_escalation_finished_task` celery task to use read-only databases for its query, if one is defined +
  make the validation logic stricter + ping a configurable heartbeat on successful completion of this task ([1266](https://github.com/grafana/oncall/pull/1266))

### Changed

- Updated wording throughout plugin to use 'Alert Group' instead of 'Incident' ([1565](https://github.com/grafana/oncall/pull/1565),
  [1576](https://github.com/grafana/oncall/pull/1576))
- Check for enabled Telegram feature was added to ChatOps and to User pages ([319](https://github.com/grafana/oncall/issues/319))
- Filtering for Editors/Admins was added to rotation form. It is not allowed to assign Viewer to rotation ([1124](https://github.com/grafana/oncall/issues/1124))
- Modified search behaviour on the Escalation Chains page to allow for "partial searching" ([1578](https://github.com/grafana/oncall/pull/1578))

### Fixed

- Fixed a few permission issues on the UI ([1448](https://github.com/grafana/oncall/pull/1448))
- Fix resolution note rendering in Slack message threads where the Slack username was not
  being properly rendered ([1561](https://github.com/grafana/oncall/pull/1561))

## v1.1.40 (2023-03-16)

### Fixed

- Check for duplicated positions in terraform escalation policies create/update

### Added

- Add `regex_match` Jinja filter ([1556](https://github.com/grafana/oncall/pull/1556))

### Changed

- Allow passing `null` as a value for `escalation_chain` when creating routes via the public API ([1557](https://github.com/grafana/oncall/pull/1557))

## v1.1.39 (2023-03-16)

### Added

- Inbound email integration ([837](https://github.com/grafana/oncall/pull/837))

## v1.1.38 (2023-03-14)

### Added

- Add filtering by escalation chain to alert groups page ([1535](https://github.com/grafana/oncall/pull/1535))

### Fixed

- Improve tasks checking/triggering webhooks in new backend

## v1.1.37 (2023-03-14)

### Fixed

- Fixed redirection issue on integrations screen

### Added

- Enable web overrides for Terraform-based schedules
- Direct user paging improvements ([1358](https://github.com/grafana/oncall/issues/1358))
- Added Schedule Score quality within the schedule view ([118](https://github.com/grafana/oncall/issues/118))

## v1.1.36 (2023-03-09)

### Fixed

- Fix bug with override creation ([1515](https://github.com/grafana/oncall/pull/1515))

## v1.1.35 (2023-03-09)

### Added

- Insight logs

### Fixed

- Fixed issue with Alert group involved users filter
- Fixed email sending failure due to newline in title

## v1.1.34 (2023-03-08)

### Added

- Jinja2 based routes ([1319](https://github.com/grafana/oncall/pull/1319))

### Changed

- Remove mobile app feature flag ([1484](https://github.com/grafana/oncall/pull/1484))

### Fixed

- Prohibit creating & updating past overrides ([1474](https://github.com/grafana/oncall/pull/1474))

## v1.1.33 (2023-03-07)

### Fixed

- Show permission error for accessing Telegram as Viewer ([1273](https://github.com/grafana/oncall/issues/1273))

### Changed

- Pass email and phone limits as environment variables ([1219](https://github.com/grafana/oncall/pull/1219))

## v1.1.32 (2023-03-01)

### Fixed

- Schedule filters improvements ([941](https://github.com/grafana/oncall/issues/941))
- Fix pagination issue on schedules page ([1437](https://github.com/grafana/oncall/pull/1437))

## v1.1.31 (2023-03-01)

### Added

- Add acknowledge_signal and source link to public api

## v1.1.30 (2023-03-01)

### Fixed

- Fixed importing of global grafana styles ([672](https://github.com/grafana/oncall/issues/672))
- Fixed UI permission related bug where Editors could not export their user iCal link
- Fixed error when a shift is created using Etc/UTC as timezone
- Fixed issue with refresh ical file task not considering empty string values
- Schedules: Long popup does not fit screen & buttons unreachable & objects outside of the popup ([1002](https://github.com/grafana/oncall/issues/1002))
- Can't scroll on integration settings page ([415](https://github.com/grafana/oncall/issues/415))
- Team change in the Integration page always causes 403 ([1292](https://github.com/grafana/oncall/issues/1292))
- Schedules: Permalink doesn't work with multi-teams ([940](https://github.com/grafana/oncall/issues/940))
- Schedules list -> expanded schedule blows page width ([1293](https://github.com/grafana/oncall/issues/1293))

### Changed

- Moved reCAPTCHA to backend environment variable for more flexible configuration between different environments.
- Add pagination to schedule listing
- Show 100 latest alerts on alert group page ([1417](https://github.com/grafana/oncall/pull/1417))

## v1.1.29 (2023-02-23)

### Changed

- Allow creating schedules with type "web" using public API

### Fixed

- Fixed minor issue during the sync process where an HTTP 302 (redirect) status code from the Grafana
  instance would cause the sync to not properly finish

## v1.1.28 (2023-02-23)

### Fixed

- Fixed maintenance mode for Telegram and MSTeams

## v1.1.27 (2023-02-22)

### Added

- Added reCAPTCHA validation for requesting a mobile verification code

### Changed

- Added ratelimits for phone verification
- Link to source was added
- Header of Incident page was reworked: clickable labels instead of just names, users section was deleted
- "Go to Integration" button was deleted, because the functionality was moved to clickable labels

### Fixed

- Fixed HTTP request to Google where when fetching an iCal, the response would sometimes contain HTML instead
  of the expected iCal data

## v1.1.26 (2023-02-20)

### Fixed

- Make alert group filters persistent ([482](https://github.com/grafana/oncall/issues/482))

### Changed

- Update phone verification error message

## v1.1.25 (2023-02-20)

### Fixed

- Fixed too long declare incident link in Slack

## v1.1.24 (2023-02-16)

### Added

- Add direct user paging ([823](https://github.com/grafana/oncall/issues/823))
- Add App Store link to web UI ([1328](https://github.com/grafana/oncall/pull/1328))

### Fixed

- Cleaning of the name "Incident" ([704](https://github.com/grafana/oncall/pull/704))
- Alert Group/Alert Groups naming polishing. All the names should be with capital letters
- Design polishing ([1290](https://github.com/grafana/oncall/pull/1290))
- Not showing contact details in User tooltip if User does not have edit/admin access
- Updated slack link account to redirect back to user profile instead of chatops

### Changed

- Incidents - Removed buttons column and replaced status with toggler ([#1237](https://github.com/grafana/oncall/issues/1237))
- Responsiveness changes across multiple pages (Incidents, Integrations, Schedules) ([#1237](https://github.com/grafana/oncall/issues/1237))
- Add pagination to schedule listing

## v1.1.23 (2023-02-06)

### Fixed

- Fix bug with email case sensitivity for ICal on-call schedules ([1297](https://github.com/grafana/oncall/pull/1297))

## v1.1.22 (2023-02-03)

### Fixed

- Fix bug with root/dependant alert groups list api endpoint ([1284](https://github.com/grafana/oncall/pull/1284))
- Fixed NPE on teams switch

### Added

- Optimize alert and alert group public api endpoints and add filter by id ([1274](https://github.com/grafana/oncall/pull/1274))
- Enable mobile app backend by default on OSS

## v1.1.21 (2023-02-02)

### Added

- Add [`django-dbconn-retry` library](https://github.com/jdelic/django-dbconn-retry) to `INSTALLED_APPS` to attempt
  to alleviate occasional `django.db.utils.OperationalError` errors
- Improve alerts and alert group endpoint response time in internal API with caching ([1261](https://github.com/grafana/oncall/pull/1261))
- Optimize alert and alert group public api endpoints and add filter by id ([1274](https://github.com/grafana/oncall/pull/1274)
- Added Coming Soon for iOS on Mobile App screen

### Fixed

- Fix issue on Integrations where you were redirected back once escalation chain was loaded ([#1083](https://github.com/grafana/oncall/issues/1083))
  ([#1257](https://github.com/grafana/oncall/issues/1257))

## v1.1.20 (2023-01-30)

### Added

- Add involved users filter to alert groups listing page (+ mine shortcut)

### Changed

- Improve logging for creating contact point for Grafana Alerting integration

### Fixed

- Fix bugs related to creating contact point for Grafana Alerting integration
- Fix minor UI bug on OnCall users page where it would idefinitely show a "Loading..." message
- Only show OnCall user's table to users that are authorized
- Fixed NPE in ScheduleUserDetails component ([#1229](https://github.com/grafana/oncall/issues/1229))

## v1.1.19 (2023-01-25)

### Added

- Add Server URL below QR code for OSS for debugging purposes
- Add Slack slash command allowing to trigger a direct page via a manually created alert group
- Remove resolved and acknowledged filters as we switched to status ([#1201](https://github.com/grafana/oncall/pull/1201))
- Add sync with grafana on /users and /teams api calls from terraform plugin

### Changed

- Allow users with `viewer` role to fetch cloud connection status using the internal API ([#1181](https://github.com/grafana/oncall/pull/1181))
- When removing the Slack ChatOps integration, make it more explicit to the user what the implications of doing so are
- Improve performance of `GET /api/internal/v1/schedules` endpoint ([#1169](https://github.com/grafana/oncall/pull/1169))

### Fixed

- Removed duplicate API call, in the UI on plugin initial load, to `GET /api/internal/v1/alert_receive_channels`
- Increased plugin startup speed ([#1200](https://github.com/grafana/oncall/pull/1200))

## v1.1.18 (2023-01-18)

### Added

- Allow messaging backends to be enabled/disabled per organization ([#1151](https://github.com/grafana/oncall/pull/1151))

### Changed

- Send a Slack DM when user is not in channel ([#1144](https://github.com/grafana/oncall/pull/1144))

## v1.1.17 (2023-01-18)

### Changed

- Modified how the `Organization.is_rbac_permissions_enabled` flag is set,
  based on whether we are dealing with an open-source, or cloud installation
- Backend implementation to support direct user/schedule paging
- Changed documentation links to open in new window
- Remove helm chart signing
- Changed the user's profile modal to be wide for all tabs

### Added

- Added state filter for alert_group public API endpoint.
- Enrich user tooltip on Schedule page
- Added redirects for old-style links

### Fixed

- Updated typo in Helm chart values when specifying a custom Slack command name
- Fix for web schedules ical export to give overrides the right priority
- Fix for topnavbar to show initial loading inside PluginPage

## v1.1.16 (2023-01-12)

### Fixed

- Minor bug fix in how the value of `Organization.is_rbac_permissions_enabled` is determined

- Helm chart: default values file and documentation now reflect the correct key to set for the Slack
  slash command name, `oncall.slack.commandName`.

## v1.1.15 (2023-01-10)

### Changed

- Simplify and speed up slack rendering ([#1105](https://github.com/grafana/oncall/pull/1105))
- Faro - Point to 3 separate apps instead of just 1 for all environments ([#1110](https://github.com/grafana/oncall/pull/1110))
- Schedules - ([#1114](https://github.com/grafana/oncall/pull/1114), [#1109](https://github.com/grafana/oncall/pull/1109))

### Fixed

- Bugfix for topnavbar to place alerts inside PageNav ([#1040](https://github.com/grafana/oncall/pull/1040))

## v1.1.14 (2023-01-05)

### Changed

- Change wording from "incident" to "alert group" for the Telegram integration ([#1052](https://github.com/grafana/oncall/pull/1052))
- Soft-delete of organizations on stack deletion.

## v1.1.13 (2023-01-04)

### Added

- Integration with [Grafana Faro](https://grafana.com/docs/grafana-cloud/faro-web-sdk/) for Cloud Instances

## v1.1.12 (2023-01-03)

### Fixed

- Handle jinja exceptions during alert creation
- Handle exception for slack rate limit message

## v1.1.11 (2023-01-03)

### Fixed

- Fix error when schedule was not able to load
- Minor fixes

## v1.1.10 (2023-01-03)

### Fixed

- Minor fixes

## v1.1.9 (2023-01-03)

### Fixed

- Alert group query optimization
- Update RBAC scopes
- Fix error when schedule was not able to load
- Minor bug fixes

## v1.1.8 (2022-12-13)

### Added

- Added a `make` command, `enable-mobile-app-feature-flags`, which sets the backend feature flag in `./dev/.env.dev`,
  and updates a record in the `base_dynamicsetting` database table, which are needed to enable the mobile
  app backend features.

### Changed

- Added ability to change engine deployment update strategy via values in helm chart.
- removed APNS support
- changed the `django-push-notification` library from the `iskhakov` fork to the [`grafana` fork](https://github.com/grafana/django-push-notifications).
  This new fork basically patches an issue which affected the database migrations of this django app (previously the
  library would not respect the `USER_MODEL` setting when creating its tables and would instead reference the
  `auth_user` table.. which we don't want)
- add `--no-cache` flag to the `make build` command

### Fixed

- fix schedule UI types and permissions

## v1.1.7 (2022-12-09)

### Fixed

- Update fallback role for schedule write RBAC permission
- Mobile App Verification tab in the user settings modal is now hidden for users that do not have proper
  permissions to use it

## v1.1.6 (2022-12-09)

### Added

- RBAC permission support
- Add `time_zone` serializer validation for OnCall shifts and calendar/web schedules. In addition, add database migration
  to update values that may be invalid
- Add a `permalinks.web` field, which is a permalink to the alert group web app page, to the alert group internal/public
  API responses
- Added the ability to customize job-migrate `ttlSecondsAfterFinished` field in the helm chart

### Fixed

- Got 500 error when saving Outgoing Webhook ([#890](https://github.com/grafana/oncall/issues/890))
- v1.0.13 helm chart - update the OnCall backend pods image pull policy to "Always" (and explicitly set tag to `latest`).
  This should resolve some recent issues experienced where the frontend/backend versions are not aligned.

### Changed

- When editing templates for alert group presentation or outgoing webhooks, errors and warnings are now displayed in
  the UI as notification popups or displayed in the preview.
- Errors and warnings that occur when rendering templates during notification or webhooks will now render
  and display the error/warning as the result.

## v1.1.5 (2022-11-24)

### Added

- Added a QR code in the "Mobile App Verification" tab on the user settings modal to connect the mobile
  application to your OnCall instance

### Fixed

- UI bug fixes for Grafana 9.3 ([#860](https://github.com/grafana/oncall/pull/860))
- Bug fix for saving source link template ([#898](https://github.com/grafana/oncall/pull/898))

## v1.1.4 (2022-11-23)

### Fixed

- Bug fix for [#882](https://github.com/grafana/oncall/pull/882) which was causing the OnCall web calendars to not load
- Bug fix which, when installing the plugin, or after removing a Grafana API token, caused the plugin to not load properly

## v1.1.3 (2022-11-22)

- Bug Fixes

### Changed

- For OSS installations of OnCall, initial configuration is now simplified. When running for local development, you no
  longer need to configure the plugin via the UI. This is achieved through passing one environment variable to both the
  backend & frontend containers, both of which have been preconfigured for you in `docker-compose-developer.yml`.
  - The Grafana API URL **must be** passed as an environment variable, `GRAFANA_API_URL`, to the OnCall backend
    (and can be configured by updating this env var in your `./dev/.env.dev` file)
  - The OnCall API URL can optionally be passed as an environment variable, `ONCALL_API_URL`, to the OnCall UI.
    If the environment variable is found, the plugin will "auto-configure", otherwise you will be shown a simple
    configuration form to provide this info.
- For Helm installations, if you are running Grafana externally (eg. `grafana.enabled` is set to `false`
  in your `values.yaml`), you will now be required to specify `externalGrafana.url` in `values.yaml`.
- `make start` will now idempotently check to see if a "127.0.0.1 grafana" record exists in `/etc/hosts`
  (using a tool called [`hostess`](https://github.com/cbednarski/hostess)). This is to support using `http://grafana:3000`
  as the `Organization.grafana_url` in two scenarios:
  - `oncall_engine`/`oncall_celery` -> `grafana` Docker container communication
  - public URL generation. There are some instances where `Organization.grafana_url` is referenced to generate public
    URLs to a Grafana plugin page. Without the `/etc/hosts` record, navigating to `http://grafana:3000/some_page` in
    your browser, you would obviously get an error from your browser.

## v1.1.2 (2022-11-18)

- Bug Fixes

## v1.1.1 (2022-11-16)

- Compatibility with Grafana 9.3.0
- Bug Fixes

## v1.0.52 (2022-11-09)

- Allow use of API keys as alternative to account auth token for Twilio
- Remove `grafana_plugin_management` Django app
- Enable new schedules UI
- Bug fixes

## v1.0.51 (2022-11-05)

- Bug Fixes

## v1.0.50 (2022-11-03)

- Updates to documentation
- Improvements to web schedules
- Bug fixes

## v1.0.49 (2022-11-01)

- Enable SMTP email backend by default
- Fix Grafana sidebar frontend bug

## v1.0.48 (2022-11-01)

- verify_number management command
- chatops page redesign

## v1.0.47 (2022-11-01)

- Bug fixes

## v1.0.46 (2022-10-28)

- Bug fixes
- remove `POST /api/internal/v1/custom_buttons/{id}/action` endpoint

## v1.0.45 (2022-10-27)

- Bug fix to revert commit which removed unused engine code

## v1.0.44 (2022-10-26)

- Bug fix for an issue that was affecting phone verification

## v1.0.43 (2022-10-25)

- Bug fixes

## v1.0.42 (2022-10-24)

- Fix posting resolution notes to Slack

## v1.0.41 (2022-10-24)

- Add personal email notifications
- Bug fixes

## v1.0.40 (2022-10-05)

- Improved database and celery backends support
- Added script to import PagerDuty users to Grafana
- Bug fixes

## v1.0.39 (2022-10-03)

- Fix issue in v1.0.38 blocking the creation of schedules and webhooks in the UI

## v1.0.38 (2022-09-30)

- Fix exception handling for adding resolution notes when slack and oncall users are out of sync.
- Fix all day events showing as having gaps in slack notifications
- Improve plugin configuration error message readability
- Add `telegram` key to `permalinks` property in `AlertGroup` public API response schema

## v1.0.37 (2022-09-21)

- Improve API token creation form
- Fix alert group bulk action bugs
- Add `permalinks` property to `AlertGroup` public API response schema
- Scheduling system bug fixes
- Public API bug fixes

## v1.0.36 (2022-09-12)

- Alpha web schedules frontend/backend updates
- Bug fixes

## v1.0.35 (2022-09-07)

- Bug fixes

## v1.0.34 (2022-09-06)

- Fix schedule notification spam

## v1.0.33 (2022-09-06)

- Add raw alert view
- Add GitHub star button for OSS installations
- Restore alert group search functionality
- Bug fixes

## v1.0.32 (2022-09-01)

- Bug fixes

## v1.0.31 (2022-09-01)

- Bump celery version
- Fix oss to cloud connection

## v1.0.30 (2022-08-31)

- Bug fix: check user notification policy before access

## v1.0.29 (2022-08-31)

- Add arm64 docker image

## v1.0.28 (2022-08-31)

- Bug fixes

## v1.0.27 (2022-08-30)

- Bug fixes

## v1.0.26 (2022-08-26)

- Insight log's format fixes
- Remove UserNotificationPolicy auto-recreating

## v1.0.25 (2022-08-24)

- Bug fixes

## v1.0.24 (2022-08-24)

- Insight logs
- Default DATA_UPLOAD_MAX_MEMORY_SIZE to 1mb

## v1.0.23 (2022-08-23)

- Bug fixes

## v1.0.22 (2022-08-16)

- Make STATIC_URL configurable from environment variable

## v1.0.21 (2022-08-12)

- Bug fixes

## v1.0.19 (2022-08-10)

- Bug fixes

## v1.0.15 (2022-08-03)

- Bug fixes

## v1.0.13 (2022-07-27)

- Optimize alert group list view
- Fix a bug related to Twilio setup

## v1.0.12 (2022-07-26)

- Update push-notifications dependency
- Rework how absolute URLs are built
- Fix to show maintenance windows per team
- Logging improvements
- Internal api to get a schedule final events

## v1.0.10 (2022-07-22)

- Speed-up of alert group web caching
- Internal api for OnCall shifts

## v1.0.9 (2022-07-21)

- Frontend bug fixes & improvements
- Support regex_replace() in templates
- Bring back alert group caching and list view

## v1.0.7 (2022-07-18)

- Backend & frontend bug fixes
- Deployment improvements
- Reshape webhook payload for outgoing webhooks
- Add escalation chain usage info on escalation chains page
- Improve alert group list load speeds and simplify caching system

## v1.0.6 (2022-07-12)

- Manual Incidents enabled for teams
- Fix phone notifications for OSS
- Public API improvements

## v1.0.5 (2022-07-06)

- Bump Django to 3.2.14
- Fix PagerDuty iCal parsing

## 1.0.4 (2022-06-28)

- Allow Telegram DMs without channel connection.

## 1.0.3 (2022-06-27)

- Fix users public api endpoint. Now it returns users with all roles.
- Fix redundant notifications about gaps in schedules.
- Frontend fixes.

## 1.0.2 (2022-06-17)

- Fix Grafana Alerting integration to handle API changes in Grafana 9
- Improve public api endpoint for outgoing webhooks (/actions) by adding ability to create, update and delete
  outgoing webhook instance

## 1.0.0 (2022-06-14)

- First Public Release

## 0.0.71 (2022-06-06)

- Initial Commit Release<|MERGE_RESOLUTION|>--- conflicted
+++ resolved
@@ -4,6 +4,16 @@
 
 The format is based on [Keep a Changelog](https://keepachangelog.com/en/1.0.0/),
 and this project adheres to [Semantic Versioning](https://semver.org/spec/v2.0.0.html).
+
+## Unreleased
+
+### Added
+
+- Public API for webhooks @mderynck ([#2790](https://github.com/grafana/oncall/pull/2790))
+
+### Changed
+
+- Public API for actions now wraps webhooks @mderynck ([#2790](https://github.com/grafana/oncall/pull/2790))
 
 ## v1.3.24 (2023-08-17)
 
@@ -16,10 +26,6 @@
 ### Changed
 
 - Improve default AlertManager template ([#2794](https://github.com/grafana/oncall/pull/2794))
-
-### Changed
-
-- Public api for actions now wraps webhooks @mderynck ([#2790](https://github.com/grafana/oncall/pull/2790))
 
 ### Fixed
 
@@ -28,17 +34,7 @@
 - Fix issue with updating "Require resolution note" setting by @Ferril ([#2782](https://github.com/grafana/oncall/pull/2782))
 - Don't send notifications about past SSRs when turning on info notifications by @vadimkerr ([#2783](https://github.com/grafana/oncall/pull/2783))
 - Add schedule shift type validation on create/preview ([#2789](https://github.com/grafana/oncall/pull/2789))
-<<<<<<< HEAD
-
-### Added
-
-- Shift swap requests public API ([#2775](https://github.com/grafana/oncall/pull/2775))
-- Shift swap request Slack follow-ups by @vadimkerr ([#2798](https://github.com/grafana/oncall/pull/2798))
-- Shift swap request push notification follow-ups by @vadimkerr ([#2805](https://github.com/grafana/oncall/pull/2805))
-- Public api for webhooks @mderynck ([#2790](https://github.com/grafana/oncall/pull/2790))
-=======
 - Add alertmanager integration for heartbeat support ([2807](https://github.com/grafana/oncall/pull/2807))
->>>>>>> c9cb4328
 
 ## v1.3.23 (2023-08-10)
 
