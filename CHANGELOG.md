--- conflicted
+++ resolved
@@ -18,15 +18,12 @@
 - Modified DRF pagination class used by `GET /api/internal/v1/alert_receive_channels` and `GET /api/internal/v1/schedules`
   endpoints so that the `next` and `previous` pagination links are properly set when OnCall is run behind
   a reverse proxy by @joeyorlando ([#2467](https://github.com/grafana/oncall/pull/2467))
-<<<<<<< HEAD
-- Remove deprecated `organization-logs` plugin UI page by @joeyorlando ([#2467](https://github.com/grafana/oncall/pull/2467))
-=======
+- Remove deprecated `organization-logs` plugin UI page by @joeyorlando ([#2471](https://github.com/grafana/oncall/pull/2471))
 
 ### Fixed
 
 - Address issue where we were improperly parsing Grafana feature flags that were enabled via the `feature_flags.enabled`
   method by @joeyorlando ([#2477](https://github.com/grafana/oncall/pull/2477))
->>>>>>> 933e7256
 
 ## v1.3.7 (2023-07-06)
 
