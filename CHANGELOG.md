--- conflicted
+++ resolved
@@ -7,16 +7,13 @@
 
 ## Unreleased
 
-<<<<<<< HEAD
-### Changes
-
-- Renamed routes from /incidents to /alert-groups ([#1678](https://github.com/grafana/oncall/pull/1678))
-=======
 ### Fixed
 
 - Fix team search when filtering resources by @vadimkerr ([#1680](https://github.com/grafana/oncall/pull/1680))
 - Fix issue when trying to scroll in Safari ([#415](https://github.com/grafana/oncall/issues/415))
->>>>>>> 11d62245
+
+### Changes
+- Renamed routes from /incidents to /alert-groups ([#1678](https://github.com/grafana/oncall/pull/1678))
 
 ## v1.2.6 (2023-03-30)
 
