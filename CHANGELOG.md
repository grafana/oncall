--- conflicted
+++ resolved
@@ -21,13 +21,10 @@
 - Check reason to skip notification in Slack to avoid task perform_notification retries @Ferril ([#3562](https://github.com/grafana/oncall/pull/3562))
 - Fix alert group table columns validation @Ferril ([#3577](https://github.com/grafana/oncall/pull/3577))
 - Fix posting message about rate limit to Slack @Ferril ([#3582](https://github.com/grafana/oncall/pull/3582))
-<<<<<<< HEAD
+- Fix issue with parsing sender email address from email message for inbound email integration endpoint @Ferril ([#3586](https://github.com/grafana/oncall/pull/3586))
 - Fix PUT /api/v1/escalation_policies/id issue when updating `from_time` and `to_time` by @joeyorlando ([#3581](https://github.com/grafana/oncall/pull/3581))
 - Fix issue where duplicate team options would show up in the teams dropdown for the `/escalate` Slack command
   by @joeyorlando ([#3590](https://github.com/grafana/oncall/pull/3590))
-=======
-- Fix issue with parsing sender email address from email message for inbound email integration endpoint @Ferril ([#3586](https://github.com/grafana/oncall/pull/3586))
->>>>>>> bcbca9d3
 
 ## v1.3.80 (2023-12-14)
 
