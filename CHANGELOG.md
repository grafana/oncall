--- conflicted
+++ resolved
@@ -10,15 +10,12 @@
 ### Added
 
 - Add Slack slash command allowing to trigger a direct page via a manually created alert group
-<<<<<<< HEAD
 - Remove resolved and acknowledged filters as we switched to status ([#1201](https://github.com/grafana/oncall/pull/1201))
-=======
 - Add sync with grafana on /users and /teams api calls from terraform plugin
 
 ### Changed
 
 - Allow users with `viewer` role to fetch cloud connection status using the internal API ([#1181](https://github.com/grafana/oncall/pull/1181))
->>>>>>> e5643fee
 
 ### Fixed
 
