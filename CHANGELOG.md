# Changelog

All notable changes to this project will be documented in this file.

The format is based on [Keep a Changelog](https://keepachangelog.com/en/1.0.0/),
and this project adheres to [Semantic Versioning](https://semver.org/spec/v2.0.0.html).

<<<<<<< HEAD
## Unreleased

### Added

- Add backend for multi-stack support for mobile-app @Ferril ([#3500](https://github.com/grafana/oncall/pull/3500))
=======
## v1.3.78 (2023-12-12)

### Changed

- Add error code for mobile push notification logs when device is not set up @Ferril ([#3554](https://github.com/grafana/oncall/pull/3554))

### Fixed

- Fix issue when mobile push notification message is too big @Ferril ([#3556](https://github.com/grafana/oncall/pull/3556)

## v1.3.77 (2023-12-11)

### Fixed

- Fix schedules invalid dates issue ([#support-escalations/issues/8084](https://github.com/grafana/support-escalations/issues/8084))
- Fix issue related to updating alert group metrics when deleting an alert group via the public API by @joeyorlando ([#3544](https://github.com/grafana/oncall/pull/3544))
- Fix issue with `amazon_ses` inbound email ESP provider by @Lutseslav ([#3509](https://github.com/grafana/oncall/pull/3509))

## v1.3.76 (2023-12-11)

### Fixed

– Fix minor UI bugs

## v1.3.75 (2023-12-08)

### Fixed

- Fix setting integration team to default on update @Ferril ([#3530](https://github.com/grafana/oncall/pull/3530))
>>>>>>> d6873b0d

## v1.3.74 (2023-12-06)

### Fixed

- Fix missing timestamp value in old grafana API endpoint ([#3522](https://github.com/grafana/oncall/pull/3522))

## v1.3.73 (2023-12-06)

### Added

- Track alert received timestamp on alert group creation ([#3513](https://github.com/grafana/oncall/pull/3513))

## v1.3.72 (2023-12-05)

### Fixed

- Address metrics calculation issue which occurred when `USE_REDIS_CLUSTER` env var was set by @joeyorlando ([#3510](https://github.com/grafana/oncall/pull/3510))

## v1.3.71 (2023-12-05)

### Added

- Add `datetimeformat_as_timezone` Jinja2 template helper filter by @jorgeav ([#3426](https://github.com/grafana/oncall/pull/3426))

### Changed

- Disallow creating and deleting direct paging integrations by @vadimkerr ([#3475](https://github.com/grafana/oncall/pull/3475))
- Renamed "Connections" tab to "Monitoring Systems" and "Direct Paging" to "Manual Direct Paging" on Integrations page

## v1.3.70 (2023-12-01)

Maintenance release

## v1.3.69 (2023-12-01)

Maintenance release + bugfixes

## v1.3.68 (2023-11-30)

### Fixed

- Create missing direct paging integrations on organization sync by @vadimkerr ([#3468](https://github.com/grafana/oncall/pull/3468))

## v1.3.67 (2023-11-30)

Minor bugfixes + dependency updates :)

## v1.3.66 (2023-11-30)

### Fixed

- Delete duplicate direct paging integrations by @vadimkerr ([#3412](https://github.com/grafana/oncall/pull/3412))

## v1.3.65 (2023-11-29)

### Added

- Add options to customize table columns in AlertGroup page ([3281](https://github.com/grafana/oncall/pull/3281))
- Add proxying capabilities for the OnCall mobile API by @joeyorlando ([#3449](https://github.com/grafana/oncall/pull/3449))

### Fixed

- User profile UI tweaks ([#3443](https://github.com/grafana/oncall/pull/3443))
- Ensure stack_id and org_id are ints @mderynck [(#3458](https://github.com/grafana/oncall/pull/3458))

## v1.3.64 (2023-11-28)

### Fixed

- Fix excess usage of bots_info slack api call to avoid ratelimits ([#3440](https://github.com/grafana/oncall/pull/3440))

## v1.3.63 (2023-11-28)

### Added

- Add ability to use Grafana Service Account Tokens for OnCall API (This is only enabled for resolution_notes
  endpoint currently) @mderynck ([#3189](https://github.com/grafana/oncall/pull/3189))
- Add ability for webhook presets to mask sensitive headers @mderynck
  ([#3189](https://github.com/grafana/oncall/pull/3189))

### Changed

- Use instance ID for cloud Grafana service token auth @mderynck ([#3435](https://github.com/grafana/oncall/pull/3435))

### Fixed

- Fixed issue that blocked saving webhooks with presets if the preset is controlling the URL @mderynck
  ([#3189](https://github.com/grafana/oncall/pull/3189))
- User filter doesn't display current value on Alert Groups page ([1714](https://github.com/grafana/oncall/issues/1714))
- Remove displaying rotation modal for Terraform/API based schedules
- Filters polishing ([3183](https://github.com/grafana/oncall/issues/3183))
- Fixed permissions so User settings reader role included list users @mderynck ([#3419](https://github.com/grafana/oncall/pull/3419))
- Fixed alert group rendering when some links were broken because of replacing `-` to `_` @Ferril ([#3424](https://github.com/grafana/oncall/pull/3424))
- Make telegram on_alert_group_action_triggered asynchronous([#3471](https://github.com/grafana/oncall/pull/3471))

## v1.3.62 (2023-11-21)

### Added

- Add builtin slack retry on ratelimited error ([#3401](https://github.com/grafana/oncall/pull/3401))

### Changed

- Add integration id to alert creation logging @mderynck ([#3392](https://github.com/grafana/oncall/pull/3392))

## v1.3.61 (2023-11-21)

### Fixed

- Fix deleting integrations with duplicate names by @vadimkerr ([#3397](https://github.com/grafana/oncall/pull/3397))

## v1.3.60 (2023-11-20)

### Fixed

- Fixes forwarding of Amazon SNS headers @mderynck ([#3371](https://github.com/grafana/oncall/pull/3371))
- Fixes issue when using the `/escalate` Slack command and selecting a team by @joeyorlando ([#3381](https://github.com/grafana/oncall/pull/3381))
- Fix issue when RBAC is enabled where Viewers with "Notifications Receiver" role do not properly show up in schedule
  rotations by @joeyorlando ([#3378](https://github.com/grafana/oncall/pull/3378))

## v1.3.59 (2023-11-16)

### Added

- Populate `users` field of the public Shift GET API with `rolling_users` from the type override created from web UI([#3303](https://github.com/grafana/oncall/pull/3303))
- Do not retry to update slack user group on every API error ([#3363](https://github.com/grafana/oncall/pull/3363))
- Allow specifying a comma-separated list of redis-servers to the `REDIS_URI` engine environment variable by @joeyorlando
  ([#3368](https://github.com/grafana/oncall/pull/3368))

### Fixed

- Fixed recurrency limit issue in the Rotation Modal ([#3358](https://github.com/grafana/oncall/pull/3358))
- Added dragging boundary constraints for Rotation Modal and show scroll for the users list ([#3365](https://github.com/grafana/oncall/pull/3365))
- Delete direct paging integration on team delete by @vadimkerr ([#3367](https://github.com/grafana/oncall/pull/3367))

## v1.3.58 (2023-11-14)

### Added

- Added user timezone field to the users public API response ([#3311](https://github.com/grafana/oncall/pull/3311))
- Allow filtering users by public primary key in internal API ([#3339](https://github.com/grafana/oncall/pull/3339))

### Changed

- Split Integrations table into Connections and Direct Paging tabs ([#3290](https://github.com/grafana/oncall/pull/3290))

### Fixed

- Fix issue where Slack user connection error message is sometimes shown despite successful connection by @joeyorlando ([#3327](https://github.com/grafana/oncall/pull/3327))
- Forward headers for Amazon SNS when organizations are moved @mderynck ([#3326](https://github.com/grafana/oncall/pull/3326))
- Fix styling when light theme is turned on via system preferences
  by excluding dark theme css vars in this case ([#3336](https://github.com/grafana/oncall/pull/3336))
- Fix issue when acknowledge reminder works for deleted organizations @Ferril ([#3345](https://github.com/grafana/oncall/pull/3345))
- Fix generating QR code ([#3347](https://github.com/grafana/oncall/pull/3347))

## v1.3.57 (2023-11-10)

### Fixed

- Fix AmazonSNS integration to handle exceptions the same as other integrations @mderynck ([#3315](https://github.com/grafana/oncall/pull/3315))

## v1.3.56 (2023-11-10)

## v1.3.55 (2023-11-07)

### Changed

- Unify naming of Grafana Cloud / Cloud OnCall / Grafana Cloud OnCall
  so that it's always Grafana Cloud OnCall ([#3279](https://github.com/grafana/oncall/pull/3279))

### Fixed

- Fix escalation policy importance going back to default by @vadimkerr ([#3282](https://github.com/grafana/oncall/pull/3282))
- Improve user permissions query ([#3291](https://github.com/grafana/oncall/pull/3291))

## v1.3.54 (2023-11-06)

### Added

- Add `b64decode` Jinja2 template helper filter by @jorgeav ([#3242](https://github.com/grafana/oncall/pull/3242))

## v1.3.53 (2023-11-03)

### Fixed

- Fix db migration for mobile app @Ferril ([#3260](https://github.com/grafana/oncall/pull/3260))

## v1.3.52 (2023-11-02)

### Fixed

- Address `TypeError` that occurs under some scenarios on the Alert Group detail page

### Changed

- Change wording for push notifications timing choices @Ferril ([#3253](https://github.com/grafana/oncall/pull/3253))

## v1.3.51 (2023-11-02)

### Fixed

- Postpone Legacy AlertManager and Grafana Alerting integration auto-migration date ([3250])(<https://github.com/grafana/oncall/pull/3250>)

## v1.3.50 (2023-11-02)

### Fixed

- Return alert groups for deleted integrations on private api ([3223](https://github.com/grafana/oncall/pull/3223))

## v1.3.49 (2023-10-31)

### Changed

- Removed the hardcoding of page size on frontend ([#3205](https://github.com/grafana/oncall/pull/3205))
- Prevent additional polling on Incidents if the previous request didn't complete
  ([#3205](https://github.com/grafana/oncall/pull/3205))
- Order results from `GET /teams` internal API endpoint by ascending name by @joeyorlando ([#3220](https://github.com/grafana/oncall/pull/3220))
- Order alert groups internal API endpoint by descending started_at by @mderynck ([#3240](https://github.com/grafana/oncall/pull/3240))

### Fixed

- Improve slow `GET /users` + `GET /teams` internal API endpoints by @joeyorlando ([#3220](https://github.com/grafana/oncall/pull/3220))
- Fix search issue when searching for teams in the add responders popup window by @joeyorlando ([#3220](https://github.com/grafana/oncall/pull/3220))
- CSS changes to add responders dropdown to fix long search results list by @joeyorlando ([#3220](https://github.com/grafana/oncall/pull/3220))
- Do not allow to update terraform-based shifts in web UI schedule API ([#3224](https://github.com/grafana/oncall/pull/3224))

## v1.3.48 (2023-10-30)

### Added

- Data type changed from `DateField` to `DateTimeField` on the `final_shifts` API endpoint. Endpoint now accepts either
  a date or a datetime ([#3103](https://github.com/grafana/oncall/pull/3103))

### Changed

- Simplify Direct Paging workflow. Now when using Direct Paging you either simply specify a team, or one or more users
  to page by @joeyorlando ([#3128](https://github.com/grafana/oncall/pull/3128))
- Enable timing options for mobile push notifications, allow multi-select by @Ferril ([#3187](https://github.com/grafana/oncall/pull/3187))

### Fixed

- Fix RBAC authorization bugs related to interacting with Alert Group Slack messages by @joeyorlando ([#3213](https://github.com/grafana/oncall/pull/3213))

## v1.3.47 (2023-10-25)

### Fixed

- Add filtering term length check for channel filter endpoints @Ferril ([#3192](https://github.com/grafana/oncall/pull/3192))

## v1.3.46 (2023-10-23)

### Added

- Check for basic role permissions on get/create/update labels @Ferril ([#3173](https://github.com/grafana/oncall/pull/3173))

### Fixed

- Discard old pending network requests in the UI (Users/Schedules) [#3172](https://github.com/grafana/oncall/pull/3172)
- Fix resolution note source for mobile app by @vadimkerr ([#3174](https://github.com/grafana/oncall/pull/3174))
- Fix iCal imported schedules related users and next shifts per user ([#3178](https://github.com/grafana/oncall/pull/3178))
- Fix references to removed access control functions in Grafana @mderynck ([#3184](https://github.com/grafana/oncall/pull/3184))

### Changed

- Upgrade Django to 4.2.6 and update iCal related deps ([#3176](https://github.com/grafana/oncall/pull/3176))

## v1.3.45 (2023-10-19)

### Added

- Use shift data from event object
- Update shifts public API to improve web shifts support ([#3165](https://github.com/grafana/oncall/pull/3165))

### Fixed

- Update ical schedule creation/update to trigger final schedule refresh ([#3156](https://github.com/grafana/oncall/pull/3156))
- Handle None role when syncing users from Grafana ([#3147](https://github.com/grafana/oncall/pull/3147))
- Polish "Build 'When I am on-call' for web UI" [#2915](https://github.com/grafana/oncall/issues/2915)
- Fix iCal schedule incorrect view [#2001](https://github.com/grafana/oncall-private/issues/2001)
- Fix rotation name rendering issue [#2324](https://github.com/grafana/oncall/issues/2324)

### Changed

- Add user TZ information to next shifts per user endpoint ([#3157](https://github.com/grafana/oncall/pull/3157))

## v1.3.44 (2023-10-16)

### Added

- Update plugin OnCaller role permissions ([#3145](https://github.com/grafana/oncall/pull/3145))
- Add labels implementation for OnCall integrations under the feature flag ([#3014](https://github.com/grafana/oncall/pull/3014))

### Fixed

- Fix plugin status to always return URL with trailing / @mderynck ([#3122](https://github.com/grafana/oncall/pull/3122))

## v1.3.43 (2023-10-05)

### Added

- Make it possible to acknowledge/unacknowledge and resolve/unresolve alert groups via API by @vadimkerr ([#3108](https://github.com/grafana/oncall/pull/3108))

### Changed

- Improve alert group deletion API by @vadimkerr ([#3124](https://github.com/grafana/oncall/pull/3124))
- Removed Integrations Name max characters limit
  ([#3123](https://github.com/grafana/oncall/pull/3123))
- Truncate long table rows (Integration Name/Alert Group) and show tooltip for the truncated content
  ([#3123](https://github.com/grafana/oncall/pull/3123))

## v1.3.42 (2023-10-04)

### Added

- Add additional shift info in schedule filter_events internal API ([#3110](https://github.com/grafana/oncall/pull/3110))

## v1.3.41 (2023-10-04)

### Added

- New RBAC action `grafana-oncall-app.alert-groups:direct-paging` and role "Alert Groups Direct Paging" by @joeyorlando
  ([#3107](https://github.com/grafana/oncall/pull/3107))

### Fixed

- Accept empty and null user when updating webhook via API @mderynck ([#3094](https://github.com/grafana/oncall/pull/3094))
- Fix slack notification for a shift which end is affected by a taken swap ([#3092](https://github.com/grafana/oncall/pull/3092))

## v1.3.40 (2023-09-28)

### Added

- Create Direct Paging integration by default for every team, create default E-Mail notification policy for every user ([#3064](https://github.com/grafana/oncall/pull/3064))

## v1.3.39 (2023-09-27)

### Added

- Presets for webhooks @mderynck ([#2996](https://github.com/grafana/oncall/pull/2996))
- Add `enable_web_overrides` option to schedules public API ([#3062](https://github.com/grafana/oncall/pull/3062))

### Fixed

- Fix regression in public actions endpoint handling user field by @mderynck ([#3053](https://github.com/grafana/oncall/pull/3053))

### Changed

- Rework how users are fetched from DB when getting users from schedules ical representation ([#3067](https://github.com/grafana/oncall/pull/3067))

## v1.3.38 (2023-09-19)

### Fixed

- Fix Slack access token length issue by @toolchainX ([#3016](https://github.com/grafana/oncall/pull/3016))
- Fix shifts for current user internal endpoint to return the right shift PK ([#3036](https://github.com/grafana/oncall/pull/3036))
- Handle Slack ratelimit on alert group deletion by @vadimkerr ([#3038](https://github.com/grafana/oncall/pull/3038))

## v1.3.37 (2023-09-12)

### Added

- Notify user via Slack/mobile push-notification when their shift swap request is taken by @joeyorlando ([#2992](https://github.com/grafana/oncall/pull/2992))
- Unify breadcrumbs behaviour with other Grafana Apps and main core# ([1906](https://github.com/grafana/oncall/issues/1906))

### Changed

- Improve Slack error handling by @vadimkerr ([#3000](https://github.com/grafana/oncall/pull/3000))

### Fixed

- Avoid task retries because of missing AlertGroupLogRecord on send_alert_group_signal ([#3001](https://github.com/grafana/oncall/pull/3001))
- Update escalation policies public API to handle new webhooks ([#2999](https://github.com/grafana/oncall/pull/2999))

## v1.3.36 (2023-09-07)

### Added

- Add option to create new contact point for existing integrations ([#2909](https://github.com/grafana/oncall/issues/2909))

### Changed

- Enable email notification step by default on Helm by @vadimkerr ([#2975](https://github.com/grafana/oncall/pull/2975))
- Handle slack resolution note errors consistently ([#2976](https://github.com/grafana/oncall/pull/2976))

### Fixed

- Don't update Slack user groups for deleted organizations by @vadimkerr ([#2985](https://github.com/grafana/oncall/pull/2985))
- Fix Slack integration leftovers after disconnecting by @vadimkerr ([#2986](https://github.com/grafana/oncall/pull/2986))
- Fix handling Slack rate limits by @vadimkerr ([#2991](https://github.com/grafana/oncall/pull/2991))

## v1.3.35 (2023-09-05)

### Fixed

- Fix issue in `SlackClientWithErrorHandling` paginted API calls by @joeyorlando

## v1.3.34 (2023-09-05)

### Fixed

- Fix issue in `apps.slack.tasks.populate_slack_channels_for_team` task by @joeyorlando ([#2969](https://github.com/grafana/oncall/pull/2969))

## v1.3.33 (2023-09-05)

### Fixed

- Fix issue in `apps.slack.tasks.post_or_update_log_report_message_task` task related to passing tuple to `text` arg
  for `SlackClient.chat_postMessage` method by @joeyorlando ([#2966](https://github.com/grafana/oncall/pull/2966))

## v1.3.32 (2023-09-05)

### Added

- Add internal API endpoint for getting schedules shifts for current user by @Ferril ([#2928](https://github.com/grafana/oncall/pull/2928))

### Changed

- Make Slack integration not post an alert group message if it's already deleted + refactor AlertGroup and
  SlackMessage foreign key relationship by @vadimkerr ([#2957](https://github.com/grafana/oncall/pull/2957))

### Fixed

- Reject file uploads when POSTing to an integration endpoint ([#2958](https://github.com/grafana/oncall/pull/2958))

## v1.3.31 (2023-09-04)

### Fixed

- Fix for Cloud plugin install not refreshing page after completion ([2974](https://github.com/grafana/oncall/issues/2874))
- Fix escalation snapshot building if user was deleted @Ferril ([#2954](https://github.com/grafana/oncall/pull/2954))

### Added

- ([Use Tilt for local development](https://github.com/grafana/oncall/pull/1396))

### Changed

- Update slack schedule shift-changed notification ([#2949](https://github.com/grafana/oncall/pull/2949))

## v1.3.30 (2023-08-31)

### Added

- Add optional param to expand user details in shift swaps internal endpoints ([#2923](https://github.com/grafana/oncall/pull/2923))

### Changed

- Update Shift Swap Request Slack message formatting by @joeyorlando ([#2918](https://github.com/grafana/oncall/pull/2918))
- Performance and UX tweaks to integrations page ([#2869](https://github.com/grafana/oncall/pull/2869))
- Expand users details in filter swaps internal endpoint ([#2921](https://github.com/grafana/oncall/pull/2921))
- Truncate exported final shifts to match the requested period ([#2924](https://github.com/grafana/oncall/pull/2924))

### Fixed

- Fix issue with helm chart when specifying `broker.type=rabbitmq` where Redis environment variables
  were not longer being injected by @joeyorlando ([#2927](https://github.com/grafana/oncall/pull/2927))
- Fix silence for alert groups with empty escalation chain @Ferril ([#2929](https://github.com/grafana/oncall/pull/2929))
- Fixed NPE when migrating legacy Grafana Alerting integrations ([#2908](https://github.com/grafana/oncall/issues/2908))
- Fix `IntegrityError` exceptions that occasionally would occur when trying to create `ResolutionNoteSlackMessage`
  objects by @joeyorlando ([#2933](https://github.com/grafana/oncall/pull/2933))

## v1.3.29 (2023-08-29)

### Fixed

- Fix metrics calculation and OnCall dashboard, rename dashboard @Ferril ([#2895](https://github.com/grafana/oncall/pull/2895))
- Fix slack schedule notification settings dialog ([#2902](https://github.com/grafana/oncall/pull/2902))

## v1.3.28 (2023-08-29)

### Changed

- Switch engine to alpine base image ([2872](https://github.com/grafana/oncall/pull/2872))

### Added

- Visualization of shift swap requests in Overrides and swaps section ([#2844](https://github.com/grafana/oncall/issues/2844))

### Fixed

- Address bug when a Shift Swap Request is accepted either via the web or mobile UI, and the Slack message is not
  updated to reflect the latest state by @joeyorlando ([#2886](https://github.com/grafana/oncall/pull/2886))
- Fix issue where Grafana integration would fail to parse alerting config for routes without receivers @mderynck
  ([#2894](https://github.com/grafana/oncall/pull/2894))

## v1.3.27 (2023-08-25)

### Added

- Public API for webhooks @mderynck ([#2790](https://github.com/grafana/oncall/pull/2790))
- Use Telegram polling protocol instead of a webhook if `FEATURE_TELEGRAM_LONG_POLLING_ENABLED` set to `True` by @alexintech
  ([#2250](https://github.com/grafana/oncall/pull/2250))

### Changed

- Public API for actions now wraps webhooks @mderynck ([#2790](https://github.com/grafana/oncall/pull/2790))
- Allow mobile app to access status endpoint @mderynck ([#2791](https://github.com/grafana/oncall/pull/2791))
- Enable shifts export endpoint for all schedule types ([#2863](https://github.com/grafana/oncall/pull/2863))
- Use priority field to track primary/overrides calendar in schedule iCal export ([#2871](https://github.com/grafana/oncall/pull/2871))

### Fixed

- Fix public api docs for escalation policies by @Ferril ([#2830](https://github.com/grafana/oncall/pull/2830))

## v1.3.26 (2023-08-22)

### Changed

- Increase mobile app verification token TTL by @joeyorlando ([#2859](https://github.com/grafana/oncall/pull/2859))

### Fixed

- Changed HTTP Endpoint to Email for inbound email integrations
  ([#2816](https://github.com/grafana/oncall/issues/2816))
- Enable inbound email feature flag by default by @vadimkerr ([#2846](https://github.com/grafana/oncall/pull/2846))
- Fixed initial search on Users page ([#2842](https://github.com/grafana/oncall/issues/2842))

## v1.3.25 (2023-08-18)

### Changed

- Improve Grafana Alerting integration by @Ferril @teodosii ([#2742](https://github.com/grafana/oncall/pull/2742))
- Fixed UTC conversion for escalation chain step of timerange
  ([#2781](https://github.com/grafana/oncall/issues/2781))

### Fixed

- Check for possible split events in range when resolving schedule ([#2828](https://github.com/grafana/oncall/pull/2828))

## v1.3.24 (2023-08-17)

### Added

- Shift swap requests public API ([#2775](https://github.com/grafana/oncall/pull/2775))
- Shift swap request Slack follow-ups by @vadimkerr ([#2798](https://github.com/grafana/oncall/pull/2798))
- Shift swap request push notification follow-ups by @vadimkerr ([#2805](https://github.com/grafana/oncall/pull/2805))

### Changed

- Improve default AlertManager template ([#2794](https://github.com/grafana/oncall/pull/2794))

### Fixed

- Ignore ical cancelled events when calculating shifts ([#2776](https://github.com/grafana/oncall/pull/2776))
- Fix Slack acknowledgment reminders by @vadimkerr ([#2769](https://github.com/grafana/oncall/pull/2769))
- Fix issue with updating "Require resolution note" setting by @Ferril ([#2782](https://github.com/grafana/oncall/pull/2782))
- Don't send notifications about past SSRs when turning on info notifications by @vadimkerr ([#2783](https://github.com/grafana/oncall/pull/2783))
- Add schedule shift type validation on create/preview ([#2789](https://github.com/grafana/oncall/pull/2789))
- Add alertmanager integration for heartbeat support ([2807](https://github.com/grafana/oncall/pull/2807))

## v1.3.23 (2023-08-10)

### Added

- Shift Swap Requests Web UI ([#2593](https://github.com/grafana/oncall/issues/2593))
- Final schedule shifts should lay in one line ([#1665](https://github.com/grafana/oncall/issues/1665))
- Add backend support for push notification sounds with custom extensions by @vadimkerr ([#2759](https://github.com/grafana/oncall/pull/2759))

### Changed

- Add stack slug to organization options for direct paging Slash command by @vadimkerr ([#2743](https://github.com/grafana/oncall/pull/2743))
- Avoid creating (or notifying about) potential event splits resulting from untaken swap requests ([#2748](https://github.com/grafana/oncall/pull/2748))
- Refactor heartbeats into a periodic task ([2723](https://github.com/grafana/oncall/pull/2723))

### Fixed

- Do not show override shortcut when web overrides are disabled ([#2745](https://github.com/grafana/oncall/pull/2745))
- Handle ical schedule import with duplicated event UIDs ([#2760](https://github.com/grafana/oncall/pull/2760))
- Allow Editor to access Phone Verification ([#2772](https://github.com/grafana/oncall/pull/2772))

## v1.3.22 (2023-08-03)

### Added

- Add mobile app push notifications for shift swap requests by @vadimkerr ([#2717](https://github.com/grafana/oncall/pull/2717))

### Changed

- Skip past due swap requests when calculating events ([2718](https://github.com/grafana/oncall/pull/2718))
- Update schedule slack notifications to use schedule final events by @Ferril ([#2710](https://github.com/grafana/oncall/pull/2710))

### Fixed

- Fix schedule final_events datetime filtering when splitting override ([#2715](https://github.com/grafana/oncall/pull/2715))
- Fix swap requests event filter limits in schedule events ([#2716](https://github.com/grafana/oncall/pull/2716))
- Fix Alerting contact point auto-creation ([2721](https://github.com/grafana/oncall/pull/2721))

## v1.3.21 (2023-08-01)

### Added

- [Helm] Add `extraContainers` for engine, celery and migrate-job pods to define sidecars by @lu1as ([#2650](https://github.com/grafana/oncall/pull/2650))
  – Rework of AlertManager integration ([#2643](https://github.com/grafana/oncall/pull/2643))

## v1.3.20 (2023-07-31)

### Added

- Add filter_shift_swaps endpoint to schedules API ([#2684](https://github.com/grafana/oncall/pull/2684))
- Add shifts endpoint to shift swap API ([#2697](https://github.com/grafana/oncall/pull/2697/))

### Fixed

- Fix helm env variable validation logic when specifying Twilio auth related values by @njohnstone2 ([#2674](https://github.com/grafana/oncall/pull/2674))
- Fixed mobile app verification not sending SMS to phone number ([#2687](https://github.com/grafana/oncall/issues/2687))

## v1.3.19 (2023-07-28)

### Fixed

- Fix one of the latest migrations failing on SQLite by @vadimkerr ([#2680](https://github.com/grafana/oncall/pull/2680))

### Added

- Apply swap requests details to schedule events ([#2677](https://github.com/grafana/oncall/pull/2677))

## v1.3.18 (2023-07-28)

### Changed

- Update the direct paging feature to page for acknowledged & silenced alert groups,
  and show a warning for resolved alert groups by @vadimkerr ([#2639](https://github.com/grafana/oncall/pull/2639))
- Change calls to get instances from GCOM to paginate by @mderynck ([#2669](https://github.com/grafana/oncall/pull/2669))
- Update checking on-call users to use schedule final events ([#2651](https://github.com/grafana/oncall/pull/2651))

### Fixed

- Remove checks delaying plugin load and cause "Initializing plugin..." ([2624](https://github.com/grafana/oncall/pull/2624))
- Fix "Continue escalation if >X alerts per Y minutes" escalation step by @vadimkerr ([#2636](https://github.com/grafana/oncall/pull/2636))
- Post to Telegram ChatOps channel option is not showing in the integrations page
  by @alexintech ([#2498](https://github.com/grafana/oncall/pull/2498))

## v1.3.17 (2023-07-25)

### Added

- Added banner on the ChatOps screen for OSS to let the user know if no chatops integration is enabled
  ([#1735](https://github.com/grafana/oncall/issues/1735))
- Add `rbac_enabled` to `GET /api/internal/v1/current_team` response schema + `rbac_permissions` to `GET /api/internal/v1/user`
  response schema by @joeyorlando ([#2611](https://github.com/grafana/oncall/pull/2611))

### Fixed

- Bring heartbeats back to UI by @maskin25 ([#2550](https://github.com/grafana/oncall/pull/2550))
- Address issue when Grafana feature flags which were enabled via the `feature_flags.enabled` were only properly being
  parsed, when they were space-delimited. This fix allows them to be _either_ space or comma-delimited.
  by @joeyorlando ([#2623](https://github.com/grafana/oncall/pull/2623))

## v1.3.16 (2023-07-21)

### Added

- Allow persisting mobile app's timezone, to allow for more accurate datetime related notifications by @joeyorlando
  ([#2601](https://github.com/grafana/oncall/pull/2601))
- Add filter integrations by type ([2609](https://github.com/grafana/oncall/pull/2609))

### Changed

- Update direct paging docs by @vadimkerr ([#2600](https://github.com/grafana/oncall/pull/2600))
- Improve APIs for creating/updating direct paging integrations by @vadimkerr ([#2603](https://github.com/grafana/oncall/pull/2603))
- Remove unnecessary team checks in public API by @vadimkerr ([#2606](https://github.com/grafana/oncall/pull/2606))

### Fixed

- Fix Slack direct paging issue when there are more than 100 schedules by @vadimkerr ([#2594](https://github.com/grafana/oncall/pull/2594))
- Fix webhooks unable to be copied if they contain password or authorization header ([#2608](https://github.com/grafana/oncall/pull/2608))

## v1.3.15 (2023-07-19)

### Changed

- Deprecate `AlertGroup.is_archived` column. Column will be removed in a subsequent release. By @joeyorlando ([#2524](https://github.com/grafana/oncall/pull/2524)).
- Update Slack "invite" feature to use direct paging by @vadimkerr ([#2562](https://github.com/grafana/oncall/pull/2562))
- Change "Current responders" to "Additional Responders" in web UI by @vadimkerr ([#2567](https://github.com/grafana/oncall/pull/2567))

### Fixed

- Fix duplicate orders on routes and escalation policies by @vadimkerr ([#2568](https://github.com/grafana/oncall/pull/2568))
- Fixed Slack channels sync by @Ferril ([#2571](https://github.com/grafana/oncall/pull/2571))
- Fixed rendering of slack connection errors ([#2526](https://github.com/grafana/oncall/pull/2526))

## v1.3.14 (2023-07-17)

### Changed

- Added `PHONE_PROVIDER` configuration check by @sreway ([#2523](https://github.com/grafana/oncall/pull/2523))
- Deprecate `/oncall` Slack command, update direct paging functionality by @vadimkerr ([#2537](https://github.com/grafana/oncall/pull/2537))
- Change plugin version to drop the `v` prefix. ([#2540](https://github.com/grafana/oncall/pull/2540))

## v1.3.13 (2023-07-17)

### Changed

- Remove deprecated `heartbeat.HeartBeat` model/table by @joeyorlando ([#2534](https://github.com/grafana/oncall/pull/2534))

## v1.3.12 (2023-07-14)

### Added

- Add `page_size`, `current_page_number`, and `total_pages` attributes to paginated API responses by @joeyorlando ([#2471](https://github.com/grafana/oncall/pull/2471))

### Fixed

- New webhooks incorrectly masking authorization header by @mderynck ([#2541](https://github.com/grafana/oncall/pull/2541))

## v1.3.11 (2023-07-13)

### Added

- Release new webhooks functionality by @mderynck @matiasb @maskin25 @teodosii @raphael-batte ([#1830](https://github.com/grafana/oncall/pull/1830))

### Changed

- Custom button webhooks are deprecated, they will be automatically migrated to new webhooks. ([#1830](https://github.com/grafana/oncall/pull/1830))

## v1.3.10 (2023-07-13)

### Added

- [Helm] Added ability to specify `resources` definition within the `wait-for-db` init container by @Shelestov7
  ([#2501](https://github.com/grafana/oncall/pull/2501))
- Added index on `started_at` column in `alerts_alertgroup` table. This substantially speeds up query used by the `check_escalation_finished_task`
  task. By @joeyorlando and @Konstantinov-Innokentii ([#2516](https://github.com/grafana/oncall/pull/2516)).

### Changed

- Deprecated `/maintenance` web UI page. Maintenance is now handled at the integration level and can be performed
  within a single integration's page. by @Ukochka ([#2497](https://github.com/grafana/oncall/issues/2497))

### Fixed

- Fixed a bug in the integration maintenance mode workflow where a user could not start/stop an integration's
  maintenance mode by @joeyorlando ([#2511](https://github.com/grafana/oncall/issues/2511))
- Schedules: Long popup does not fit screen & buttons unreachable & objects outside of the popup [#1002](https://github.com/grafana/oncall/issues/1002)
- New schedules white theme issues [#2356](https://github.com/grafana/oncall/issues/2356)

## v1.3.9 (2023-07-12)

### Added

- Bring new Jinja editor to webhooks ([#2344](https://github.com/grafana/oncall/issues/2344))

### Fixed

- Add debounce on Select UI components to avoid making API search requests on each key-down event by
  @maskin25 ([#2466](https://github.com/grafana/oncall/pull/2466))
- Make Direct paging integration configurable ([2483](https://github.com/grafana/oncall/pull/2483))

## v1.3.8 (2023-07-11)

### Added

- Add `event.users.avatar_full` field to `GET /api/internal/v1/schedules/{schedule_id}/filter_events`
  payload by @joeyorlando ([#2459](https://github.com/grafana/oncall/pull/2459))
- Add `affinity` and `tolerations` for `celery` and `migrations` pods into helm chart + unit test for chart

### Changed

- Modified DRF pagination class used by `GET /api/internal/v1/alert_receive_channels` and `GET /api/internal/v1/schedules`
  endpoints so that the `next` and `previous` pagination links are properly set when OnCall is run behind
  a reverse proxy by @joeyorlando ([#2467](https://github.com/grafana/oncall/pull/2467))
- Polish user settings and warnings ([#2425](https://github.com/grafana/oncall/pull/2425))

### Fixed

- Address issue where we were improperly parsing Grafana feature flags that were enabled via the `feature_flags.enabled`
  method by @joeyorlando ([#2477](https://github.com/grafana/oncall/pull/2477))
- Fix cuddled list Markdown issue by @vadimkerr ([#2488](https://github.com/grafana/oncall/pull/2488))
- Fixed schedules slack notifications for deleted organizations ([#2493](https://github.com/grafana/oncall/pull/2493))

## v1.3.7 (2023-07-06)

### Changed

- OnCall Metrics dashboard update ([#2400](https://github.com/grafana/oncall/pull/2400))

## v1.3.6 (2023-07-05)

### Fixed

- Address issue where having multiple registered mobile apps for a user could lead to issues in delivering push
  notifications by @joeyorlando ([#2421](https://github.com/grafana/oncall/pull/2421))

## v1.3.5 (2023-07-05)

### Fixed

- Fix for phone provider initialization which can lead to an HTTP 500 on startup ([#2434](https://github.com/grafana/oncall/pull/2434))

## v1.3.4 (2023-07-05)

### Added

- Add full avatar URL for on-call users in schedule internal API by @vadimkerr ([#2414](https://github.com/grafana/oncall/pull/2414))
- Add phone call using the zvonok.com service by @sreway ([#2339](https://github.com/grafana/oncall/pull/2339))

### Changed

- UI drawer updates for webhooks2 ([#2419](https://github.com/grafana/oncall/pull/2419))
- Removed url from sms notification, changed format ([#2317](https://github.com/grafana/oncall/pull/2317))

## v1.3.3 (2023-06-29)

### Added

- Docs for `/resolution_notes` public api endpoint [#222](https://github.com/grafana/oncall/issues/222)

### Fixed

- Change alerts order for `/alert` public api endpoint [#1031](https://github.com/grafana/oncall/issues/1031)
- Change resolution notes order for `/resolution_notes` public api endpoint to show notes for the newest alert group
  on top ([#2404](https://github.com/grafana/oncall/pull/2404))
- Remove attempt to check token when editor/viewers are accessing the plugin @mderynck ([#2410](https://github.com/grafana/oncall/pull/2410))

## v1.3.2 (2023-06-29)

### Added

- Add metric "how many alert groups user was notified of" to Prometheus exporter ([#2334](https://github.com/grafana/oncall/pull/2334/))

### Changed

- Change permissions used during setup to better represent actions being taken by @mderynck ([#2242](https://github.com/grafana/oncall/pull/2242))
- Display 100000+ in stats when there are more than 100000 alert groups in the result ([#1901](https://github.com/grafana/oncall/pull/1901))
- Change OnCall plugin to use service accounts and api tokens for communicating with backend, by @mderynck ([#2385](https://github.com/grafana/oncall/pull/2385))
- RabbitMQ Docker image upgraded from 3.7.19 to 3.12.0 in `docker-compose-developer.yml` and
  `docker-compose-mysql-rabbitmq.yml`. **Note**: if you use one of these config files for your deployment
  you _may_ need to follow the RabbitMQ "upgrade steps" listed [here](https://rabbitmq.com/upgrade.html#rabbitmq-version-upgradability)
  by @joeyorlando ([#2359](https://github.com/grafana/oncall/pull/2359))

### Fixed

- For "You're Going OnCall" push notifications, show shift times in the user's configured timezone, otherwise UTC
  by @joeyorlando ([#2351](https://github.com/grafana/oncall/pull/2351))

## v1.3.1 (2023-06-26)

### Fixed

- Fix phone call & SMS relay by @vadimkerr ([#2345](https://github.com/grafana/oncall/pull/2345))

## v1.3.0 (2023-06-26)

### Added

- Secrets consistency for the chart. Bugfixing [#1016](https://github.com/grafana/oncall/pull/1016)

### Changed

- `telegram.webhookUrl` now defaults to `https://<base_url>` if not set
- UI Updates for the integrations page ([#2310](https://github.com/grafana/oncall/pull/2310))
- Prefer shift start when displaying rotation start value for existing shifts ([#2316](https://github.com/grafana/oncall/pull/2316))

### Fixed

- Fixed minor schedule preview issue missing last day ([#2316](https://github.com/grafana/oncall/pull/2316))

## v1.2.46 (2023-06-22)

### Added

- Make it possible to completely delete a rotation oncall ([#1505](https://github.com/grafana/oncall/issues/1505))
- Polish rotation modal form oncall ([#1506](https://github.com/grafana/oncall/issues/1506))
- Quick actions when editing a schedule oncall ([#1507](https://github.com/grafana/oncall/issues/1507))
- Enable schedule related profile settings oncall ([#1508](https://github.com/grafana/oncall/issues/1508))
- Highlight user shifts oncall ([#1509](https://github.com/grafana/oncall/issues/1509))
- Rename or Description for Schedules Rotations ([#1460](https://github.com/grafana/oncall/issues/1406))
- Add documentation for OnCall metrics exporter ([#2149](https://github.com/grafana/oncall/pull/2149))
- Add dashboard for OnCall metrics ([#1973](https://github.com/grafana/oncall/pull/1973))

## Changed

- Change mobile shift notifications title and subtitle by @imtoori ([#2288](https://github.com/grafana/oncall/pull/2288))
- Make web schedule updates to trigger sync refresh of its ical representation ([#2279](https://github.com/grafana/oncall/pull/2279))

## Fixed

- Fix duplicate orders for user notification policies by @vadimkerr ([#2278](https://github.com/grafana/oncall/pull/2278))
- Fix broken markup on alert group page, declutter, make time format consistent ([#2296](https://github.com/grafana/oncall/pull/2295))

## v1.2.45 (2023-06-19)

### Changed

- Change .Values.externalRabbitmq.passwordKey from `password` to `""` (default value `rabbitmq-password`) ([#864](https://github.com/grafana/oncall/pull/864))
- Remove deprecated `permissions` string array from the internal API user serializer by @joeyorlando ([#2269](https://github.com/grafana/oncall/pull/2269))

### Added

- Add `locale` column to mobile app user settings table by @joeyorlando [#2131](https://github.com/grafana/oncall/pull/2131)
- Update notification text for "You're going on call" push notifications to include information about the shift start
  and end times by @joeyorlando ([#2131](https://github.com/grafana/oncall/pull/2131))

### Fixed

- Handle non-UTC UNTIL datetime value when repeating ical events [#2241](https://github.com/grafana/oncall/pull/2241)
- Optimize AlertManager auto-resolve mechanism

## v1.2.44 (2023-06-14)

### Added

- Users with the Viewer basic role can now connect and use the mobile app ([#1892](https://github.com/grafana/oncall/pull/1892))
- Add helm chart support for redis and mysql existing secrets [#2156](https://github.com/grafana/oncall/pull/2156)

### Changed

- Removed `SlackActionRecord` model and database table by @joeyorlando [#2201](https://github.com/grafana/oncall/pull/2201)
- Require users when creating a schedule rotation using the web UI [#2220](https://github.com/grafana/oncall/pull/2220)

### Fixed

- Fix schedule shift preview to not breaking rotation shifts when there is overlap [#2218](https://github.com/grafana/oncall/pull/2218)
- Fix schedule list filter by type to allow considering multiple values [#2218](https://github.com/grafana/oncall/pull/2218)

## v1.2.43 (2023-06-12)

### Changed

- Propogate CI/CD changes

## v1.2.42 (2023-06-12)

### Changed

- Helm chart: Upgrade helm dependecies, improve local setup [#2144](https://github.com/grafana/oncall/pull/2144)

### Fixed

- Fixed bug on Filters where team param from URL was discarded [#6237](https://github.com/grafana/support-escalations/issues/6237)
- Fix receive channel filter in alert groups API [#2140](https://github.com/grafana/oncall/pull/2140)
- Helm chart: Fix usage of `env` settings as map;
  Fix usage of `mariadb.auth.database` and `mariadb.auth.username` for MYSQL env variables by @alexintech [#2146](https://github.com/grafana/oncall/pull/2146)

### Added

- Helm chart: Add unittests for rabbitmq and redis [2165](https://github.com/grafana/oncall/pull/2165)

## v1.2.41 (2023-06-08)

### Added

- Twilio Provider improvements by @Konstantinov-Innokentii, @mderynck and @joeyorlando
  [#2074](https://github.com/grafana/oncall/pull/2074) [#2034](https://github.com/grafana/oncall/pull/2034)
- Run containers as a non-root user by @alexintech [#2053](https://github.com/grafana/oncall/pull/2053)

## v1.2.40 (2023-06-07)

### Added

- Allow mobile app to consume "internal" schedules API endpoints by @joeyorlando ([#2109](https://github.com/grafana/oncall/pull/2109))
- Add inbound email address in integration API by @vadimkerr ([#2113](https://github.com/grafana/oncall/pull/2113))

### Changed

- Make viewset actions more consistent by @vadimkerr ([#2120](https://github.com/grafana/oncall/pull/2120))

### Fixed

- Fix + revert [#2057](https://github.com/grafana/oncall/pull/2057) which reverted a change which properly handles
  `Organization.DoesNotExist` exceptions for Slack events by @joeyorlando ([#TBD](https://github.com/grafana/oncall/pull/TBD))
- Fix Telegram ratelimit on live setting change by @vadimkerr and @alexintech ([#2100](https://github.com/grafana/oncall/pull/2100))

## v1.2.39 (2023-06-06)

### Changed

- Do not hide not secret settings in the web plugin UI by @alexintech ([#1964](https://github.com/grafana/oncall/pull/1964))

## v1.2.36 (2023-06-02)

### Added

- Add public API endpoint to export a schedule's final shifts by @joeyorlando ([2047](https://github.com/grafana/oncall/pull/2047))

### Fixed

- Fix demo alert for inbound email integration by @vadimkerr ([#2081](https://github.com/grafana/oncall/pull/2081))
- Fix calendar TZ used when comparing current shifts triggering slack shift notifications ([#2091](https://github.com/grafana/oncall/pull/2091))

## v1.2.35 (2023-06-01)

### Fixed

- Fix a bug with permissions for telegram user settings by @alexintech ([#2075](https://github.com/grafana/oncall/pull/2075))
- Fix orphaned messages in Slack by @vadimkerr ([#2023](https://github.com/grafana/oncall/pull/2023))
- Fix duplicated slack shift-changed notifications ([#2080](https://github.com/grafana/oncall/pull/2080))

## v1.2.34 (2023-05-31)

### Added

- Add description to "Default channel for Slack notifications" UI dropdown by @joeyorlando ([2051](https://github.com/grafana/oncall/pull/2051))

### Fixed

- Fix templates when slack or telegram is disabled ([#2064](https://github.com/grafana/oncall/pull/2064))
- Reduce number of alert groups returned by `Attach To` in slack to avoid event trigger timeout @mderynck ([#2049](https://github.com/grafana/oncall/pull/2049))

## v1.2.33 (2023-05-30)

### Fixed

- Revert #2040 breaking `/escalate` Slack command

## v1.2.32 (2023-05-30)

### Added

- Add models and framework to use different services (Phone, SMS, Verify) in Twilio depending on
  the destination country code by @mderynck ([#1976](https://github.com/grafana/oncall/pull/1976))
- Prometheus exporter backend for alert groups related metrics
- Helm chart: configuration of `uwsgi` using environment variables by @alexintech ([#2045](https://github.com/grafana/oncall/pull/2045))
- Much expanded/improved docs for mobile app ([2026](https://github.com/grafana/oncall/pull/2026>))
- Enable by-day selection when defining monthly and hourly rotations ([2037](https://github.com/grafana/oncall/pull/2037))

### Fixed

- Fix error when updating closed modal window in Slack by @vadimkerr ([#2019](https://github.com/grafana/oncall/pull/2019))
- Fix final schedule export failing to update when ical imported events set start/end as date ([#2025](https://github.com/grafana/oncall/pull/2025))
- Helm chart: fix bugs in helm chart with external postgresql configuration by @alexintech ([#2036](https://github.com/grafana/oncall/pull/2036))
- Properly address `Organization.DoesNotExist` exceptions thrown which result in HTTP 500 for the Slack `interactive_api_endpoint`
  endpoint by @joeyorlando ([#2040](https://github.com/grafana/oncall/pull/2040))
- Fix issue when trying to sync Grafana contact point and config receivers miss a key ([#2046](https://github.com/grafana/oncall/pull/2046))

### Changed

- Changed mobile notification title and subtitle. Removed the body. by @imtoori [#2027](https://github.com/grafana/oncall/pull/2027)

## v1.2.31 (2023-05-26)

### Fixed

- Fix AmazonSNS ratelimit by @Konstantinov-Innokentii ([#2032](https://github.com/grafana/oncall/pull/2032))

## v1.2.30 (2023-05-25)

### Fixed

- Fix Phone provider status callbacks [#2014](https://github.com/grafana/oncall/pull/2014)

## v1.2.29 (2023-05-25)

### Changed

- Phone provider refactoring [#1713](https://github.com/grafana/oncall/pull/1713)

### Fixed

- Handle slack metadata limit when creating paging command payload ([#2007](https://github.com/grafana/oncall/pull/2007))
- Fix issue with sometimes cached final schedule not being refreshed after an update ([#2004](https://github.com/grafana/oncall/pull/2004))

## v1.2.28 (2023-05-24)

### Fixed

- Improve plugin authentication by @vadimkerr ([#1995](https://github.com/grafana/oncall/pull/1995))
- Fix MultipleObjectsReturned error on webhook endpoints by @vadimkerr ([#1996](https://github.com/grafana/oncall/pull/1996))
- Remove user defined time period from "you're going oncall" mobile push by @iskhakov ([#2001](https://github.com/grafana/oncall/pull/2001))

## v1.2.27 (2023-05-23)

### Added

- Allow passing Firebase credentials via environment variable by @vadimkerr ([#1969](https://github.com/grafana/oncall/pull/1969))

### Changed

- Update default Alertmanager templates by @iskhakov ([#1944](https://github.com/grafana/oncall/pull/1944))

### Fixed

- Fix SQLite permission issue by @vadimkerr ([#1984](https://github.com/grafana/oncall/pull/1984))
- Remove user defined time period from "you're going oncall" mobile push ([2001](https://github.com/grafana/oncall/pull/2001))

## v1.2.26 (2023-05-18)

### Fixed

- Fix inbound email bug when attaching files by @vadimkerr ([#1970](https://github.com/grafana/oncall/pull/1970))

## v1.2.25 (2023-05-18)

### Added

- Test mobile push backend

## v1.2.24 (2023-05-17)

### Fixed

- Fixed bug in Escalation Chains where reordering an item crashed the list

## v1.2.23 (2023-05-15)

### Added

- Add a way to set a maintenance mode message and display this in the web plugin UI by @joeyorlando ([#1917](https://github.com/grafana/oncall/pull/#1917))

### Changed

- Use `user_profile_changed` Slack event instead of `user_change` to update Slack user profile by @vadimkerr ([#1938](https://github.com/grafana/oncall/pull/1938))

## v1.2.22 (2023-05-12)

### Added

- Add mobile settings for info notifications by @imtoori ([#1926](https://github.com/grafana/oncall/pull/1926))

### Fixed

- Fix bug in the "You're Going Oncall" push notification copy by @joeyorlando ([#1922](https://github.com/grafana/oncall/pull/1922))
- Fix bug with newlines in markdown converter ([#1925](https://github.com/grafana/oncall/pull/1925))
- Disable "You're Going Oncall" push notification by default ([1927](https://github.com/grafana/oncall/pull/1927))

## v1.2.21 (2023-05-09)

### Added

- Add a new mobile app push notification which notifies users when they are going on call by @joeyorlando ([#1814](https://github.com/grafana/oncall/pull/1814))
- Add a new mobile app user setting field, `important_notification_volume_override` by @joeyorlando ([#1893](https://github.com/grafana/oncall/pull/1893))

### Changed

- Improve ical comparison when checking for imported ical updates ([1870](https://github.com/grafana/oncall/pull/1870))
- Upgrade to Python 3.11.3 by @joeyorlando ([#1849](https://github.com/grafana/oncall/pull/1849))

### Fixed

- Fix issue with how OnCall determines if a cloud Grafana Instance supports RBAC by @joeyorlando ([#1880](https://github.com/grafana/oncall/pull/1880))
- Fix issue trying to set maintenance mode for integrations belonging to non-current team

## v1.2.20 (2023-05-09)

### Fixed

- Hotfix perform notification task

## v1.2.19 (2023-05-04)

### Fixed

- Fix issue with parsing response when sending Slack message

## v1.2.18 (2023-05-03)

### Added

- Documentation updates

## v1.2.17 (2023-05-02)

### Added

- Add filter descriptions to web ui by @iskhakov ([1845](https://github.com/grafana/oncall/pull/1845))
- Add "Notifications Receiver" RBAC role by @joeyorlando ([#1853](https://github.com/grafana/oncall/pull/1853))

### Changed

- Remove template editor from Slack by @iskhakov ([1847](https://github.com/grafana/oncall/pull/1847))
- Remove schedule name uniqueness restriction ([1859](https://github.com/grafana/oncall/pull/1859))

### Fixed

- Fix bugs in web title and message templates rendering and visual representation ([1747](https://github.com/grafana/oncall/pull/1747))

## v1.2.16 (2023-04-27)

### Added

- Add 2, 3 and 6 hours Alert Group silence options by @tommysitehost ([#1822](https://github.com/grafana/oncall/pull/1822))
- Add schedule related users endpoint to plugin API

### Changed

- Update web UI, Slack, and Telegram to allow silencing an acknowledged alert group by @joeyorlando ([#1831](https://github.com/grafana/oncall/pull/1831))

### Fixed

- Optimize duplicate queries occurring in AlertGroupFilter by @joeyorlando ([1809](https://github.com/grafana/oncall/pull/1809))

## v1.2.15 (2023-04-24)

### Fixed

- Helm chart: Fix helm hook for db migration job
- Performance improvements to `GET /api/internal/v1/alertgroups` endpoint by @joeyorlando and @iskhakov ([#1805](https://github.com/grafana/oncall/pull/1805))

### Added

- Add helm chart support for twilio existing secrets by @atownsend247 ([#1435](https://github.com/grafana/oncall/pull/1435))
- Add web_title, web_message and web_image_url attributes to templates ([1786](https://github.com/grafana/oncall/pull/1786))

### Changed

- Update shift API to use a default interval value (`1`) when a `frequency` is set and no `interval` is given
- Limit number of alertmanager alerts in alert group to autoresolve by 500 ([1779](https://github.com/grafana/oncall/pull/1779))
- Update schedule and personal ical exports to use final shift events

## v1.2.14 (2023-04-19)

### Fixed

- Fix broken documentation links by @shantanualsi ([#1766](https://github.com/grafana/oncall/pull/1766))
- Fix bug when updating team access settings by @vadimkerr ([#1794](https://github.com/grafana/oncall/pull/1794))

## v1.2.13 (2023-04-18)

### Changed

- Rework ical schedule export to include final events; also improve changing shifts sync

### Fixed

- Fix issue when creating web overrides for TF schedules using a non-UTC timezone

## v1.2.12 (2023-04-18)

### Changed

- Move `alerts_alertgroup.is_restricted` column to `alerts_alertreceivechannel.restricted_at` by @joeyorlando ([#1770](https://github.com/grafana/oncall/pull/1770))

### Added

- Add new field description_short to private api ([#1698](https://github.com/grafana/oncall/pull/1698))
- Added preview and migration API endpoints for route migration from regex into jinja2 ([1715](https://github.com/grafana/oncall/pull/1715))
- Helm chart: add the option to use a helm hook for the migration job ([1386](https://github.com/grafana/oncall/pull/1386))
- Add endpoints to start and stop maintenance in alert receive channel private api ([1755](https://github.com/grafana/oncall/pull/1755))
- Send demo alert with dynamic payload and get demo payload example on private api ([1700](https://github.com/grafana/oncall/pull/1700))
- Add is_default fields to templates, remove WritableSerialiserMethodField ([1759](https://github.com/grafana/oncall/pull/1759))
- Allow use of dynamic payloads in alert receive channels preview template in private api ([1756](https://github.com/grafana/oncall/pull/1756))

## v1.2.11 (2023-04-14)

### Added

- add new columns `gcom_org_contract_type`, `gcom_org_irm_sku_subscription_start_date`,
  and `gcom_org_oldest_admin_with_billing_privileges_user_id` to `user_management_organization` table,
  plus `is_restricted` column to `alerts_alertgroup` table by @joeyorlando and @teodosii ([1522](https://github.com/grafana/oncall/pull/1522))
- emit two new Django signals by @joeyorlando and @teodosii ([1522](https://github.com/grafana/oncall/pull/1522))
  - `org_sync_signal` at the end of the `engine/apps/user_management/sync.py::sync_organization` method
  - `alert_group_created_signal` when a new Alert Group is created

## v1.2.10 (2023-04-13)

### Added

- Added mine filter to schedules listing

### Fixed

- Fixed a bug in GForm's RemoteSelect where the value for Dropdown could not change
- Fixed the URL attached to an Incident created via the 'Declare Incident' button of a Slack alert by @sd2k ([#1738](https://github.com/grafana/oncall/pull/1738))

## v1.2.9 (2023-04-11)

### Fixed

- Catch the new Slack error - "message_limit_exceeded"

## v1.2.8 (2023-04-06)

### Changed

- Allow editing assigned team via public api ([1619](https://github.com/grafana/oncall/pull/1619))
- Disable mentions when resolution note is created by @iskhakov ([1696](https://github.com/grafana/oncall/pull/1696))
- Display warnings on users page in a clean and consistent way by @iskhakov ([#1681](https://github.com/grafana/oncall/pull/1681))

## v1.2.7 (2023-04-03)

### Added

- Save selected teams filter in local storage ([#1611](https://github.com/grafana/oncall/issues/1611))

### Changed

- Renamed routes from /incidents to /alert-groups ([#1678](https://github.com/grafana/oncall/pull/1678))

### Fixed

- Fix team search when filtering resources by @vadimkerr ([#1680](https://github.com/grafana/oncall/pull/1680))
- Fix issue when trying to scroll in Safari ([#415](https://github.com/grafana/oncall/issues/415))

## v1.2.6 (2023-03-30)

### Fixed

- Fixed bug when web schedules/shifts use non-UTC timezone and shift is deleted by @matiasb ([#1661](https://github.com/grafana/oncall/pull/1661))

## v1.2.5 (2023-03-30)

### Fixed

- Fixed a bug with Slack links not working in the plugin UI ([#1671](https://github.com/grafana/oncall/pull/1671))

## v1.2.4 (2023-03-30)

### Added

- Added the ability to change the team for escalation chains by @maskin25, @iskhakov and @vadimkerr ([#1658](https://github.com/grafana/oncall/pull/1658))

### Fixed

- Addressed bug with iOS mobile push notifications always being set to critical by @imtoori and @joeyorlando ([#1646](https://github.com/grafana/oncall/pull/1646))
- Fixed issue where Viewer was not able to view which people were oncall in a schedule ([#999](https://github.com/grafana/oncall/issues/999))
- Fixed a bug with syncing teams from Grafana API by @vadimkerr ([#1652](https://github.com/grafana/oncall/pull/1652))

## v1.2.3 (2023-03-28)

Only some minor performance/developer setup changes to report in this version.

## v1.2.2 (2023-03-27)

### Changed

- Drawers with Forms are not closing by clicking outside of the drawer. Only by clicking Cancel or X (by @Ukochka in [#1608](https://github.com/grafana/oncall/pull/1608))
- When the `DANGEROUS_WEBHOOKS_ENABLED` environment variable is set to true, it's possible now to create Outgoing Webhooks
  using URLs without a top-level domain (by @hoptical in [#1398](https://github.com/grafana/oncall/pull/1398))
- Updated wording when creating an integration (by @callmehyde in [#1572](https://github.com/grafana/oncall/pull/1572))
- Set FCM iOS/Android "message priority" to "high priority" for mobile app push notifications (by @joeyorlando in [#1612](https://github.com/grafana/oncall/pull/1612))
- Improve schedule quality feature (by @vadimkerr in [#1602](https://github.com/grafana/oncall/pull/1602))

### Fixed

- Update override deletion changes to set its final duration (by @matiasb in [#1599](https://github.com/grafana/oncall/pull/1599))

## v1.2.1 (2023-03-23)

### Changed

- Mobile app settings backend by @vadimkerr in ([1571](https://github.com/grafana/oncall/pull/1571))
- Fix integrations and escalations autoselect, improve GList by @maskin25 in ([1601](https://github.com/grafana/oncall/pull/1601))
- Add filters to outgoing webhooks 2 by @iskhakov in ([1598](https://github.com/grafana/oncall/pull/1598))

## v1.2.0 (2023-03-21)

### Changed

- Add team-based filtering for resources, so that users can see multiple resources at once and link them together ([1528](https://github.com/grafana/oncall/pull/1528))

## v1.1.41 (2023-03-21)

### Added

- Modified `check_escalation_finished_task` celery task to use read-only databases for its query, if one is defined +
  make the validation logic stricter + ping a configurable heartbeat on successful completion of this task ([1266](https://github.com/grafana/oncall/pull/1266))

### Changed

- Updated wording throughout plugin to use 'Alert Group' instead of 'Incident' ([1565](https://github.com/grafana/oncall/pull/1565),
  [1576](https://github.com/grafana/oncall/pull/1576))
- Check for enabled Telegram feature was added to ChatOps and to User pages ([319](https://github.com/grafana/oncall/issues/319))
- Filtering for Editors/Admins was added to rotation form. It is not allowed to assign Viewer to rotation ([1124](https://github.com/grafana/oncall/issues/1124))
- Modified search behaviour on the Escalation Chains page to allow for "partial searching" ([1578](https://github.com/grafana/oncall/pull/1578))

### Fixed

- Fixed a few permission issues on the UI ([1448](https://github.com/grafana/oncall/pull/1448))
- Fix resolution note rendering in Slack message threads where the Slack username was not
  being properly rendered ([1561](https://github.com/grafana/oncall/pull/1561))

## v1.1.40 (2023-03-16)

### Fixed

- Check for duplicated positions in terraform escalation policies create/update

### Added

- Add `regex_match` Jinja filter ([1556](https://github.com/grafana/oncall/pull/1556))

### Changed

- Allow passing `null` as a value for `escalation_chain` when creating routes via the public API ([1557](https://github.com/grafana/oncall/pull/1557))

## v1.1.39 (2023-03-16)

### Added

- Inbound email integration ([837](https://github.com/grafana/oncall/pull/837))

## v1.1.38 (2023-03-14)

### Added

- Add filtering by escalation chain to alert groups page ([1535](https://github.com/grafana/oncall/pull/1535))

### Fixed

- Improve tasks checking/triggering webhooks in new backend

## v1.1.37 (2023-03-14)

### Fixed

- Fixed redirection issue on integrations screen

### Added

- Enable web overrides for Terraform-based schedules
- Direct user paging improvements ([1358](https://github.com/grafana/oncall/issues/1358))
- Added Schedule Score quality within the schedule view ([118](https://github.com/grafana/oncall/issues/118))

## v1.1.36 (2023-03-09)

### Fixed

- Fix bug with override creation ([1515](https://github.com/grafana/oncall/pull/1515))

## v1.1.35 (2023-03-09)

### Added

- Insight logs

### Fixed

- Fixed issue with Alert group involved users filter
- Fixed email sending failure due to newline in title

## v1.1.34 (2023-03-08)

### Added

- Jinja2 based routes ([1319](https://github.com/grafana/oncall/pull/1319))

### Changed

- Remove mobile app feature flag ([1484](https://github.com/grafana/oncall/pull/1484))

### Fixed

- Prohibit creating & updating past overrides ([1474](https://github.com/grafana/oncall/pull/1474))

## v1.1.33 (2023-03-07)

### Fixed

- Show permission error for accessing Telegram as Viewer ([1273](https://github.com/grafana/oncall/issues/1273))

### Changed

- Pass email and phone limits as environment variables ([1219](https://github.com/grafana/oncall/pull/1219))

## v1.1.32 (2023-03-01)

### Fixed

- Schedule filters improvements ([941](https://github.com/grafana/oncall/issues/941))
- Fix pagination issue on schedules page ([1437](https://github.com/grafana/oncall/pull/1437))

## v1.1.31 (2023-03-01)

### Added

- Add acknowledge_signal and source link to public api

## v1.1.30 (2023-03-01)

### Fixed

- Fixed importing of global grafana styles ([672](https://github.com/grafana/oncall/issues/672))
- Fixed UI permission related bug where Editors could not export their user iCal link
- Fixed error when a shift is created using Etc/UTC as timezone
- Fixed issue with refresh ical file task not considering empty string values
- Schedules: Long popup does not fit screen & buttons unreachable & objects outside of the popup ([1002](https://github.com/grafana/oncall/issues/1002))
- Can't scroll on integration settings page ([415](https://github.com/grafana/oncall/issues/415))
- Team change in the Integration page always causes 403 ([1292](https://github.com/grafana/oncall/issues/1292))
- Schedules: Permalink doesn't work with multi-teams ([940](https://github.com/grafana/oncall/issues/940))
- Schedules list -> expanded schedule blows page width ([1293](https://github.com/grafana/oncall/issues/1293))

### Changed

- Moved reCAPTCHA to backend environment variable for more flexible configuration between different environments.
- Add pagination to schedule listing
- Show 100 latest alerts on alert group page ([1417](https://github.com/grafana/oncall/pull/1417))

## v1.1.29 (2023-02-23)

### Changed

- Allow creating schedules with type "web" using public API

### Fixed

- Fixed minor issue during the sync process where an HTTP 302 (redirect) status code from the Grafana
  instance would cause the sync to not properly finish

## v1.1.28 (2023-02-23)

### Fixed

- Fixed maintenance mode for Telegram and MSTeams

## v1.1.27 (2023-02-22)

### Added

- Added reCAPTCHA validation for requesting a mobile verification code

### Changed

- Added ratelimits for phone verification
- Link to source was added
- Header of Incident page was reworked: clickable labels instead of just names, users section was deleted
- "Go to Integration" button was deleted, because the functionality was moved to clickable labels

### Fixed

- Fixed HTTP request to Google where when fetching an iCal, the response would sometimes contain HTML instead
  of the expected iCal data

## v1.1.26 (2023-02-20)

### Fixed

- Make alert group filters persistent ([482](https://github.com/grafana/oncall/issues/482))

### Changed

- Update phone verification error message

## v1.1.25 (2023-02-20)

### Fixed

- Fixed too long declare incident link in Slack

## v1.1.24 (2023-02-16)

### Added

- Add direct user paging ([823](https://github.com/grafana/oncall/issues/823))
- Add App Store link to web UI ([1328](https://github.com/grafana/oncall/pull/1328))

### Fixed

- Cleaning of the name "Incident" ([704](https://github.com/grafana/oncall/pull/704))
- Alert Group/Alert Groups naming polishing. All the names should be with capital letters
- Design polishing ([1290](https://github.com/grafana/oncall/pull/1290))
- Not showing contact details in User tooltip if User does not have edit/admin access
- Updated slack link account to redirect back to user profile instead of chatops

### Changed

- Incidents - Removed buttons column and replaced status with toggler ([#1237](https://github.com/grafana/oncall/issues/1237))
- Responsiveness changes across multiple pages (Incidents, Integrations, Schedules) ([#1237](https://github.com/grafana/oncall/issues/1237))
- Add pagination to schedule listing

## v1.1.23 (2023-02-06)

### Fixed

- Fix bug with email case sensitivity for ICal on-call schedules ([1297](https://github.com/grafana/oncall/pull/1297))

## v1.1.22 (2023-02-03)

### Fixed

- Fix bug with root/dependant alert groups list api endpoint ([1284](https://github.com/grafana/oncall/pull/1284))
- Fixed NPE on teams switch

### Added

- Optimize alert and alert group public api endpoints and add filter by id ([1274](https://github.com/grafana/oncall/pull/1274))
- Enable mobile app backend by default on OSS

## v1.1.21 (2023-02-02)

### Added

- Add [`django-dbconn-retry` library](https://github.com/jdelic/django-dbconn-retry) to `INSTALLED_APPS` to attempt
  to alleviate occasional `django.db.utils.OperationalError` errors
- Improve alerts and alert group endpoint response time in internal API with caching ([1261](https://github.com/grafana/oncall/pull/1261))
- Optimize alert and alert group public api endpoints and add filter by id ([1274](https://github.com/grafana/oncall/pull/1274)
- Added Coming Soon for iOS on Mobile App screen

### Fixed

- Fix issue on Integrations where you were redirected back once escalation chain was loaded ([#1083](https://github.com/grafana/oncall/issues/1083))
  ([#1257](https://github.com/grafana/oncall/issues/1257))

## v1.1.20 (2023-01-30)

### Added

- Add involved users filter to alert groups listing page (+ mine shortcut)

### Changed

- Improve logging for creating contact point for Grafana Alerting integration

### Fixed

- Fix bugs related to creating contact point for Grafana Alerting integration
- Fix minor UI bug on OnCall users page where it would idefinitely show a "Loading..." message
- Only show OnCall user's table to users that are authorized
- Fixed NPE in ScheduleUserDetails component ([#1229](https://github.com/grafana/oncall/issues/1229))

## v1.1.19 (2023-01-25)

### Added

- Add Server URL below QR code for OSS for debugging purposes
- Add Slack slash command allowing to trigger a direct page via a manually created alert group
- Remove resolved and acknowledged filters as we switched to status ([#1201](https://github.com/grafana/oncall/pull/1201))
- Add sync with grafana on /users and /teams api calls from terraform plugin

### Changed

- Allow users with `viewer` role to fetch cloud connection status using the internal API ([#1181](https://github.com/grafana/oncall/pull/1181))
- When removing the Slack ChatOps integration, make it more explicit to the user what the implications of doing so are
- Improve performance of `GET /api/internal/v1/schedules` endpoint ([#1169](https://github.com/grafana/oncall/pull/1169))

### Fixed

- Removed duplicate API call, in the UI on plugin initial load, to `GET /api/internal/v1/alert_receive_channels`
- Increased plugin startup speed ([#1200](https://github.com/grafana/oncall/pull/1200))

## v1.1.18 (2023-01-18)

### Added

- Allow messaging backends to be enabled/disabled per organization ([#1151](https://github.com/grafana/oncall/pull/1151))

### Changed

- Send a Slack DM when user is not in channel ([#1144](https://github.com/grafana/oncall/pull/1144))

## v1.1.17 (2023-01-18)

### Changed

- Modified how the `Organization.is_rbac_permissions_enabled` flag is set,
  based on whether we are dealing with an open-source, or cloud installation
- Backend implementation to support direct user/schedule paging
- Changed documentation links to open in new window
- Remove helm chart signing
- Changed the user's profile modal to be wide for all tabs

### Added

- Added state filter for alert_group public API endpoint.
- Enrich user tooltip on Schedule page
- Added redirects for old-style links

### Fixed

- Updated typo in Helm chart values when specifying a custom Slack command name
- Fix for web schedules ical export to give overrides the right priority
- Fix for topnavbar to show initial loading inside PluginPage

## v1.1.16 (2023-01-12)

### Fixed

- Minor bug fix in how the value of `Organization.is_rbac_permissions_enabled` is determined

- Helm chart: default values file and documentation now reflect the correct key to set for the Slack
  slash command name, `oncall.slack.commandName`.

## v1.1.15 (2023-01-10)

### Changed

- Simplify and speed up slack rendering ([#1105](https://github.com/grafana/oncall/pull/1105))
- Faro - Point to 3 separate apps instead of just 1 for all environments ([#1110](https://github.com/grafana/oncall/pull/1110))
- Schedules - ([#1114](https://github.com/grafana/oncall/pull/1114), [#1109](https://github.com/grafana/oncall/pull/1109))

### Fixed

- Bugfix for topnavbar to place alerts inside PageNav ([#1040](https://github.com/grafana/oncall/pull/1040))

## v1.1.14 (2023-01-05)

### Changed

- Change wording from "incident" to "alert group" for the Telegram integration ([#1052](https://github.com/grafana/oncall/pull/1052))
- Soft-delete of organizations on stack deletion.

## v1.1.13 (2023-01-04)

### Added

- Integration with [Grafana Faro](https://grafana.com/docs/grafana-cloud/faro-web-sdk/) for Cloud Instances

## v1.1.12 (2023-01-03)

### Fixed

- Handle jinja exceptions during alert creation
- Handle exception for slack rate limit message

## v1.1.11 (2023-01-03)

### Fixed

- Fix error when schedule was not able to load
- Minor fixes

## v1.1.10 (2023-01-03)

### Fixed

- Minor fixes

## v1.1.9 (2023-01-03)

### Fixed

- Alert group query optimization
- Update RBAC scopes
- Fix error when schedule was not able to load
- Minor bug fixes

## v1.1.8 (2022-12-13)

### Added

- Added a `make` command, `enable-mobile-app-feature-flags`, which sets the backend feature flag in `./dev/.env.dev`,
  and updates a record in the `base_dynamicsetting` database table, which are needed to enable the mobile
  app backend features.

### Changed

- Added ability to change engine deployment update strategy via values in helm chart.
- removed APNS support
- changed the `django-push-notification` library from the `iskhakov` fork to the [`grafana` fork](https://github.com/grafana/django-push-notifications).
  This new fork basically patches an issue which affected the database migrations of this django app (previously the
  library would not respect the `USER_MODEL` setting when creating its tables and would instead reference the
  `auth_user` table.. which we don't want)
- add `--no-cache` flag to the `make build` command

### Fixed

- fix schedule UI types and permissions

## v1.1.7 (2022-12-09)

### Fixed

- Update fallback role for schedule write RBAC permission
- Mobile App Verification tab in the user settings modal is now hidden for users that do not have proper
  permissions to use it

## v1.1.6 (2022-12-09)

### Added

- RBAC permission support
- Add `time_zone` serializer validation for OnCall shifts and calendar/web schedules. In addition, add database migration
  to update values that may be invalid
- Add a `permalinks.web` field, which is a permalink to the alert group web app page, to the alert group internal/public
  API responses
- Added the ability to customize job-migrate `ttlSecondsAfterFinished` field in the helm chart

### Fixed

- Got 500 error when saving Outgoing Webhook ([#890](https://github.com/grafana/oncall/issues/890))
- v1.0.13 helm chart - update the OnCall backend pods image pull policy to "Always" (and explicitly set tag to `latest`).
  This should resolve some recent issues experienced where the frontend/backend versions are not aligned.

### Changed

- When editing templates for alert group presentation or outgoing webhooks, errors and warnings are now displayed in
  the UI as notification popups or displayed in the preview.
- Errors and warnings that occur when rendering templates during notification or webhooks will now render
  and display the error/warning as the result.

## v1.1.5 (2022-11-24)

### Added

- Added a QR code in the "Mobile App Verification" tab on the user settings modal to connect the mobile
  application to your OnCall instance

### Fixed

- UI bug fixes for Grafana 9.3 ([#860](https://github.com/grafana/oncall/pull/860))
- Bug fix for saving source link template ([#898](https://github.com/grafana/oncall/pull/898))

## v1.1.4 (2022-11-23)

### Fixed

- Bug fix for [#882](https://github.com/grafana/oncall/pull/882) which was causing the OnCall web calendars to not load
- Bug fix which, when installing the plugin, or after removing a Grafana API token, caused the plugin to not load properly

## v1.1.3 (2022-11-22)

- Bug Fixes

### Changed

- For OSS installations of OnCall, initial configuration is now simplified. When running for local development, you no
  longer need to configure the plugin via the UI. This is achieved through passing one environment variable to both the
  backend & frontend containers, both of which have been preconfigured for you in `docker-compose-developer.yml`.
  - The Grafana API URL **must be** passed as an environment variable, `GRAFANA_API_URL`, to the OnCall backend
    (and can be configured by updating this env var in your `./dev/.env.dev` file)
  - The OnCall API URL can optionally be passed as an environment variable, `ONCALL_API_URL`, to the OnCall UI.
    If the environment variable is found, the plugin will "auto-configure", otherwise you will be shown a simple
    configuration form to provide this info.
- For Helm installations, if you are running Grafana externally (eg. `grafana.enabled` is set to `false`
  in your `values.yaml`), you will now be required to specify `externalGrafana.url` in `values.yaml`.
- `make start` will now idempotently check to see if a "127.0.0.1 grafana" record exists in `/etc/hosts`
  (using a tool called [`hostess`](https://github.com/cbednarski/hostess)). This is to support using `http://grafana:3000`
  as the `Organization.grafana_url` in two scenarios:
  - `oncall_engine`/`oncall_celery` -> `grafana` Docker container communication
  - public URL generation. There are some instances where `Organization.grafana_url` is referenced to generate public
    URLs to a Grafana plugin page. Without the `/etc/hosts` record, navigating to `http://grafana:3000/some_page` in
    your browser, you would obviously get an error from your browser.

## v1.1.2 (2022-11-18)

- Bug Fixes

## v1.1.1 (2022-11-16)

- Compatibility with Grafana 9.3.0
- Bug Fixes

## v1.0.52 (2022-11-09)

- Allow use of API keys as alternative to account auth token for Twilio
- Remove `grafana_plugin_management` Django app
- Enable new schedules UI
- Bug fixes

## v1.0.51 (2022-11-05)

- Bug Fixes

## v1.0.50 (2022-11-03)

- Updates to documentation
- Improvements to web schedules
- Bug fixes

## v1.0.49 (2022-11-01)

- Enable SMTP email backend by default
- Fix Grafana sidebar frontend bug

## v1.0.48 (2022-11-01)

- verify_number management command
- chatops page redesign

## v1.0.47 (2022-11-01)

- Bug fixes

## v1.0.46 (2022-10-28)

- Bug fixes
- remove `POST /api/internal/v1/custom_buttons/{id}/action` endpoint

## v1.0.45 (2022-10-27)

- Bug fix to revert commit which removed unused engine code

## v1.0.44 (2022-10-26)

- Bug fix for an issue that was affecting phone verification

## v1.0.43 (2022-10-25)

- Bug fixes

## v1.0.42 (2022-10-24)

- Fix posting resolution notes to Slack

## v1.0.41 (2022-10-24)

- Add personal email notifications
- Bug fixes

## v1.0.40 (2022-10-05)

- Improved database and celery backends support
- Added script to import PagerDuty users to Grafana
- Bug fixes

## v1.0.39 (2022-10-03)

- Fix issue in v1.0.38 blocking the creation of schedules and webhooks in the UI

## v1.0.38 (2022-09-30)

- Fix exception handling for adding resolution notes when slack and oncall users are out of sync.
- Fix all day events showing as having gaps in slack notifications
- Improve plugin configuration error message readability
- Add `telegram` key to `permalinks` property in `AlertGroup` public API response schema

## v1.0.37 (2022-09-21)

- Improve API token creation form
- Fix alert group bulk action bugs
- Add `permalinks` property to `AlertGroup` public API response schema
- Scheduling system bug fixes
- Public API bug fixes

## v1.0.36 (2022-09-12)

- Alpha web schedules frontend/backend updates
- Bug fixes

## v1.0.35 (2022-09-07)

- Bug fixes

## v1.0.34 (2022-09-06)

- Fix schedule notification spam

## v1.0.33 (2022-09-06)

- Add raw alert view
- Add GitHub star button for OSS installations
- Restore alert group search functionality
- Bug fixes

## v1.0.32 (2022-09-01)

- Bug fixes

## v1.0.31 (2022-09-01)

- Bump celery version
- Fix oss to cloud connection

## v1.0.30 (2022-08-31)

- Bug fix: check user notification policy before access

## v1.0.29 (2022-08-31)

- Add arm64 docker image

## v1.0.28 (2022-08-31)

- Bug fixes

## v1.0.27 (2022-08-30)

- Bug fixes

## v1.0.26 (2022-08-26)

- Insight log's format fixes
- Remove UserNotificationPolicy auto-recreating

## v1.0.25 (2022-08-24)

- Bug fixes

## v1.0.24 (2022-08-24)

- Insight logs
- Default DATA_UPLOAD_MAX_MEMORY_SIZE to 1mb

## v1.0.23 (2022-08-23)

- Bug fixes

## v1.0.22 (2022-08-16)

- Make STATIC_URL configurable from environment variable

## v1.0.21 (2022-08-12)

- Bug fixes

## v1.0.19 (2022-08-10)

- Bug fixes

## v1.0.15 (2022-08-03)

- Bug fixes

## v1.0.13 (2022-07-27)

- Optimize alert group list view
- Fix a bug related to Twilio setup

## v1.0.12 (2022-07-26)

- Update push-notifications dependency
- Rework how absolute URLs are built
- Fix to show maintenance windows per team
- Logging improvements
- Internal api to get a schedule final events

## v1.0.10 (2022-07-22)

- Speed-up of alert group web caching
- Internal api for OnCall shifts

## v1.0.9 (2022-07-21)

- Frontend bug fixes & improvements
- Support regex_replace() in templates
- Bring back alert group caching and list view

## v1.0.7 (2022-07-18)

- Backend & frontend bug fixes
- Deployment improvements
- Reshape webhook payload for outgoing webhooks
- Add escalation chain usage info on escalation chains page
- Improve alert group list load speeds and simplify caching system

## v1.0.6 (2022-07-12)

- Manual Incidents enabled for teams
- Fix phone notifications for OSS
- Public API improvements

## v1.0.5 (2022-07-06)

- Bump Django to 3.2.14
- Fix PagerDuty iCal parsing

## 1.0.4 (2022-06-28)

- Allow Telegram DMs without channel connection.

## 1.0.3 (2022-06-27)

- Fix users public api endpoint. Now it returns users with all roles.
- Fix redundant notifications about gaps in schedules.
- Frontend fixes.

## 1.0.2 (2022-06-17)

- Fix Grafana Alerting integration to handle API changes in Grafana 9
- Improve public api endpoint for outgoing webhooks (/actions) by adding ability to create, update and delete
  outgoing webhook instance

## 1.0.0 (2022-06-14)

- First Public Release

## 0.0.71 (2022-06-06)

- Initial Commit Release<|MERGE_RESOLUTION|>--- conflicted
+++ resolved
@@ -5,13 +5,12 @@
 The format is based on [Keep a Changelog](https://keepachangelog.com/en/1.0.0/),
 and this project adheres to [Semantic Versioning](https://semver.org/spec/v2.0.0.html).
 
-<<<<<<< HEAD
 ## Unreleased
 
 ### Added
 
 - Add backend for multi-stack support for mobile-app @Ferril ([#3500](https://github.com/grafana/oncall/pull/3500))
-=======
+
 ## v1.3.78 (2023-12-12)
 
 ### Changed
@@ -41,7 +40,7 @@
 ### Fixed
 
 - Fix setting integration team to default on update @Ferril ([#3530](https://github.com/grafana/oncall/pull/3530))
->>>>>>> d6873b0d
+
 
 ## v1.3.74 (2023-12-06)
 
