# Changelog

All notable changes to this project will be documented in this file.

The format is based on [Keep a Changelog](https://keepachangelog.com/en/1.0.0/),
and this project adheres to [Semantic Versioning](https://semver.org/spec/v2.0.0.html).

## Unreleased

<<<<<<< HEAD
### Added

- Add option to create new contact point for existing integrations ([#2909](https://github.com/grafana/oncall/issues/2909))
=======
## v1.3.35 (2023-09-05)

### Fixed

- Fix issue in `SlackClientWithErrorHandling` paginted API calls by @joeyorlando
>>>>>>> 415e25c8

## v1.3.34 (2023-09-05)

### Fixed

- Fix issue in `apps.slack.tasks.populate_slack_channels_for_team` task by @joeyorlando ([#2969](https://github.com/grafana/oncall/pull/2969))

## v1.3.33 (2023-09-05)

### Fixed

- Fix issue in `apps.slack.tasks.post_or_update_log_report_message_task` task related to passing tuple to `text` arg
  for `SlackClient.chat_postMessage` method by @joeyorlando ([#2966](https://github.com/grafana/oncall/pull/2966))

## v1.3.32 (2023-09-05)

### Added

- Add internal API endpoint for getting schedules shifts for current user by @Ferril ([#2928](https://github.com/grafana/oncall/pull/2928))

### Changed

- Make Slack integration not post an alert group message if it's already deleted + refactor AlertGroup and
  SlackMessage foreign key relationship by @vadimkerr ([#2957](https://github.com/grafana/oncall/pull/2957))

### Fixed

- Reject file uploads when POSTing to an integration endpoint ([#2958](https://github.com/grafana/oncall/pull/2958))

## v1.3.31 (2023-09-04)

### Fixed

- Fix for Cloud plugin install not refreshing page after completion ([2974](https://github.com/grafana/oncall/issues/2874))
- Fix escalation snapshot building if user was deleted @Ferril ([#2954](https://github.com/grafana/oncall/pull/2954))

## v1.3.30 (2023-08-31)

### Added

- Add optional param to expand user details in shift swaps internal endpoints ([#2923](https://github.com/grafana/oncall/pull/2923))

### Changed

- Update Shift Swap Request Slack message formatting by @joeyorlando ([#2918](https://github.com/grafana/oncall/pull/2918))
- Performance and UX tweaks to integrations page ([#2869](https://github.com/grafana/oncall/pull/2869))
- Expand users details in filter swaps internal endpoint ([#2921](https://github.com/grafana/oncall/pull/2921))
- Truncate exported final shifts to match the requested period ([#2924](https://github.com/grafana/oncall/pull/2924))

### Fixed

- Fix issue with helm chart when specifying `broker.type=rabbitmq` where Redis environment variables
  were not longer being injected by @joeyorlando ([#2927](https://github.com/grafana/oncall/pull/2927))
- Fix silence for alert groups with empty escalation chain @Ferril ([#2929](https://github.com/grafana/oncall/pull/2929))
- Fixed NPE when migrating legacy Grafana Alerting integrations ([#2908](https://github.com/grafana/oncall/issues/2908))
- Fix `IntegrityError` exceptions that occasionally would occur when trying to create `ResolutionNoteSlackMessage`
  objects by @joeyorlando ([#2933](https://github.com/grafana/oncall/pull/2933))

## v1.3.29 (2023-08-29)

### Fixed

- Fix metrics calculation and OnCall dashboard, rename dashboard @Ferril ([#2895](https://github.com/grafana/oncall/pull/2895))
- Fix slack schedule notification settings dialog ([#2902](https://github.com/grafana/oncall/pull/2902))

## v1.3.28 (2023-08-29)

### Changed

- Switch engine to alpine base image ([2872](https://github.com/grafana/oncall/pull/2872))

### Added

- Visualization of shift swap requests in Overrides and swaps section ([#2844](https://github.com/grafana/oncall/issues/2844))

### Fixed

- Address bug when a Shift Swap Request is accepted either via the web or mobile UI, and the Slack message is not
  updated to reflect the latest state by @joeyorlando ([#2886](https://github.com/grafana/oncall/pull/2886))
- Fix issue where Grafana integration would fail to parse alerting config for routes without receivers @mderynck
  ([#2894](https://github.com/grafana/oncall/pull/2894))

## v1.3.27 (2023-08-25)

### Added

- Public API for webhooks @mderynck ([#2790](https://github.com/grafana/oncall/pull/2790))
- Use Telegram polling protocol instead of a webhook if `FEATURE_TELEGRAM_LONG_POLLING_ENABLED` set to `True` by @alexintech
  ([#2250](https://github.com/grafana/oncall/pull/2250))

### Changed

- Public API for actions now wraps webhooks @mderynck ([#2790](https://github.com/grafana/oncall/pull/2790))
- Allow mobile app to access status endpoint @mderynck ([#2791](https://github.com/grafana/oncall/pull/2791))
- Enable shifts export endpoint for all schedule types ([#2863](https://github.com/grafana/oncall/pull/2863))
- Use priority field to track primary/overrides calendar in schedule iCal export ([#2871](https://github.com/grafana/oncall/pull/2871))

### Fixed

- Fix public api docs for escalation policies by @Ferril ([#2830](https://github.com/grafana/oncall/pull/2830))

## v1.3.26 (2023-08-22)

### Changed

- Increase mobile app verification token TTL by @joeyorlando ([#2859](https://github.com/grafana/oncall/pull/2859))

### Fixed

- Changed HTTP Endpoint to Email for inbound email integrations
  ([#2816](https://github.com/grafana/oncall/issues/2816))
- Enable inbound email feature flag by default by @vadimkerr ([#2846](https://github.com/grafana/oncall/pull/2846))
- Fixed initial search on Users page ([#2842](https://github.com/grafana/oncall/issues/2842))

## v1.3.25 (2023-08-18)

### Changed

- Improve Grafana Alerting integration by @Ferril @teodosii ([#2742](https://github.com/grafana/oncall/pull/2742))
- Fixed UTC conversion for escalation chain step of timerange
  ([#2781](https://github.com/grafana/oncall/issues/2781))

### Fixed

- Check for possible split events in range when resolving schedule ([#2828](https://github.com/grafana/oncall/pull/2828))

## v1.3.24 (2023-08-17)

### Added

- Shift swap requests public API ([#2775](https://github.com/grafana/oncall/pull/2775))
- Shift swap request Slack follow-ups by @vadimkerr ([#2798](https://github.com/grafana/oncall/pull/2798))
- Shift swap request push notification follow-ups by @vadimkerr ([#2805](https://github.com/grafana/oncall/pull/2805))

### Changed

- Improve default AlertManager template ([#2794](https://github.com/grafana/oncall/pull/2794))

### Fixed

- Ignore ical cancelled events when calculating shifts ([#2776](https://github.com/grafana/oncall/pull/2776))
- Fix Slack acknowledgment reminders by @vadimkerr ([#2769](https://github.com/grafana/oncall/pull/2769))
- Fix issue with updating "Require resolution note" setting by @Ferril ([#2782](https://github.com/grafana/oncall/pull/2782))
- Don't send notifications about past SSRs when turning on info notifications by @vadimkerr ([#2783](https://github.com/grafana/oncall/pull/2783))
- Add schedule shift type validation on create/preview ([#2789](https://github.com/grafana/oncall/pull/2789))
- Add alertmanager integration for heartbeat support ([2807](https://github.com/grafana/oncall/pull/2807))

## v1.3.23 (2023-08-10)

### Added

- Shift Swap Requests Web UI ([#2593](https://github.com/grafana/oncall/issues/2593))
- Final schedule shifts should lay in one line ([#1665](https://github.com/grafana/oncall/issues/1665))
- Add backend support for push notification sounds with custom extensions by @vadimkerr ([#2759](https://github.com/grafana/oncall/pull/2759))

### Changed

- Add stack slug to organization options for direct paging Slash command by @vadimkerr ([#2743](https://github.com/grafana/oncall/pull/2743))
- Avoid creating (or notifying about) potential event splits resulting from untaken swap requests ([#2748](https://github.com/grafana/oncall/pull/2748))
- Refactor heartbeats into a periodic task ([2723](https://github.com/grafana/oncall/pull/2723))

### Fixed

- Do not show override shortcut when web overrides are disabled ([#2745](https://github.com/grafana/oncall/pull/2745))
- Handle ical schedule import with duplicated event UIDs ([#2760](https://github.com/grafana/oncall/pull/2760))
- Allow Editor to access Phone Verification ([#2772](https://github.com/grafana/oncall/pull/2772))

## v1.3.22 (2023-08-03)

### Added

- Add mobile app push notifications for shift swap requests by @vadimkerr ([#2717](https://github.com/grafana/oncall/pull/2717))

### Changed

- Skip past due swap requests when calculating events ([2718](https://github.com/grafana/oncall/pull/2718))
- Update schedule slack notifications to use schedule final events by @Ferril ([#2710](https://github.com/grafana/oncall/pull/2710))

### Fixed

- Fix schedule final_events datetime filtering when splitting override ([#2715](https://github.com/grafana/oncall/pull/2715))
- Fix swap requests event filter limits in schedule events ([#2716](https://github.com/grafana/oncall/pull/2716))
- Fix Alerting contact point auto-creation ([2721](https://github.com/grafana/oncall/pull/2721))

## v1.3.21 (2023-08-01)

### Added

- [Helm] Add `extraContainers` for engine, celery and migrate-job pods to define sidecars by @lu1as ([#2650](https://github.com/grafana/oncall/pull/2650))
  – Rework of AlertManager integration ([#2643](https://github.com/grafana/oncall/pull/2643))

## v1.3.20 (2023-07-31)

### Added

- Add filter_shift_swaps endpoint to schedules API ([#2684](https://github.com/grafana/oncall/pull/2684))
- Add shifts endpoint to shift swap API ([#2697](https://github.com/grafana/oncall/pull/2697/))

### Fixed

- Fix helm env variable validation logic when specifying Twilio auth related values by @njohnstone2 ([#2674](https://github.com/grafana/oncall/pull/2674))
- Fixed mobile app verification not sending SMS to phone number ([#2687](https://github.com/grafana/oncall/issues/2687))

## v1.3.19 (2023-07-28)

### Fixed

- Fix one of the latest migrations failing on SQLite by @vadimkerr ([#2680](https://github.com/grafana/oncall/pull/2680))

### Added

- Apply swap requests details to schedule events ([#2677](https://github.com/grafana/oncall/pull/2677))

## v1.3.18 (2023-07-28)

### Changed

- Update the direct paging feature to page for acknowledged & silenced alert groups,
  and show a warning for resolved alert groups by @vadimkerr ([#2639](https://github.com/grafana/oncall/pull/2639))
- Change calls to get instances from GCOM to paginate by @mderynck ([#2669](https://github.com/grafana/oncall/pull/2669))
- Update checking on-call users to use schedule final events ([#2651](https://github.com/grafana/oncall/pull/2651))

### Fixed

- Remove checks delaying plugin load and cause "Initializing plugin..." ([2624](https://github.com/grafana/oncall/pull/2624))
- Fix "Continue escalation if >X alerts per Y minutes" escalation step by @vadimkerr ([#2636](https://github.com/grafana/oncall/pull/2636))
- Post to Telegram ChatOps channel option is not showing in the integrations page
  by @alexintech ([#2498](https://github.com/grafana/oncall/pull/2498))

## v1.3.17 (2023-07-25)

### Added

- Added banner on the ChatOps screen for OSS to let the user know if no chatops integration is enabled
  ([#1735](https://github.com/grafana/oncall/issues/1735))
- Add `rbac_enabled` to `GET /api/internal/v1/current_team` response schema + `rbac_permissions` to `GET /api/internal/v1/user`
  response schema by @joeyorlando ([#2611](https://github.com/grafana/oncall/pull/2611))

### Fixed

- Bring heartbeats back to UI by @maskin25 ([#2550](https://github.com/grafana/oncall/pull/2550))
- Address issue when Grafana feature flags which were enabled via the `feature_flags.enabled` were only properly being
  parsed, when they were space-delimited. This fix allows them to be _either_ space or comma-delimited.
  by @joeyorlando ([#2623](https://github.com/grafana/oncall/pull/2623))

## v1.3.16 (2023-07-21)

### Added

- Allow persisting mobile app's timezone, to allow for more accurate datetime related notifications by @joeyorlando
  ([#2601](https://github.com/grafana/oncall/pull/2601))
- Add filter integrations by type ([2609](https://github.com/grafana/oncall/pull/2609))

### Changed

- Update direct paging docs by @vadimkerr ([#2600](https://github.com/grafana/oncall/pull/2600))
- Improve APIs for creating/updating direct paging integrations by @vadimkerr ([#2603](https://github.com/grafana/oncall/pull/2603))
- Remove unnecessary team checks in public API by @vadimkerr ([#2606](https://github.com/grafana/oncall/pull/2606))

### Fixed

- Fix Slack direct paging issue when there are more than 100 schedules by @vadimkerr ([#2594](https://github.com/grafana/oncall/pull/2594))
- Fix webhooks unable to be copied if they contain password or authorization header ([#2608](https://github.com/grafana/oncall/pull/2608))

## v1.3.15 (2023-07-19)

### Changed

- Deprecate `AlertGroup.is_archived` column. Column will be removed in a subsequent release. By @joeyorlando ([#2524](https://github.com/grafana/oncall/pull/2524)).
- Update Slack "invite" feature to use direct paging by @vadimkerr ([#2562](https://github.com/grafana/oncall/pull/2562))
- Change "Current responders" to "Additional Responders" in web UI by @vadimkerr ([#2567](https://github.com/grafana/oncall/pull/2567))

### Fixed

- Fix duplicate orders on routes and escalation policies by @vadimkerr ([#2568](https://github.com/grafana/oncall/pull/2568))
- Fixed Slack channels sync by @Ferril ([#2571](https://github.com/grafana/oncall/pull/2571))
- Fixed rendering of slack connection errors ([#2526](https://github.com/grafana/oncall/pull/2526))

## v1.3.14 (2023-07-17)

### Changed

- Added `PHONE_PROVIDER` configuration check by @sreway ([#2523](https://github.com/grafana/oncall/pull/2523))
- Deprecate `/oncall` Slack command, update direct paging functionality by @vadimkerr ([#2537](https://github.com/grafana/oncall/pull/2537))
- Change plugin version to drop the `v` prefix. ([#2540](https://github.com/grafana/oncall/pull/2540))

## v1.3.13 (2023-07-17)

### Changed

- Remove deprecated `heartbeat.HeartBeat` model/table by @joeyorlando ([#2534](https://github.com/grafana/oncall/pull/2534))

## v1.3.12 (2023-07-14)

### Added

- Add `page_size`, `current_page_number`, and `total_pages` attributes to paginated API responses by @joeyorlando ([#2471](https://github.com/grafana/oncall/pull/2471))

### Fixed

- New webhooks incorrectly masking authorization header by @mderynck ([#2541](https://github.com/grafana/oncall/pull/2541))

## v1.3.11 (2023-07-13)

### Added

- Release new webhooks functionality by @mderynck @matiasb @maskin25 @teodosii @raphael-batte ([#1830](https://github.com/grafana/oncall/pull/1830))

### Changed

- Custom button webhooks are deprecated, they will be automatically migrated to new webhooks. ([#1830](https://github.com/grafana/oncall/pull/1830))

## v1.3.10 (2023-07-13)

### Added

- [Helm] Added ability to specify `resources` definition within the `wait-for-db` init container by @Shelestov7
  ([#2501](https://github.com/grafana/oncall/pull/2501))
- Added index on `started_at` column in `alerts_alertgroup` table. This substantially speeds up query used by the `check_escalation_finished_task`
  task. By @joeyorlando and @Konstantinov-Innokentii ([#2516](https://github.com/grafana/oncall/pull/2516)).

### Changed

- Deprecated `/maintenance` web UI page. Maintenance is now handled at the integration level and can be performed
  within a single integration's page. by @Ukochka ([#2497](https://github.com/grafana/oncall/issues/2497))

### Fixed

- Fixed a bug in the integration maintenance mode workflow where a user could not start/stop an integration's
  maintenance mode by @joeyorlando ([#2511](https://github.com/grafana/oncall/issues/2511))
- Schedules: Long popup does not fit screen & buttons unreachable & objects outside of the popup [#1002](https://github.com/grafana/oncall/issues/1002)
- New schedules white theme issues [#2356](https://github.com/grafana/oncall/issues/2356)

## v1.3.9 (2023-07-12)

### Added

- Bring new Jinja editor to webhooks ([#2344](https://github.com/grafana/oncall/issues/2344))

### Fixed

- Add debounce on Select UI components to avoid making API search requests on each key-down event by
  @maskin25 ([#2466](https://github.com/grafana/oncall/pull/2466))
- Make Direct paging integration configurable ([2483](https://github.com/grafana/oncall/pull/2483))

## v1.3.8 (2023-07-11)

### Added

- Add `event.users.avatar_full` field to `GET /api/internal/v1/schedules/{schedule_id}/filter_events`
  payload by @joeyorlando ([#2459](https://github.com/grafana/oncall/pull/2459))
- Add `affinity` and `tolerations` for `celery` and `migrations` pods into helm chart + unit test for chart

### Changed

- Modified DRF pagination class used by `GET /api/internal/v1/alert_receive_channels` and `GET /api/internal/v1/schedules`
  endpoints so that the `next` and `previous` pagination links are properly set when OnCall is run behind
  a reverse proxy by @joeyorlando ([#2467](https://github.com/grafana/oncall/pull/2467))
- Polish user settings and warnings ([#2425](https://github.com/grafana/oncall/pull/2425))

### Fixed

- Address issue where we were improperly parsing Grafana feature flags that were enabled via the `feature_flags.enabled`
  method by @joeyorlando ([#2477](https://github.com/grafana/oncall/pull/2477))
- Fix cuddled list Markdown issue by @vadimkerr ([#2488](https://github.com/grafana/oncall/pull/2488))
- Fixed schedules slack notifications for deleted organizations ([#2493](https://github.com/grafana/oncall/pull/2493))

## v1.3.7 (2023-07-06)

### Changed

- OnCall Metrics dashboard update ([#2400](https://github.com/grafana/oncall/pull/2400))

## v1.3.6 (2023-07-05)

### Fixed

- Address issue where having multiple registered mobile apps for a user could lead to issues in delivering push
  notifications by @joeyorlando ([#2421](https://github.com/grafana/oncall/pull/2421))

## v1.3.5 (2023-07-05)

### Fixed

- Fix for phone provider initialization which can lead to an HTTP 500 on startup ([#2434](https://github.com/grafana/oncall/pull/2434))

## v1.3.4 (2023-07-05)

### Added

- Add full avatar URL for on-call users in schedule internal API by @vadimkerr ([#2414](https://github.com/grafana/oncall/pull/2414))
- Add phone call using the zvonok.com service by @sreway ([#2339](https://github.com/grafana/oncall/pull/2339))

### Changed

- UI drawer updates for webhooks2 ([#2419](https://github.com/grafana/oncall/pull/2419))
- Removed url from sms notification, changed format ([#2317](https://github.com/grafana/oncall/pull/2317))

## v1.3.3 (2023-06-29)

### Added

- Docs for `/resolution_notes` public api endpoint [#222](https://github.com/grafana/oncall/issues/222)

### Fixed

- Change alerts order for `/alert` public api endpoint [#1031](https://github.com/grafana/oncall/issues/1031)
- Change resolution notes order for `/resolution_notes` public api endpoint to show notes for the newest alert group
  on top ([#2404](https://github.com/grafana/oncall/pull/2404))
- Remove attempt to check token when editor/viewers are accessing the plugin @mderynck ([#2410](https://github.com/grafana/oncall/pull/2410))

## v1.3.2 (2023-06-29)

### Added

- Add metric "how many alert groups user was notified of" to Prometheus exporter ([#2334](https://github.com/grafana/oncall/pull/2334/))

### Changed

- Change permissions used during setup to better represent actions being taken by @mderynck ([#2242](https://github.com/grafana/oncall/pull/2242))
- Display 100000+ in stats when there are more than 100000 alert groups in the result ([#1901](https://github.com/grafana/oncall/pull/1901))
- Change OnCall plugin to use service accounts and api tokens for communicating with backend, by @mderynck ([#2385](https://github.com/grafana/oncall/pull/2385))
- RabbitMQ Docker image upgraded from 3.7.19 to 3.12.0 in `docker-compose-developer.yml` and
  `docker-compose-mysql-rabbitmq.yml`. **Note**: if you use one of these config files for your deployment
  you _may_ need to follow the RabbitMQ "upgrade steps" listed [here](https://rabbitmq.com/upgrade.html#rabbitmq-version-upgradability)
  by @joeyorlando ([#2359](https://github.com/grafana/oncall/pull/2359))

### Fixed

- For "You're Going OnCall" push notifications, show shift times in the user's configured timezone, otherwise UTC
  by @joeyorlando ([#2351](https://github.com/grafana/oncall/pull/2351))

## v1.3.1 (2023-06-26)

### Fixed

- Fix phone call & SMS relay by @vadimkerr ([#2345](https://github.com/grafana/oncall/pull/2345))

## v1.3.0 (2023-06-26)

### Added

- Secrets consistency for the chart. Bugfixing [#1016](https://github.com/grafana/oncall/pull/1016)

### Changed

- `telegram.webhookUrl` now defaults to `https://<base_url>` if not set
- UI Updates for the integrations page ([#2310](https://github.com/grafana/oncall/pull/2310))
- Prefer shift start when displaying rotation start value for existing shifts ([#2316](https://github.com/grafana/oncall/pull/2316))

### Fixed

- Fixed minor schedule preview issue missing last day ([#2316](https://github.com/grafana/oncall/pull/2316))

## v1.2.46 (2023-06-22)

### Added

- Make it possible to completely delete a rotation oncall ([#1505](https://github.com/grafana/oncall/issues/1505))
- Polish rotation modal form oncall ([#1506](https://github.com/grafana/oncall/issues/1506))
- Quick actions when editing a schedule oncall ([#1507](https://github.com/grafana/oncall/issues/1507))
- Enable schedule related profile settings oncall ([#1508](https://github.com/grafana/oncall/issues/1508))
- Highlight user shifts oncall ([#1509](https://github.com/grafana/oncall/issues/1509))
- Rename or Description for Schedules Rotations ([#1460](https://github.com/grafana/oncall/issues/1406))
- Add documentation for OnCall metrics exporter ([#2149](https://github.com/grafana/oncall/pull/2149))
- Add dashboard for OnCall metrics ([#1973](https://github.com/grafana/oncall/pull/1973))

## Changed

- Change mobile shift notifications title and subtitle by @imtoori ([#2288](https://github.com/grafana/oncall/pull/2288))
- Make web schedule updates to trigger sync refresh of its ical representation ([#2279](https://github.com/grafana/oncall/pull/2279))

## Fixed

- Fix duplicate orders for user notification policies by @vadimkerr ([#2278](https://github.com/grafana/oncall/pull/2278))
- Fix broken markup on alert group page, declutter, make time format consistent ([#2296](https://github.com/grafana/oncall/pull/2295))

## v1.2.45 (2023-06-19)

### Changed

- Change .Values.externalRabbitmq.passwordKey from `password` to `""` (default value `rabbitmq-password`) ([#864](https://github.com/grafana/oncall/pull/864))
- Remove deprecated `permissions` string array from the internal API user serializer by @joeyorlando ([#2269](https://github.com/grafana/oncall/pull/2269))

### Added

- Add `locale` column to mobile app user settings table by @joeyorlando [#2131](https://github.com/grafana/oncall/pull/2131)
- Update notification text for "You're going on call" push notifications to include information about the shift start
  and end times by @joeyorlando ([#2131](https://github.com/grafana/oncall/pull/2131))

### Fixed

- Handle non-UTC UNTIL datetime value when repeating ical events [#2241](https://github.com/grafana/oncall/pull/2241)
- Optimize AlertManager auto-resolve mechanism

## v1.2.44 (2023-06-14)

### Added

- Users with the Viewer basic role can now connect and use the mobile app ([#1892](https://github.com/grafana/oncall/pull/1892))
- Add helm chart support for redis and mysql existing secrets [#2156](https://github.com/grafana/oncall/pull/2156)

### Changed

- Removed `SlackActionRecord` model and database table by @joeyorlando [#2201](https://github.com/grafana/oncall/pull/2201)
- Require users when creating a schedule rotation using the web UI [#2220](https://github.com/grafana/oncall/pull/2220)

### Fixed

- Fix schedule shift preview to not breaking rotation shifts when there is overlap [#2218](https://github.com/grafana/oncall/pull/2218)
- Fix schedule list filter by type to allow considering multiple values [#2218](https://github.com/grafana/oncall/pull/2218)

## v1.2.43 (2023-06-12)

### Changed

- Propogate CI/CD changes

## v1.2.42 (2023-06-12)

### Changed

- Helm chart: Upgrade helm dependecies, improve local setup [#2144](https://github.com/grafana/oncall/pull/2144)

### Fixed

- Fixed bug on Filters where team param from URL was discarded [#6237](https://github.com/grafana/support-escalations/issues/6237)
- Fix receive channel filter in alert groups API [#2140](https://github.com/grafana/oncall/pull/2140)
- Helm chart: Fix usage of `env` settings as map;
  Fix usage of `mariadb.auth.database` and `mariadb.auth.username` for MYSQL env variables by @alexintech [#2146](https://github.com/grafana/oncall/pull/2146)

### Added

- Helm chart: Add unittests for rabbitmq and redis [2165](https://github.com/grafana/oncall/pull/2165)

## v1.2.41 (2023-06-08)

### Added

- Twilio Provider improvements by @Konstantinov-Innokentii, @mderynck and @joeyorlando
  [#2074](https://github.com/grafana/oncall/pull/2074) [#2034](https://github.com/grafana/oncall/pull/2034)
- Run containers as a non-root user by @alexintech [#2053](https://github.com/grafana/oncall/pull/2053)

## v1.2.40 (2023-06-07)

### Added

- Allow mobile app to consume "internal" schedules API endpoints by @joeyorlando ([#2109](https://github.com/grafana/oncall/pull/2109))
- Add inbound email address in integration API by @vadimkerr ([#2113](https://github.com/grafana/oncall/pull/2113))

### Changed

- Make viewset actions more consistent by @vadimkerr ([#2120](https://github.com/grafana/oncall/pull/2120))

### Fixed

- Fix + revert [#2057](https://github.com/grafana/oncall/pull/2057) which reverted a change which properly handles
  `Organization.DoesNotExist` exceptions for Slack events by @joeyorlando ([#TBD](https://github.com/grafana/oncall/pull/TBD))
- Fix Telegram ratelimit on live setting change by @vadimkerr and @alexintech ([#2100](https://github.com/grafana/oncall/pull/2100))

## v1.2.39 (2023-06-06)

### Changed

- Do not hide not secret settings in the web plugin UI by @alexintech ([#1964](https://github.com/grafana/oncall/pull/1964))

## v1.2.36 (2023-06-02)

### Added

- Add public API endpoint to export a schedule's final shifts by @joeyorlando ([2047](https://github.com/grafana/oncall/pull/2047))

### Fixed

- Fix demo alert for inbound email integration by @vadimkerr ([#2081](https://github.com/grafana/oncall/pull/2081))
- Fix calendar TZ used when comparing current shifts triggering slack shift notifications ([#2091](https://github.com/grafana/oncall/pull/2091))

## v1.2.35 (2023-06-01)

### Fixed

- Fix a bug with permissions for telegram user settings by @alexintech ([#2075](https://github.com/grafana/oncall/pull/2075))
- Fix orphaned messages in Slack by @vadimkerr ([#2023](https://github.com/grafana/oncall/pull/2023))
- Fix duplicated slack shift-changed notifications ([#2080](https://github.com/grafana/oncall/pull/2080))

## v1.2.34 (2023-05-31)

### Added

- Add description to "Default channel for Slack notifications" UI dropdown by @joeyorlando ([2051](https://github.com/grafana/oncall/pull/2051))

### Fixed

- Fix templates when slack or telegram is disabled ([#2064](https://github.com/grafana/oncall/pull/2064))
- Reduce number of alert groups returned by `Attach To` in slack to avoid event trigger timeout @mderynck ([#2049](https://github.com/grafana/oncall/pull/2049))

## v1.2.33 (2023-05-30)

### Fixed

- Revert #2040 breaking `/escalate` Slack command

## v1.2.32 (2023-05-30)

### Added

- Add models and framework to use different services (Phone, SMS, Verify) in Twilio depending on
  the destination country code by @mderynck ([#1976](https://github.com/grafana/oncall/pull/1976))
- Prometheus exporter backend for alert groups related metrics
- Helm chart: configuration of `uwsgi` using environment variables by @alexintech ([#2045](https://github.com/grafana/oncall/pull/2045))
- Much expanded/improved docs for mobile app ([2026](https://github.com/grafana/oncall/pull/2026>))
- Enable by-day selection when defining monthly and hourly rotations ([2037](https://github.com/grafana/oncall/pull/2037))

### Fixed

- Fix error when updating closed modal window in Slack by @vadimkerr ([#2019](https://github.com/grafana/oncall/pull/2019))
- Fix final schedule export failing to update when ical imported events set start/end as date ([#2025](https://github.com/grafana/oncall/pull/2025))
- Helm chart: fix bugs in helm chart with external postgresql configuration by @alexintech ([#2036](https://github.com/grafana/oncall/pull/2036))
- Properly address `Organization.DoesNotExist` exceptions thrown which result in HTTP 500 for the Slack `interactive_api_endpoint`
  endpoint by @joeyorlando ([#2040](https://github.com/grafana/oncall/pull/2040))
- Fix issue when trying to sync Grafana contact point and config receivers miss a key ([#2046](https://github.com/grafana/oncall/pull/2046))

### Changed

- Changed mobile notification title and subtitle. Removed the body. by @imtoori [#2027](https://github.com/grafana/oncall/pull/2027)

## v1.2.31 (2023-05-26)

### Fixed

- Fix AmazonSNS ratelimit by @Konstantinov-Innokentii ([#2032](https://github.com/grafana/oncall/pull/2032))

## v1.2.30 (2023-05-25)

### Fixed

- Fix Phone provider status callbacks [#2014](https://github.com/grafana/oncall/pull/2014)

## v1.2.29 (2023-05-25)

### Changed

- Phone provider refactoring [#1713](https://github.com/grafana/oncall/pull/1713)

### Fixed

- Handle slack metadata limit when creating paging command payload ([#2007](https://github.com/grafana/oncall/pull/2007))
- Fix issue with sometimes cached final schedule not being refreshed after an update ([#2004](https://github.com/grafana/oncall/pull/2004))

## v1.2.28 (2023-05-24)

### Fixed

- Improve plugin authentication by @vadimkerr ([#1995](https://github.com/grafana/oncall/pull/1995))
- Fix MultipleObjectsReturned error on webhook endpoints by @vadimkerr ([#1996](https://github.com/grafana/oncall/pull/1996))
- Remove user defined time period from "you're going oncall" mobile push by @iskhakov ([#2001](https://github.com/grafana/oncall/pull/2001))

## v1.2.27 (2023-05-23)

### Added

- Allow passing Firebase credentials via environment variable by @vadimkerr ([#1969](https://github.com/grafana/oncall/pull/1969))

### Changed

- Update default Alertmanager templates by @iskhakov ([#1944](https://github.com/grafana/oncall/pull/1944))

### Fixed

- Fix SQLite permission issue by @vadimkerr ([#1984](https://github.com/grafana/oncall/pull/1984))
- Remove user defined time period from "you're going oncall" mobile push ([2001](https://github.com/grafana/oncall/pull/2001))

## v1.2.26 (2023-05-18)

### Fixed

- Fix inbound email bug when attaching files by @vadimkerr ([#1970](https://github.com/grafana/oncall/pull/1970))

## v1.2.25 (2023-05-18)

### Added

- Test mobile push backend

## v1.2.24 (2023-05-17)

### Fixed

- Fixed bug in Escalation Chains where reordering an item crashed the list

## v1.2.23 (2023-05-15)

### Added

- Add a way to set a maintenance mode message and display this in the web plugin UI by @joeyorlando ([#1917](https://github.com/grafana/oncall/pull/#1917))

### Changed

- Use `user_profile_changed` Slack event instead of `user_change` to update Slack user profile by @vadimkerr ([#1938](https://github.com/grafana/oncall/pull/1938))

## v1.2.22 (2023-05-12)

### Added

- Add mobile settings for info notifications by @imtoori ([#1926](https://github.com/grafana/oncall/pull/1926))

### Fixed

- Fix bug in the "You're Going Oncall" push notification copy by @joeyorlando ([#1922](https://github.com/grafana/oncall/pull/1922))
- Fix bug with newlines in markdown converter ([#1925](https://github.com/grafana/oncall/pull/1925))
- Disable "You're Going Oncall" push notification by default ([1927](https://github.com/grafana/oncall/pull/1927))

## v1.2.21 (2023-05-09)

### Added

- Add a new mobile app push notification which notifies users when they are going on call by @joeyorlando ([#1814](https://github.com/grafana/oncall/pull/1814))
- Add a new mobile app user setting field, `important_notification_volume_override` by @joeyorlando ([#1893](https://github.com/grafana/oncall/pull/1893))

### Changed

- Improve ical comparison when checking for imported ical updates ([1870](https://github.com/grafana/oncall/pull/1870))
- Upgrade to Python 3.11.3 by @joeyorlando ([#1849](https://github.com/grafana/oncall/pull/1849))

### Fixed

- Fix issue with how OnCall determines if a cloud Grafana Instance supports RBAC by @joeyorlando ([#1880](https://github.com/grafana/oncall/pull/1880))
- Fix issue trying to set maintenance mode for integrations belonging to non-current team

## v1.2.20 (2023-05-09)

### Fixed

- Hotfix perform notification task

## v1.2.19 (2023-05-04)

### Fixed

- Fix issue with parsing response when sending Slack message

## v1.2.18 (2023-05-03)

### Added

- Documentation updates

## v1.2.17 (2023-05-02)

### Added

- Add filter descriptions to web ui by @iskhakov ([1845](https://github.com/grafana/oncall/pull/1845))
- Add "Notifications Receiver" RBAC role by @joeyorlando ([#1853](https://github.com/grafana/oncall/pull/1853))

### Changed

- Remove template editor from Slack by @iskhakov ([1847](https://github.com/grafana/oncall/pull/1847))
- Remove schedule name uniqueness restriction ([1859](https://github.com/grafana/oncall/pull/1859))

### Fixed

- Fix bugs in web title and message templates rendering and visual representation ([1747](https://github.com/grafana/oncall/pull/1747))

## v1.2.16 (2023-04-27)

### Added

- Add 2, 3 and 6 hours Alert Group silence options by @tommysitehost ([#1822](https://github.com/grafana/oncall/pull/1822))
- Add schedule related users endpoint to plugin API

### Changed

- Update web UI, Slack, and Telegram to allow silencing an acknowledged alert group by @joeyorlando ([#1831](https://github.com/grafana/oncall/pull/1831))

### Fixed

- Optimize duplicate queries occurring in AlertGroupFilter by @joeyorlando ([1809](https://github.com/grafana/oncall/pull/1809))

## v1.2.15 (2023-04-24)

### Fixed

- Helm chart: Fix helm hook for db migration job
- Performance improvements to `GET /api/internal/v1/alertgroups` endpoint by @joeyorlando and @iskhakov ([#1805](https://github.com/grafana/oncall/pull/1805))

### Added

- Add helm chart support for twilio existing secrets by @atownsend247 ([#1435](https://github.com/grafana/oncall/pull/1435))
- Add web_title, web_message and web_image_url attributes to templates ([1786](https://github.com/grafana/oncall/pull/1786))

### Changed

- Update shift API to use a default interval value (`1`) when a `frequency` is set and no `interval` is given
- Limit number of alertmanager alerts in alert group to autoresolve by 500 ([1779](https://github.com/grafana/oncall/pull/1779))
- Update schedule and personal ical exports to use final shift events

## v1.2.14 (2023-04-19)

### Fixed

- Fix broken documentation links by @shantanualsi ([#1766](https://github.com/grafana/oncall/pull/1766))
- Fix bug when updating team access settings by @vadimkerr ([#1794](https://github.com/grafana/oncall/pull/1794))

## v1.2.13 (2023-04-18)

### Changed

- Rework ical schedule export to include final events; also improve changing shifts sync

### Fixed

- Fix issue when creating web overrides for TF schedules using a non-UTC timezone

## v1.2.12 (2023-04-18)

### Changed

- Move `alerts_alertgroup.is_restricted` column to `alerts_alertreceivechannel.restricted_at` by @joeyorlando ([#1770](https://github.com/grafana/oncall/pull/1770))

### Added

- Add new field description_short to private api ([#1698](https://github.com/grafana/oncall/pull/1698))
- Added preview and migration API endpoints for route migration from regex into jinja2 ([1715](https://github.com/grafana/oncall/pull/1715))
- Helm chart: add the option to use a helm hook for the migration job ([1386](https://github.com/grafana/oncall/pull/1386))
- Add endpoints to start and stop maintenance in alert receive channel private api ([1755](https://github.com/grafana/oncall/pull/1755))
- Send demo alert with dynamic payload and get demo payload example on private api ([1700](https://github.com/grafana/oncall/pull/1700))
- Add is_default fields to templates, remove WritableSerialiserMethodField ([1759](https://github.com/grafana/oncall/pull/1759))
- Allow use of dynamic payloads in alert receive channels preview template in private api ([1756](https://github.com/grafana/oncall/pull/1756))

## v1.2.11 (2023-04-14)

### Added

- add new columns `gcom_org_contract_type`, `gcom_org_irm_sku_subscription_start_date`,
  and `gcom_org_oldest_admin_with_billing_privileges_user_id` to `user_management_organization` table,
  plus `is_restricted` column to `alerts_alertgroup` table by @joeyorlando and @teodosii ([1522](https://github.com/grafana/oncall/pull/1522))
- emit two new Django signals by @joeyorlando and @teodosii ([1522](https://github.com/grafana/oncall/pull/1522))
  - `org_sync_signal` at the end of the `engine/apps/user_management/sync.py::sync_organization` method
  - `alert_group_created_signal` when a new Alert Group is created

## v1.2.10 (2023-04-13)

### Added

- Added mine filter to schedules listing

### Fixed

- Fixed a bug in GForm's RemoteSelect where the value for Dropdown could not change
- Fixed the URL attached to an Incident created via the 'Declare Incident' button of a Slack alert by @sd2k ([#1738](https://github.com/grafana/oncall/pull/1738))

## v1.2.9 (2023-04-11)

### Fixed

- Catch the new Slack error - "message_limit_exceeded"

## v1.2.8 (2023-04-06)

### Changed

- Allow editing assigned team via public api ([1619](https://github.com/grafana/oncall/pull/1619))
- Disable mentions when resolution note is created by @iskhakov ([1696](https://github.com/grafana/oncall/pull/1696))
- Display warnings on users page in a clean and consistent way by @iskhakov ([#1681](https://github.com/grafana/oncall/pull/1681))

## v1.2.7 (2023-04-03)

### Added

- Save selected teams filter in local storage ([#1611](https://github.com/grafana/oncall/issues/1611))

### Changed

- Renamed routes from /incidents to /alert-groups ([#1678](https://github.com/grafana/oncall/pull/1678))

### Fixed

- Fix team search when filtering resources by @vadimkerr ([#1680](https://github.com/grafana/oncall/pull/1680))
- Fix issue when trying to scroll in Safari ([#415](https://github.com/grafana/oncall/issues/415))

## v1.2.6 (2023-03-30)

### Fixed

- Fixed bug when web schedules/shifts use non-UTC timezone and shift is deleted by @matiasb ([#1661](https://github.com/grafana/oncall/pull/1661))

## v1.2.5 (2023-03-30)

### Fixed

- Fixed a bug with Slack links not working in the plugin UI ([#1671](https://github.com/grafana/oncall/pull/1671))

## v1.2.4 (2023-03-30)

### Added

- Added the ability to change the team for escalation chains by @maskin25, @iskhakov and @vadimkerr ([#1658](https://github.com/grafana/oncall/pull/1658))

### Fixed

- Addressed bug with iOS mobile push notifications always being set to critical by @imtoori and @joeyorlando ([#1646](https://github.com/grafana/oncall/pull/1646))
- Fixed issue where Viewer was not able to view which people were oncall in a schedule ([#999](https://github.com/grafana/oncall/issues/999))
- Fixed a bug with syncing teams from Grafana API by @vadimkerr ([#1652](https://github.com/grafana/oncall/pull/1652))

## v1.2.3 (2023-03-28)

Only some minor performance/developer setup changes to report in this version.

## v1.2.2 (2023-03-27)

### Changed

- Drawers with Forms are not closing by clicking outside of the drawer. Only by clicking Cancel or X (by @Ukochka in [#1608](https://github.com/grafana/oncall/pull/1608))
- When the `DANGEROUS_WEBHOOKS_ENABLED` environment variable is set to true, it's possible now to create Outgoing Webhooks
  using URLs without a top-level domain (by @hoptical in [#1398](https://github.com/grafana/oncall/pull/1398))
- Updated wording when creating an integration (by @callmehyde in [#1572](https://github.com/grafana/oncall/pull/1572))
- Set FCM iOS/Android "message priority" to "high priority" for mobile app push notifications (by @joeyorlando in [#1612](https://github.com/grafana/oncall/pull/1612))
- Improve schedule quality feature (by @vadimkerr in [#1602](https://github.com/grafana/oncall/pull/1602))

### Fixed

- Update override deletion changes to set its final duration (by @matiasb in [#1599](https://github.com/grafana/oncall/pull/1599))

## v1.2.1 (2023-03-23)

### Changed

- Mobile app settings backend by @vadimkerr in ([1571](https://github.com/grafana/oncall/pull/1571))
- Fix integrations and escalations autoselect, improve GList by @maskin25 in ([1601](https://github.com/grafana/oncall/pull/1601))
- Add filters to outgoing webhooks 2 by @iskhakov in ([1598](https://github.com/grafana/oncall/pull/1598))

## v1.2.0 (2023-03-21)

### Changed

- Add team-based filtering for resources, so that users can see multiple resources at once and link them together ([1528](https://github.com/grafana/oncall/pull/1528))

## v1.1.41 (2023-03-21)

### Added

- Modified `check_escalation_finished_task` celery task to use read-only databases for its query, if one is defined +
  make the validation logic stricter + ping a configurable heartbeat on successful completion of this task ([1266](https://github.com/grafana/oncall/pull/1266))

### Changed

- Updated wording throughout plugin to use 'Alert Group' instead of 'Incident' ([1565](https://github.com/grafana/oncall/pull/1565),
  [1576](https://github.com/grafana/oncall/pull/1576))
- Check for enabled Telegram feature was added to ChatOps and to User pages ([319](https://github.com/grafana/oncall/issues/319))
- Filtering for Editors/Admins was added to rotation form. It is not allowed to assign Viewer to rotation ([1124](https://github.com/grafana/oncall/issues/1124))
- Modified search behaviour on the Escalation Chains page to allow for "partial searching" ([1578](https://github.com/grafana/oncall/pull/1578))

### Fixed

- Fixed a few permission issues on the UI ([1448](https://github.com/grafana/oncall/pull/1448))
- Fix resolution note rendering in Slack message threads where the Slack username was not
  being properly rendered ([1561](https://github.com/grafana/oncall/pull/1561))

## v1.1.40 (2023-03-16)

### Fixed

- Check for duplicated positions in terraform escalation policies create/update

### Added

- Add `regex_match` Jinja filter ([1556](https://github.com/grafana/oncall/pull/1556))

### Changed

- Allow passing `null` as a value for `escalation_chain` when creating routes via the public API ([1557](https://github.com/grafana/oncall/pull/1557))

## v1.1.39 (2023-03-16)

### Added

- Inbound email integration ([837](https://github.com/grafana/oncall/pull/837))

## v1.1.38 (2023-03-14)

### Added

- Add filtering by escalation chain to alert groups page ([1535](https://github.com/grafana/oncall/pull/1535))

### Fixed

- Improve tasks checking/triggering webhooks in new backend

## v1.1.37 (2023-03-14)

### Fixed

- Fixed redirection issue on integrations screen

### Added

- Enable web overrides for Terraform-based schedules
- Direct user paging improvements ([1358](https://github.com/grafana/oncall/issues/1358))
- Added Schedule Score quality within the schedule view ([118](https://github.com/grafana/oncall/issues/118))

## v1.1.36 (2023-03-09)

### Fixed

- Fix bug with override creation ([1515](https://github.com/grafana/oncall/pull/1515))

## v1.1.35 (2023-03-09)

### Added

- Insight logs

### Fixed

- Fixed issue with Alert group involved users filter
- Fixed email sending failure due to newline in title

## v1.1.34 (2023-03-08)

### Added

- Jinja2 based routes ([1319](https://github.com/grafana/oncall/pull/1319))

### Changed

- Remove mobile app feature flag ([1484](https://github.com/grafana/oncall/pull/1484))

### Fixed

- Prohibit creating & updating past overrides ([1474](https://github.com/grafana/oncall/pull/1474))

## v1.1.33 (2023-03-07)

### Fixed

- Show permission error for accessing Telegram as Viewer ([1273](https://github.com/grafana/oncall/issues/1273))

### Changed

- Pass email and phone limits as environment variables ([1219](https://github.com/grafana/oncall/pull/1219))

## v1.1.32 (2023-03-01)

### Fixed

- Schedule filters improvements ([941](https://github.com/grafana/oncall/issues/941))
- Fix pagination issue on schedules page ([1437](https://github.com/grafana/oncall/pull/1437))

## v1.1.31 (2023-03-01)

### Added

- Add acknowledge_signal and source link to public api

## v1.1.30 (2023-03-01)

### Fixed

- Fixed importing of global grafana styles ([672](https://github.com/grafana/oncall/issues/672))
- Fixed UI permission related bug where Editors could not export their user iCal link
- Fixed error when a shift is created using Etc/UTC as timezone
- Fixed issue with refresh ical file task not considering empty string values
- Schedules: Long popup does not fit screen & buttons unreachable & objects outside of the popup ([1002](https://github.com/grafana/oncall/issues/1002))
- Can't scroll on integration settings page ([415](https://github.com/grafana/oncall/issues/415))
- Team change in the Integration page always causes 403 ([1292](https://github.com/grafana/oncall/issues/1292))
- Schedules: Permalink doesn't work with multi-teams ([940](https://github.com/grafana/oncall/issues/940))
- Schedules list -> expanded schedule blows page width ([1293](https://github.com/grafana/oncall/issues/1293))

### Changed

- Moved reCAPTCHA to backend environment variable for more flexible configuration between different environments.
- Add pagination to schedule listing
- Show 100 latest alerts on alert group page ([1417](https://github.com/grafana/oncall/pull/1417))

## v1.1.29 (2023-02-23)

### Changed

- Allow creating schedules with type "web" using public API

### Fixed

- Fixed minor issue during the sync process where an HTTP 302 (redirect) status code from the Grafana
  instance would cause the sync to not properly finish

## v1.1.28 (2023-02-23)

### Fixed

- Fixed maintenance mode for Telegram and MSTeams

## v1.1.27 (2023-02-22)

### Added

- Added reCAPTCHA validation for requesting a mobile verification code

### Changed

- Added ratelimits for phone verification
- Link to source was added
- Header of Incident page was reworked: clickable labels instead of just names, users section was deleted
- "Go to Integration" button was deleted, because the functionality was moved to clickable labels

### Fixed

- Fixed HTTP request to Google where when fetching an iCal, the response would sometimes contain HTML instead
  of the expected iCal data

## v1.1.26 (2023-02-20)

### Fixed

- Make alert group filters persistent ([482](https://github.com/grafana/oncall/issues/482))

### Changed

- Update phone verification error message

## v1.1.25 (2023-02-20)

### Fixed

- Fixed too long declare incident link in Slack

## v1.1.24 (2023-02-16)

### Added

- Add direct user paging ([823](https://github.com/grafana/oncall/issues/823))
- Add App Store link to web UI ([1328](https://github.com/grafana/oncall/pull/1328))

### Fixed

- Cleaning of the name "Incident" ([704](https://github.com/grafana/oncall/pull/704))
- Alert Group/Alert Groups naming polishing. All the names should be with capital letters
- Design polishing ([1290](https://github.com/grafana/oncall/pull/1290))
- Not showing contact details in User tooltip if User does not have edit/admin access
- Updated slack link account to redirect back to user profile instead of chatops

### Changed

- Incidents - Removed buttons column and replaced status with toggler ([#1237](https://github.com/grafana/oncall/issues/1237))
- Responsiveness changes across multiple pages (Incidents, Integrations, Schedules) ([#1237](https://github.com/grafana/oncall/issues/1237))
- Add pagination to schedule listing

## v1.1.23 (2023-02-06)

### Fixed

- Fix bug with email case sensitivity for ICal on-call schedules ([1297](https://github.com/grafana/oncall/pull/1297))

## v1.1.22 (2023-02-03)

### Fixed

- Fix bug with root/dependant alert groups list api endpoint ([1284](https://github.com/grafana/oncall/pull/1284))
- Fixed NPE on teams switch

### Added

- Optimize alert and alert group public api endpoints and add filter by id ([1274](https://github.com/grafana/oncall/pull/1274))
- Enable mobile app backend by default on OSS

## v1.1.21 (2023-02-02)

### Added

- Add [`django-dbconn-retry` library](https://github.com/jdelic/django-dbconn-retry) to `INSTALLED_APPS` to attempt
  to alleviate occasional `django.db.utils.OperationalError` errors
- Improve alerts and alert group endpoint response time in internal API with caching ([1261](https://github.com/grafana/oncall/pull/1261))
- Optimize alert and alert group public api endpoints and add filter by id ([1274](https://github.com/grafana/oncall/pull/1274)
- Added Coming Soon for iOS on Mobile App screen

### Fixed

- Fix issue on Integrations where you were redirected back once escalation chain was loaded ([#1083](https://github.com/grafana/oncall/issues/1083))
  ([#1257](https://github.com/grafana/oncall/issues/1257))

## v1.1.20 (2023-01-30)

### Added

- Add involved users filter to alert groups listing page (+ mine shortcut)

### Changed

- Improve logging for creating contact point for Grafana Alerting integration

### Fixed

- Fix bugs related to creating contact point for Grafana Alerting integration
- Fix minor UI bug on OnCall users page where it would idefinitely show a "Loading..." message
- Only show OnCall user's table to users that are authorized
- Fixed NPE in ScheduleUserDetails component ([#1229](https://github.com/grafana/oncall/issues/1229))

## v1.1.19 (2023-01-25)

### Added

- Add Server URL below QR code for OSS for debugging purposes
- Add Slack slash command allowing to trigger a direct page via a manually created alert group
- Remove resolved and acknowledged filters as we switched to status ([#1201](https://github.com/grafana/oncall/pull/1201))
- Add sync with grafana on /users and /teams api calls from terraform plugin

### Changed

- Allow users with `viewer` role to fetch cloud connection status using the internal API ([#1181](https://github.com/grafana/oncall/pull/1181))
- When removing the Slack ChatOps integration, make it more explicit to the user what the implications of doing so are
- Improve performance of `GET /api/internal/v1/schedules` endpoint ([#1169](https://github.com/grafana/oncall/pull/1169))

### Fixed

- Removed duplicate API call, in the UI on plugin initial load, to `GET /api/internal/v1/alert_receive_channels`
- Increased plugin startup speed ([#1200](https://github.com/grafana/oncall/pull/1200))

## v1.1.18 (2023-01-18)

### Added

- Allow messaging backends to be enabled/disabled per organization ([#1151](https://github.com/grafana/oncall/pull/1151))

### Changed

- Send a Slack DM when user is not in channel ([#1144](https://github.com/grafana/oncall/pull/1144))

## v1.1.17 (2023-01-18)

### Changed

- Modified how the `Organization.is_rbac_permissions_enabled` flag is set,
  based on whether we are dealing with an open-source, or cloud installation
- Backend implementation to support direct user/schedule paging
- Changed documentation links to open in new window
- Remove helm chart signing
- Changed the user's profile modal to be wide for all tabs

### Added

- Added state filter for alert_group public API endpoint.
- Enrich user tooltip on Schedule page
- Added redirects for old-style links

### Fixed

- Updated typo in Helm chart values when specifying a custom Slack command name
- Fix for web schedules ical export to give overrides the right priority
- Fix for topnavbar to show initial loading inside PluginPage

## v1.1.16 (2023-01-12)

### Fixed

- Minor bug fix in how the value of `Organization.is_rbac_permissions_enabled` is determined

- Helm chart: default values file and documentation now reflect the correct key to set for the Slack
  slash command name, `oncall.slack.commandName`.

## v1.1.15 (2023-01-10)

### Changed

- Simplify and speed up slack rendering ([#1105](https://github.com/grafana/oncall/pull/1105))
- Faro - Point to 3 separate apps instead of just 1 for all environments ([#1110](https://github.com/grafana/oncall/pull/1110))
- Schedules - ([#1114](https://github.com/grafana/oncall/pull/1114), [#1109](https://github.com/grafana/oncall/pull/1109))

### Fixed

- Bugfix for topnavbar to place alerts inside PageNav ([#1040](https://github.com/grafana/oncall/pull/1040))

## v1.1.14 (2023-01-05)

### Changed

- Change wording from "incident" to "alert group" for the Telegram integration ([#1052](https://github.com/grafana/oncall/pull/1052))
- Soft-delete of organizations on stack deletion.

## v1.1.13 (2023-01-04)

### Added

- Integration with [Grafana Faro](https://grafana.com/docs/grafana-cloud/faro-web-sdk/) for Cloud Instances

## v1.1.12 (2023-01-03)

### Fixed

- Handle jinja exceptions during alert creation
- Handle exception for slack rate limit message

## v1.1.11 (2023-01-03)

### Fixed

- Fix error when schedule was not able to load
- Minor fixes

## v1.1.10 (2023-01-03)

### Fixed

- Minor fixes

## v1.1.9 (2023-01-03)

### Fixed

- Alert group query optimization
- Update RBAC scopes
- Fix error when schedule was not able to load
- Minor bug fixes

## v1.1.8 (2022-12-13)

### Added

- Added a `make` command, `enable-mobile-app-feature-flags`, which sets the backend feature flag in `./dev/.env.dev`,
  and updates a record in the `base_dynamicsetting` database table, which are needed to enable the mobile
  app backend features.

### Changed

- Added ability to change engine deployment update strategy via values in helm chart.
- removed APNS support
- changed the `django-push-notification` library from the `iskhakov` fork to the [`grafana` fork](https://github.com/grafana/django-push-notifications).
  This new fork basically patches an issue which affected the database migrations of this django app (previously the
  library would not respect the `USER_MODEL` setting when creating its tables and would instead reference the
  `auth_user` table.. which we don't want)
- add `--no-cache` flag to the `make build` command

### Fixed

- fix schedule UI types and permissions

## v1.1.7 (2022-12-09)

### Fixed

- Update fallback role for schedule write RBAC permission
- Mobile App Verification tab in the user settings modal is now hidden for users that do not have proper
  permissions to use it

## v1.1.6 (2022-12-09)

### Added

- RBAC permission support
- Add `time_zone` serializer validation for OnCall shifts and calendar/web schedules. In addition, add database migration
  to update values that may be invalid
- Add a `permalinks.web` field, which is a permalink to the alert group web app page, to the alert group internal/public
  API responses
- Added the ability to customize job-migrate `ttlSecondsAfterFinished` field in the helm chart

### Fixed

- Got 500 error when saving Outgoing Webhook ([#890](https://github.com/grafana/oncall/issues/890))
- v1.0.13 helm chart - update the OnCall backend pods image pull policy to "Always" (and explicitly set tag to `latest`).
  This should resolve some recent issues experienced where the frontend/backend versions are not aligned.

### Changed

- When editing templates for alert group presentation or outgoing webhooks, errors and warnings are now displayed in
  the UI as notification popups or displayed in the preview.
- Errors and warnings that occur when rendering templates during notification or webhooks will now render
  and display the error/warning as the result.

## v1.1.5 (2022-11-24)

### Added

- Added a QR code in the "Mobile App Verification" tab on the user settings modal to connect the mobile
  application to your OnCall instance

### Fixed

- UI bug fixes for Grafana 9.3 ([#860](https://github.com/grafana/oncall/pull/860))
- Bug fix for saving source link template ([#898](https://github.com/grafana/oncall/pull/898))

## v1.1.4 (2022-11-23)

### Fixed

- Bug fix for [#882](https://github.com/grafana/oncall/pull/882) which was causing the OnCall web calendars to not load
- Bug fix which, when installing the plugin, or after removing a Grafana API token, caused the plugin to not load properly

## v1.1.3 (2022-11-22)

- Bug Fixes

### Changed

- For OSS installations of OnCall, initial configuration is now simplified. When running for local development, you no
  longer need to configure the plugin via the UI. This is achieved through passing one environment variable to both the
  backend & frontend containers, both of which have been preconfigured for you in `docker-compose-developer.yml`.
  - The Grafana API URL **must be** passed as an environment variable, `GRAFANA_API_URL`, to the OnCall backend
    (and can be configured by updating this env var in your `./dev/.env.dev` file)
  - The OnCall API URL can optionally be passed as an environment variable, `ONCALL_API_URL`, to the OnCall UI.
    If the environment variable is found, the plugin will "auto-configure", otherwise you will be shown a simple
    configuration form to provide this info.
- For Helm installations, if you are running Grafana externally (eg. `grafana.enabled` is set to `false`
  in your `values.yaml`), you will now be required to specify `externalGrafana.url` in `values.yaml`.
- `make start` will now idempotently check to see if a "127.0.0.1 grafana" record exists in `/etc/hosts`
  (using a tool called [`hostess`](https://github.com/cbednarski/hostess)). This is to support using `http://grafana:3000`
  as the `Organization.grafana_url` in two scenarios:
  - `oncall_engine`/`oncall_celery` -> `grafana` Docker container communication
  - public URL generation. There are some instances where `Organization.grafana_url` is referenced to generate public
    URLs to a Grafana plugin page. Without the `/etc/hosts` record, navigating to `http://grafana:3000/some_page` in
    your browser, you would obviously get an error from your browser.

## v1.1.2 (2022-11-18)

- Bug Fixes

## v1.1.1 (2022-11-16)

- Compatibility with Grafana 9.3.0
- Bug Fixes

## v1.0.52 (2022-11-09)

- Allow use of API keys as alternative to account auth token for Twilio
- Remove `grafana_plugin_management` Django app
- Enable new schedules UI
- Bug fixes

## v1.0.51 (2022-11-05)

- Bug Fixes

## v1.0.50 (2022-11-03)

- Updates to documentation
- Improvements to web schedules
- Bug fixes

## v1.0.49 (2022-11-01)

- Enable SMTP email backend by default
- Fix Grafana sidebar frontend bug

## v1.0.48 (2022-11-01)

- verify_number management command
- chatops page redesign

## v1.0.47 (2022-11-01)

- Bug fixes

## v1.0.46 (2022-10-28)

- Bug fixes
- remove `POST /api/internal/v1/custom_buttons/{id}/action` endpoint

## v1.0.45 (2022-10-27)

- Bug fix to revert commit which removed unused engine code

## v1.0.44 (2022-10-26)

- Bug fix for an issue that was affecting phone verification

## v1.0.43 (2022-10-25)

- Bug fixes

## v1.0.42 (2022-10-24)

- Fix posting resolution notes to Slack

## v1.0.41 (2022-10-24)

- Add personal email notifications
- Bug fixes

## v1.0.40 (2022-10-05)

- Improved database and celery backends support
- Added script to import PagerDuty users to Grafana
- Bug fixes

## v1.0.39 (2022-10-03)

- Fix issue in v1.0.38 blocking the creation of schedules and webhooks in the UI

## v1.0.38 (2022-09-30)

- Fix exception handling for adding resolution notes when slack and oncall users are out of sync.
- Fix all day events showing as having gaps in slack notifications
- Improve plugin configuration error message readability
- Add `telegram` key to `permalinks` property in `AlertGroup` public API response schema

## v1.0.37 (2022-09-21)

- Improve API token creation form
- Fix alert group bulk action bugs
- Add `permalinks` property to `AlertGroup` public API response schema
- Scheduling system bug fixes
- Public API bug fixes

## v1.0.36 (2022-09-12)

- Alpha web schedules frontend/backend updates
- Bug fixes

## v1.0.35 (2022-09-07)

- Bug fixes

## v1.0.34 (2022-09-06)

- Fix schedule notification spam

## v1.0.33 (2022-09-06)

- Add raw alert view
- Add GitHub star button for OSS installations
- Restore alert group search functionality
- Bug fixes

## v1.0.32 (2022-09-01)

- Bug fixes

## v1.0.31 (2022-09-01)

- Bump celery version
- Fix oss to cloud connection

## v1.0.30 (2022-08-31)

- Bug fix: check user notification policy before access

## v1.0.29 (2022-08-31)

- Add arm64 docker image

## v1.0.28 (2022-08-31)

- Bug fixes

## v1.0.27 (2022-08-30)

- Bug fixes

## v1.0.26 (2022-08-26)

- Insight log's format fixes
- Remove UserNotificationPolicy auto-recreating

## v1.0.25 (2022-08-24)

- Bug fixes

## v1.0.24 (2022-08-24)

- Insight logs
- Default DATA_UPLOAD_MAX_MEMORY_SIZE to 1mb

## v1.0.23 (2022-08-23)

- Bug fixes

## v1.0.22 (2022-08-16)

- Make STATIC_URL configurable from environment variable

## v1.0.21 (2022-08-12)

- Bug fixes

## v1.0.19 (2022-08-10)

- Bug fixes

## v1.0.15 (2022-08-03)

- Bug fixes

## v1.0.13 (2022-07-27)

- Optimize alert group list view
- Fix a bug related to Twilio setup

## v1.0.12 (2022-07-26)

- Update push-notifications dependency
- Rework how absolute URLs are built
- Fix to show maintenance windows per team
- Logging improvements
- Internal api to get a schedule final events

## v1.0.10 (2022-07-22)

- Speed-up of alert group web caching
- Internal api for OnCall shifts

## v1.0.9 (2022-07-21)

- Frontend bug fixes & improvements
- Support regex_replace() in templates
- Bring back alert group caching and list view

## v1.0.7 (2022-07-18)

- Backend & frontend bug fixes
- Deployment improvements
- Reshape webhook payload for outgoing webhooks
- Add escalation chain usage info on escalation chains page
- Improve alert group list load speeds and simplify caching system

## v1.0.6 (2022-07-12)

- Manual Incidents enabled for teams
- Fix phone notifications for OSS
- Public API improvements

## v1.0.5 (2022-07-06)

- Bump Django to 3.2.14
- Fix PagerDuty iCal parsing

## 1.0.4 (2022-06-28)

- Allow Telegram DMs without channel connection.

## 1.0.3 (2022-06-27)

- Fix users public api endpoint. Now it returns users with all roles.
- Fix redundant notifications about gaps in schedules.
- Frontend fixes.

## 1.0.2 (2022-06-17)

- Fix Grafana Alerting integration to handle API changes in Grafana 9
- Improve public api endpoint for outgoing webhooks (/actions) by adding ability to create, update and delete
  outgoing webhook instance

## 1.0.0 (2022-06-14)

- First Public Release

## 0.0.71 (2022-06-06)

- Initial Commit Release<|MERGE_RESOLUTION|>--- conflicted
+++ resolved
@@ -7,17 +7,15 @@
 
 ## Unreleased
 
-<<<<<<< HEAD
 ### Added
 
 - Add option to create new contact point for existing integrations ([#2909](https://github.com/grafana/oncall/issues/2909))
-=======
+
 ## v1.3.35 (2023-09-05)
 
 ### Fixed
 
 - Fix issue in `SlackClientWithErrorHandling` paginted API calls by @joeyorlando
->>>>>>> 415e25c8
 
 ## v1.3.34 (2023-09-05)
 
