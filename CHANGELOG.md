--- conflicted
+++ resolved
@@ -13,11 +13,8 @@
 
 ### Fixed
 
-<<<<<<< HEAD
 - Avoid task retries because of missing AlertGroupLogRecord on send_alert_group_signal ([#3001](https://github.com/grafana/oncall/pull/3001))
-=======
 - Update escalation policies public API to handle new webhooks ([#2999](https://github.com/grafana/oncall/pull/2999))
->>>>>>> 9c3979a7
 
 ## v1.3.36 (2023-09-07)
 
