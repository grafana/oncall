--- conflicted
+++ resolved
@@ -18,11 +18,8 @@
 ### Fixed
 
 - Fix duplicate orders on routes and escalation policies by @vadimkerr ([#2568](https://github.com/grafana/oncall/pull/2568))
-<<<<<<< HEAD
 - Fixed Slack channels sync by @Ferril ([#2571](https://github.com/grafana/oncall/pull/2571))
-=======
 - Fixed rendering of slack connection errors ([#2526](https://github.com/grafana/oncall/pull/2526))
->>>>>>> 239729d6
 
 ## v1.3.14 (2023-07-17)
 
