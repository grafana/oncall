--- conflicted
+++ resolved
@@ -7,15 +7,13 @@
 
 ## Unreleased
 
-<<<<<<< HEAD
 ### Added
 
 - Add ability to create an Outgoing Webhook with the PATCH HTTP method via the UI by @joeyorlando ([#3604](https://github.com/grafana/oncall/pull/3604))
-=======
+
 ### Changed
 
 - Handle message to reply to not found in Telegram send log ([#3587](https://github.com/grafana/oncall/pull/3587))
->>>>>>> 1fccef65
 
 ## v1.3.81 (2023-12-28)
 
