# Changelog

All notable changes to this project will be documented in this file.

The format is based on [Keep a Changelog](https://keepachangelog.com/en/1.0.0/),
and this project adheres to [Semantic Versioning](https://semver.org/spec/v2.0.0.html).

<<<<<<< HEAD
## Unreleased

### Added

- Use Telegram polling protocol instead of a webhook if `FEATURE_TELEGRAM_LONG_POLLING_ENABLED` set to `True` by @alexintech
  ([#2250](https://github.com/grafana/oncall/pull/2250))
=======
## v1.3.24 (2023-08-17)

### Added

- Shift swap requests public API ([#2775](https://github.com/grafana/oncall/pull/2775))
- Shift swap request Slack follow-ups by @vadimkerr ([#2798](https://github.com/grafana/oncall/pull/2798))
- Shift swap request push notification follow-ups by @vadimkerr ([#2805](https://github.com/grafana/oncall/pull/2805))

### Changed

- Improve default AlertManager template ([#2794](https://github.com/grafana/oncall/pull/2794))

### Fixed

- Ignore ical cancelled events when calculating shifts ([#2776](https://github.com/grafana/oncall/pull/2776))
- Fix Slack acknowledgment reminders by @vadimkerr ([#2769](https://github.com/grafana/oncall/pull/2769))
- Fix issue with updating "Require resolution note" setting by @Ferril ([#2782](https://github.com/grafana/oncall/pull/2782))
- Don't send notifications about past SSRs when turning on info notifications by @vadimkerr ([#2783](https://github.com/grafana/oncall/pull/2783))
- Add schedule shift type validation on create/preview ([#2789](https://github.com/grafana/oncall/pull/2789))

## v1.3.23 (2023-08-10)

### Added

- Shift Swap Requests Web UI ([#2593](https://github.com/grafana/oncall/issues/2593))
- Final schedule shifts should lay in one line ([#1665](https://github.com/grafana/oncall/issues/1665))
- Add backend support for push notification sounds with custom extensions by @vadimkerr ([#2759](https://github.com/grafana/oncall/pull/2759))

### Changed

- Add stack slug to organization options for direct paging Slash command by @vadimkerr ([#2743](https://github.com/grafana/oncall/pull/2743))
- Avoid creating (or notifying about) potential event splits resulting from untaken swap requests ([#2748](https://github.com/grafana/oncall/pull/2748))
- Refactor heartbeats into a periodic task ([2723](https://github.com/grafana/oncall/pull/2723))

### Fixed

- Do not show override shortcut when web overrides are disabled ([#2745](https://github.com/grafana/oncall/pull/2745))
- Handle ical schedule import with duplicated event UIDs ([#2760](https://github.com/grafana/oncall/pull/2760))
- Allow Editor to access Phone Verification ([#2772](https://github.com/grafana/oncall/pull/2772))

## v1.3.22 (2023-08-03)

### Added

- Add mobile app push notifications for shift swap requests by @vadimkerr ([#2717](https://github.com/grafana/oncall/pull/2717))

### Changed

- Skip past due swap requests when calculating events ([2718](https://github.com/grafana/oncall/pull/2718))
- Update schedule slack notifications to use schedule final events by @Ferril ([#2710](https://github.com/grafana/oncall/pull/2710))

### Fixed

- Fix schedule final_events datetime filtering when splitting override ([#2715](https://github.com/grafana/oncall/pull/2715))
- Fix swap requests event filter limits in schedule events ([#2716](https://github.com/grafana/oncall/pull/2716))
- Fix Alerting contact point auto-creation ([2721](https://github.com/grafana/oncall/pull/2721))

## v1.3.21 (2023-08-01)

### Added

- [Helm] Add `extraContainers` for engine, celery and migrate-job pods to define sidecars by @lu1as ([#2650](https://github.com/grafana/oncall/pull/2650))
  – Rework of AlertManager integration ([#2643](https://github.com/grafana/oncall/pull/2643))

## v1.3.20 (2023-07-31)

### Added

- Add filter_shift_swaps endpoint to schedules API ([#2684](https://github.com/grafana/oncall/pull/2684))
- Add shifts endpoint to shift swap API ([#2697](https://github.com/grafana/oncall/pull/2697/))

### Fixed

- Fix helm env variable validation logic when specifying Twilio auth related values by @njohnstone2 ([#2674](https://github.com/grafana/oncall/pull/2674))
- Fixed mobile app verification not sending SMS to phone number ([#2687](https://github.com/grafana/oncall/issues/2687))

## v1.3.19 (2023-07-28)

### Fixed

- Fix one of the latest migrations failing on SQLite by @vadimkerr ([#2680](https://github.com/grafana/oncall/pull/2680))

### Added

- Apply swap requests details to schedule events ([#2677](https://github.com/grafana/oncall/pull/2677))

## v1.3.18 (2023-07-28)

### Changed

- Update the direct paging feature to page for acknowledged & silenced alert groups,
  and show a warning for resolved alert groups by @vadimkerr ([#2639](https://github.com/grafana/oncall/pull/2639))
- Change calls to get instances from GCOM to paginate by @mderynck ([#2669](https://github.com/grafana/oncall/pull/2669))
- Update checking on-call users to use schedule final events ([#2651](https://github.com/grafana/oncall/pull/2651))

### Fixed

- Remove checks delaying plugin load and cause "Initializing plugin..." ([2624](https://github.com/grafana/oncall/pull/2624))
- Fix "Continue escalation if >X alerts per Y minutes" escalation step by @vadimkerr ([#2636](https://github.com/grafana/oncall/pull/2636))
- Post to Telegram ChatOps channel option is not showing in the integrations page
  by @alexintech ([#2498](https://github.com/grafana/oncall/pull/2498))

## v1.3.17 (2023-07-25)

### Added

- Added banner on the ChatOps screen for OSS to let the user know if no chatops integration is enabled
  ([#1735](https://github.com/grafana/oncall/issues/1735))
- Add `rbac_enabled` to `GET /api/internal/v1/current_team` response schema + `rbac_permissions` to `GET /api/internal/v1/user`
  response schema by @joeyorlando ([#2611](https://github.com/grafana/oncall/pull/2611))

### Fixed

- Bring heartbeats back to UI by @maskin25 ([#2550](https://github.com/grafana/oncall/pull/2550))
- Address issue when Grafana feature flags which were enabled via the `feature_flags.enabled` were only properly being
  parsed, when they were space-delimited. This fix allows them to be _either_ space or comma-delimited.
  by @joeyorlando ([#2623](https://github.com/grafana/oncall/pull/2623))

## v1.3.16 (2023-07-21)

### Added

- Allow persisting mobile app's timezone, to allow for more accurate datetime related notifications by @joeyorlando
  ([#2601](https://github.com/grafana/oncall/pull/2601))
- Add filter integrations by type ([2609](https://github.com/grafana/oncall/pull/2609))

### Changed

- Update direct paging docs by @vadimkerr ([#2600](https://github.com/grafana/oncall/pull/2600))
- Improve APIs for creating/updating direct paging integrations by @vadimkerr ([#2603](https://github.com/grafana/oncall/pull/2603))
- Remove unnecessary team checks in public API by @vadimkerr ([#2606](https://github.com/grafana/oncall/pull/2606))

### Fixed

- Fix Slack direct paging issue when there are more than 100 schedules by @vadimkerr ([#2594](https://github.com/grafana/oncall/pull/2594))
- Fix webhooks unable to be copied if they contain password or authorization header ([#2608](https://github.com/grafana/oncall/pull/2608))

## v1.3.15 (2023-07-19)

### Changed

- Deprecate `AlertGroup.is_archived` column. Column will be removed in a subsequent release. By @joeyorlando ([#2524](https://github.com/grafana/oncall/pull/2524)).
- Update Slack "invite" feature to use direct paging by @vadimkerr ([#2562](https://github.com/grafana/oncall/pull/2562))
- Change "Current responders" to "Additional Responders" in web UI by @vadimkerr ([#2567](https://github.com/grafana/oncall/pull/2567))

### Fixed

- Fix duplicate orders on routes and escalation policies by @vadimkerr ([#2568](https://github.com/grafana/oncall/pull/2568))
- Fixed Slack channels sync by @Ferril ([#2571](https://github.com/grafana/oncall/pull/2571))
- Fixed rendering of slack connection errors ([#2526](https://github.com/grafana/oncall/pull/2526))

## v1.3.14 (2023-07-17)

### Changed

- Added `PHONE_PROVIDER` configuration check by @sreway ([#2523](https://github.com/grafana/oncall/pull/2523))
- Deprecate `/oncall` Slack command, update direct paging functionality by @vadimkerr ([#2537](https://github.com/grafana/oncall/pull/2537))
- Change plugin version to drop the `v` prefix. ([#2540](https://github.com/grafana/oncall/pull/2540))

## v1.3.13 (2023-07-17)

### Changed

- Remove deprecated `heartbeat.HeartBeat` model/table by @joeyorlando ([#2534](https://github.com/grafana/oncall/pull/2534))

## v1.3.12 (2023-07-14)

### Added

- Add `page_size`, `current_page_number`, and `total_pages` attributes to paginated API responses by @joeyorlando ([#2471](https://github.com/grafana/oncall/pull/2471))

### Fixed

- New webhooks incorrectly masking authorization header by @mderynck ([#2541](https://github.com/grafana/oncall/pull/2541))

## v1.3.11 (2023-07-13)

### Added

- Release new webhooks functionality by @mderynck @matiasb @maskin25 @teodosii @raphael-batte ([#1830](https://github.com/grafana/oncall/pull/1830))

### Changed

- Custom button webhooks are deprecated, they will be automatically migrated to new webhooks. ([#1830](https://github.com/grafana/oncall/pull/1830))

## v1.3.10 (2023-07-13)

### Added

- [Helm] Added ability to specify `resources` definition within the `wait-for-db` init container by @Shelestov7
  ([#2501](https://github.com/grafana/oncall/pull/2501))
- Added index on `started_at` column in `alerts_alertgroup` table. This substantially speeds up query used by the `check_escalation_finished_task`
  task. By @joeyorlando and @Konstantinov-Innokentii ([#2516](https://github.com/grafana/oncall/pull/2516)).

### Changed

- Deprecated `/maintenance` web UI page. Maintenance is now handled at the integration level and can be performed
  within a single integration's page. by @Ukochka ([#2497](https://github.com/grafana/oncall/issues/2497))

### Fixed

- Fixed a bug in the integration maintenance mode workflow where a user could not start/stop an integration's
  maintenance mode by @joeyorlando ([#2511](https://github.com/grafana/oncall/issues/2511))
- Schedules: Long popup does not fit screen & buttons unreachable & objects outside of the popup [#1002](https://github.com/grafana/oncall/issues/1002)
- New schedules white theme issues [#2356](https://github.com/grafana/oncall/issues/2356)

## v1.3.9 (2023-07-12)

### Added

- Bring new Jinja editor to webhooks ([#2344](https://github.com/grafana/oncall/issues/2344))

### Fixed

- Add debounce on Select UI components to avoid making API search requests on each key-down event by
  @maskin25 ([#2466](https://github.com/grafana/oncall/pull/2466))
- Make Direct paging integration configurable ([2483](https://github.com/grafana/oncall/pull/2483))
>>>>>>> a464fb3f

## v1.3.8 (2023-07-11)

### Added

- Add `event.users.avatar_full` field to `GET /api/internal/v1/schedules/{schedule_id}/filter_events`
  payload by @joeyorlando ([#2459](https://github.com/grafana/oncall/pull/2459))
- Add `affinity` and `tolerations` for `celery` and `migrations` pods into helm chart + unit test for chart

### Changed

- Modified DRF pagination class used by `GET /api/internal/v1/alert_receive_channels` and `GET /api/internal/v1/schedules`
  endpoints so that the `next` and `previous` pagination links are properly set when OnCall is run behind
  a reverse proxy by @joeyorlando ([#2467](https://github.com/grafana/oncall/pull/2467))
- Polish user settings and warnings ([#2425](https://github.com/grafana/oncall/pull/2425))

### Fixed

- Address issue where we were improperly parsing Grafana feature flags that were enabled via the `feature_flags.enabled`
  method by @joeyorlando ([#2477](https://github.com/grafana/oncall/pull/2477))
- Fix cuddled list Markdown issue by @vadimkerr ([#2488](https://github.com/grafana/oncall/pull/2488))
- Fixed schedules slack notifications for deleted organizations ([#2493](https://github.com/grafana/oncall/pull/2493))

## v1.3.7 (2023-07-06)

### Changed

- OnCall Metrics dashboard update ([#2400](https://github.com/grafana/oncall/pull/2400))

## v1.3.6 (2023-07-05)

### Fixed

- Address issue where having multiple registered mobile apps for a user could lead to issues in delivering push
  notifications by @joeyorlando ([#2421](https://github.com/grafana/oncall/pull/2421))

## v1.3.5 (2023-07-05)

### Fixed

- Fix for phone provider initialization which can lead to an HTTP 500 on startup ([#2434](https://github.com/grafana/oncall/pull/2434))

## v1.3.4 (2023-07-05)

### Added

- Add full avatar URL for on-call users in schedule internal API by @vadimkerr ([#2414](https://github.com/grafana/oncall/pull/2414))
- Add phone call using the zvonok.com service by @sreway ([#2339](https://github.com/grafana/oncall/pull/2339))

### Changed

- UI drawer updates for webhooks2 ([#2419](https://github.com/grafana/oncall/pull/2419))
- Removed url from sms notification, changed format ([#2317](https://github.com/grafana/oncall/pull/2317))

## v1.3.3 (2023-06-29)

### Added

- Docs for `/resolution_notes` public api endpoint [#222](https://github.com/grafana/oncall/issues/222)

### Fixed

- Change alerts order for `/alert` public api endpoint [#1031](https://github.com/grafana/oncall/issues/1031)
- Change resolution notes order for `/resolution_notes` public api endpoint to show notes for the newest alert group
  on top ([#2404](https://github.com/grafana/oncall/pull/2404))
- Remove attempt to check token when editor/viewers are accessing the plugin @mderynck ([#2410](https://github.com/grafana/oncall/pull/2410))

## v1.3.2 (2023-06-29)

### Added

- Add metric "how many alert groups user was notified of" to Prometheus exporter ([#2334](https://github.com/grafana/oncall/pull/2334/))

### Changed

- Change permissions used during setup to better represent actions being taken by @mderynck ([#2242](https://github.com/grafana/oncall/pull/2242))
- Display 100000+ in stats when there are more than 100000 alert groups in the result ([#1901](https://github.com/grafana/oncall/pull/1901))
- Change OnCall plugin to use service accounts and api tokens for communicating with backend, by @mderynck ([#2385](https://github.com/grafana/oncall/pull/2385))
- RabbitMQ Docker image upgraded from 3.7.19 to 3.12.0 in `docker-compose-developer.yml` and
  `docker-compose-mysql-rabbitmq.yml`. **Note**: if you use one of these config files for your deployment
  you _may_ need to follow the RabbitMQ "upgrade steps" listed [here](https://rabbitmq.com/upgrade.html#rabbitmq-version-upgradability)
  by @joeyorlando ([#2359](https://github.com/grafana/oncall/pull/2359))

### Fixed

- For "You're Going OnCall" push notifications, show shift times in the user's configured timezone, otherwise UTC
  by @joeyorlando ([#2351](https://github.com/grafana/oncall/pull/2351))

## v1.3.1 (2023-06-26)

### Fixed

- Fix phone call & SMS relay by @vadimkerr ([#2345](https://github.com/grafana/oncall/pull/2345))

## v1.3.0 (2023-06-26)

### Added

- Secrets consistency for the chart. Bugfixing [#1016](https://github.com/grafana/oncall/pull/1016)

### Changed

- `telegram.webhookUrl` now defaults to `https://<base_url>` if not set
- UI Updates for the integrations page ([#2310](https://github.com/grafana/oncall/pull/2310))
- Prefer shift start when displaying rotation start value for existing shifts ([#2316](https://github.com/grafana/oncall/pull/2316))

### Fixed

- Fixed minor schedule preview issue missing last day ([#2316](https://github.com/grafana/oncall/pull/2316))

## v1.2.46 (2023-06-22)

### Added

- Make it possible to completely delete a rotation oncall ([#1505](https://github.com/grafana/oncall/issues/1505))
- Polish rotation modal form oncall ([#1506](https://github.com/grafana/oncall/issues/1506))
- Quick actions when editing a schedule oncall ([#1507](https://github.com/grafana/oncall/issues/1507))
- Enable schedule related profile settings oncall ([#1508](https://github.com/grafana/oncall/issues/1508))
- Highlight user shifts oncall ([#1509](https://github.com/grafana/oncall/issues/1509))
- Rename or Description for Schedules Rotations ([#1460](https://github.com/grafana/oncall/issues/1406))
- Add documentation for OnCall metrics exporter ([#2149](https://github.com/grafana/oncall/pull/2149))
- Add dashboard for OnCall metrics ([#1973](https://github.com/grafana/oncall/pull/1973))

## Changed

- Change mobile shift notifications title and subtitle by @imtoori ([#2288](https://github.com/grafana/oncall/pull/2288))
- Make web schedule updates to trigger sync refresh of its ical representation ([#2279](https://github.com/grafana/oncall/pull/2279))

## Fixed

- Fix duplicate orders for user notification policies by @vadimkerr ([#2278](https://github.com/grafana/oncall/pull/2278))
- Fix broken markup on alert group page, declutter, make time format consistent ([#2296](https://github.com/grafana/oncall/pull/2295))

## v1.2.45 (2023-06-19)

### Changed

- Change .Values.externalRabbitmq.passwordKey from `password` to `""` (default value `rabbitmq-password`) ([#864](https://github.com/grafana/oncall/pull/864))
- Remove deprecated `permissions` string array from the internal API user serializer by @joeyorlando ([#2269](https://github.com/grafana/oncall/pull/2269))

### Added

- Add `locale` column to mobile app user settings table by @joeyorlando [#2131](https://github.com/grafana/oncall/pull/2131)
- Update notification text for "You're going on call" push notifications to include information about the shift start
  and end times by @joeyorlando ([#2131](https://github.com/grafana/oncall/pull/2131))

### Fixed

- Handle non-UTC UNTIL datetime value when repeating ical events [#2241](https://github.com/grafana/oncall/pull/2241)
- Optimize AlertManager auto-resolve mechanism

## v1.2.44 (2023-06-14)

### Added

- Users with the Viewer basic role can now connect and use the mobile app ([#1892](https://github.com/grafana/oncall/pull/1892))
- Add helm chart support for redis and mysql existing secrets [#2156](https://github.com/grafana/oncall/pull/2156)

### Changed

- Removed `SlackActionRecord` model and database table by @joeyorlando [#2201](https://github.com/grafana/oncall/pull/2201)
- Require users when creating a schedule rotation using the web UI [#2220](https://github.com/grafana/oncall/pull/2220)

### Fixed

- Fix schedule shift preview to not breaking rotation shifts when there is overlap [#2218](https://github.com/grafana/oncall/pull/2218)
- Fix schedule list filter by type to allow considering multiple values [#2218](https://github.com/grafana/oncall/pull/2218)

## v1.2.43 (2023-06-12)

### Changed

- Propogate CI/CD changes

## v1.2.42 (2023-06-12)

### Changed

- Helm chart: Upgrade helm dependecies, improve local setup [#2144](https://github.com/grafana/oncall/pull/2144)

### Fixed

- Fixed bug on Filters where team param from URL was discarded [#6237](https://github.com/grafana/support-escalations/issues/6237)
- Fix receive channel filter in alert groups API [#2140](https://github.com/grafana/oncall/pull/2140)
- Helm chart: Fix usage of `env` settings as map;
  Fix usage of `mariadb.auth.database` and `mariadb.auth.username` for MYSQL env variables by @alexintech [#2146](https://github.com/grafana/oncall/pull/2146)

### Added

- Helm chart: Add unittests for rabbitmq and redis [2165](https://github.com/grafana/oncall/pull/2165)

## v1.2.41 (2023-06-08)

### Added

- Twilio Provider improvements by @Konstantinov-Innokentii, @mderynck and @joeyorlando
  [#2074](https://github.com/grafana/oncall/pull/2074) [#2034](https://github.com/grafana/oncall/pull/2034)
- Run containers as a non-root user by @alexintech [#2053](https://github.com/grafana/oncall/pull/2053)

## v1.2.40 (2023-06-07)

### Added

- Allow mobile app to consume "internal" schedules API endpoints by @joeyorlando ([#2109](https://github.com/grafana/oncall/pull/2109))
- Add inbound email address in integration API by @vadimkerr ([#2113](https://github.com/grafana/oncall/pull/2113))

### Changed

- Make viewset actions more consistent by @vadimkerr ([#2120](https://github.com/grafana/oncall/pull/2120))

### Fixed

- Fix + revert [#2057](https://github.com/grafana/oncall/pull/2057) which reverted a change which properly handles
  `Organization.DoesNotExist` exceptions for Slack events by @joeyorlando ([#TBD](https://github.com/grafana/oncall/pull/TBD))
- Fix Telegram ratelimit on live setting change by @vadimkerr and @alexintech ([#2100](https://github.com/grafana/oncall/pull/2100))

## v1.2.39 (2023-06-06)

### Changed

- Do not hide not secret settings in the web plugin UI by @alexintech ([#1964](https://github.com/grafana/oncall/pull/1964))

## v1.2.36 (2023-06-02)

### Added

- Add public API endpoint to export a schedule's final shifts by @joeyorlando ([2047](https://github.com/grafana/oncall/pull/2047))

### Fixed

- Fix demo alert for inbound email integration by @vadimkerr ([#2081](https://github.com/grafana/oncall/pull/2081))
- Fix calendar TZ used when comparing current shifts triggering slack shift notifications ([#2091](https://github.com/grafana/oncall/pull/2091))

## v1.2.35 (2023-06-01)

### Fixed

- Fix a bug with permissions for telegram user settings by @alexintech ([#2075](https://github.com/grafana/oncall/pull/2075))
- Fix orphaned messages in Slack by @vadimkerr ([#2023](https://github.com/grafana/oncall/pull/2023))
- Fix duplicated slack shift-changed notifications ([#2080](https://github.com/grafana/oncall/pull/2080))

## v1.2.34 (2023-05-31)

### Added

- Add description to "Default channel for Slack notifications" UI dropdown by @joeyorlando ([2051](https://github.com/grafana/oncall/pull/2051))

### Fixed

- Fix templates when slack or telegram is disabled ([#2064](https://github.com/grafana/oncall/pull/2064))
- Reduce number of alert groups returned by `Attach To` in slack to avoid event trigger timeout @mderynck ([#2049](https://github.com/grafana/oncall/pull/2049))

## v1.2.33 (2023-05-30)

### Fixed

- Revert #2040 breaking `/escalate` Slack command

## v1.2.32 (2023-05-30)

### Added

- Add models and framework to use different services (Phone, SMS, Verify) in Twilio depending on
  the destination country code by @mderynck ([#1976](https://github.com/grafana/oncall/pull/1976))
- Prometheus exporter backend for alert groups related metrics
- Helm chart: configuration of `uwsgi` using environment variables by @alexintech ([#2045](https://github.com/grafana/oncall/pull/2045))
- Much expanded/improved docs for mobile app ([2026](https://github.com/grafana/oncall/pull/2026>))
- Enable by-day selection when defining monthly and hourly rotations ([2037](https://github.com/grafana/oncall/pull/2037))

### Fixed

- Fix error when updating closed modal window in Slack by @vadimkerr ([#2019](https://github.com/grafana/oncall/pull/2019))
- Fix final schedule export failing to update when ical imported events set start/end as date ([#2025](https://github.com/grafana/oncall/pull/2025))
- Helm chart: fix bugs in helm chart with external postgresql configuration by @alexintech ([#2036](https://github.com/grafana/oncall/pull/2036))
- Properly address `Organization.DoesNotExist` exceptions thrown which result in HTTP 500 for the Slack `interactive_api_endpoint`
  endpoint by @joeyorlando ([#2040](https://github.com/grafana/oncall/pull/2040))
- Fix issue when trying to sync Grafana contact point and config receivers miss a key ([#2046](https://github.com/grafana/oncall/pull/2046))

### Changed

- Changed mobile notification title and subtitle. Removed the body. by @imtoori [#2027](https://github.com/grafana/oncall/pull/2027)

## v1.2.31 (2023-05-26)

### Fixed

- Fix AmazonSNS ratelimit by @Konstantinov-Innokentii ([#2032](https://github.com/grafana/oncall/pull/2032))

## v1.2.30 (2023-05-25)

### Fixed

- Fix Phone provider status callbacks [#2014](https://github.com/grafana/oncall/pull/2014)

## v1.2.29 (2023-05-25)

### Changed

- Phone provider refactoring [#1713](https://github.com/grafana/oncall/pull/1713)

### Fixed

- Handle slack metadata limit when creating paging command payload ([#2007](https://github.com/grafana/oncall/pull/2007))
- Fix issue with sometimes cached final schedule not being refreshed after an update ([#2004](https://github.com/grafana/oncall/pull/2004))

## v1.2.28 (2023-05-24)

### Fixed

- Improve plugin authentication by @vadimkerr ([#1995](https://github.com/grafana/oncall/pull/1995))
- Fix MultipleObjectsReturned error on webhook endpoints by @vadimkerr ([#1996](https://github.com/grafana/oncall/pull/1996))
- Remove user defined time period from "you're going oncall" mobile push by @iskhakov ([#2001](https://github.com/grafana/oncall/pull/2001))

## v1.2.27 (2023-05-23)

### Added

- Allow passing Firebase credentials via environment variable by @vadimkerr ([#1969](https://github.com/grafana/oncall/pull/1969))

### Changed

- Update default Alertmanager templates by @iskhakov ([#1944](https://github.com/grafana/oncall/pull/1944))

### Fixed

- Fix SQLite permission issue by @vadimkerr ([#1984](https://github.com/grafana/oncall/pull/1984))
- Remove user defined time period from "you're going oncall" mobile push ([2001](https://github.com/grafana/oncall/pull/2001))

## v1.2.26 (2023-05-18)

### Fixed

- Fix inbound email bug when attaching files by @vadimkerr ([#1970](https://github.com/grafana/oncall/pull/1970))

## v1.2.25 (2023-05-18)

### Added

- Test mobile push backend

## v1.2.24 (2023-05-17)

### Fixed

- Fixed bug in Escalation Chains where reordering an item crashed the list

## v1.2.23 (2023-05-15)

### Added

- Add a way to set a maintenance mode message and display this in the web plugin UI by @joeyorlando ([#1917](https://github.com/grafana/oncall/pull/#1917))

### Changed

- Use `user_profile_changed` Slack event instead of `user_change` to update Slack user profile by @vadimkerr ([#1938](https://github.com/grafana/oncall/pull/1938))

## v1.2.22 (2023-05-12)

### Added

- Add mobile settings for info notifications by @imtoori ([#1926](https://github.com/grafana/oncall/pull/1926))

### Fixed

- Fix bug in the "You're Going Oncall" push notification copy by @joeyorlando ([#1922](https://github.com/grafana/oncall/pull/1922))
- Fix bug with newlines in markdown converter ([#1925](https://github.com/grafana/oncall/pull/1925))
- Disable "You're Going Oncall" push notification by default ([1927](https://github.com/grafana/oncall/pull/1927))

## v1.2.21 (2023-05-09)

### Added

- Add a new mobile app push notification which notifies users when they are going on call by @joeyorlando ([#1814](https://github.com/grafana/oncall/pull/1814))
- Add a new mobile app user setting field, `important_notification_volume_override` by @joeyorlando ([#1893](https://github.com/grafana/oncall/pull/1893))

### Changed

- Improve ical comparison when checking for imported ical updates ([1870](https://github.com/grafana/oncall/pull/1870))
- Upgrade to Python 3.11.3 by @joeyorlando ([#1849](https://github.com/grafana/oncall/pull/1849))

### Fixed

- Fix issue with how OnCall determines if a cloud Grafana Instance supports RBAC by @joeyorlando ([#1880](https://github.com/grafana/oncall/pull/1880))
- Fix issue trying to set maintenance mode for integrations belonging to non-current team

## v1.2.20 (2023-05-09)

### Fixed

- Hotfix perform notification task

## v1.2.19 (2023-05-04)

### Fixed

- Fix issue with parsing response when sending Slack message

## v1.2.18 (2023-05-03)

### Added

- Documentation updates

## v1.2.17 (2023-05-02)

### Added

- Add filter descriptions to web ui by @iskhakov ([1845](https://github.com/grafana/oncall/pull/1845))
- Add "Notifications Receiver" RBAC role by @joeyorlando ([#1853](https://github.com/grafana/oncall/pull/1853))

### Changed

- Remove template editor from Slack by @iskhakov ([1847](https://github.com/grafana/oncall/pull/1847))
- Remove schedule name uniqueness restriction ([1859](https://github.com/grafana/oncall/pull/1859))

### Fixed

- Fix bugs in web title and message templates rendering and visual representation ([1747](https://github.com/grafana/oncall/pull/1747))

## v1.2.16 (2023-04-27)

### Added

- Add 2, 3 and 6 hours Alert Group silence options by @tommysitehost ([#1822](https://github.com/grafana/oncall/pull/1822))
- Add schedule related users endpoint to plugin API

### Changed

- Update web UI, Slack, and Telegram to allow silencing an acknowledged alert group by @joeyorlando ([#1831](https://github.com/grafana/oncall/pull/1831))

### Fixed

- Optimize duplicate queries occurring in AlertGroupFilter by @joeyorlando ([1809](https://github.com/grafana/oncall/pull/1809))

## v1.2.15 (2023-04-24)

### Fixed

- Helm chart: Fix helm hook for db migration job
- Performance improvements to `GET /api/internal/v1/alertgroups` endpoint by @joeyorlando and @iskhakov ([#1805](https://github.com/grafana/oncall/pull/1805))

### Added

- Add helm chart support for twilio existing secrets by @atownsend247 ([#1435](https://github.com/grafana/oncall/pull/1435))
- Add web_title, web_message and web_image_url attributes to templates ([1786](https://github.com/grafana/oncall/pull/1786))

### Changed

- Update shift API to use a default interval value (`1`) when a `frequency` is set and no `interval` is given
- Limit number of alertmanager alerts in alert group to autoresolve by 500 ([1779](https://github.com/grafana/oncall/pull/1779))
- Update schedule and personal ical exports to use final shift events

## v1.2.14 (2023-04-19)

### Fixed

- Fix broken documentation links by @shantanualsi ([#1766](https://github.com/grafana/oncall/pull/1766))
- Fix bug when updating team access settings by @vadimkerr ([#1794](https://github.com/grafana/oncall/pull/1794))

## v1.2.13 (2023-04-18)

### Changed

- Rework ical schedule export to include final events; also improve changing shifts sync

### Fixed

- Fix issue when creating web overrides for TF schedules using a non-UTC timezone

## v1.2.12 (2023-04-18)

### Changed

- Move `alerts_alertgroup.is_restricted` column to `alerts_alertreceivechannel.restricted_at` by @joeyorlando ([#1770](https://github.com/grafana/oncall/pull/1770))

### Added

- Add new field description_short to private api ([#1698](https://github.com/grafana/oncall/pull/1698))
- Added preview and migration API endpoints for route migration from regex into jinja2 ([1715](https://github.com/grafana/oncall/pull/1715))
- Helm chart: add the option to use a helm hook for the migration job ([1386](https://github.com/grafana/oncall/pull/1386))
- Add endpoints to start and stop maintenance in alert receive channel private api ([1755](https://github.com/grafana/oncall/pull/1755))
- Send demo alert with dynamic payload and get demo payload example on private api ([1700](https://github.com/grafana/oncall/pull/1700))
- Add is_default fields to templates, remove WritableSerialiserMethodField ([1759](https://github.com/grafana/oncall/pull/1759))
- Allow use of dynamic payloads in alert receive channels preview template in private api ([1756](https://github.com/grafana/oncall/pull/1756))

## v1.2.11 (2023-04-14)

### Added

- add new columns `gcom_org_contract_type`, `gcom_org_irm_sku_subscription_start_date`,
  and `gcom_org_oldest_admin_with_billing_privileges_user_id` to `user_management_organization` table,
  plus `is_restricted` column to `alerts_alertgroup` table by @joeyorlando and @teodosii ([1522](https://github.com/grafana/oncall/pull/1522))
- emit two new Django signals by @joeyorlando and @teodosii ([1522](https://github.com/grafana/oncall/pull/1522))
  - `org_sync_signal` at the end of the `engine/apps/user_management/sync.py::sync_organization` method
  - `alert_group_created_signal` when a new Alert Group is created

## v1.2.10 (2023-04-13)

### Added

- Added mine filter to schedules listing

### Fixed

- Fixed a bug in GForm's RemoteSelect where the value for Dropdown could not change
- Fixed the URL attached to an Incident created via the 'Declare Incident' button of a Slack alert by @sd2k ([#1738](https://github.com/grafana/oncall/pull/1738))

## v1.2.9 (2023-04-11)

### Fixed

- Catch the new Slack error - "message_limit_exceeded"

## v1.2.8 (2023-04-06)

### Changed

- Allow editing assigned team via public api ([1619](https://github.com/grafana/oncall/pull/1619))
- Disable mentions when resolution note is created by @iskhakov ([1696](https://github.com/grafana/oncall/pull/1696))
- Display warnings on users page in a clean and consistent way by @iskhakov ([#1681](https://github.com/grafana/oncall/pull/1681))

## v1.2.7 (2023-04-03)

### Added

- Save selected teams filter in local storage ([#1611](https://github.com/grafana/oncall/issues/1611))

### Changed

- Renamed routes from /incidents to /alert-groups ([#1678](https://github.com/grafana/oncall/pull/1678))

### Fixed

- Fix team search when filtering resources by @vadimkerr ([#1680](https://github.com/grafana/oncall/pull/1680))
- Fix issue when trying to scroll in Safari ([#415](https://github.com/grafana/oncall/issues/415))

## v1.2.6 (2023-03-30)

### Fixed

- Fixed bug when web schedules/shifts use non-UTC timezone and shift is deleted by @matiasb ([#1661](https://github.com/grafana/oncall/pull/1661))

## v1.2.5 (2023-03-30)

### Fixed

- Fixed a bug with Slack links not working in the plugin UI ([#1671](https://github.com/grafana/oncall/pull/1671))

## v1.2.4 (2023-03-30)

### Added

- Added the ability to change the team for escalation chains by @maskin25, @iskhakov and @vadimkerr ([#1658](https://github.com/grafana/oncall/pull/1658))

### Fixed

- Addressed bug with iOS mobile push notifications always being set to critical by @imtoori and @joeyorlando ([#1646](https://github.com/grafana/oncall/pull/1646))
- Fixed issue where Viewer was not able to view which people were oncall in a schedule ([#999](https://github.com/grafana/oncall/issues/999))
- Fixed a bug with syncing teams from Grafana API by @vadimkerr ([#1652](https://github.com/grafana/oncall/pull/1652))

## v1.2.3 (2023-03-28)

Only some minor performance/developer setup changes to report in this version.

## v1.2.2 (2023-03-27)

### Changed

- Drawers with Forms are not closing by clicking outside of the drawer. Only by clicking Cancel or X (by @Ukochka in [#1608](https://github.com/grafana/oncall/pull/1608))
- When the `DANGEROUS_WEBHOOKS_ENABLED` environment variable is set to true, it's possible now to create Outgoing Webhooks
  using URLs without a top-level domain (by @hoptical in [#1398](https://github.com/grafana/oncall/pull/1398))
- Updated wording when creating an integration (by @callmehyde in [#1572](https://github.com/grafana/oncall/pull/1572))
- Set FCM iOS/Android "message priority" to "high priority" for mobile app push notifications (by @joeyorlando in [#1612](https://github.com/grafana/oncall/pull/1612))
- Improve schedule quality feature (by @vadimkerr in [#1602](https://github.com/grafana/oncall/pull/1602))

### Fixed

- Update override deletion changes to set its final duration (by @matiasb in [#1599](https://github.com/grafana/oncall/pull/1599))

## v1.2.1 (2023-03-23)

### Changed

- Mobile app settings backend by @vadimkerr in ([1571](https://github.com/grafana/oncall/pull/1571))
- Fix integrations and escalations autoselect, improve GList by @maskin25 in ([1601](https://github.com/grafana/oncall/pull/1601))
- Add filters to outgoing webhooks 2 by @iskhakov in ([1598](https://github.com/grafana/oncall/pull/1598))

## v1.2.0 (2023-03-21)

### Changed

- Add team-based filtering for resources, so that users can see multiple resources at once and link them together ([1528](https://github.com/grafana/oncall/pull/1528))

## v1.1.41 (2023-03-21)

### Added

- Modified `check_escalation_finished_task` celery task to use read-only databases for its query, if one is defined +
  make the validation logic stricter + ping a configurable heartbeat on successful completion of this task ([1266](https://github.com/grafana/oncall/pull/1266))

### Changed

- Updated wording throughout plugin to use 'Alert Group' instead of 'Incident' ([1565](https://github.com/grafana/oncall/pull/1565),
  [1576](https://github.com/grafana/oncall/pull/1576))
- Check for enabled Telegram feature was added to ChatOps and to User pages ([319](https://github.com/grafana/oncall/issues/319))
- Filtering for Editors/Admins was added to rotation form. It is not allowed to assign Viewer to rotation ([1124](https://github.com/grafana/oncall/issues/1124))
- Modified search behaviour on the Escalation Chains page to allow for "partial searching" ([1578](https://github.com/grafana/oncall/pull/1578))

### Fixed

- Fixed a few permission issues on the UI ([1448](https://github.com/grafana/oncall/pull/1448))
- Fix resolution note rendering in Slack message threads where the Slack username was not
  being properly rendered ([1561](https://github.com/grafana/oncall/pull/1561))

## v1.1.40 (2023-03-16)

### Fixed

- Check for duplicated positions in terraform escalation policies create/update

### Added

- Add `regex_match` Jinja filter ([1556](https://github.com/grafana/oncall/pull/1556))

### Changed

- Allow passing `null` as a value for `escalation_chain` when creating routes via the public API ([1557](https://github.com/grafana/oncall/pull/1557))

## v1.1.39 (2023-03-16)

### Added

- Inbound email integration ([837](https://github.com/grafana/oncall/pull/837))

## v1.1.38 (2023-03-14)

### Added

- Add filtering by escalation chain to alert groups page ([1535](https://github.com/grafana/oncall/pull/1535))

### Fixed

- Improve tasks checking/triggering webhooks in new backend

## v1.1.37 (2023-03-14)

### Fixed

- Fixed redirection issue on integrations screen

### Added

- Enable web overrides for Terraform-based schedules
- Direct user paging improvements ([1358](https://github.com/grafana/oncall/issues/1358))
- Added Schedule Score quality within the schedule view ([118](https://github.com/grafana/oncall/issues/118))

## v1.1.36 (2023-03-09)

### Fixed

- Fix bug with override creation ([1515](https://github.com/grafana/oncall/pull/1515))

## v1.1.35 (2023-03-09)

### Added

- Insight logs

### Fixed

- Fixed issue with Alert group involved users filter
- Fixed email sending failure due to newline in title

## v1.1.34 (2023-03-08)

### Added

- Jinja2 based routes ([1319](https://github.com/grafana/oncall/pull/1319))

### Changed

- Remove mobile app feature flag ([1484](https://github.com/grafana/oncall/pull/1484))

### Fixed

- Prohibit creating & updating past overrides ([1474](https://github.com/grafana/oncall/pull/1474))

## v1.1.33 (2023-03-07)

### Fixed

- Show permission error for accessing Telegram as Viewer ([1273](https://github.com/grafana/oncall/issues/1273))

### Changed

- Pass email and phone limits as environment variables ([1219](https://github.com/grafana/oncall/pull/1219))

## v1.1.32 (2023-03-01)

### Fixed

- Schedule filters improvements ([941](https://github.com/grafana/oncall/issues/941))
- Fix pagination issue on schedules page ([1437](https://github.com/grafana/oncall/pull/1437))

## v1.1.31 (2023-03-01)

### Added

- Add acknowledge_signal and source link to public api

## v1.1.30 (2023-03-01)

### Fixed

- Fixed importing of global grafana styles ([672](https://github.com/grafana/oncall/issues/672))
- Fixed UI permission related bug where Editors could not export their user iCal link
- Fixed error when a shift is created using Etc/UTC as timezone
- Fixed issue with refresh ical file task not considering empty string values
- Schedules: Long popup does not fit screen & buttons unreachable & objects outside of the popup ([1002](https://github.com/grafana/oncall/issues/1002))
- Can't scroll on integration settings page ([415](https://github.com/grafana/oncall/issues/415))
- Team change in the Integration page always causes 403 ([1292](https://github.com/grafana/oncall/issues/1292))
- Schedules: Permalink doesn't work with multi-teams ([940](https://github.com/grafana/oncall/issues/940))
- Schedules list -> expanded schedule blows page width ([1293](https://github.com/grafana/oncall/issues/1293))

### Changed

- Moved reCAPTCHA to backend environment variable for more flexible configuration between different environments.
- Add pagination to schedule listing
- Show 100 latest alerts on alert group page ([1417](https://github.com/grafana/oncall/pull/1417))

## v1.1.29 (2023-02-23)

### Changed

- Allow creating schedules with type "web" using public API

### Fixed

- Fixed minor issue during the sync process where an HTTP 302 (redirect) status code from the Grafana
  instance would cause the sync to not properly finish

## v1.1.28 (2023-02-23)

### Fixed

- Fixed maintenance mode for Telegram and MSTeams

## v1.1.27 (2023-02-22)

### Added

- Added reCAPTCHA validation for requesting a mobile verification code

### Changed

- Added ratelimits for phone verification
- Link to source was added
- Header of Incident page was reworked: clickable labels instead of just names, users section was deleted
- "Go to Integration" button was deleted, because the functionality was moved to clickable labels

### Fixed

- Fixed HTTP request to Google where when fetching an iCal, the response would sometimes contain HTML instead
  of the expected iCal data

## v1.1.26 (2023-02-20)

### Fixed

- Make alert group filters persistent ([482](https://github.com/grafana/oncall/issues/482))

### Changed

- Update phone verification error message

## v1.1.25 (2023-02-20)

### Fixed

- Fixed too long declare incident link in Slack

## v1.1.24 (2023-02-16)

### Added

- Add direct user paging ([823](https://github.com/grafana/oncall/issues/823))
- Add App Store link to web UI ([1328](https://github.com/grafana/oncall/pull/1328))

### Fixed

- Cleaning of the name "Incident" ([704](https://github.com/grafana/oncall/pull/704))
- Alert Group/Alert Groups naming polishing. All the names should be with capital letters
- Design polishing ([1290](https://github.com/grafana/oncall/pull/1290))
- Not showing contact details in User tooltip if User does not have edit/admin access
- Updated slack link account to redirect back to user profile instead of chatops

### Changed

- Incidents - Removed buttons column and replaced status with toggler ([#1237](https://github.com/grafana/oncall/issues/1237))
- Responsiveness changes across multiple pages (Incidents, Integrations, Schedules) ([#1237](https://github.com/grafana/oncall/issues/1237))
- Add pagination to schedule listing

## v1.1.23 (2023-02-06)

### Fixed

- Fix bug with email case sensitivity for ICal on-call schedules ([1297](https://github.com/grafana/oncall/pull/1297))

## v1.1.22 (2023-02-03)

### Fixed

- Fix bug with root/dependant alert groups list api endpoint ([1284](https://github.com/grafana/oncall/pull/1284))
- Fixed NPE on teams switch

### Added

- Optimize alert and alert group public api endpoints and add filter by id ([1274](https://github.com/grafana/oncall/pull/1274))
- Enable mobile app backend by default on OSS

## v1.1.21 (2023-02-02)

### Added

- Add [`django-dbconn-retry` library](https://github.com/jdelic/django-dbconn-retry) to `INSTALLED_APPS` to attempt
  to alleviate occasional `django.db.utils.OperationalError` errors
- Improve alerts and alert group endpoint response time in internal API with caching ([1261](https://github.com/grafana/oncall/pull/1261))
- Optimize alert and alert group public api endpoints and add filter by id ([1274](https://github.com/grafana/oncall/pull/1274)
- Added Coming Soon for iOS on Mobile App screen

### Fixed

- Fix issue on Integrations where you were redirected back once escalation chain was loaded ([#1083](https://github.com/grafana/oncall/issues/1083))
  ([#1257](https://github.com/grafana/oncall/issues/1257))

## v1.1.20 (2023-01-30)

### Added

- Add involved users filter to alert groups listing page (+ mine shortcut)

### Changed

- Improve logging for creating contact point for Grafana Alerting integration

### Fixed

- Fix bugs related to creating contact point for Grafana Alerting integration
- Fix minor UI bug on OnCall users page where it would idefinitely show a "Loading..." message
- Only show OnCall user's table to users that are authorized
- Fixed NPE in ScheduleUserDetails component ([#1229](https://github.com/grafana/oncall/issues/1229))

## v1.1.19 (2023-01-25)

### Added

- Add Server URL below QR code for OSS for debugging purposes
- Add Slack slash command allowing to trigger a direct page via a manually created alert group
- Remove resolved and acknowledged filters as we switched to status ([#1201](https://github.com/grafana/oncall/pull/1201))
- Add sync with grafana on /users and /teams api calls from terraform plugin

### Changed

- Allow users with `viewer` role to fetch cloud connection status using the internal API ([#1181](https://github.com/grafana/oncall/pull/1181))
- When removing the Slack ChatOps integration, make it more explicit to the user what the implications of doing so are
- Improve performance of `GET /api/internal/v1/schedules` endpoint ([#1169](https://github.com/grafana/oncall/pull/1169))

### Fixed

- Removed duplicate API call, in the UI on plugin initial load, to `GET /api/internal/v1/alert_receive_channels`
- Increased plugin startup speed ([#1200](https://github.com/grafana/oncall/pull/1200))

## v1.1.18 (2023-01-18)

### Added

- Allow messaging backends to be enabled/disabled per organization ([#1151](https://github.com/grafana/oncall/pull/1151))

### Changed

- Send a Slack DM when user is not in channel ([#1144](https://github.com/grafana/oncall/pull/1144))

## v1.1.17 (2023-01-18)

### Changed

- Modified how the `Organization.is_rbac_permissions_enabled` flag is set,
  based on whether we are dealing with an open-source, or cloud installation
- Backend implementation to support direct user/schedule paging
- Changed documentation links to open in new window
- Remove helm chart signing
- Changed the user's profile modal to be wide for all tabs

### Added

- Added state filter for alert_group public API endpoint.
- Enrich user tooltip on Schedule page
- Added redirects for old-style links

### Fixed

- Updated typo in Helm chart values when specifying a custom Slack command name
- Fix for web schedules ical export to give overrides the right priority
- Fix for topnavbar to show initial loading inside PluginPage

## v1.1.16 (2023-01-12)

### Fixed

- Minor bug fix in how the value of `Organization.is_rbac_permissions_enabled` is determined

- Helm chart: default values file and documentation now reflect the correct key to set for the Slack
  slash command name, `oncall.slack.commandName`.

## v1.1.15 (2023-01-10)

### Changed

- Simplify and speed up slack rendering ([#1105](https://github.com/grafana/oncall/pull/1105))
- Faro - Point to 3 separate apps instead of just 1 for all environments ([#1110](https://github.com/grafana/oncall/pull/1110))
- Schedules - ([#1114](https://github.com/grafana/oncall/pull/1114), [#1109](https://github.com/grafana/oncall/pull/1109))

### Fixed

- Bugfix for topnavbar to place alerts inside PageNav ([#1040](https://github.com/grafana/oncall/pull/1040))

## v1.1.14 (2023-01-05)

### Changed

- Change wording from "incident" to "alert group" for the Telegram integration ([#1052](https://github.com/grafana/oncall/pull/1052))
- Soft-delete of organizations on stack deletion.

## v1.1.13 (2023-01-04)

### Added

- Integration with [Grafana Faro](https://grafana.com/docs/grafana-cloud/faro-web-sdk/) for Cloud Instances

## v1.1.12 (2023-01-03)

### Fixed

- Handle jinja exceptions during alert creation
- Handle exception for slack rate limit message

## v1.1.11 (2023-01-03)

### Fixed

- Fix error when schedule was not able to load
- Minor fixes

## v1.1.10 (2023-01-03)

### Fixed

- Minor fixes

## v1.1.9 (2023-01-03)

### Fixed

- Alert group query optimization
- Update RBAC scopes
- Fix error when schedule was not able to load
- Minor bug fixes

## v1.1.8 (2022-12-13)

### Added

- Added a `make` command, `enable-mobile-app-feature-flags`, which sets the backend feature flag in `./dev/.env.dev`,
  and updates a record in the `base_dynamicsetting` database table, which are needed to enable the mobile
  app backend features.

### Changed

- Added ability to change engine deployment update strategy via values in helm chart.
- removed APNS support
- changed the `django-push-notification` library from the `iskhakov` fork to the [`grafana` fork](https://github.com/grafana/django-push-notifications).
  This new fork basically patches an issue which affected the database migrations of this django app (previously the
  library would not respect the `USER_MODEL` setting when creating its tables and would instead reference the
  `auth_user` table.. which we don't want)
- add `--no-cache` flag to the `make build` command

### Fixed

- fix schedule UI types and permissions

## v1.1.7 (2022-12-09)

### Fixed

- Update fallback role for schedule write RBAC permission
- Mobile App Verification tab in the user settings modal is now hidden for users that do not have proper
  permissions to use it

## v1.1.6 (2022-12-09)

### Added

- RBAC permission support
- Add `time_zone` serializer validation for OnCall shifts and calendar/web schedules. In addition, add database migration
  to update values that may be invalid
- Add a `permalinks.web` field, which is a permalink to the alert group web app page, to the alert group internal/public
  API responses
- Added the ability to customize job-migrate `ttlSecondsAfterFinished` field in the helm chart

### Fixed

- Got 500 error when saving Outgoing Webhook ([#890](https://github.com/grafana/oncall/issues/890))
- v1.0.13 helm chart - update the OnCall backend pods image pull policy to "Always" (and explicitly set tag to `latest`).
  This should resolve some recent issues experienced where the frontend/backend versions are not aligned.

### Changed

- When editing templates for alert group presentation or outgoing webhooks, errors and warnings are now displayed in
  the UI as notification popups or displayed in the preview.
- Errors and warnings that occur when rendering templates during notification or webhooks will now render
  and display the error/warning as the result.

## v1.1.5 (2022-11-24)

### Added

- Added a QR code in the "Mobile App Verification" tab on the user settings modal to connect the mobile
  application to your OnCall instance

### Fixed

- UI bug fixes for Grafana 9.3 ([#860](https://github.com/grafana/oncall/pull/860))
- Bug fix for saving source link template ([#898](https://github.com/grafana/oncall/pull/898))

## v1.1.4 (2022-11-23)

### Fixed

- Bug fix for [#882](https://github.com/grafana/oncall/pull/882) which was causing the OnCall web calendars to not load
- Bug fix which, when installing the plugin, or after removing a Grafana API token, caused the plugin to not load properly

## v1.1.3 (2022-11-22)

- Bug Fixes

### Changed

- For OSS installations of OnCall, initial configuration is now simplified. When running for local development, you no
  longer need to configure the plugin via the UI. This is achieved through passing one environment variable to both the
  backend & frontend containers, both of which have been preconfigured for you in `docker-compose-developer.yml`.
  - The Grafana API URL **must be** passed as an environment variable, `GRAFANA_API_URL`, to the OnCall backend
    (and can be configured by updating this env var in your `./dev/.env.dev` file)
  - The OnCall API URL can optionally be passed as an environment variable, `ONCALL_API_URL`, to the OnCall UI.
    If the environment variable is found, the plugin will "auto-configure", otherwise you will be shown a simple
    configuration form to provide this info.
- For Helm installations, if you are running Grafana externally (eg. `grafana.enabled` is set to `false`
  in your `values.yaml`), you will now be required to specify `externalGrafana.url` in `values.yaml`.
- `make start` will now idempotently check to see if a "127.0.0.1 grafana" record exists in `/etc/hosts`
  (using a tool called [`hostess`](https://github.com/cbednarski/hostess)). This is to support using `http://grafana:3000`
  as the `Organization.grafana_url` in two scenarios:
  - `oncall_engine`/`oncall_celery` -> `grafana` Docker container communication
  - public URL generation. There are some instances where `Organization.grafana_url` is referenced to generate public
    URLs to a Grafana plugin page. Without the `/etc/hosts` record, navigating to `http://grafana:3000/some_page` in
    your browser, you would obviously get an error from your browser.

## v1.1.2 (2022-11-18)

- Bug Fixes

## v1.1.1 (2022-11-16)

- Compatibility with Grafana 9.3.0
- Bug Fixes

## v1.0.52 (2022-11-09)

- Allow use of API keys as alternative to account auth token for Twilio
- Remove `grafana_plugin_management` Django app
- Enable new schedules UI
- Bug fixes

## v1.0.51 (2022-11-05)

- Bug Fixes

## v1.0.50 (2022-11-03)

- Updates to documentation
- Improvements to web schedules
- Bug fixes

## v1.0.49 (2022-11-01)

- Enable SMTP email backend by default
- Fix Grafana sidebar frontend bug

## v1.0.48 (2022-11-01)

- verify_number management command
- chatops page redesign

## v1.0.47 (2022-11-01)

- Bug fixes

## v1.0.46 (2022-10-28)

- Bug fixes
- remove `POST /api/internal/v1/custom_buttons/{id}/action` endpoint

## v1.0.45 (2022-10-27)

- Bug fix to revert commit which removed unused engine code

## v1.0.44 (2022-10-26)

- Bug fix for an issue that was affecting phone verification

## v1.0.43 (2022-10-25)

- Bug fixes

## v1.0.42 (2022-10-24)

- Fix posting resolution notes to Slack

## v1.0.41 (2022-10-24)

- Add personal email notifications
- Bug fixes

## v1.0.40 (2022-10-05)

- Improved database and celery backends support
- Added script to import PagerDuty users to Grafana
- Bug fixes

## v1.0.39 (2022-10-03)

- Fix issue in v1.0.38 blocking the creation of schedules and webhooks in the UI

## v1.0.38 (2022-09-30)

- Fix exception handling for adding resolution notes when slack and oncall users are out of sync.
- Fix all day events showing as having gaps in slack notifications
- Improve plugin configuration error message readability
- Add `telegram` key to `permalinks` property in `AlertGroup` public API response schema

## v1.0.37 (2022-09-21)

- Improve API token creation form
- Fix alert group bulk action bugs
- Add `permalinks` property to `AlertGroup` public API response schema
- Scheduling system bug fixes
- Public API bug fixes

## v1.0.36 (2022-09-12)

- Alpha web schedules frontend/backend updates
- Bug fixes

## v1.0.35 (2022-09-07)

- Bug fixes

## v1.0.34 (2022-09-06)

- Fix schedule notification spam

## v1.0.33 (2022-09-06)

- Add raw alert view
- Add GitHub star button for OSS installations
- Restore alert group search functionality
- Bug fixes

## v1.0.32 (2022-09-01)

- Bug fixes

## v1.0.31 (2022-09-01)

- Bump celery version
- Fix oss to cloud connection

## v1.0.30 (2022-08-31)

- Bug fix: check user notification policy before access

## v1.0.29 (2022-08-31)

- Add arm64 docker image

## v1.0.28 (2022-08-31)

- Bug fixes

## v1.0.27 (2022-08-30)

- Bug fixes

## v1.0.26 (2022-08-26)

- Insight log's format fixes
- Remove UserNotificationPolicy auto-recreating

## v1.0.25 (2022-08-24)

- Bug fixes

## v1.0.24 (2022-08-24)

- Insight logs
- Default DATA_UPLOAD_MAX_MEMORY_SIZE to 1mb

## v1.0.23 (2022-08-23)

- Bug fixes

## v1.0.22 (2022-08-16)

- Make STATIC_URL configurable from environment variable

## v1.0.21 (2022-08-12)

- Bug fixes

## v1.0.19 (2022-08-10)

- Bug fixes

## v1.0.15 (2022-08-03)

- Bug fixes

## v1.0.13 (2022-07-27)

- Optimize alert group list view
- Fix a bug related to Twilio setup

## v1.0.12 (2022-07-26)

- Update push-notifications dependency
- Rework how absolute URLs are built
- Fix to show maintenance windows per team
- Logging improvements
- Internal api to get a schedule final events

## v1.0.10 (2022-07-22)

- Speed-up of alert group web caching
- Internal api for OnCall shifts

## v1.0.9 (2022-07-21)

- Frontend bug fixes & improvements
- Support regex_replace() in templates
- Bring back alert group caching and list view

## v1.0.7 (2022-07-18)

- Backend & frontend bug fixes
- Deployment improvements
- Reshape webhook payload for outgoing webhooks
- Add escalation chain usage info on escalation chains page
- Improve alert group list load speeds and simplify caching system

## v1.0.6 (2022-07-12)

- Manual Incidents enabled for teams
- Fix phone notifications for OSS
- Public API improvements

## v1.0.5 (2022-07-06)

- Bump Django to 3.2.14
- Fix PagerDuty iCal parsing

## 1.0.4 (2022-06-28)

- Allow Telegram DMs without channel connection.

## 1.0.3 (2022-06-27)

- Fix users public api endpoint. Now it returns users with all roles.
- Fix redundant notifications about gaps in schedules.
- Frontend fixes.

## 1.0.2 (2022-06-17)

- Fix Grafana Alerting integration to handle API changes in Grafana 9
- Improve public api endpoint for outgoing webhooks (/actions) by adding ability to create, update and delete
  outgoing webhook instance

## 1.0.0 (2022-06-14)

- First Public Release

## 0.0.71 (2022-06-06)

- Initial Commit Release<|MERGE_RESOLUTION|>--- conflicted
+++ resolved
@@ -5,14 +5,13 @@
 The format is based on [Keep a Changelog](https://keepachangelog.com/en/1.0.0/),
 and this project adheres to [Semantic Versioning](https://semver.org/spec/v2.0.0.html).
 
-<<<<<<< HEAD
 ## Unreleased
 
 ### Added
 
 - Use Telegram polling protocol instead of a webhook if `FEATURE_TELEGRAM_LONG_POLLING_ENABLED` set to `True` by @alexintech
   ([#2250](https://github.com/grafana/oncall/pull/2250))
-=======
+
 ## v1.3.24 (2023-08-17)
 
 ### Added
@@ -230,7 +229,6 @@
 - Add debounce on Select UI components to avoid making API search requests on each key-down event by
   @maskin25 ([#2466](https://github.com/grafana/oncall/pull/2466))
 - Make Direct paging integration configurable ([2483](https://github.com/grafana/oncall/pull/2483))
->>>>>>> a464fb3f
 
 ## v1.3.8 (2023-07-11)
 
@@ -245,7 +243,6 @@
 - Modified DRF pagination class used by `GET /api/internal/v1/alert_receive_channels` and `GET /api/internal/v1/schedules`
   endpoints so that the `next` and `previous` pagination links are properly set when OnCall is run behind
   a reverse proxy by @joeyorlando ([#2467](https://github.com/grafana/oncall/pull/2467))
-- Polish user settings and warnings ([#2425](https://github.com/grafana/oncall/pull/2425))
 
 ### Fixed
 
@@ -283,7 +280,7 @@
 ### Changed
 
 - UI drawer updates for webhooks2 ([#2419](https://github.com/grafana/oncall/pull/2419))
-- Removed url from sms notification, changed format ([#2317](https://github.com/grafana/oncall/pull/2317))
+- Removed url from sms notification, changed format ([2317](https://github.com/grafana/oncall/pull/2317))
 
 ## v1.3.3 (2023-06-29)
 
