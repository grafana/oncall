# Changelog

All notable changes to this project will be documented in this file.

The format is based on [Keep a Changelog](https://keepachangelog.com/en/1.0.0/),
and this project adheres to [Semantic Versioning](https://semver.org/spec/v2.0.0.html).

## Unreleased

### Fixed

- Fix Slack access token length issue by @toolchainX ([#3016](https://github.com/grafana/oncall/pull/3016))
<<<<<<< HEAD
- Handle Slack ratelimit on alert group deletion by @vadimkerr ([#3038](https://github.com/grafana/oncall/pull/3038))
=======
- Fix shifts for current user internal endpoint to return the right shift PK ([#3036](https://github.com/grafana/oncall/pull/3036))
>>>>>>> 78849d2e

## v1.3.37 (2023-09-12)

### Added

- Notify user via Slack/mobile push-notification when their shift swap request is taken by @joeyorlando ([#2992](https://github.com/grafana/oncall/pull/2992))

### Changed

- Improve Slack error handling by @vadimkerr ([#3000](https://github.com/grafana/oncall/pull/3000))

### Fixed

- Avoid task retries because of missing AlertGroupLogRecord on send_alert_group_signal ([#3001](https://github.com/grafana/oncall/pull/3001))
- Update escalation policies public API to handle new webhooks ([#2999](https://github.com/grafana/oncall/pull/2999))

## v1.3.36 (2023-09-07)

### Added

- Add option to create new contact point for existing integrations ([#2909](https://github.com/grafana/oncall/issues/2909))

### Changed

- Enable email notification step by default on Helm by @vadimkerr ([#2975](https://github.com/grafana/oncall/pull/2975))
- Handle slack resolution note errors consistently ([#2976](https://github.com/grafana/oncall/pull/2976))

### Fixed

- Don't update Slack user groups for deleted organizations by @vadimkerr ([#2985](https://github.com/grafana/oncall/pull/2985))
- Fix Slack integration leftovers after disconnecting by @vadimkerr ([#2986](https://github.com/grafana/oncall/pull/2986))
- Fix handling Slack rate limits by @vadimkerr ([#2991](https://github.com/grafana/oncall/pull/2991))

## v1.3.35 (2023-09-05)

### Fixed

- Fix issue in `SlackClientWithErrorHandling` paginted API calls by @joeyorlando

## v1.3.34 (2023-09-05)

### Fixed

- Fix issue in `apps.slack.tasks.populate_slack_channels_for_team` task by @joeyorlando ([#2969](https://github.com/grafana/oncall/pull/2969))

## v1.3.33 (2023-09-05)

### Fixed

- Fix issue in `apps.slack.tasks.post_or_update_log_report_message_task` task related to passing tuple to `text` arg
  for `SlackClient.chat_postMessage` method by @joeyorlando ([#2966](https://github.com/grafana/oncall/pull/2966))

## v1.3.32 (2023-09-05)

### Added

- Add internal API endpoint for getting schedules shifts for current user by @Ferril ([#2928](https://github.com/grafana/oncall/pull/2928))

### Changed

- Make Slack integration not post an alert group message if it's already deleted + refactor AlertGroup and
  SlackMessage foreign key relationship by @vadimkerr ([#2957](https://github.com/grafana/oncall/pull/2957))

### Fixed

- Reject file uploads when POSTing to an integration endpoint ([#2958](https://github.com/grafana/oncall/pull/2958))

## v1.3.31 (2023-09-04)

### Fixed

- Fix for Cloud plugin install not refreshing page after completion ([2974](https://github.com/grafana/oncall/issues/2874))
- Fix escalation snapshot building if user was deleted @Ferril ([#2954](https://github.com/grafana/oncall/pull/2954))

### Added

- ([Use Tilt for local development](https://github.com/grafana/oncall/pull/1396))

### Changed

- Update slack schedule shift-changed notification ([#2949](https://github.com/grafana/oncall/pull/2949))

## v1.3.30 (2023-08-31)

### Added

- Add optional param to expand user details in shift swaps internal endpoints ([#2923](https://github.com/grafana/oncall/pull/2923))

### Changed

- Update Shift Swap Request Slack message formatting by @joeyorlando ([#2918](https://github.com/grafana/oncall/pull/2918))
- Performance and UX tweaks to integrations page ([#2869](https://github.com/grafana/oncall/pull/2869))
- Expand users details in filter swaps internal endpoint ([#2921](https://github.com/grafana/oncall/pull/2921))
- Truncate exported final shifts to match the requested period ([#2924](https://github.com/grafana/oncall/pull/2924))

### Fixed

- Fix issue with helm chart when specifying `broker.type=rabbitmq` where Redis environment variables
  were not longer being injected by @joeyorlando ([#2927](https://github.com/grafana/oncall/pull/2927))
- Fix silence for alert groups with empty escalation chain @Ferril ([#2929](https://github.com/grafana/oncall/pull/2929))
- Fixed NPE when migrating legacy Grafana Alerting integrations ([#2908](https://github.com/grafana/oncall/issues/2908))
- Fix `IntegrityError` exceptions that occasionally would occur when trying to create `ResolutionNoteSlackMessage`
  objects by @joeyorlando ([#2933](https://github.com/grafana/oncall/pull/2933))

## v1.3.29 (2023-08-29)

### Fixed

- Fix metrics calculation and OnCall dashboard, rename dashboard @Ferril ([#2895](https://github.com/grafana/oncall/pull/2895))
- Fix slack schedule notification settings dialog ([#2902](https://github.com/grafana/oncall/pull/2902))

## v1.3.28 (2023-08-29)

### Changed

- Switch engine to alpine base image ([2872](https://github.com/grafana/oncall/pull/2872))

### Added

- Visualization of shift swap requests in Overrides and swaps section ([#2844](https://github.com/grafana/oncall/issues/2844))

### Fixed

- Address bug when a Shift Swap Request is accepted either via the web or mobile UI, and the Slack message is not
  updated to reflect the latest state by @joeyorlando ([#2886](https://github.com/grafana/oncall/pull/2886))
- Fix issue where Grafana integration would fail to parse alerting config for routes without receivers @mderynck
  ([#2894](https://github.com/grafana/oncall/pull/2894))

## v1.3.27 (2023-08-25)

### Added

- Public API for webhooks @mderynck ([#2790](https://github.com/grafana/oncall/pull/2790))
- Use Telegram polling protocol instead of a webhook if `FEATURE_TELEGRAM_LONG_POLLING_ENABLED` set to `True` by @alexintech
  ([#2250](https://github.com/grafana/oncall/pull/2250))

### Changed

- Public API for actions now wraps webhooks @mderynck ([#2790](https://github.com/grafana/oncall/pull/2790))
- Allow mobile app to access status endpoint @mderynck ([#2791](https://github.com/grafana/oncall/pull/2791))
- Enable shifts export endpoint for all schedule types ([#2863](https://github.com/grafana/oncall/pull/2863))
- Use priority field to track primary/overrides calendar in schedule iCal export ([#2871](https://github.com/grafana/oncall/pull/2871))

### Fixed

- Fix public api docs for escalation policies by @Ferril ([#2830](https://github.com/grafana/oncall/pull/2830))

## v1.3.26 (2023-08-22)

### Changed

- Increase mobile app verification token TTL by @joeyorlando ([#2859](https://github.com/grafana/oncall/pull/2859))

### Fixed

- Changed HTTP Endpoint to Email for inbound email integrations
  ([#2816](https://github.com/grafana/oncall/issues/2816))
- Enable inbound email feature flag by default by @vadimkerr ([#2846](https://github.com/grafana/oncall/pull/2846))
- Fixed initial search on Users page ([#2842](https://github.com/grafana/oncall/issues/2842))

## v1.3.25 (2023-08-18)

### Changed

- Improve Grafana Alerting integration by @Ferril @teodosii ([#2742](https://github.com/grafana/oncall/pull/2742))
- Fixed UTC conversion for escalation chain step of timerange
  ([#2781](https://github.com/grafana/oncall/issues/2781))

### Fixed

- Check for possible split events in range when resolving schedule ([#2828](https://github.com/grafana/oncall/pull/2828))

## v1.3.24 (2023-08-17)

### Added

- Shift swap requests public API ([#2775](https://github.com/grafana/oncall/pull/2775))
- Shift swap request Slack follow-ups by @vadimkerr ([#2798](https://github.com/grafana/oncall/pull/2798))
- Shift swap request push notification follow-ups by @vadimkerr ([#2805](https://github.com/grafana/oncall/pull/2805))

### Changed

- Improve default AlertManager template ([#2794](https://github.com/grafana/oncall/pull/2794))

### Fixed

- Ignore ical cancelled events when calculating shifts ([#2776](https://github.com/grafana/oncall/pull/2776))
- Fix Slack acknowledgment reminders by @vadimkerr ([#2769](https://github.com/grafana/oncall/pull/2769))
- Fix issue with updating "Require resolution note" setting by @Ferril ([#2782](https://github.com/grafana/oncall/pull/2782))
- Don't send notifications about past SSRs when turning on info notifications by @vadimkerr ([#2783](https://github.com/grafana/oncall/pull/2783))
- Add schedule shift type validation on create/preview ([#2789](https://github.com/grafana/oncall/pull/2789))
- Add alertmanager integration for heartbeat support ([2807](https://github.com/grafana/oncall/pull/2807))

## v1.3.23 (2023-08-10)

### Added

- Shift Swap Requests Web UI ([#2593](https://github.com/grafana/oncall/issues/2593))
- Final schedule shifts should lay in one line ([#1665](https://github.com/grafana/oncall/issues/1665))
- Add backend support for push notification sounds with custom extensions by @vadimkerr ([#2759](https://github.com/grafana/oncall/pull/2759))

### Changed

- Add stack slug to organization options for direct paging Slash command by @vadimkerr ([#2743](https://github.com/grafana/oncall/pull/2743))
- Avoid creating (or notifying about) potential event splits resulting from untaken swap requests ([#2748](https://github.com/grafana/oncall/pull/2748))
- Refactor heartbeats into a periodic task ([2723](https://github.com/grafana/oncall/pull/2723))

### Fixed

- Do not show override shortcut when web overrides are disabled ([#2745](https://github.com/grafana/oncall/pull/2745))
- Handle ical schedule import with duplicated event UIDs ([#2760](https://github.com/grafana/oncall/pull/2760))
- Allow Editor to access Phone Verification ([#2772](https://github.com/grafana/oncall/pull/2772))

## v1.3.22 (2023-08-03)

### Added

- Add mobile app push notifications for shift swap requests by @vadimkerr ([#2717](https://github.com/grafana/oncall/pull/2717))

### Changed

- Skip past due swap requests when calculating events ([2718](https://github.com/grafana/oncall/pull/2718))
- Update schedule slack notifications to use schedule final events by @Ferril ([#2710](https://github.com/grafana/oncall/pull/2710))

### Fixed

- Fix schedule final_events datetime filtering when splitting override ([#2715](https://github.com/grafana/oncall/pull/2715))
- Fix swap requests event filter limits in schedule events ([#2716](https://github.com/grafana/oncall/pull/2716))
- Fix Alerting contact point auto-creation ([2721](https://github.com/grafana/oncall/pull/2721))

## v1.3.21 (2023-08-01)

### Added

- [Helm] Add `extraContainers` for engine, celery and migrate-job pods to define sidecars by @lu1as ([#2650](https://github.com/grafana/oncall/pull/2650))
  – Rework of AlertManager integration ([#2643](https://github.com/grafana/oncall/pull/2643))

## v1.3.20 (2023-07-31)

### Added

- Add filter_shift_swaps endpoint to schedules API ([#2684](https://github.com/grafana/oncall/pull/2684))
- Add shifts endpoint to shift swap API ([#2697](https://github.com/grafana/oncall/pull/2697/))

### Fixed

- Fix helm env variable validation logic when specifying Twilio auth related values by @njohnstone2 ([#2674](https://github.com/grafana/oncall/pull/2674))
- Fixed mobile app verification not sending SMS to phone number ([#2687](https://github.com/grafana/oncall/issues/2687))

## v1.3.19 (2023-07-28)

### Fixed

- Fix one of the latest migrations failing on SQLite by @vadimkerr ([#2680](https://github.com/grafana/oncall/pull/2680))

### Added

- Apply swap requests details to schedule events ([#2677](https://github.com/grafana/oncall/pull/2677))

## v1.3.18 (2023-07-28)

### Changed

- Update the direct paging feature to page for acknowledged & silenced alert groups,
  and show a warning for resolved alert groups by @vadimkerr ([#2639](https://github.com/grafana/oncall/pull/2639))
- Change calls to get instances from GCOM to paginate by @mderynck ([#2669](https://github.com/grafana/oncall/pull/2669))
- Update checking on-call users to use schedule final events ([#2651](https://github.com/grafana/oncall/pull/2651))

### Fixed

- Remove checks delaying plugin load and cause "Initializing plugin..." ([2624](https://github.com/grafana/oncall/pull/2624))
- Fix "Continue escalation if >X alerts per Y minutes" escalation step by @vadimkerr ([#2636](https://github.com/grafana/oncall/pull/2636))
- Post to Telegram ChatOps channel option is not showing in the integrations page
  by @alexintech ([#2498](https://github.com/grafana/oncall/pull/2498))

## v1.3.17 (2023-07-25)

### Added

- Added banner on the ChatOps screen for OSS to let the user know if no chatops integration is enabled
  ([#1735](https://github.com/grafana/oncall/issues/1735))
- Add `rbac_enabled` to `GET /api/internal/v1/current_team` response schema + `rbac_permissions` to `GET /api/internal/v1/user`
  response schema by @joeyorlando ([#2611](https://github.com/grafana/oncall/pull/2611))

### Fixed

- Bring heartbeats back to UI by @maskin25 ([#2550](https://github.com/grafana/oncall/pull/2550))
- Address issue when Grafana feature flags which were enabled via the `feature_flags.enabled` were only properly being
  parsed, when they were space-delimited. This fix allows them to be _either_ space or comma-delimited.
  by @joeyorlando ([#2623](https://github.com/grafana/oncall/pull/2623))

## v1.3.16 (2023-07-21)

### Added

- Allow persisting mobile app's timezone, to allow for more accurate datetime related notifications by @joeyorlando
  ([#2601](https://github.com/grafana/oncall/pull/2601))
- Add filter integrations by type ([2609](https://github.com/grafana/oncall/pull/2609))

### Changed

- Update direct paging docs by @vadimkerr ([#2600](https://github.com/grafana/oncall/pull/2600))
- Improve APIs for creating/updating direct paging integrations by @vadimkerr ([#2603](https://github.com/grafana/oncall/pull/2603))
- Remove unnecessary team checks in public API by @vadimkerr ([#2606](https://github.com/grafana/oncall/pull/2606))

### Fixed

- Fix Slack direct paging issue when there are more than 100 schedules by @vadimkerr ([#2594](https://github.com/grafana/oncall/pull/2594))
- Fix webhooks unable to be copied if they contain password or authorization header ([#2608](https://github.com/grafana/oncall/pull/2608))

## v1.3.15 (2023-07-19)

### Changed

- Deprecate `AlertGroup.is_archived` column. Column will be removed in a subsequent release. By @joeyorlando ([#2524](https://github.com/grafana/oncall/pull/2524)).
- Update Slack "invite" feature to use direct paging by @vadimkerr ([#2562](https://github.com/grafana/oncall/pull/2562))
- Change "Current responders" to "Additional Responders" in web UI by @vadimkerr ([#2567](https://github.com/grafana/oncall/pull/2567))

### Fixed

- Fix duplicate orders on routes and escalation policies by @vadimkerr ([#2568](https://github.com/grafana/oncall/pull/2568))
- Fixed Slack channels sync by @Ferril ([#2571](https://github.com/grafana/oncall/pull/2571))
- Fixed rendering of slack connection errors ([#2526](https://github.com/grafana/oncall/pull/2526))

## v1.3.14 (2023-07-17)

### Changed

- Added `PHONE_PROVIDER` configuration check by @sreway ([#2523](https://github.com/grafana/oncall/pull/2523))
- Deprecate `/oncall` Slack command, update direct paging functionality by @vadimkerr ([#2537](https://github.com/grafana/oncall/pull/2537))
- Change plugin version to drop the `v` prefix. ([#2540](https://github.com/grafana/oncall/pull/2540))

## v1.3.13 (2023-07-17)

### Changed

- Remove deprecated `heartbeat.HeartBeat` model/table by @joeyorlando ([#2534](https://github.com/grafana/oncall/pull/2534))

## v1.3.12 (2023-07-14)

### Added

- Add `page_size`, `current_page_number`, and `total_pages` attributes to paginated API responses by @joeyorlando ([#2471](https://github.com/grafana/oncall/pull/2471))

### Fixed

- New webhooks incorrectly masking authorization header by @mderynck ([#2541](https://github.com/grafana/oncall/pull/2541))

## v1.3.11 (2023-07-13)

### Added

- Release new webhooks functionality by @mderynck @matiasb @maskin25 @teodosii @raphael-batte ([#1830](https://github.com/grafana/oncall/pull/1830))

### Changed

- Custom button webhooks are deprecated, they will be automatically migrated to new webhooks. ([#1830](https://github.com/grafana/oncall/pull/1830))

## v1.3.10 (2023-07-13)

### Added

- [Helm] Added ability to specify `resources` definition within the `wait-for-db` init container by @Shelestov7
  ([#2501](https://github.com/grafana/oncall/pull/2501))
- Added index on `started_at` column in `alerts_alertgroup` table. This substantially speeds up query used by the `check_escalation_finished_task`
  task. By @joeyorlando and @Konstantinov-Innokentii ([#2516](https://github.com/grafana/oncall/pull/2516)).

### Changed

- Deprecated `/maintenance` web UI page. Maintenance is now handled at the integration level and can be performed
  within a single integration's page. by @Ukochka ([#2497](https://github.com/grafana/oncall/issues/2497))

### Fixed

- Fixed a bug in the integration maintenance mode workflow where a user could not start/stop an integration's
  maintenance mode by @joeyorlando ([#2511](https://github.com/grafana/oncall/issues/2511))
- Schedules: Long popup does not fit screen & buttons unreachable & objects outside of the popup [#1002](https://github.com/grafana/oncall/issues/1002)
- New schedules white theme issues [#2356](https://github.com/grafana/oncall/issues/2356)

## v1.3.9 (2023-07-12)

### Added

- Bring new Jinja editor to webhooks ([#2344](https://github.com/grafana/oncall/issues/2344))

### Fixed

- Add debounce on Select UI components to avoid making API search requests on each key-down event by
  @maskin25 ([#2466](https://github.com/grafana/oncall/pull/2466))
- Make Direct paging integration configurable ([2483](https://github.com/grafana/oncall/pull/2483))

## v1.3.8 (2023-07-11)

### Added

- Add `event.users.avatar_full` field to `GET /api/internal/v1/schedules/{schedule_id}/filter_events`
  payload by @joeyorlando ([#2459](https://github.com/grafana/oncall/pull/2459))
- Add `affinity` and `tolerations` for `celery` and `migrations` pods into helm chart + unit test for chart

### Changed

- Modified DRF pagination class used by `GET /api/internal/v1/alert_receive_channels` and `GET /api/internal/v1/schedules`
  endpoints so that the `next` and `previous` pagination links are properly set when OnCall is run behind
  a reverse proxy by @joeyorlando ([#2467](https://github.com/grafana/oncall/pull/2467))
- Polish user settings and warnings ([#2425](https://github.com/grafana/oncall/pull/2425))

### Fixed

- Address issue where we were improperly parsing Grafana feature flags that were enabled via the `feature_flags.enabled`
  method by @joeyorlando ([#2477](https://github.com/grafana/oncall/pull/2477))
- Fix cuddled list Markdown issue by @vadimkerr ([#2488](https://github.com/grafana/oncall/pull/2488))
- Fixed schedules slack notifications for deleted organizations ([#2493](https://github.com/grafana/oncall/pull/2493))

## v1.3.7 (2023-07-06)

### Changed

- OnCall Metrics dashboard update ([#2400](https://github.com/grafana/oncall/pull/2400))

## v1.3.6 (2023-07-05)

### Fixed

- Address issue where having multiple registered mobile apps for a user could lead to issues in delivering push
  notifications by @joeyorlando ([#2421](https://github.com/grafana/oncall/pull/2421))

## v1.3.5 (2023-07-05)

### Fixed

- Fix for phone provider initialization which can lead to an HTTP 500 on startup ([#2434](https://github.com/grafana/oncall/pull/2434))

## v1.3.4 (2023-07-05)

### Added

- Add full avatar URL for on-call users in schedule internal API by @vadimkerr ([#2414](https://github.com/grafana/oncall/pull/2414))
- Add phone call using the zvonok.com service by @sreway ([#2339](https://github.com/grafana/oncall/pull/2339))

### Changed

- UI drawer updates for webhooks2 ([#2419](https://github.com/grafana/oncall/pull/2419))
- Removed url from sms notification, changed format ([#2317](https://github.com/grafana/oncall/pull/2317))

## v1.3.3 (2023-06-29)

### Added

- Docs for `/resolution_notes` public api endpoint [#222](https://github.com/grafana/oncall/issues/222)

### Fixed

- Change alerts order for `/alert` public api endpoint [#1031](https://github.com/grafana/oncall/issues/1031)
- Change resolution notes order for `/resolution_notes` public api endpoint to show notes for the newest alert group
  on top ([#2404](https://github.com/grafana/oncall/pull/2404))
- Remove attempt to check token when editor/viewers are accessing the plugin @mderynck ([#2410](https://github.com/grafana/oncall/pull/2410))

## v1.3.2 (2023-06-29)

### Added

- Add metric "how many alert groups user was notified of" to Prometheus exporter ([#2334](https://github.com/grafana/oncall/pull/2334/))

### Changed

- Change permissions used during setup to better represent actions being taken by @mderynck ([#2242](https://github.com/grafana/oncall/pull/2242))
- Display 100000+ in stats when there are more than 100000 alert groups in the result ([#1901](https://github.com/grafana/oncall/pull/1901))
- Change OnCall plugin to use service accounts and api tokens for communicating with backend, by @mderynck ([#2385](https://github.com/grafana/oncall/pull/2385))
- RabbitMQ Docker image upgraded from 3.7.19 to 3.12.0 in `docker-compose-developer.yml` and
  `docker-compose-mysql-rabbitmq.yml`. **Note**: if you use one of these config files for your deployment
  you _may_ need to follow the RabbitMQ "upgrade steps" listed [here](https://rabbitmq.com/upgrade.html#rabbitmq-version-upgradability)
  by @joeyorlando ([#2359](https://github.com/grafana/oncall/pull/2359))

### Fixed

- For "You're Going OnCall" push notifications, show shift times in the user's configured timezone, otherwise UTC
  by @joeyorlando ([#2351](https://github.com/grafana/oncall/pull/2351))

## v1.3.1 (2023-06-26)

### Fixed

- Fix phone call & SMS relay by @vadimkerr ([#2345](https://github.com/grafana/oncall/pull/2345))

## v1.3.0 (2023-06-26)

### Added

- Secrets consistency for the chart. Bugfixing [#1016](https://github.com/grafana/oncall/pull/1016)

### Changed

- `telegram.webhookUrl` now defaults to `https://<base_url>` if not set
- UI Updates for the integrations page ([#2310](https://github.com/grafana/oncall/pull/2310))
- Prefer shift start when displaying rotation start value for existing shifts ([#2316](https://github.com/grafana/oncall/pull/2316))

### Fixed

- Fixed minor schedule preview issue missing last day ([#2316](https://github.com/grafana/oncall/pull/2316))

## v1.2.46 (2023-06-22)

### Added

- Make it possible to completely delete a rotation oncall ([#1505](https://github.com/grafana/oncall/issues/1505))
- Polish rotation modal form oncall ([#1506](https://github.com/grafana/oncall/issues/1506))
- Quick actions when editing a schedule oncall ([#1507](https://github.com/grafana/oncall/issues/1507))
- Enable schedule related profile settings oncall ([#1508](https://github.com/grafana/oncall/issues/1508))
- Highlight user shifts oncall ([#1509](https://github.com/grafana/oncall/issues/1509))
- Rename or Description for Schedules Rotations ([#1460](https://github.com/grafana/oncall/issues/1406))
- Add documentation for OnCall metrics exporter ([#2149](https://github.com/grafana/oncall/pull/2149))
- Add dashboard for OnCall metrics ([#1973](https://github.com/grafana/oncall/pull/1973))

## Changed

- Change mobile shift notifications title and subtitle by @imtoori ([#2288](https://github.com/grafana/oncall/pull/2288))
- Make web schedule updates to trigger sync refresh of its ical representation ([#2279](https://github.com/grafana/oncall/pull/2279))

## Fixed

- Fix duplicate orders for user notification policies by @vadimkerr ([#2278](https://github.com/grafana/oncall/pull/2278))
- Fix broken markup on alert group page, declutter, make time format consistent ([#2296](https://github.com/grafana/oncall/pull/2295))

## v1.2.45 (2023-06-19)

### Changed

- Change .Values.externalRabbitmq.passwordKey from `password` to `""` (default value `rabbitmq-password`) ([#864](https://github.com/grafana/oncall/pull/864))
- Remove deprecated `permissions` string array from the internal API user serializer by @joeyorlando ([#2269](https://github.com/grafana/oncall/pull/2269))

### Added

- Add `locale` column to mobile app user settings table by @joeyorlando [#2131](https://github.com/grafana/oncall/pull/2131)
- Update notification text for "You're going on call" push notifications to include information about the shift start
  and end times by @joeyorlando ([#2131](https://github.com/grafana/oncall/pull/2131))

### Fixed

- Handle non-UTC UNTIL datetime value when repeating ical events [#2241](https://github.com/grafana/oncall/pull/2241)
- Optimize AlertManager auto-resolve mechanism

## v1.2.44 (2023-06-14)

### Added

- Users with the Viewer basic role can now connect and use the mobile app ([#1892](https://github.com/grafana/oncall/pull/1892))
- Add helm chart support for redis and mysql existing secrets [#2156](https://github.com/grafana/oncall/pull/2156)

### Changed

- Removed `SlackActionRecord` model and database table by @joeyorlando [#2201](https://github.com/grafana/oncall/pull/2201)
- Require users when creating a schedule rotation using the web UI [#2220](https://github.com/grafana/oncall/pull/2220)

### Fixed

- Fix schedule shift preview to not breaking rotation shifts when there is overlap [#2218](https://github.com/grafana/oncall/pull/2218)
- Fix schedule list filter by type to allow considering multiple values [#2218](https://github.com/grafana/oncall/pull/2218)

## v1.2.43 (2023-06-12)

### Changed

- Propogate CI/CD changes

## v1.2.42 (2023-06-12)

### Changed

- Helm chart: Upgrade helm dependecies, improve local setup [#2144](https://github.com/grafana/oncall/pull/2144)

### Fixed

- Fixed bug on Filters where team param from URL was discarded [#6237](https://github.com/grafana/support-escalations/issues/6237)
- Fix receive channel filter in alert groups API [#2140](https://github.com/grafana/oncall/pull/2140)
- Helm chart: Fix usage of `env` settings as map;
  Fix usage of `mariadb.auth.database` and `mariadb.auth.username` for MYSQL env variables by @alexintech [#2146](https://github.com/grafana/oncall/pull/2146)

### Added

- Helm chart: Add unittests for rabbitmq and redis [2165](https://github.com/grafana/oncall/pull/2165)

## v1.2.41 (2023-06-08)

### Added

- Twilio Provider improvements by @Konstantinov-Innokentii, @mderynck and @joeyorlando
  [#2074](https://github.com/grafana/oncall/pull/2074) [#2034](https://github.com/grafana/oncall/pull/2034)
- Run containers as a non-root user by @alexintech [#2053](https://github.com/grafana/oncall/pull/2053)

## v1.2.40 (2023-06-07)

### Added

- Allow mobile app to consume "internal" schedules API endpoints by @joeyorlando ([#2109](https://github.com/grafana/oncall/pull/2109))
- Add inbound email address in integration API by @vadimkerr ([#2113](https://github.com/grafana/oncall/pull/2113))

### Changed

- Make viewset actions more consistent by @vadimkerr ([#2120](https://github.com/grafana/oncall/pull/2120))

### Fixed

- Fix + revert [#2057](https://github.com/grafana/oncall/pull/2057) which reverted a change which properly handles
  `Organization.DoesNotExist` exceptions for Slack events by @joeyorlando ([#TBD](https://github.com/grafana/oncall/pull/TBD))
- Fix Telegram ratelimit on live setting change by @vadimkerr and @alexintech ([#2100](https://github.com/grafana/oncall/pull/2100))

## v1.2.39 (2023-06-06)

### Changed

- Do not hide not secret settings in the web plugin UI by @alexintech ([#1964](https://github.com/grafana/oncall/pull/1964))

## v1.2.36 (2023-06-02)

### Added

- Add public API endpoint to export a schedule's final shifts by @joeyorlando ([2047](https://github.com/grafana/oncall/pull/2047))

### Fixed

- Fix demo alert for inbound email integration by @vadimkerr ([#2081](https://github.com/grafana/oncall/pull/2081))
- Fix calendar TZ used when comparing current shifts triggering slack shift notifications ([#2091](https://github.com/grafana/oncall/pull/2091))

## v1.2.35 (2023-06-01)

### Fixed

- Fix a bug with permissions for telegram user settings by @alexintech ([#2075](https://github.com/grafana/oncall/pull/2075))
- Fix orphaned messages in Slack by @vadimkerr ([#2023](https://github.com/grafana/oncall/pull/2023))
- Fix duplicated slack shift-changed notifications ([#2080](https://github.com/grafana/oncall/pull/2080))

## v1.2.34 (2023-05-31)

### Added

- Add description to "Default channel for Slack notifications" UI dropdown by @joeyorlando ([2051](https://github.com/grafana/oncall/pull/2051))

### Fixed

- Fix templates when slack or telegram is disabled ([#2064](https://github.com/grafana/oncall/pull/2064))
- Reduce number of alert groups returned by `Attach To` in slack to avoid event trigger timeout @mderynck ([#2049](https://github.com/grafana/oncall/pull/2049))

## v1.2.33 (2023-05-30)

### Fixed

- Revert #2040 breaking `/escalate` Slack command

## v1.2.32 (2023-05-30)

### Added

- Add models and framework to use different services (Phone, SMS, Verify) in Twilio depending on
  the destination country code by @mderynck ([#1976](https://github.com/grafana/oncall/pull/1976))
- Prometheus exporter backend for alert groups related metrics
- Helm chart: configuration of `uwsgi` using environment variables by @alexintech ([#2045](https://github.com/grafana/oncall/pull/2045))
- Much expanded/improved docs for mobile app ([2026](https://github.com/grafana/oncall/pull/2026>))
- Enable by-day selection when defining monthly and hourly rotations ([2037](https://github.com/grafana/oncall/pull/2037))

### Fixed

- Fix error when updating closed modal window in Slack by @vadimkerr ([#2019](https://github.com/grafana/oncall/pull/2019))
- Fix final schedule export failing to update when ical imported events set start/end as date ([#2025](https://github.com/grafana/oncall/pull/2025))
- Helm chart: fix bugs in helm chart with external postgresql configuration by @alexintech ([#2036](https://github.com/grafana/oncall/pull/2036))
- Properly address `Organization.DoesNotExist` exceptions thrown which result in HTTP 500 for the Slack `interactive_api_endpoint`
  endpoint by @joeyorlando ([#2040](https://github.com/grafana/oncall/pull/2040))
- Fix issue when trying to sync Grafana contact point and config receivers miss a key ([#2046](https://github.com/grafana/oncall/pull/2046))

### Changed

- Changed mobile notification title and subtitle. Removed the body. by @imtoori [#2027](https://github.com/grafana/oncall/pull/2027)

## v1.2.31 (2023-05-26)

### Fixed

- Fix AmazonSNS ratelimit by @Konstantinov-Innokentii ([#2032](https://github.com/grafana/oncall/pull/2032))

## v1.2.30 (2023-05-25)

### Fixed

- Fix Phone provider status callbacks [#2014](https://github.com/grafana/oncall/pull/2014)

## v1.2.29 (2023-05-25)

### Changed

- Phone provider refactoring [#1713](https://github.com/grafana/oncall/pull/1713)

### Fixed

- Handle slack metadata limit when creating paging command payload ([#2007](https://github.com/grafana/oncall/pull/2007))
- Fix issue with sometimes cached final schedule not being refreshed after an update ([#2004](https://github.com/grafana/oncall/pull/2004))

## v1.2.28 (2023-05-24)

### Fixed

- Improve plugin authentication by @vadimkerr ([#1995](https://github.com/grafana/oncall/pull/1995))
- Fix MultipleObjectsReturned error on webhook endpoints by @vadimkerr ([#1996](https://github.com/grafana/oncall/pull/1996))
- Remove user defined time period from "you're going oncall" mobile push by @iskhakov ([#2001](https://github.com/grafana/oncall/pull/2001))

## v1.2.27 (2023-05-23)

### Added

- Allow passing Firebase credentials via environment variable by @vadimkerr ([#1969](https://github.com/grafana/oncall/pull/1969))

### Changed

- Update default Alertmanager templates by @iskhakov ([#1944](https://github.com/grafana/oncall/pull/1944))

### Fixed

- Fix SQLite permission issue by @vadimkerr ([#1984](https://github.com/grafana/oncall/pull/1984))
- Remove user defined time period from "you're going oncall" mobile push ([2001](https://github.com/grafana/oncall/pull/2001))

## v1.2.26 (2023-05-18)

### Fixed

- Fix inbound email bug when attaching files by @vadimkerr ([#1970](https://github.com/grafana/oncall/pull/1970))

## v1.2.25 (2023-05-18)

### Added

- Test mobile push backend

## v1.2.24 (2023-05-17)

### Fixed

- Fixed bug in Escalation Chains where reordering an item crashed the list

## v1.2.23 (2023-05-15)

### Added

- Add a way to set a maintenance mode message and display this in the web plugin UI by @joeyorlando ([#1917](https://github.com/grafana/oncall/pull/#1917))

### Changed

- Use `user_profile_changed` Slack event instead of `user_change` to update Slack user profile by @vadimkerr ([#1938](https://github.com/grafana/oncall/pull/1938))

## v1.2.22 (2023-05-12)

### Added

- Add mobile settings for info notifications by @imtoori ([#1926](https://github.com/grafana/oncall/pull/1926))

### Fixed

- Fix bug in the "You're Going Oncall" push notification copy by @joeyorlando ([#1922](https://github.com/grafana/oncall/pull/1922))
- Fix bug with newlines in markdown converter ([#1925](https://github.com/grafana/oncall/pull/1925))
- Disable "You're Going Oncall" push notification by default ([1927](https://github.com/grafana/oncall/pull/1927))

## v1.2.21 (2023-05-09)

### Added

- Add a new mobile app push notification which notifies users when they are going on call by @joeyorlando ([#1814](https://github.com/grafana/oncall/pull/1814))
- Add a new mobile app user setting field, `important_notification_volume_override` by @joeyorlando ([#1893](https://github.com/grafana/oncall/pull/1893))

### Changed

- Improve ical comparison when checking for imported ical updates ([1870](https://github.com/grafana/oncall/pull/1870))
- Upgrade to Python 3.11.3 by @joeyorlando ([#1849](https://github.com/grafana/oncall/pull/1849))

### Fixed

- Fix issue with how OnCall determines if a cloud Grafana Instance supports RBAC by @joeyorlando ([#1880](https://github.com/grafana/oncall/pull/1880))
- Fix issue trying to set maintenance mode for integrations belonging to non-current team

## v1.2.20 (2023-05-09)

### Fixed

- Hotfix perform notification task

## v1.2.19 (2023-05-04)

### Fixed

- Fix issue with parsing response when sending Slack message

## v1.2.18 (2023-05-03)

### Added

- Documentation updates

## v1.2.17 (2023-05-02)

### Added

- Add filter descriptions to web ui by @iskhakov ([1845](https://github.com/grafana/oncall/pull/1845))
- Add "Notifications Receiver" RBAC role by @joeyorlando ([#1853](https://github.com/grafana/oncall/pull/1853))

### Changed

- Remove template editor from Slack by @iskhakov ([1847](https://github.com/grafana/oncall/pull/1847))
- Remove schedule name uniqueness restriction ([1859](https://github.com/grafana/oncall/pull/1859))

### Fixed

- Fix bugs in web title and message templates rendering and visual representation ([1747](https://github.com/grafana/oncall/pull/1747))

## v1.2.16 (2023-04-27)

### Added

- Add 2, 3 and 6 hours Alert Group silence options by @tommysitehost ([#1822](https://github.com/grafana/oncall/pull/1822))
- Add schedule related users endpoint to plugin API

### Changed

- Update web UI, Slack, and Telegram to allow silencing an acknowledged alert group by @joeyorlando ([#1831](https://github.com/grafana/oncall/pull/1831))

### Fixed

- Optimize duplicate queries occurring in AlertGroupFilter by @joeyorlando ([1809](https://github.com/grafana/oncall/pull/1809))

## v1.2.15 (2023-04-24)

### Fixed

- Helm chart: Fix helm hook for db migration job
- Performance improvements to `GET /api/internal/v1/alertgroups` endpoint by @joeyorlando and @iskhakov ([#1805](https://github.com/grafana/oncall/pull/1805))

### Added

- Add helm chart support for twilio existing secrets by @atownsend247 ([#1435](https://github.com/grafana/oncall/pull/1435))
- Add web_title, web_message and web_image_url attributes to templates ([1786](https://github.com/grafana/oncall/pull/1786))

### Changed

- Update shift API to use a default interval value (`1`) when a `frequency` is set and no `interval` is given
- Limit number of alertmanager alerts in alert group to autoresolve by 500 ([1779](https://github.com/grafana/oncall/pull/1779))
- Update schedule and personal ical exports to use final shift events

## v1.2.14 (2023-04-19)

### Fixed

- Fix broken documentation links by @shantanualsi ([#1766](https://github.com/grafana/oncall/pull/1766))
- Fix bug when updating team access settings by @vadimkerr ([#1794](https://github.com/grafana/oncall/pull/1794))

## v1.2.13 (2023-04-18)

### Changed

- Rework ical schedule export to include final events; also improve changing shifts sync

### Fixed

- Fix issue when creating web overrides for TF schedules using a non-UTC timezone

## v1.2.12 (2023-04-18)

### Changed

- Move `alerts_alertgroup.is_restricted` column to `alerts_alertreceivechannel.restricted_at` by @joeyorlando ([#1770](https://github.com/grafana/oncall/pull/1770))

### Added

- Add new field description_short to private api ([#1698](https://github.com/grafana/oncall/pull/1698))
- Added preview and migration API endpoints for route migration from regex into jinja2 ([1715](https://github.com/grafana/oncall/pull/1715))
- Helm chart: add the option to use a helm hook for the migration job ([1386](https://github.com/grafana/oncall/pull/1386))
- Add endpoints to start and stop maintenance in alert receive channel private api ([1755](https://github.com/grafana/oncall/pull/1755))
- Send demo alert with dynamic payload and get demo payload example on private api ([1700](https://github.com/grafana/oncall/pull/1700))
- Add is_default fields to templates, remove WritableSerialiserMethodField ([1759](https://github.com/grafana/oncall/pull/1759))
- Allow use of dynamic payloads in alert receive channels preview template in private api ([1756](https://github.com/grafana/oncall/pull/1756))

## v1.2.11 (2023-04-14)

### Added

- add new columns `gcom_org_contract_type`, `gcom_org_irm_sku_subscription_start_date`,
  and `gcom_org_oldest_admin_with_billing_privileges_user_id` to `user_management_organization` table,
  plus `is_restricted` column to `alerts_alertgroup` table by @joeyorlando and @teodosii ([1522](https://github.com/grafana/oncall/pull/1522))
- emit two new Django signals by @joeyorlando and @teodosii ([1522](https://github.com/grafana/oncall/pull/1522))
  - `org_sync_signal` at the end of the `engine/apps/user_management/sync.py::sync_organization` method
  - `alert_group_created_signal` when a new Alert Group is created

## v1.2.10 (2023-04-13)

### Added

- Added mine filter to schedules listing

### Fixed

- Fixed a bug in GForm's RemoteSelect where the value for Dropdown could not change
- Fixed the URL attached to an Incident created via the 'Declare Incident' button of a Slack alert by @sd2k ([#1738](https://github.com/grafana/oncall/pull/1738))

## v1.2.9 (2023-04-11)

### Fixed

- Catch the new Slack error - "message_limit_exceeded"

## v1.2.8 (2023-04-06)

### Changed

- Allow editing assigned team via public api ([1619](https://github.com/grafana/oncall/pull/1619))
- Disable mentions when resolution note is created by @iskhakov ([1696](https://github.com/grafana/oncall/pull/1696))
- Display warnings on users page in a clean and consistent way by @iskhakov ([#1681](https://github.com/grafana/oncall/pull/1681))

## v1.2.7 (2023-04-03)

### Added

- Save selected teams filter in local storage ([#1611](https://github.com/grafana/oncall/issues/1611))

### Changed

- Renamed routes from /incidents to /alert-groups ([#1678](https://github.com/grafana/oncall/pull/1678))

### Fixed

- Fix team search when filtering resources by @vadimkerr ([#1680](https://github.com/grafana/oncall/pull/1680))
- Fix issue when trying to scroll in Safari ([#415](https://github.com/grafana/oncall/issues/415))

## v1.2.6 (2023-03-30)

### Fixed

- Fixed bug when web schedules/shifts use non-UTC timezone and shift is deleted by @matiasb ([#1661](https://github.com/grafana/oncall/pull/1661))

## v1.2.5 (2023-03-30)

### Fixed

- Fixed a bug with Slack links not working in the plugin UI ([#1671](https://github.com/grafana/oncall/pull/1671))

## v1.2.4 (2023-03-30)

### Added

- Added the ability to change the team for escalation chains by @maskin25, @iskhakov and @vadimkerr ([#1658](https://github.com/grafana/oncall/pull/1658))

### Fixed

- Addressed bug with iOS mobile push notifications always being set to critical by @imtoori and @joeyorlando ([#1646](https://github.com/grafana/oncall/pull/1646))
- Fixed issue where Viewer was not able to view which people were oncall in a schedule ([#999](https://github.com/grafana/oncall/issues/999))
- Fixed a bug with syncing teams from Grafana API by @vadimkerr ([#1652](https://github.com/grafana/oncall/pull/1652))

## v1.2.3 (2023-03-28)

Only some minor performance/developer setup changes to report in this version.

## v1.2.2 (2023-03-27)

### Changed

- Drawers with Forms are not closing by clicking outside of the drawer. Only by clicking Cancel or X (by @Ukochka in [#1608](https://github.com/grafana/oncall/pull/1608))
- When the `DANGEROUS_WEBHOOKS_ENABLED` environment variable is set to true, it's possible now to create Outgoing Webhooks
  using URLs without a top-level domain (by @hoptical in [#1398](https://github.com/grafana/oncall/pull/1398))
- Updated wording when creating an integration (by @callmehyde in [#1572](https://github.com/grafana/oncall/pull/1572))
- Set FCM iOS/Android "message priority" to "high priority" for mobile app push notifications (by @joeyorlando in [#1612](https://github.com/grafana/oncall/pull/1612))
- Improve schedule quality feature (by @vadimkerr in [#1602](https://github.com/grafana/oncall/pull/1602))

### Fixed

- Update override deletion changes to set its final duration (by @matiasb in [#1599](https://github.com/grafana/oncall/pull/1599))

## v1.2.1 (2023-03-23)

### Changed

- Mobile app settings backend by @vadimkerr in ([1571](https://github.com/grafana/oncall/pull/1571))
- Fix integrations and escalations autoselect, improve GList by @maskin25 in ([1601](https://github.com/grafana/oncall/pull/1601))
- Add filters to outgoing webhooks 2 by @iskhakov in ([1598](https://github.com/grafana/oncall/pull/1598))

## v1.2.0 (2023-03-21)

### Changed

- Add team-based filtering for resources, so that users can see multiple resources at once and link them together ([1528](https://github.com/grafana/oncall/pull/1528))

## v1.1.41 (2023-03-21)

### Added

- Modified `check_escalation_finished_task` celery task to use read-only databases for its query, if one is defined +
  make the validation logic stricter + ping a configurable heartbeat on successful completion of this task ([1266](https://github.com/grafana/oncall/pull/1266))

### Changed

- Updated wording throughout plugin to use 'Alert Group' instead of 'Incident' ([1565](https://github.com/grafana/oncall/pull/1565),
  [1576](https://github.com/grafana/oncall/pull/1576))
- Check for enabled Telegram feature was added to ChatOps and to User pages ([319](https://github.com/grafana/oncall/issues/319))
- Filtering for Editors/Admins was added to rotation form. It is not allowed to assign Viewer to rotation ([1124](https://github.com/grafana/oncall/issues/1124))
- Modified search behaviour on the Escalation Chains page to allow for "partial searching" ([1578](https://github.com/grafana/oncall/pull/1578))

### Fixed

- Fixed a few permission issues on the UI ([1448](https://github.com/grafana/oncall/pull/1448))
- Fix resolution note rendering in Slack message threads where the Slack username was not
  being properly rendered ([1561](https://github.com/grafana/oncall/pull/1561))

## v1.1.40 (2023-03-16)

### Fixed

- Check for duplicated positions in terraform escalation policies create/update

### Added

- Add `regex_match` Jinja filter ([1556](https://github.com/grafana/oncall/pull/1556))

### Changed

- Allow passing `null` as a value for `escalation_chain` when creating routes via the public API ([1557](https://github.com/grafana/oncall/pull/1557))

## v1.1.39 (2023-03-16)

### Added

- Inbound email integration ([837](https://github.com/grafana/oncall/pull/837))

## v1.1.38 (2023-03-14)

### Added

- Add filtering by escalation chain to alert groups page ([1535](https://github.com/grafana/oncall/pull/1535))

### Fixed

- Improve tasks checking/triggering webhooks in new backend

## v1.1.37 (2023-03-14)

### Fixed

- Fixed redirection issue on integrations screen

### Added

- Enable web overrides for Terraform-based schedules
- Direct user paging improvements ([1358](https://github.com/grafana/oncall/issues/1358))
- Added Schedule Score quality within the schedule view ([118](https://github.com/grafana/oncall/issues/118))

## v1.1.36 (2023-03-09)

### Fixed

- Fix bug with override creation ([1515](https://github.com/grafana/oncall/pull/1515))

## v1.1.35 (2023-03-09)

### Added

- Insight logs

### Fixed

- Fixed issue with Alert group involved users filter
- Fixed email sending failure due to newline in title

## v1.1.34 (2023-03-08)

### Added

- Jinja2 based routes ([1319](https://github.com/grafana/oncall/pull/1319))

### Changed

- Remove mobile app feature flag ([1484](https://github.com/grafana/oncall/pull/1484))

### Fixed

- Prohibit creating & updating past overrides ([1474](https://github.com/grafana/oncall/pull/1474))

## v1.1.33 (2023-03-07)

### Fixed

- Show permission error for accessing Telegram as Viewer ([1273](https://github.com/grafana/oncall/issues/1273))

### Changed

- Pass email and phone limits as environment variables ([1219](https://github.com/grafana/oncall/pull/1219))

## v1.1.32 (2023-03-01)

### Fixed

- Schedule filters improvements ([941](https://github.com/grafana/oncall/issues/941))
- Fix pagination issue on schedules page ([1437](https://github.com/grafana/oncall/pull/1437))

## v1.1.31 (2023-03-01)

### Added

- Add acknowledge_signal and source link to public api

## v1.1.30 (2023-03-01)

### Fixed

- Fixed importing of global grafana styles ([672](https://github.com/grafana/oncall/issues/672))
- Fixed UI permission related bug where Editors could not export their user iCal link
- Fixed error when a shift is created using Etc/UTC as timezone
- Fixed issue with refresh ical file task not considering empty string values
- Schedules: Long popup does not fit screen & buttons unreachable & objects outside of the popup ([1002](https://github.com/grafana/oncall/issues/1002))
- Can't scroll on integration settings page ([415](https://github.com/grafana/oncall/issues/415))
- Team change in the Integration page always causes 403 ([1292](https://github.com/grafana/oncall/issues/1292))
- Schedules: Permalink doesn't work with multi-teams ([940](https://github.com/grafana/oncall/issues/940))
- Schedules list -> expanded schedule blows page width ([1293](https://github.com/grafana/oncall/issues/1293))

### Changed

- Moved reCAPTCHA to backend environment variable for more flexible configuration between different environments.
- Add pagination to schedule listing
- Show 100 latest alerts on alert group page ([1417](https://github.com/grafana/oncall/pull/1417))

## v1.1.29 (2023-02-23)

### Changed

- Allow creating schedules with type "web" using public API

### Fixed

- Fixed minor issue during the sync process where an HTTP 302 (redirect) status code from the Grafana
  instance would cause the sync to not properly finish

## v1.1.28 (2023-02-23)

### Fixed

- Fixed maintenance mode for Telegram and MSTeams

## v1.1.27 (2023-02-22)

### Added

- Added reCAPTCHA validation for requesting a mobile verification code

### Changed

- Added ratelimits for phone verification
- Link to source was added
- Header of Incident page was reworked: clickable labels instead of just names, users section was deleted
- "Go to Integration" button was deleted, because the functionality was moved to clickable labels

### Fixed

- Fixed HTTP request to Google where when fetching an iCal, the response would sometimes contain HTML instead
  of the expected iCal data

## v1.1.26 (2023-02-20)

### Fixed

- Make alert group filters persistent ([482](https://github.com/grafana/oncall/issues/482))

### Changed

- Update phone verification error message

## v1.1.25 (2023-02-20)

### Fixed

- Fixed too long declare incident link in Slack

## v1.1.24 (2023-02-16)

### Added

- Add direct user paging ([823](https://github.com/grafana/oncall/issues/823))
- Add App Store link to web UI ([1328](https://github.com/grafana/oncall/pull/1328))

### Fixed

- Cleaning of the name "Incident" ([704](https://github.com/grafana/oncall/pull/704))
- Alert Group/Alert Groups naming polishing. All the names should be with capital letters
- Design polishing ([1290](https://github.com/grafana/oncall/pull/1290))
- Not showing contact details in User tooltip if User does not have edit/admin access
- Updated slack link account to redirect back to user profile instead of chatops

### Changed

- Incidents - Removed buttons column and replaced status with toggler ([#1237](https://github.com/grafana/oncall/issues/1237))
- Responsiveness changes across multiple pages (Incidents, Integrations, Schedules) ([#1237](https://github.com/grafana/oncall/issues/1237))
- Add pagination to schedule listing

## v1.1.23 (2023-02-06)

### Fixed

- Fix bug with email case sensitivity for ICal on-call schedules ([1297](https://github.com/grafana/oncall/pull/1297))

## v1.1.22 (2023-02-03)

### Fixed

- Fix bug with root/dependant alert groups list api endpoint ([1284](https://github.com/grafana/oncall/pull/1284))
- Fixed NPE on teams switch

### Added

- Optimize alert and alert group public api endpoints and add filter by id ([1274](https://github.com/grafana/oncall/pull/1274))
- Enable mobile app backend by default on OSS

## v1.1.21 (2023-02-02)

### Added

- Add [`django-dbconn-retry` library](https://github.com/jdelic/django-dbconn-retry) to `INSTALLED_APPS` to attempt
  to alleviate occasional `django.db.utils.OperationalError` errors
- Improve alerts and alert group endpoint response time in internal API with caching ([1261](https://github.com/grafana/oncall/pull/1261))
- Optimize alert and alert group public api endpoints and add filter by id ([1274](https://github.com/grafana/oncall/pull/1274)
- Added Coming Soon for iOS on Mobile App screen

### Fixed

- Fix issue on Integrations where you were redirected back once escalation chain was loaded ([#1083](https://github.com/grafana/oncall/issues/1083))
  ([#1257](https://github.com/grafana/oncall/issues/1257))

## v1.1.20 (2023-01-30)

### Added

- Add involved users filter to alert groups listing page (+ mine shortcut)

### Changed

- Improve logging for creating contact point for Grafana Alerting integration

### Fixed

- Fix bugs related to creating contact point for Grafana Alerting integration
- Fix minor UI bug on OnCall users page where it would idefinitely show a "Loading..." message
- Only show OnCall user's table to users that are authorized
- Fixed NPE in ScheduleUserDetails component ([#1229](https://github.com/grafana/oncall/issues/1229))

## v1.1.19 (2023-01-25)

### Added

- Add Server URL below QR code for OSS for debugging purposes
- Add Slack slash command allowing to trigger a direct page via a manually created alert group
- Remove resolved and acknowledged filters as we switched to status ([#1201](https://github.com/grafana/oncall/pull/1201))
- Add sync with grafana on /users and /teams api calls from terraform plugin

### Changed

- Allow users with `viewer` role to fetch cloud connection status using the internal API ([#1181](https://github.com/grafana/oncall/pull/1181))
- When removing the Slack ChatOps integration, make it more explicit to the user what the implications of doing so are
- Improve performance of `GET /api/internal/v1/schedules` endpoint ([#1169](https://github.com/grafana/oncall/pull/1169))

### Fixed

- Removed duplicate API call, in the UI on plugin initial load, to `GET /api/internal/v1/alert_receive_channels`
- Increased plugin startup speed ([#1200](https://github.com/grafana/oncall/pull/1200))

## v1.1.18 (2023-01-18)

### Added

- Allow messaging backends to be enabled/disabled per organization ([#1151](https://github.com/grafana/oncall/pull/1151))

### Changed

- Send a Slack DM when user is not in channel ([#1144](https://github.com/grafana/oncall/pull/1144))

## v1.1.17 (2023-01-18)

### Changed

- Modified how the `Organization.is_rbac_permissions_enabled` flag is set,
  based on whether we are dealing with an open-source, or cloud installation
- Backend implementation to support direct user/schedule paging
- Changed documentation links to open in new window
- Remove helm chart signing
- Changed the user's profile modal to be wide for all tabs

### Added

- Added state filter for alert_group public API endpoint.
- Enrich user tooltip on Schedule page
- Added redirects for old-style links

### Fixed

- Updated typo in Helm chart values when specifying a custom Slack command name
- Fix for web schedules ical export to give overrides the right priority
- Fix for topnavbar to show initial loading inside PluginPage

## v1.1.16 (2023-01-12)

### Fixed

- Minor bug fix in how the value of `Organization.is_rbac_permissions_enabled` is determined

- Helm chart: default values file and documentation now reflect the correct key to set for the Slack
  slash command name, `oncall.slack.commandName`.

## v1.1.15 (2023-01-10)

### Changed

- Simplify and speed up slack rendering ([#1105](https://github.com/grafana/oncall/pull/1105))
- Faro - Point to 3 separate apps instead of just 1 for all environments ([#1110](https://github.com/grafana/oncall/pull/1110))
- Schedules - ([#1114](https://github.com/grafana/oncall/pull/1114), [#1109](https://github.com/grafana/oncall/pull/1109))

### Fixed

- Bugfix for topnavbar to place alerts inside PageNav ([#1040](https://github.com/grafana/oncall/pull/1040))

## v1.1.14 (2023-01-05)

### Changed

- Change wording from "incident" to "alert group" for the Telegram integration ([#1052](https://github.com/grafana/oncall/pull/1052))
- Soft-delete of organizations on stack deletion.

## v1.1.13 (2023-01-04)

### Added

- Integration with [Grafana Faro](https://grafana.com/docs/grafana-cloud/faro-web-sdk/) for Cloud Instances

## v1.1.12 (2023-01-03)

### Fixed

- Handle jinja exceptions during alert creation
- Handle exception for slack rate limit message

## v1.1.11 (2023-01-03)

### Fixed

- Fix error when schedule was not able to load
- Minor fixes

## v1.1.10 (2023-01-03)

### Fixed

- Minor fixes

## v1.1.9 (2023-01-03)

### Fixed

- Alert group query optimization
- Update RBAC scopes
- Fix error when schedule was not able to load
- Minor bug fixes

## v1.1.8 (2022-12-13)

### Added

- Added a `make` command, `enable-mobile-app-feature-flags`, which sets the backend feature flag in `./dev/.env.dev`,
  and updates a record in the `base_dynamicsetting` database table, which are needed to enable the mobile
  app backend features.

### Changed

- Added ability to change engine deployment update strategy via values in helm chart.
- removed APNS support
- changed the `django-push-notification` library from the `iskhakov` fork to the [`grafana` fork](https://github.com/grafana/django-push-notifications).
  This new fork basically patches an issue which affected the database migrations of this django app (previously the
  library would not respect the `USER_MODEL` setting when creating its tables and would instead reference the
  `auth_user` table.. which we don't want)
- add `--no-cache` flag to the `make build` command

### Fixed

- fix schedule UI types and permissions

## v1.1.7 (2022-12-09)

### Fixed

- Update fallback role for schedule write RBAC permission
- Mobile App Verification tab in the user settings modal is now hidden for users that do not have proper
  permissions to use it

## v1.1.6 (2022-12-09)

### Added

- RBAC permission support
- Add `time_zone` serializer validation for OnCall shifts and calendar/web schedules. In addition, add database migration
  to update values that may be invalid
- Add a `permalinks.web` field, which is a permalink to the alert group web app page, to the alert group internal/public
  API responses
- Added the ability to customize job-migrate `ttlSecondsAfterFinished` field in the helm chart

### Fixed

- Got 500 error when saving Outgoing Webhook ([#890](https://github.com/grafana/oncall/issues/890))
- v1.0.13 helm chart - update the OnCall backend pods image pull policy to "Always" (and explicitly set tag to `latest`).
  This should resolve some recent issues experienced where the frontend/backend versions are not aligned.

### Changed

- When editing templates for alert group presentation or outgoing webhooks, errors and warnings are now displayed in
  the UI as notification popups or displayed in the preview.
- Errors and warnings that occur when rendering templates during notification or webhooks will now render
  and display the error/warning as the result.

## v1.1.5 (2022-11-24)

### Added

- Added a QR code in the "Mobile App Verification" tab on the user settings modal to connect the mobile
  application to your OnCall instance

### Fixed

- UI bug fixes for Grafana 9.3 ([#860](https://github.com/grafana/oncall/pull/860))
- Bug fix for saving source link template ([#898](https://github.com/grafana/oncall/pull/898))

## v1.1.4 (2022-11-23)

### Fixed

- Bug fix for [#882](https://github.com/grafana/oncall/pull/882) which was causing the OnCall web calendars to not load
- Bug fix which, when installing the plugin, or after removing a Grafana API token, caused the plugin to not load properly

## v1.1.3 (2022-11-22)

- Bug Fixes

### Changed

- For OSS installations of OnCall, initial configuration is now simplified. When running for local development, you no
  longer need to configure the plugin via the UI. This is achieved through passing one environment variable to both the
  backend & frontend containers, both of which have been preconfigured for you in `docker-compose-developer.yml`.
  - The Grafana API URL **must be** passed as an environment variable, `GRAFANA_API_URL`, to the OnCall backend
    (and can be configured by updating this env var in your `./dev/.env.dev` file)
  - The OnCall API URL can optionally be passed as an environment variable, `ONCALL_API_URL`, to the OnCall UI.
    If the environment variable is found, the plugin will "auto-configure", otherwise you will be shown a simple
    configuration form to provide this info.
- For Helm installations, if you are running Grafana externally (eg. `grafana.enabled` is set to `false`
  in your `values.yaml`), you will now be required to specify `externalGrafana.url` in `values.yaml`.
- `make start` will now idempotently check to see if a "127.0.0.1 grafana" record exists in `/etc/hosts`
  (using a tool called [`hostess`](https://github.com/cbednarski/hostess)). This is to support using `http://grafana:3000`
  as the `Organization.grafana_url` in two scenarios:
  - `oncall_engine`/`oncall_celery` -> `grafana` Docker container communication
  - public URL generation. There are some instances where `Organization.grafana_url` is referenced to generate public
    URLs to a Grafana plugin page. Without the `/etc/hosts` record, navigating to `http://grafana:3000/some_page` in
    your browser, you would obviously get an error from your browser.

## v1.1.2 (2022-11-18)

- Bug Fixes

## v1.1.1 (2022-11-16)

- Compatibility with Grafana 9.3.0
- Bug Fixes

## v1.0.52 (2022-11-09)

- Allow use of API keys as alternative to account auth token for Twilio
- Remove `grafana_plugin_management` Django app
- Enable new schedules UI
- Bug fixes

## v1.0.51 (2022-11-05)

- Bug Fixes

## v1.0.50 (2022-11-03)

- Updates to documentation
- Improvements to web schedules
- Bug fixes

## v1.0.49 (2022-11-01)

- Enable SMTP email backend by default
- Fix Grafana sidebar frontend bug

## v1.0.48 (2022-11-01)

- verify_number management command
- chatops page redesign

## v1.0.47 (2022-11-01)

- Bug fixes

## v1.0.46 (2022-10-28)

- Bug fixes
- remove `POST /api/internal/v1/custom_buttons/{id}/action` endpoint

## v1.0.45 (2022-10-27)

- Bug fix to revert commit which removed unused engine code

## v1.0.44 (2022-10-26)

- Bug fix for an issue that was affecting phone verification

## v1.0.43 (2022-10-25)

- Bug fixes

## v1.0.42 (2022-10-24)

- Fix posting resolution notes to Slack

## v1.0.41 (2022-10-24)

- Add personal email notifications
- Bug fixes

## v1.0.40 (2022-10-05)

- Improved database and celery backends support
- Added script to import PagerDuty users to Grafana
- Bug fixes

## v1.0.39 (2022-10-03)

- Fix issue in v1.0.38 blocking the creation of schedules and webhooks in the UI

## v1.0.38 (2022-09-30)

- Fix exception handling for adding resolution notes when slack and oncall users are out of sync.
- Fix all day events showing as having gaps in slack notifications
- Improve plugin configuration error message readability
- Add `telegram` key to `permalinks` property in `AlertGroup` public API response schema

## v1.0.37 (2022-09-21)

- Improve API token creation form
- Fix alert group bulk action bugs
- Add `permalinks` property to `AlertGroup` public API response schema
- Scheduling system bug fixes
- Public API bug fixes

## v1.0.36 (2022-09-12)

- Alpha web schedules frontend/backend updates
- Bug fixes

## v1.0.35 (2022-09-07)

- Bug fixes

## v1.0.34 (2022-09-06)

- Fix schedule notification spam

## v1.0.33 (2022-09-06)

- Add raw alert view
- Add GitHub star button for OSS installations
- Restore alert group search functionality
- Bug fixes

## v1.0.32 (2022-09-01)

- Bug fixes

## v1.0.31 (2022-09-01)

- Bump celery version
- Fix oss to cloud connection

## v1.0.30 (2022-08-31)

- Bug fix: check user notification policy before access

## v1.0.29 (2022-08-31)

- Add arm64 docker image

## v1.0.28 (2022-08-31)

- Bug fixes

## v1.0.27 (2022-08-30)

- Bug fixes

## v1.0.26 (2022-08-26)

- Insight log's format fixes
- Remove UserNotificationPolicy auto-recreating

## v1.0.25 (2022-08-24)

- Bug fixes

## v1.0.24 (2022-08-24)

- Insight logs
- Default DATA_UPLOAD_MAX_MEMORY_SIZE to 1mb

## v1.0.23 (2022-08-23)

- Bug fixes

## v1.0.22 (2022-08-16)

- Make STATIC_URL configurable from environment variable

## v1.0.21 (2022-08-12)

- Bug fixes

## v1.0.19 (2022-08-10)

- Bug fixes

## v1.0.15 (2022-08-03)

- Bug fixes

## v1.0.13 (2022-07-27)

- Optimize alert group list view
- Fix a bug related to Twilio setup

## v1.0.12 (2022-07-26)

- Update push-notifications dependency
- Rework how absolute URLs are built
- Fix to show maintenance windows per team
- Logging improvements
- Internal api to get a schedule final events

## v1.0.10 (2022-07-22)

- Speed-up of alert group web caching
- Internal api for OnCall shifts

## v1.0.9 (2022-07-21)

- Frontend bug fixes & improvements
- Support regex_replace() in templates
- Bring back alert group caching and list view

## v1.0.7 (2022-07-18)

- Backend & frontend bug fixes
- Deployment improvements
- Reshape webhook payload for outgoing webhooks
- Add escalation chain usage info on escalation chains page
- Improve alert group list load speeds and simplify caching system

## v1.0.6 (2022-07-12)

- Manual Incidents enabled for teams
- Fix phone notifications for OSS
- Public API improvements

## v1.0.5 (2022-07-06)

- Bump Django to 3.2.14
- Fix PagerDuty iCal parsing

## 1.0.4 (2022-06-28)

- Allow Telegram DMs without channel connection.

## 1.0.3 (2022-06-27)

- Fix users public api endpoint. Now it returns users with all roles.
- Fix redundant notifications about gaps in schedules.
- Frontend fixes.

## 1.0.2 (2022-06-17)

- Fix Grafana Alerting integration to handle API changes in Grafana 9
- Improve public api endpoint for outgoing webhooks (/actions) by adding ability to create, update and delete
  outgoing webhook instance

## 1.0.0 (2022-06-14)

- First Public Release

## 0.0.71 (2022-06-06)

- Initial Commit Release<|MERGE_RESOLUTION|>--- conflicted
+++ resolved
@@ -10,11 +10,8 @@
 ### Fixed
 
 - Fix Slack access token length issue by @toolchainX ([#3016](https://github.com/grafana/oncall/pull/3016))
-<<<<<<< HEAD
+- Fix shifts for current user internal endpoint to return the right shift PK ([#3036](https://github.com/grafana/oncall/pull/3036))
 - Handle Slack ratelimit on alert group deletion by @vadimkerr ([#3038](https://github.com/grafana/oncall/pull/3038))
-=======
-- Fix shifts for current user internal endpoint to return the right shift PK ([#3036](https://github.com/grafana/oncall/pull/3036))
->>>>>>> 78849d2e
 
 ## v1.3.37 (2023-09-12)
 
