# Changelog

All notable changes to this project will be documented in this file.

The format is based on [Keep a Changelog](https://keepachangelog.com/en/1.0.0/),
and this project adheres to [Semantic Versioning](https://semver.org/spec/v2.0.0.html).

## Unreleased

<<<<<<< HEAD
### Added

- Public API for webhooks @mderynck ([#2790](https://github.com/grafana/oncall/pull/2790))

### Changed

- Public API for actions now wraps webhooks @mderynck ([#2790](https://github.com/grafana/oncall/pull/2790))
=======
### Changed

- Allow mobile app to access status endpoint @mderynck ([#2791](https://github.com/grafana/oncall/pull/2791))

## v1.3.26 (2023-08-22)

### Changed

- Increase mobile app verification token TTL by @joeyorlando ([#2859](https://github.com/grafana/oncall/pull/2859))

### Fixed

- Changed HTTP Endpoint to Email for inbound email integrations
  ([#2816](https://github.com/grafana/oncall/issues/2816))
- Enable inbound email feature flag by default by @vadimkerr ([#2846](https://github.com/grafana/oncall/pull/2846))
- Fixed initial search on Users page ([#2842](https://github.com/grafana/oncall/issues/2842))
>>>>>>> 0dfa882a

## v1.3.25 (2023-08-18)

### Changed

- Improve Grafana Alerting integration by @Ferril @teodosii ([#2742](https://github.com/grafana/oncall/pull/2742))
- Fixed UTC conversion for escalation chain step of timerange
  ([#2781](https://github.com/grafana/oncall/issues/2781))

### Fixed

- Check for possible split events in range when resolving schedule ([#2828](https://github.com/grafana/oncall/pull/2828))

## v1.3.24 (2023-08-17)

### Added

- Shift swap requests public API ([#2775](https://github.com/grafana/oncall/pull/2775))
- Shift swap request Slack follow-ups by @vadimkerr ([#2798](https://github.com/grafana/oncall/pull/2798))
- Shift swap request push notification follow-ups by @vadimkerr ([#2805](https://github.com/grafana/oncall/pull/2805))

### Changed

- Improve default AlertManager template ([#2794](https://github.com/grafana/oncall/pull/2794))

### Fixed

- Ignore ical cancelled events when calculating shifts ([#2776](https://github.com/grafana/oncall/pull/2776))
- Fix Slack acknowledgment reminders by @vadimkerr ([#2769](https://github.com/grafana/oncall/pull/2769))
- Fix issue with updating "Require resolution note" setting by @Ferril ([#2782](https://github.com/grafana/oncall/pull/2782))
- Don't send notifications about past SSRs when turning on info notifications by @vadimkerr ([#2783](https://github.com/grafana/oncall/pull/2783))
- Add schedule shift type validation on create/preview ([#2789](https://github.com/grafana/oncall/pull/2789))
- Add alertmanager integration for heartbeat support ([2807](https://github.com/grafana/oncall/pull/2807))

## v1.3.23 (2023-08-10)

### Added

- Shift Swap Requests Web UI ([#2593](https://github.com/grafana/oncall/issues/2593))
- Final schedule shifts should lay in one line ([#1665](https://github.com/grafana/oncall/issues/1665))
- Add backend support for push notification sounds with custom extensions by @vadimkerr ([#2759](https://github.com/grafana/oncall/pull/2759))

### Changed

- Add stack slug to organization options for direct paging Slash command by @vadimkerr ([#2743](https://github.com/grafana/oncall/pull/2743))
- Avoid creating (or notifying about) potential event splits resulting from untaken swap requests ([#2748](https://github.com/grafana/oncall/pull/2748))
- Refactor heartbeats into a periodic task ([2723](https://github.com/grafana/oncall/pull/2723))

### Fixed

- Do not show override shortcut when web overrides are disabled ([#2745](https://github.com/grafana/oncall/pull/2745))
- Handle ical schedule import with duplicated event UIDs ([#2760](https://github.com/grafana/oncall/pull/2760))
- Allow Editor to access Phone Verification ([#2772](https://github.com/grafana/oncall/pull/2772))

## v1.3.22 (2023-08-03)

### Added

- Add mobile app push notifications for shift swap requests by @vadimkerr ([#2717](https://github.com/grafana/oncall/pull/2717))

### Changed

- Skip past due swap requests when calculating events ([2718](https://github.com/grafana/oncall/pull/2718))
- Update schedule slack notifications to use schedule final events by @Ferril ([#2710](https://github.com/grafana/oncall/pull/2710))

### Fixed

- Fix schedule final_events datetime filtering when splitting override ([#2715](https://github.com/grafana/oncall/pull/2715))
- Fix swap requests event filter limits in schedule events ([#2716](https://github.com/grafana/oncall/pull/2716))
- Fix Alerting contact point auto-creation ([2721](https://github.com/grafana/oncall/pull/2721))

## v1.3.21 (2023-08-01)

### Added

- [Helm] Add `extraContainers` for engine, celery and migrate-job pods to define sidecars by @lu1as ([#2650](https://github.com/grafana/oncall/pull/2650))
  – Rework of AlertManager integration ([#2643](https://github.com/grafana/oncall/pull/2643))

## v1.3.20 (2023-07-31)

### Added

- Add filter_shift_swaps endpoint to schedules API ([#2684](https://github.com/grafana/oncall/pull/2684))
- Add shifts endpoint to shift swap API ([#2697](https://github.com/grafana/oncall/pull/2697/))

### Fixed

- Fix helm env variable validation logic when specifying Twilio auth related values by @njohnstone2 ([#2674](https://github.com/grafana/oncall/pull/2674))
- Fixed mobile app verification not sending SMS to phone number ([#2687](https://github.com/grafana/oncall/issues/2687))

## v1.3.19 (2023-07-28)

### Fixed

- Fix one of the latest migrations failing on SQLite by @vadimkerr ([#2680](https://github.com/grafana/oncall/pull/2680))

### Added

- Apply swap requests details to schedule events ([#2677](https://github.com/grafana/oncall/pull/2677))

## v1.3.18 (2023-07-28)

### Changed

- Update the direct paging feature to page for acknowledged & silenced alert groups,
  and show a warning for resolved alert groups by @vadimkerr ([#2639](https://github.com/grafana/oncall/pull/2639))
- Change calls to get instances from GCOM to paginate by @mderynck ([#2669](https://github.com/grafana/oncall/pull/2669))
- Update checking on-call users to use schedule final events ([#2651](https://github.com/grafana/oncall/pull/2651))

### Fixed

- Remove checks delaying plugin load and cause "Initializing plugin..." ([2624](https://github.com/grafana/oncall/pull/2624))
- Fix "Continue escalation if >X alerts per Y minutes" escalation step by @vadimkerr ([#2636](https://github.com/grafana/oncall/pull/2636))
- Post to Telegram ChatOps channel option is not showing in the integrations page
  by @alexintech ([#2498](https://github.com/grafana/oncall/pull/2498))

## v1.3.17 (2023-07-25)

### Added

- Added banner on the ChatOps screen for OSS to let the user know if no chatops integration is enabled
  ([#1735](https://github.com/grafana/oncall/issues/1735))
- Add `rbac_enabled` to `GET /api/internal/v1/current_team` response schema + `rbac_permissions` to `GET /api/internal/v1/user`
  response schema by @joeyorlando ([#2611](https://github.com/grafana/oncall/pull/2611))

### Fixed

- Bring heartbeats back to UI by @maskin25 ([#2550](https://github.com/grafana/oncall/pull/2550))
- Address issue when Grafana feature flags which were enabled via the `feature_flags.enabled` were only properly being
  parsed, when they were space-delimited. This fix allows them to be _either_ space or comma-delimited.
  by @joeyorlando ([#2623](https://github.com/grafana/oncall/pull/2623))

## v1.3.16 (2023-07-21)

### Added

- Allow persisting mobile app's timezone, to allow for more accurate datetime related notifications by @joeyorlando
  ([#2601](https://github.com/grafana/oncall/pull/2601))
- Add filter integrations by type ([2609](https://github.com/grafana/oncall/pull/2609))

### Changed

- Update direct paging docs by @vadimkerr ([#2600](https://github.com/grafana/oncall/pull/2600))
- Improve APIs for creating/updating direct paging integrations by @vadimkerr ([#2603](https://github.com/grafana/oncall/pull/2603))
- Remove unnecessary team checks in public API by @vadimkerr ([#2606](https://github.com/grafana/oncall/pull/2606))

### Fixed

- Fix Slack direct paging issue when there are more than 100 schedules by @vadimkerr ([#2594](https://github.com/grafana/oncall/pull/2594))
- Fix webhooks unable to be copied if they contain password or authorization header ([#2608](https://github.com/grafana/oncall/pull/2608))

## v1.3.15 (2023-07-19)

### Changed

- Deprecate `AlertGroup.is_archived` column. Column will be removed in a subsequent release. By @joeyorlando ([#2524](https://github.com/grafana/oncall/pull/2524)).
- Update Slack "invite" feature to use direct paging by @vadimkerr ([#2562](https://github.com/grafana/oncall/pull/2562))
- Change "Current responders" to "Additional Responders" in web UI by @vadimkerr ([#2567](https://github.com/grafana/oncall/pull/2567))

### Fixed

- Fix duplicate orders on routes and escalation policies by @vadimkerr ([#2568](https://github.com/grafana/oncall/pull/2568))
- Fixed Slack channels sync by @Ferril ([#2571](https://github.com/grafana/oncall/pull/2571))
- Fixed rendering of slack connection errors ([#2526](https://github.com/grafana/oncall/pull/2526))

## v1.3.14 (2023-07-17)

### Changed

- Added `PHONE_PROVIDER` configuration check by @sreway ([#2523](https://github.com/grafana/oncall/pull/2523))
- Deprecate `/oncall` Slack command, update direct paging functionality by @vadimkerr ([#2537](https://github.com/grafana/oncall/pull/2537))
- Change plugin version to drop the `v` prefix. ([#2540](https://github.com/grafana/oncall/pull/2540))

## v1.3.13 (2023-07-17)

### Changed

- Remove deprecated `heartbeat.HeartBeat` model/table by @joeyorlando ([#2534](https://github.com/grafana/oncall/pull/2534))

## v1.3.12 (2023-07-14)

### Added

- Add `page_size`, `current_page_number`, and `total_pages` attributes to paginated API responses by @joeyorlando ([#2471](https://github.com/grafana/oncall/pull/2471))

### Fixed

- New webhooks incorrectly masking authorization header by @mderynck ([#2541](https://github.com/grafana/oncall/pull/2541))

## v1.3.11 (2023-07-13)

### Added

- Release new webhooks functionality by @mderynck @matiasb @maskin25 @teodosii @raphael-batte ([#1830](https://github.com/grafana/oncall/pull/1830))

### Changed

- Custom button webhooks are deprecated, they will be automatically migrated to new webhooks. ([#1830](https://github.com/grafana/oncall/pull/1830))

## v1.3.10 (2023-07-13)

### Added

- [Helm] Added ability to specify `resources` definition within the `wait-for-db` init container by @Shelestov7
  ([#2501](https://github.com/grafana/oncall/pull/2501))
- Added index on `started_at` column in `alerts_alertgroup` table. This substantially speeds up query used by the `check_escalation_finished_task`
  task. By @joeyorlando and @Konstantinov-Innokentii ([#2516](https://github.com/grafana/oncall/pull/2516)).

### Changed

- Deprecated `/maintenance` web UI page. Maintenance is now handled at the integration level and can be performed
  within a single integration's page. by @Ukochka ([#2497](https://github.com/grafana/oncall/issues/2497))

### Fixed

- Fixed a bug in the integration maintenance mode workflow where a user could not start/stop an integration's
  maintenance mode by @joeyorlando ([#2511](https://github.com/grafana/oncall/issues/2511))
- Schedules: Long popup does not fit screen & buttons unreachable & objects outside of the popup [#1002](https://github.com/grafana/oncall/issues/1002)
- New schedules white theme issues [#2356](https://github.com/grafana/oncall/issues/2356)

## v1.3.9 (2023-07-12)

### Added

- Bring new Jinja editor to webhooks ([#2344](https://github.com/grafana/oncall/issues/2344))

### Fixed

- Add debounce on Select UI components to avoid making API search requests on each key-down event by
  @maskin25 ([#2466](https://github.com/grafana/oncall/pull/2466))
- Make Direct paging integration configurable ([2483](https://github.com/grafana/oncall/pull/2483))

## v1.3.8 (2023-07-11)

### Added

- Add `event.users.avatar_full` field to `GET /api/internal/v1/schedules/{schedule_id}/filter_events`
  payload by @joeyorlando ([#2459](https://github.com/grafana/oncall/pull/2459))
- Add `affinity` and `tolerations` for `celery` and `migrations` pods into helm chart + unit test for chart

### Changed

- Modified DRF pagination class used by `GET /api/internal/v1/alert_receive_channels` and `GET /api/internal/v1/schedules`
  endpoints so that the `next` and `previous` pagination links are properly set when OnCall is run behind
  a reverse proxy by @joeyorlando ([#2467](https://github.com/grafana/oncall/pull/2467))
- Polish user settings and warnings ([#2425](https://github.com/grafana/oncall/pull/2425))

### Fixed

- Address issue where we were improperly parsing Grafana feature flags that were enabled via the `feature_flags.enabled`
  method by @joeyorlando ([#2477](https://github.com/grafana/oncall/pull/2477))
- Fix cuddled list Markdown issue by @vadimkerr ([#2488](https://github.com/grafana/oncall/pull/2488))
- Fixed schedules slack notifications for deleted organizations ([#2493](https://github.com/grafana/oncall/pull/2493))

## v1.3.7 (2023-07-06)

### Changed

- OnCall Metrics dashboard update ([#2400](https://github.com/grafana/oncall/pull/2400))

## v1.3.6 (2023-07-05)

### Fixed

- Address issue where having multiple registered mobile apps for a user could lead to issues in delivering push
  notifications by @joeyorlando ([#2421](https://github.com/grafana/oncall/pull/2421))

## v1.3.5 (2023-07-05)

### Fixed

- Fix for phone provider initialization which can lead to an HTTP 500 on startup ([#2434](https://github.com/grafana/oncall/pull/2434))

## v1.3.4 (2023-07-05)

### Added

- Add full avatar URL for on-call users in schedule internal API by @vadimkerr ([#2414](https://github.com/grafana/oncall/pull/2414))
- Add phone call using the zvonok.com service by @sreway ([#2339](https://github.com/grafana/oncall/pull/2339))

### Changed

- UI drawer updates for webhooks2 ([#2419](https://github.com/grafana/oncall/pull/2419))
- Removed url from sms notification, changed format ([#2317](https://github.com/grafana/oncall/pull/2317))

## v1.3.3 (2023-06-29)

### Added

- Docs for `/resolution_notes` public api endpoint [#222](https://github.com/grafana/oncall/issues/222)

### Fixed

- Change alerts order for `/alert` public api endpoint [#1031](https://github.com/grafana/oncall/issues/1031)
- Change resolution notes order for `/resolution_notes` public api endpoint to show notes for the newest alert group
  on top ([#2404](https://github.com/grafana/oncall/pull/2404))
- Remove attempt to check token when editor/viewers are accessing the plugin @mderynck ([#2410](https://github.com/grafana/oncall/pull/2410))

## v1.3.2 (2023-06-29)

### Added

- Add metric "how many alert groups user was notified of" to Prometheus exporter ([#2334](https://github.com/grafana/oncall/pull/2334/))

### Changed

- Change permissions used during setup to better represent actions being taken by @mderynck ([#2242](https://github.com/grafana/oncall/pull/2242))
- Display 100000+ in stats when there are more than 100000 alert groups in the result ([#1901](https://github.com/grafana/oncall/pull/1901))
- Change OnCall plugin to use service accounts and api tokens for communicating with backend, by @mderynck ([#2385](https://github.com/grafana/oncall/pull/2385))
- RabbitMQ Docker image upgraded from 3.7.19 to 3.12.0 in `docker-compose-developer.yml` and
  `docker-compose-mysql-rabbitmq.yml`. **Note**: if you use one of these config files for your deployment
  you _may_ need to follow the RabbitMQ "upgrade steps" listed [here](https://rabbitmq.com/upgrade.html#rabbitmq-version-upgradability)
  by @joeyorlando ([#2359](https://github.com/grafana/oncall/pull/2359))

### Fixed

- For "You're Going OnCall" push notifications, show shift times in the user's configured timezone, otherwise UTC
  by @joeyorlando ([#2351](https://github.com/grafana/oncall/pull/2351))

## v1.3.1 (2023-06-26)

### Fixed

- Fix phone call & SMS relay by @vadimkerr ([#2345](https://github.com/grafana/oncall/pull/2345))

## v1.3.0 (2023-06-26)

### Added

- Secrets consistency for the chart. Bugfixing [#1016](https://github.com/grafana/oncall/pull/1016)

### Changed

- `telegram.webhookUrl` now defaults to `https://<base_url>` if not set
- UI Updates for the integrations page ([#2310](https://github.com/grafana/oncall/pull/2310))
- Prefer shift start when displaying rotation start value for existing shifts ([#2316](https://github.com/grafana/oncall/pull/2316))

### Fixed

- Fixed minor schedule preview issue missing last day ([#2316](https://github.com/grafana/oncall/pull/2316))

## v1.2.46 (2023-06-22)

### Added

- Make it possible to completely delete a rotation oncall ([#1505](https://github.com/grafana/oncall/issues/1505))
- Polish rotation modal form oncall ([#1506](https://github.com/grafana/oncall/issues/1506))
- Quick actions when editing a schedule oncall ([#1507](https://github.com/grafana/oncall/issues/1507))
- Enable schedule related profile settings oncall ([#1508](https://github.com/grafana/oncall/issues/1508))
- Highlight user shifts oncall ([#1509](https://github.com/grafana/oncall/issues/1509))
- Rename or Description for Schedules Rotations ([#1460](https://github.com/grafana/oncall/issues/1406))
- Add documentation for OnCall metrics exporter ([#2149](https://github.com/grafana/oncall/pull/2149))
- Add dashboard for OnCall metrics ([#1973](https://github.com/grafana/oncall/pull/1973))

## Changed

- Change mobile shift notifications title and subtitle by @imtoori ([#2288](https://github.com/grafana/oncall/pull/2288))
- Make web schedule updates to trigger sync refresh of its ical representation ([#2279](https://github.com/grafana/oncall/pull/2279))

## Fixed

- Fix duplicate orders for user notification policies by @vadimkerr ([#2278](https://github.com/grafana/oncall/pull/2278))
- Fix broken markup on alert group page, declutter, make time format consistent ([#2296](https://github.com/grafana/oncall/pull/2295))

## v1.2.45 (2023-06-19)

### Changed

- Change .Values.externalRabbitmq.passwordKey from `password` to `""` (default value `rabbitmq-password`) ([#864](https://github.com/grafana/oncall/pull/864))
- Remove deprecated `permissions` string array from the internal API user serializer by @joeyorlando ([#2269](https://github.com/grafana/oncall/pull/2269))

### Added

- Add `locale` column to mobile app user settings table by @joeyorlando [#2131](https://github.com/grafana/oncall/pull/2131)
- Update notification text for "You're going on call" push notifications to include information about the shift start
  and end times by @joeyorlando ([#2131](https://github.com/grafana/oncall/pull/2131))

### Fixed

- Handle non-UTC UNTIL datetime value when repeating ical events [#2241](https://github.com/grafana/oncall/pull/2241)
- Optimize AlertManager auto-resolve mechanism

## v1.2.44 (2023-06-14)

### Added

- Users with the Viewer basic role can now connect and use the mobile app ([#1892](https://github.com/grafana/oncall/pull/1892))
- Add helm chart support for redis and mysql existing secrets [#2156](https://github.com/grafana/oncall/pull/2156)

### Changed

- Removed `SlackActionRecord` model and database table by @joeyorlando [#2201](https://github.com/grafana/oncall/pull/2201)
- Require users when creating a schedule rotation using the web UI [#2220](https://github.com/grafana/oncall/pull/2220)

### Fixed

- Fix schedule shift preview to not breaking rotation shifts when there is overlap [#2218](https://github.com/grafana/oncall/pull/2218)
- Fix schedule list filter by type to allow considering multiple values [#2218](https://github.com/grafana/oncall/pull/2218)

## v1.2.43 (2023-06-12)

### Changed

- Propogate CI/CD changes

## v1.2.42 (2023-06-12)

### Changed

- Helm chart: Upgrade helm dependecies, improve local setup [#2144](https://github.com/grafana/oncall/pull/2144)

### Fixed

- Fixed bug on Filters where team param from URL was discarded [#6237](https://github.com/grafana/support-escalations/issues/6237)
- Fix receive channel filter in alert groups API [#2140](https://github.com/grafana/oncall/pull/2140)
- Helm chart: Fix usage of `env` settings as map;
  Fix usage of `mariadb.auth.database` and `mariadb.auth.username` for MYSQL env variables by @alexintech [#2146](https://github.com/grafana/oncall/pull/2146)

### Added

- Helm chart: Add unittests for rabbitmq and redis [2165](https://github.com/grafana/oncall/pull/2165)

## v1.2.41 (2023-06-08)

### Added

- Twilio Provider improvements by @Konstantinov-Innokentii, @mderynck and @joeyorlando
  [#2074](https://github.com/grafana/oncall/pull/2074) [#2034](https://github.com/grafana/oncall/pull/2034)
- Run containers as a non-root user by @alexintech [#2053](https://github.com/grafana/oncall/pull/2053)

## v1.2.40 (2023-06-07)

### Added

- Allow mobile app to consume "internal" schedules API endpoints by @joeyorlando ([#2109](https://github.com/grafana/oncall/pull/2109))
- Add inbound email address in integration API by @vadimkerr ([#2113](https://github.com/grafana/oncall/pull/2113))

### Changed

- Make viewset actions more consistent by @vadimkerr ([#2120](https://github.com/grafana/oncall/pull/2120))

### Fixed

- Fix + revert [#2057](https://github.com/grafana/oncall/pull/2057) which reverted a change which properly handles
  `Organization.DoesNotExist` exceptions for Slack events by @joeyorlando ([#TBD](https://github.com/grafana/oncall/pull/TBD))
- Fix Telegram ratelimit on live setting change by @vadimkerr and @alexintech ([#2100](https://github.com/grafana/oncall/pull/2100))

## v1.2.39 (2023-06-06)

### Changed

- Do not hide not secret settings in the web plugin UI by @alexintech ([#1964](https://github.com/grafana/oncall/pull/1964))

## v1.2.36 (2023-06-02)

### Added

- Add public API endpoint to export a schedule's final shifts by @joeyorlando ([2047](https://github.com/grafana/oncall/pull/2047))

### Fixed

- Fix demo alert for inbound email integration by @vadimkerr ([#2081](https://github.com/grafana/oncall/pull/2081))
- Fix calendar TZ used when comparing current shifts triggering slack shift notifications ([#2091](https://github.com/grafana/oncall/pull/2091))

## v1.2.35 (2023-06-01)

### Fixed

- Fix a bug with permissions for telegram user settings by @alexintech ([#2075](https://github.com/grafana/oncall/pull/2075))
- Fix orphaned messages in Slack by @vadimkerr ([#2023](https://github.com/grafana/oncall/pull/2023))
- Fix duplicated slack shift-changed notifications ([#2080](https://github.com/grafana/oncall/pull/2080))

## v1.2.34 (2023-05-31)

### Added

- Add description to "Default channel for Slack notifications" UI dropdown by @joeyorlando ([2051](https://github.com/grafana/oncall/pull/2051))

### Fixed

- Fix templates when slack or telegram is disabled ([#2064](https://github.com/grafana/oncall/pull/2064))
- Reduce number of alert groups returned by `Attach To` in slack to avoid event trigger timeout @mderynck ([#2049](https://github.com/grafana/oncall/pull/2049))

## v1.2.33 (2023-05-30)

### Fixed

- Revert #2040 breaking `/escalate` Slack command

## v1.2.32 (2023-05-30)

### Added

- Add models and framework to use different services (Phone, SMS, Verify) in Twilio depending on
  the destination country code by @mderynck ([#1976](https://github.com/grafana/oncall/pull/1976))
- Prometheus exporter backend for alert groups related metrics
- Helm chart: configuration of `uwsgi` using environment variables by @alexintech ([#2045](https://github.com/grafana/oncall/pull/2045))
- Much expanded/improved docs for mobile app ([2026](https://github.com/grafana/oncall/pull/2026>))
- Enable by-day selection when defining monthly and hourly rotations ([2037](https://github.com/grafana/oncall/pull/2037))

### Fixed

- Fix error when updating closed modal window in Slack by @vadimkerr ([#2019](https://github.com/grafana/oncall/pull/2019))
- Fix final schedule export failing to update when ical imported events set start/end as date ([#2025](https://github.com/grafana/oncall/pull/2025))
- Helm chart: fix bugs in helm chart with external postgresql configuration by @alexintech ([#2036](https://github.com/grafana/oncall/pull/2036))
- Properly address `Organization.DoesNotExist` exceptions thrown which result in HTTP 500 for the Slack `interactive_api_endpoint`
  endpoint by @joeyorlando ([#2040](https://github.com/grafana/oncall/pull/2040))
- Fix issue when trying to sync Grafana contact point and config receivers miss a key ([#2046](https://github.com/grafana/oncall/pull/2046))

### Changed

- Changed mobile notification title and subtitle. Removed the body. by @imtoori [#2027](https://github.com/grafana/oncall/pull/2027)

## v1.2.31 (2023-05-26)

### Fixed

- Fix AmazonSNS ratelimit by @Konstantinov-Innokentii ([#2032](https://github.com/grafana/oncall/pull/2032))

## v1.2.30 (2023-05-25)

### Fixed

- Fix Phone provider status callbacks [#2014](https://github.com/grafana/oncall/pull/2014)

## v1.2.29 (2023-05-25)

### Changed

- Phone provider refactoring [#1713](https://github.com/grafana/oncall/pull/1713)

### Fixed

- Handle slack metadata limit when creating paging command payload ([#2007](https://github.com/grafana/oncall/pull/2007))
- Fix issue with sometimes cached final schedule not being refreshed after an update ([#2004](https://github.com/grafana/oncall/pull/2004))

## v1.2.28 (2023-05-24)

### Fixed

- Improve plugin authentication by @vadimkerr ([#1995](https://github.com/grafana/oncall/pull/1995))
- Fix MultipleObjectsReturned error on webhook endpoints by @vadimkerr ([#1996](https://github.com/grafana/oncall/pull/1996))
- Remove user defined time period from "you're going oncall" mobile push by @iskhakov ([#2001](https://github.com/grafana/oncall/pull/2001))

## v1.2.27 (2023-05-23)

### Added

- Allow passing Firebase credentials via environment variable by @vadimkerr ([#1969](https://github.com/grafana/oncall/pull/1969))

### Changed

- Update default Alertmanager templates by @iskhakov ([#1944](https://github.com/grafana/oncall/pull/1944))

### Fixed

- Fix SQLite permission issue by @vadimkerr ([#1984](https://github.com/grafana/oncall/pull/1984))
- Remove user defined time period from "you're going oncall" mobile push ([2001](https://github.com/grafana/oncall/pull/2001))

## v1.2.26 (2023-05-18)

### Fixed

- Fix inbound email bug when attaching files by @vadimkerr ([#1970](https://github.com/grafana/oncall/pull/1970))

## v1.2.25 (2023-05-18)

### Added

- Test mobile push backend

## v1.2.24 (2023-05-17)

### Fixed

- Fixed bug in Escalation Chains where reordering an item crashed the list

## v1.2.23 (2023-05-15)

### Added

- Add a way to set a maintenance mode message and display this in the web plugin UI by @joeyorlando ([#1917](https://github.com/grafana/oncall/pull/#1917))

### Changed

- Use `user_profile_changed` Slack event instead of `user_change` to update Slack user profile by @vadimkerr ([#1938](https://github.com/grafana/oncall/pull/1938))

## v1.2.22 (2023-05-12)

### Added

- Add mobile settings for info notifications by @imtoori ([#1926](https://github.com/grafana/oncall/pull/1926))

### Fixed

- Fix bug in the "You're Going Oncall" push notification copy by @joeyorlando ([#1922](https://github.com/grafana/oncall/pull/1922))
- Fix bug with newlines in markdown converter ([#1925](https://github.com/grafana/oncall/pull/1925))
- Disable "You're Going Oncall" push notification by default ([1927](https://github.com/grafana/oncall/pull/1927))

## v1.2.21 (2023-05-09)

### Added

- Add a new mobile app push notification which notifies users when they are going on call by @joeyorlando ([#1814](https://github.com/grafana/oncall/pull/1814))
- Add a new mobile app user setting field, `important_notification_volume_override` by @joeyorlando ([#1893](https://github.com/grafana/oncall/pull/1893))

### Changed

- Improve ical comparison when checking for imported ical updates ([1870](https://github.com/grafana/oncall/pull/1870))
- Upgrade to Python 3.11.3 by @joeyorlando ([#1849](https://github.com/grafana/oncall/pull/1849))

### Fixed

- Fix issue with how OnCall determines if a cloud Grafana Instance supports RBAC by @joeyorlando ([#1880](https://github.com/grafana/oncall/pull/1880))
- Fix issue trying to set maintenance mode for integrations belonging to non-current team

## v1.2.20 (2023-05-09)

### Fixed

- Hotfix perform notification task

## v1.2.19 (2023-05-04)

### Fixed

- Fix issue with parsing response when sending Slack message

## v1.2.18 (2023-05-03)

### Added

- Documentation updates

## v1.2.17 (2023-05-02)

### Added

- Add filter descriptions to web ui by @iskhakov ([1845](https://github.com/grafana/oncall/pull/1845))
- Add "Notifications Receiver" RBAC role by @joeyorlando ([#1853](https://github.com/grafana/oncall/pull/1853))

### Changed

- Remove template editor from Slack by @iskhakov ([1847](https://github.com/grafana/oncall/pull/1847))
- Remove schedule name uniqueness restriction ([1859](https://github.com/grafana/oncall/pull/1859))

### Fixed

- Fix bugs in web title and message templates rendering and visual representation ([1747](https://github.com/grafana/oncall/pull/1747))

## v1.2.16 (2023-04-27)

### Added

- Add 2, 3 and 6 hours Alert Group silence options by @tommysitehost ([#1822](https://github.com/grafana/oncall/pull/1822))
- Add schedule related users endpoint to plugin API

### Changed

- Update web UI, Slack, and Telegram to allow silencing an acknowledged alert group by @joeyorlando ([#1831](https://github.com/grafana/oncall/pull/1831))

### Fixed

- Optimize duplicate queries occurring in AlertGroupFilter by @joeyorlando ([1809](https://github.com/grafana/oncall/pull/1809))

## v1.2.15 (2023-04-24)

### Fixed

- Helm chart: Fix helm hook for db migration job
- Performance improvements to `GET /api/internal/v1/alertgroups` endpoint by @joeyorlando and @iskhakov ([#1805](https://github.com/grafana/oncall/pull/1805))

### Added

- Add helm chart support for twilio existing secrets by @atownsend247 ([#1435](https://github.com/grafana/oncall/pull/1435))
- Add web_title, web_message and web_image_url attributes to templates ([1786](https://github.com/grafana/oncall/pull/1786))

### Changed

- Update shift API to use a default interval value (`1`) when a `frequency` is set and no `interval` is given
- Limit number of alertmanager alerts in alert group to autoresolve by 500 ([1779](https://github.com/grafana/oncall/pull/1779))
- Update schedule and personal ical exports to use final shift events

## v1.2.14 (2023-04-19)

### Fixed

- Fix broken documentation links by @shantanualsi ([#1766](https://github.com/grafana/oncall/pull/1766))
- Fix bug when updating team access settings by @vadimkerr ([#1794](https://github.com/grafana/oncall/pull/1794))

## v1.2.13 (2023-04-18)

### Changed

- Rework ical schedule export to include final events; also improve changing shifts sync

### Fixed

- Fix issue when creating web overrides for TF schedules using a non-UTC timezone

## v1.2.12 (2023-04-18)

### Changed

- Move `alerts_alertgroup.is_restricted` column to `alerts_alertreceivechannel.restricted_at` by @joeyorlando ([#1770](https://github.com/grafana/oncall/pull/1770))

### Added

- Add new field description_short to private api ([#1698](https://github.com/grafana/oncall/pull/1698))
- Added preview and migration API endpoints for route migration from regex into jinja2 ([1715](https://github.com/grafana/oncall/pull/1715))
- Helm chart: add the option to use a helm hook for the migration job ([1386](https://github.com/grafana/oncall/pull/1386))
- Add endpoints to start and stop maintenance in alert receive channel private api ([1755](https://github.com/grafana/oncall/pull/1755))
- Send demo alert with dynamic payload and get demo payload example on private api ([1700](https://github.com/grafana/oncall/pull/1700))
- Add is_default fields to templates, remove WritableSerialiserMethodField ([1759](https://github.com/grafana/oncall/pull/1759))
- Allow use of dynamic payloads in alert receive channels preview template in private api ([1756](https://github.com/grafana/oncall/pull/1756))

## v1.2.11 (2023-04-14)

### Added

- add new columns `gcom_org_contract_type`, `gcom_org_irm_sku_subscription_start_date`,
  and `gcom_org_oldest_admin_with_billing_privileges_user_id` to `user_management_organization` table,
  plus `is_restricted` column to `alerts_alertgroup` table by @joeyorlando and @teodosii ([1522](https://github.com/grafana/oncall/pull/1522))
- emit two new Django signals by @joeyorlando and @teodosii ([1522](https://github.com/grafana/oncall/pull/1522))
  - `org_sync_signal` at the end of the `engine/apps/user_management/sync.py::sync_organization` method
  - `alert_group_created_signal` when a new Alert Group is created

## v1.2.10 (2023-04-13)

### Added

- Added mine filter to schedules listing

### Fixed

- Fixed a bug in GForm's RemoteSelect where the value for Dropdown could not change
- Fixed the URL attached to an Incident created via the 'Declare Incident' button of a Slack alert by @sd2k ([#1738](https://github.com/grafana/oncall/pull/1738))

## v1.2.9 (2023-04-11)

### Fixed

- Catch the new Slack error - "message_limit_exceeded"

## v1.2.8 (2023-04-06)

### Changed

- Allow editing assigned team via public api ([1619](https://github.com/grafana/oncall/pull/1619))
- Disable mentions when resolution note is created by @iskhakov ([1696](https://github.com/grafana/oncall/pull/1696))
- Display warnings on users page in a clean and consistent way by @iskhakov ([#1681](https://github.com/grafana/oncall/pull/1681))

## v1.2.7 (2023-04-03)

### Added

- Save selected teams filter in local storage ([#1611](https://github.com/grafana/oncall/issues/1611))

### Changed

- Renamed routes from /incidents to /alert-groups ([#1678](https://github.com/grafana/oncall/pull/1678))

### Fixed

- Fix team search when filtering resources by @vadimkerr ([#1680](https://github.com/grafana/oncall/pull/1680))
- Fix issue when trying to scroll in Safari ([#415](https://github.com/grafana/oncall/issues/415))

## v1.2.6 (2023-03-30)

### Fixed

- Fixed bug when web schedules/shifts use non-UTC timezone and shift is deleted by @matiasb ([#1661](https://github.com/grafana/oncall/pull/1661))

## v1.2.5 (2023-03-30)

### Fixed

- Fixed a bug with Slack links not working in the plugin UI ([#1671](https://github.com/grafana/oncall/pull/1671))

## v1.2.4 (2023-03-30)

### Added

- Added the ability to change the team for escalation chains by @maskin25, @iskhakov and @vadimkerr ([#1658](https://github.com/grafana/oncall/pull/1658))

### Fixed

- Addressed bug with iOS mobile push notifications always being set to critical by @imtoori and @joeyorlando ([#1646](https://github.com/grafana/oncall/pull/1646))
- Fixed issue where Viewer was not able to view which people were oncall in a schedule ([#999](https://github.com/grafana/oncall/issues/999))
- Fixed a bug with syncing teams from Grafana API by @vadimkerr ([#1652](https://github.com/grafana/oncall/pull/1652))

## v1.2.3 (2023-03-28)

Only some minor performance/developer setup changes to report in this version.

## v1.2.2 (2023-03-27)

### Changed

- Drawers with Forms are not closing by clicking outside of the drawer. Only by clicking Cancel or X (by @Ukochka in [#1608](https://github.com/grafana/oncall/pull/1608))
- When the `DANGEROUS_WEBHOOKS_ENABLED` environment variable is set to true, it's possible now to create Outgoing Webhooks
  using URLs without a top-level domain (by @hoptical in [#1398](https://github.com/grafana/oncall/pull/1398))
- Updated wording when creating an integration (by @callmehyde in [#1572](https://github.com/grafana/oncall/pull/1572))
- Set FCM iOS/Android "message priority" to "high priority" for mobile app push notifications (by @joeyorlando in [#1612](https://github.com/grafana/oncall/pull/1612))
- Improve schedule quality feature (by @vadimkerr in [#1602](https://github.com/grafana/oncall/pull/1602))

### Fixed

- Update override deletion changes to set its final duration (by @matiasb in [#1599](https://github.com/grafana/oncall/pull/1599))

## v1.2.1 (2023-03-23)

### Changed

- Mobile app settings backend by @vadimkerr in ([1571](https://github.com/grafana/oncall/pull/1571))
- Fix integrations and escalations autoselect, improve GList by @maskin25 in ([1601](https://github.com/grafana/oncall/pull/1601))
- Add filters to outgoing webhooks 2 by @iskhakov in ([1598](https://github.com/grafana/oncall/pull/1598))

## v1.2.0 (2023-03-21)

### Changed

- Add team-based filtering for resources, so that users can see multiple resources at once and link them together ([1528](https://github.com/grafana/oncall/pull/1528))

## v1.1.41 (2023-03-21)

### Added

- Modified `check_escalation_finished_task` celery task to use read-only databases for its query, if one is defined +
  make the validation logic stricter + ping a configurable heartbeat on successful completion of this task ([1266](https://github.com/grafana/oncall/pull/1266))

### Changed

- Updated wording throughout plugin to use 'Alert Group' instead of 'Incident' ([1565](https://github.com/grafana/oncall/pull/1565),
  [1576](https://github.com/grafana/oncall/pull/1576))
- Check for enabled Telegram feature was added to ChatOps and to User pages ([319](https://github.com/grafana/oncall/issues/319))
- Filtering for Editors/Admins was added to rotation form. It is not allowed to assign Viewer to rotation ([1124](https://github.com/grafana/oncall/issues/1124))
- Modified search behaviour on the Escalation Chains page to allow for "partial searching" ([1578](https://github.com/grafana/oncall/pull/1578))

### Fixed

- Fixed a few permission issues on the UI ([1448](https://github.com/grafana/oncall/pull/1448))
- Fix resolution note rendering in Slack message threads where the Slack username was not
  being properly rendered ([1561](https://github.com/grafana/oncall/pull/1561))

## v1.1.40 (2023-03-16)

### Fixed

- Check for duplicated positions in terraform escalation policies create/update

### Added

- Add `regex_match` Jinja filter ([1556](https://github.com/grafana/oncall/pull/1556))

### Changed

- Allow passing `null` as a value for `escalation_chain` when creating routes via the public API ([1557](https://github.com/grafana/oncall/pull/1557))

## v1.1.39 (2023-03-16)

### Added

- Inbound email integration ([837](https://github.com/grafana/oncall/pull/837))

## v1.1.38 (2023-03-14)

### Added

- Add filtering by escalation chain to alert groups page ([1535](https://github.com/grafana/oncall/pull/1535))

### Fixed

- Improve tasks checking/triggering webhooks in new backend

## v1.1.37 (2023-03-14)

### Fixed

- Fixed redirection issue on integrations screen

### Added

- Enable web overrides for Terraform-based schedules
- Direct user paging improvements ([1358](https://github.com/grafana/oncall/issues/1358))
- Added Schedule Score quality within the schedule view ([118](https://github.com/grafana/oncall/issues/118))

## v1.1.36 (2023-03-09)

### Fixed

- Fix bug with override creation ([1515](https://github.com/grafana/oncall/pull/1515))

## v1.1.35 (2023-03-09)

### Added

- Insight logs

### Fixed

- Fixed issue with Alert group involved users filter
- Fixed email sending failure due to newline in title

## v1.1.34 (2023-03-08)

### Added

- Jinja2 based routes ([1319](https://github.com/grafana/oncall/pull/1319))

### Changed

- Remove mobile app feature flag ([1484](https://github.com/grafana/oncall/pull/1484))

### Fixed

- Prohibit creating & updating past overrides ([1474](https://github.com/grafana/oncall/pull/1474))

## v1.1.33 (2023-03-07)

### Fixed

- Show permission error for accessing Telegram as Viewer ([1273](https://github.com/grafana/oncall/issues/1273))

### Changed

- Pass email and phone limits as environment variables ([1219](https://github.com/grafana/oncall/pull/1219))

## v1.1.32 (2023-03-01)

### Fixed

- Schedule filters improvements ([941](https://github.com/grafana/oncall/issues/941))
- Fix pagination issue on schedules page ([1437](https://github.com/grafana/oncall/pull/1437))

## v1.1.31 (2023-03-01)

### Added

- Add acknowledge_signal and source link to public api

## v1.1.30 (2023-03-01)

### Fixed

- Fixed importing of global grafana styles ([672](https://github.com/grafana/oncall/issues/672))
- Fixed UI permission related bug where Editors could not export their user iCal link
- Fixed error when a shift is created using Etc/UTC as timezone
- Fixed issue with refresh ical file task not considering empty string values
- Schedules: Long popup does not fit screen & buttons unreachable & objects outside of the popup ([1002](https://github.com/grafana/oncall/issues/1002))
- Can't scroll on integration settings page ([415](https://github.com/grafana/oncall/issues/415))
- Team change in the Integration page always causes 403 ([1292](https://github.com/grafana/oncall/issues/1292))
- Schedules: Permalink doesn't work with multi-teams ([940](https://github.com/grafana/oncall/issues/940))
- Schedules list -> expanded schedule blows page width ([1293](https://github.com/grafana/oncall/issues/1293))

### Changed

- Moved reCAPTCHA to backend environment variable for more flexible configuration between different environments.
- Add pagination to schedule listing
- Show 100 latest alerts on alert group page ([1417](https://github.com/grafana/oncall/pull/1417))

## v1.1.29 (2023-02-23)

### Changed

- Allow creating schedules with type "web" using public API

### Fixed

- Fixed minor issue during the sync process where an HTTP 302 (redirect) status code from the Grafana
  instance would cause the sync to not properly finish

## v1.1.28 (2023-02-23)

### Fixed

- Fixed maintenance mode for Telegram and MSTeams

## v1.1.27 (2023-02-22)

### Added

- Added reCAPTCHA validation for requesting a mobile verification code

### Changed

- Added ratelimits for phone verification
- Link to source was added
- Header of Incident page was reworked: clickable labels instead of just names, users section was deleted
- "Go to Integration" button was deleted, because the functionality was moved to clickable labels

### Fixed

- Fixed HTTP request to Google where when fetching an iCal, the response would sometimes contain HTML instead
  of the expected iCal data

## v1.1.26 (2023-02-20)

### Fixed

- Make alert group filters persistent ([482](https://github.com/grafana/oncall/issues/482))

### Changed

- Update phone verification error message

## v1.1.25 (2023-02-20)

### Fixed

- Fixed too long declare incident link in Slack

## v1.1.24 (2023-02-16)

### Added

- Add direct user paging ([823](https://github.com/grafana/oncall/issues/823))
- Add App Store link to web UI ([1328](https://github.com/grafana/oncall/pull/1328))

### Fixed

- Cleaning of the name "Incident" ([704](https://github.com/grafana/oncall/pull/704))
- Alert Group/Alert Groups naming polishing. All the names should be with capital letters
- Design polishing ([1290](https://github.com/grafana/oncall/pull/1290))
- Not showing contact details in User tooltip if User does not have edit/admin access
- Updated slack link account to redirect back to user profile instead of chatops

### Changed

- Incidents - Removed buttons column and replaced status with toggler ([#1237](https://github.com/grafana/oncall/issues/1237))
- Responsiveness changes across multiple pages (Incidents, Integrations, Schedules) ([#1237](https://github.com/grafana/oncall/issues/1237))
- Add pagination to schedule listing

## v1.1.23 (2023-02-06)

### Fixed

- Fix bug with email case sensitivity for ICal on-call schedules ([1297](https://github.com/grafana/oncall/pull/1297))

## v1.1.22 (2023-02-03)

### Fixed

- Fix bug with root/dependant alert groups list api endpoint ([1284](https://github.com/grafana/oncall/pull/1284))
- Fixed NPE on teams switch

### Added

- Optimize alert and alert group public api endpoints and add filter by id ([1274](https://github.com/grafana/oncall/pull/1274))
- Enable mobile app backend by default on OSS

## v1.1.21 (2023-02-02)

### Added

- Add [`django-dbconn-retry` library](https://github.com/jdelic/django-dbconn-retry) to `INSTALLED_APPS` to attempt
  to alleviate occasional `django.db.utils.OperationalError` errors
- Improve alerts and alert group endpoint response time in internal API with caching ([1261](https://github.com/grafana/oncall/pull/1261))
- Optimize alert and alert group public api endpoints and add filter by id ([1274](https://github.com/grafana/oncall/pull/1274)
- Added Coming Soon for iOS on Mobile App screen

### Fixed

- Fix issue on Integrations where you were redirected back once escalation chain was loaded ([#1083](https://github.com/grafana/oncall/issues/1083))
  ([#1257](https://github.com/grafana/oncall/issues/1257))

## v1.1.20 (2023-01-30)

### Added

- Add involved users filter to alert groups listing page (+ mine shortcut)

### Changed

- Improve logging for creating contact point for Grafana Alerting integration

### Fixed

- Fix bugs related to creating contact point for Grafana Alerting integration
- Fix minor UI bug on OnCall users page where it would idefinitely show a "Loading..." message
- Only show OnCall user's table to users that are authorized
- Fixed NPE in ScheduleUserDetails component ([#1229](https://github.com/grafana/oncall/issues/1229))

## v1.1.19 (2023-01-25)

### Added

- Add Server URL below QR code for OSS for debugging purposes
- Add Slack slash command allowing to trigger a direct page via a manually created alert group
- Remove resolved and acknowledged filters as we switched to status ([#1201](https://github.com/grafana/oncall/pull/1201))
- Add sync with grafana on /users and /teams api calls from terraform plugin

### Changed

- Allow users with `viewer` role to fetch cloud connection status using the internal API ([#1181](https://github.com/grafana/oncall/pull/1181))
- When removing the Slack ChatOps integration, make it more explicit to the user what the implications of doing so are
- Improve performance of `GET /api/internal/v1/schedules` endpoint ([#1169](https://github.com/grafana/oncall/pull/1169))

### Fixed

- Removed duplicate API call, in the UI on plugin initial load, to `GET /api/internal/v1/alert_receive_channels`
- Increased plugin startup speed ([#1200](https://github.com/grafana/oncall/pull/1200))

## v1.1.18 (2023-01-18)

### Added

- Allow messaging backends to be enabled/disabled per organization ([#1151](https://github.com/grafana/oncall/pull/1151))

### Changed

- Send a Slack DM when user is not in channel ([#1144](https://github.com/grafana/oncall/pull/1144))

## v1.1.17 (2023-01-18)

### Changed

- Modified how the `Organization.is_rbac_permissions_enabled` flag is set,
  based on whether we are dealing with an open-source, or cloud installation
- Backend implementation to support direct user/schedule paging
- Changed documentation links to open in new window
- Remove helm chart signing
- Changed the user's profile modal to be wide for all tabs

### Added

- Added state filter for alert_group public API endpoint.
- Enrich user tooltip on Schedule page
- Added redirects for old-style links

### Fixed

- Updated typo in Helm chart values when specifying a custom Slack command name
- Fix for web schedules ical export to give overrides the right priority
- Fix for topnavbar to show initial loading inside PluginPage

## v1.1.16 (2023-01-12)

### Fixed

- Minor bug fix in how the value of `Organization.is_rbac_permissions_enabled` is determined

- Helm chart: default values file and documentation now reflect the correct key to set for the Slack
  slash command name, `oncall.slack.commandName`.

## v1.1.15 (2023-01-10)

### Changed

- Simplify and speed up slack rendering ([#1105](https://github.com/grafana/oncall/pull/1105))
- Faro - Point to 3 separate apps instead of just 1 for all environments ([#1110](https://github.com/grafana/oncall/pull/1110))
- Schedules - ([#1114](https://github.com/grafana/oncall/pull/1114), [#1109](https://github.com/grafana/oncall/pull/1109))

### Fixed

- Bugfix for topnavbar to place alerts inside PageNav ([#1040](https://github.com/grafana/oncall/pull/1040))

## v1.1.14 (2023-01-05)

### Changed

- Change wording from "incident" to "alert group" for the Telegram integration ([#1052](https://github.com/grafana/oncall/pull/1052))
- Soft-delete of organizations on stack deletion.

## v1.1.13 (2023-01-04)

### Added

- Integration with [Grafana Faro](https://grafana.com/docs/grafana-cloud/faro-web-sdk/) for Cloud Instances

## v1.1.12 (2023-01-03)

### Fixed

- Handle jinja exceptions during alert creation
- Handle exception for slack rate limit message

## v1.1.11 (2023-01-03)

### Fixed

- Fix error when schedule was not able to load
- Minor fixes

## v1.1.10 (2023-01-03)

### Fixed

- Minor fixes

## v1.1.9 (2023-01-03)

### Fixed

- Alert group query optimization
- Update RBAC scopes
- Fix error when schedule was not able to load
- Minor bug fixes

## v1.1.8 (2022-12-13)

### Added

- Added a `make` command, `enable-mobile-app-feature-flags`, which sets the backend feature flag in `./dev/.env.dev`,
  and updates a record in the `base_dynamicsetting` database table, which are needed to enable the mobile
  app backend features.

### Changed

- Added ability to change engine deployment update strategy via values in helm chart.
- removed APNS support
- changed the `django-push-notification` library from the `iskhakov` fork to the [`grafana` fork](https://github.com/grafana/django-push-notifications).
  This new fork basically patches an issue which affected the database migrations of this django app (previously the
  library would not respect the `USER_MODEL` setting when creating its tables and would instead reference the
  `auth_user` table.. which we don't want)
- add `--no-cache` flag to the `make build` command

### Fixed

- fix schedule UI types and permissions

## v1.1.7 (2022-12-09)

### Fixed

- Update fallback role for schedule write RBAC permission
- Mobile App Verification tab in the user settings modal is now hidden for users that do not have proper
  permissions to use it

## v1.1.6 (2022-12-09)

### Added

- RBAC permission support
- Add `time_zone` serializer validation for OnCall shifts and calendar/web schedules. In addition, add database migration
  to update values that may be invalid
- Add a `permalinks.web` field, which is a permalink to the alert group web app page, to the alert group internal/public
  API responses
- Added the ability to customize job-migrate `ttlSecondsAfterFinished` field in the helm chart

### Fixed

- Got 500 error when saving Outgoing Webhook ([#890](https://github.com/grafana/oncall/issues/890))
- v1.0.13 helm chart - update the OnCall backend pods image pull policy to "Always" (and explicitly set tag to `latest`).
  This should resolve some recent issues experienced where the frontend/backend versions are not aligned.

### Changed

- When editing templates for alert group presentation or outgoing webhooks, errors and warnings are now displayed in
  the UI as notification popups or displayed in the preview.
- Errors and warnings that occur when rendering templates during notification or webhooks will now render
  and display the error/warning as the result.

## v1.1.5 (2022-11-24)

### Added

- Added a QR code in the "Mobile App Verification" tab on the user settings modal to connect the mobile
  application to your OnCall instance

### Fixed

- UI bug fixes for Grafana 9.3 ([#860](https://github.com/grafana/oncall/pull/860))
- Bug fix for saving source link template ([#898](https://github.com/grafana/oncall/pull/898))

## v1.1.4 (2022-11-23)

### Fixed

- Bug fix for [#882](https://github.com/grafana/oncall/pull/882) which was causing the OnCall web calendars to not load
- Bug fix which, when installing the plugin, or after removing a Grafana API token, caused the plugin to not load properly

## v1.1.3 (2022-11-22)

- Bug Fixes

### Changed

- For OSS installations of OnCall, initial configuration is now simplified. When running for local development, you no
  longer need to configure the plugin via the UI. This is achieved through passing one environment variable to both the
  backend & frontend containers, both of which have been preconfigured for you in `docker-compose-developer.yml`.
  - The Grafana API URL **must be** passed as an environment variable, `GRAFANA_API_URL`, to the OnCall backend
    (and can be configured by updating this env var in your `./dev/.env.dev` file)
  - The OnCall API URL can optionally be passed as an environment variable, `ONCALL_API_URL`, to the OnCall UI.
    If the environment variable is found, the plugin will "auto-configure", otherwise you will be shown a simple
    configuration form to provide this info.
- For Helm installations, if you are running Grafana externally (eg. `grafana.enabled` is set to `false`
  in your `values.yaml`), you will now be required to specify `externalGrafana.url` in `values.yaml`.
- `make start` will now idempotently check to see if a "127.0.0.1 grafana" record exists in `/etc/hosts`
  (using a tool called [`hostess`](https://github.com/cbednarski/hostess)). This is to support using `http://grafana:3000`
  as the `Organization.grafana_url` in two scenarios:
  - `oncall_engine`/`oncall_celery` -> `grafana` Docker container communication
  - public URL generation. There are some instances where `Organization.grafana_url` is referenced to generate public
    URLs to a Grafana plugin page. Without the `/etc/hosts` record, navigating to `http://grafana:3000/some_page` in
    your browser, you would obviously get an error from your browser.

## v1.1.2 (2022-11-18)

- Bug Fixes

## v1.1.1 (2022-11-16)

- Compatibility with Grafana 9.3.0
- Bug Fixes

## v1.0.52 (2022-11-09)

- Allow use of API keys as alternative to account auth token for Twilio
- Remove `grafana_plugin_management` Django app
- Enable new schedules UI
- Bug fixes

## v1.0.51 (2022-11-05)

- Bug Fixes

## v1.0.50 (2022-11-03)

- Updates to documentation
- Improvements to web schedules
- Bug fixes

## v1.0.49 (2022-11-01)

- Enable SMTP email backend by default
- Fix Grafana sidebar frontend bug

## v1.0.48 (2022-11-01)

- verify_number management command
- chatops page redesign

## v1.0.47 (2022-11-01)

- Bug fixes

## v1.0.46 (2022-10-28)

- Bug fixes
- remove `POST /api/internal/v1/custom_buttons/{id}/action` endpoint

## v1.0.45 (2022-10-27)

- Bug fix to revert commit which removed unused engine code

## v1.0.44 (2022-10-26)

- Bug fix for an issue that was affecting phone verification

## v1.0.43 (2022-10-25)

- Bug fixes

## v1.0.42 (2022-10-24)

- Fix posting resolution notes to Slack

## v1.0.41 (2022-10-24)

- Add personal email notifications
- Bug fixes

## v1.0.40 (2022-10-05)

- Improved database and celery backends support
- Added script to import PagerDuty users to Grafana
- Bug fixes

## v1.0.39 (2022-10-03)

- Fix issue in v1.0.38 blocking the creation of schedules and webhooks in the UI

## v1.0.38 (2022-09-30)

- Fix exception handling for adding resolution notes when slack and oncall users are out of sync.
- Fix all day events showing as having gaps in slack notifications
- Improve plugin configuration error message readability
- Add `telegram` key to `permalinks` property in `AlertGroup` public API response schema

## v1.0.37 (2022-09-21)

- Improve API token creation form
- Fix alert group bulk action bugs
- Add `permalinks` property to `AlertGroup` public API response schema
- Scheduling system bug fixes
- Public API bug fixes

## v1.0.36 (2022-09-12)

- Alpha web schedules frontend/backend updates
- Bug fixes

## v1.0.35 (2022-09-07)

- Bug fixes

## v1.0.34 (2022-09-06)

- Fix schedule notification spam

## v1.0.33 (2022-09-06)

- Add raw alert view
- Add GitHub star button for OSS installations
- Restore alert group search functionality
- Bug fixes

## v1.0.32 (2022-09-01)

- Bug fixes

## v1.0.31 (2022-09-01)

- Bump celery version
- Fix oss to cloud connection

## v1.0.30 (2022-08-31)

- Bug fix: check user notification policy before access

## v1.0.29 (2022-08-31)

- Add arm64 docker image

## v1.0.28 (2022-08-31)

- Bug fixes

## v1.0.27 (2022-08-30)

- Bug fixes

## v1.0.26 (2022-08-26)

- Insight log's format fixes
- Remove UserNotificationPolicy auto-recreating

## v1.0.25 (2022-08-24)

- Bug fixes

## v1.0.24 (2022-08-24)

- Insight logs
- Default DATA_UPLOAD_MAX_MEMORY_SIZE to 1mb

## v1.0.23 (2022-08-23)

- Bug fixes

## v1.0.22 (2022-08-16)

- Make STATIC_URL configurable from environment variable

## v1.0.21 (2022-08-12)

- Bug fixes

## v1.0.19 (2022-08-10)

- Bug fixes

## v1.0.15 (2022-08-03)

- Bug fixes

## v1.0.13 (2022-07-27)

- Optimize alert group list view
- Fix a bug related to Twilio setup

## v1.0.12 (2022-07-26)

- Update push-notifications dependency
- Rework how absolute URLs are built
- Fix to show maintenance windows per team
- Logging improvements
- Internal api to get a schedule final events

## v1.0.10 (2022-07-22)

- Speed-up of alert group web caching
- Internal api for OnCall shifts

## v1.0.9 (2022-07-21)

- Frontend bug fixes & improvements
- Support regex_replace() in templates
- Bring back alert group caching and list view

## v1.0.7 (2022-07-18)

- Backend & frontend bug fixes
- Deployment improvements
- Reshape webhook payload for outgoing webhooks
- Add escalation chain usage info on escalation chains page
- Improve alert group list load speeds and simplify caching system

## v1.0.6 (2022-07-12)

- Manual Incidents enabled for teams
- Fix phone notifications for OSS
- Public API improvements

## v1.0.5 (2022-07-06)

- Bump Django to 3.2.14
- Fix PagerDuty iCal parsing

## 1.0.4 (2022-06-28)

- Allow Telegram DMs without channel connection.

## 1.0.3 (2022-06-27)

- Fix users public api endpoint. Now it returns users with all roles.
- Fix redundant notifications about gaps in schedules.
- Frontend fixes.

## 1.0.2 (2022-06-17)

- Fix Grafana Alerting integration to handle API changes in Grafana 9
- Improve public api endpoint for outgoing webhooks (/actions) by adding ability to create, update and delete
  outgoing webhook instance

## 1.0.0 (2022-06-14)

- First Public Release

## 0.0.71 (2022-06-06)

- Initial Commit Release<|MERGE_RESOLUTION|>--- conflicted
+++ resolved
@@ -7,7 +7,6 @@
 
 ## Unreleased
 
-<<<<<<< HEAD
 ### Added
 
 - Public API for webhooks @mderynck ([#2790](https://github.com/grafana/oncall/pull/2790))
@@ -15,9 +14,6 @@
 ### Changed
 
 - Public API for actions now wraps webhooks @mderynck ([#2790](https://github.com/grafana/oncall/pull/2790))
-=======
-### Changed
-
 - Allow mobile app to access status endpoint @mderynck ([#2791](https://github.com/grafana/oncall/pull/2791))
 
 ## v1.3.26 (2023-08-22)
@@ -32,7 +28,6 @@
   ([#2816](https://github.com/grafana/oncall/issues/2816))
 - Enable inbound email feature flag by default by @vadimkerr ([#2846](https://github.com/grafana/oncall/pull/2846))
 - Fixed initial search on Users page ([#2842](https://github.com/grafana/oncall/issues/2842))
->>>>>>> 0dfa882a
 
 ## v1.3.25 (2023-08-18)
 
