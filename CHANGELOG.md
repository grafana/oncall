# Changelog

All notable changes to this project will be documented in this file.

The format is based on [Keep a Changelog](https://keepachangelog.com/en/1.0.0/),
and this project adheres to [Semantic Versioning](https://semver.org/spec/v2.0.0.html).

<<<<<<< HEAD
## [Unreleased]

### Added

- iCal export final schedule oncall [#1501](https://github.com/grafana/oncall/issues/1501)
- Schedules: Allow web-edited overrides for Terraform-managed rotations [828](https://github.com/grafana/oncall/issues/828)
- Make it possible to completely delete a rotation oncall [1505](https://github.com/grafana/oncall/issues/1505)
- Polish rotation modal form oncall [1506](https://github.com/grafana/oncall/issues/1506)
- Quick actions when editing a schedule oncall [1507](https://github.com/grafana/oncall/issues/1507)
- Enable schedule related profile settings oncall [1508](https://github.com/grafana/oncall/issues/1508)
- Highlight user shifts oncall [1509](https://github.com/grafana/oncall/issues/1509)
- Rename or Description for Schedules Rotations [1460](https://github.com/grafana/oncall/issues/1406)
=======
## Unreleased

## Changed

- Change mobile shift notifications title and subtitle by @imtoori ([#2288](https://github.com/grafana/oncall/pull/2288))
>>>>>>> 0177301b

## v1.2.45 (2023-06-19)

### Changed

- Change .Values.externalRabbitmq.passwordKey from `password` to `""` (default value `rabbitmq-password`) ([#864](https://github.com/grafana/oncall/pull/864))
- Remove deprecated `permissions` string array from the internal API user serializer by @joeyorlando ([#2269](https://github.com/grafana/oncall/pull/2269))

### Added

- Add `locale` column to mobile app user settings table by @joeyorlando [#2131](https://github.com/grafana/oncall/pull/2131)
- Update notification text for "You're going on call" push notifications to include information about the shift start
  and end times by @joeyorlando ([#2131](https://github.com/grafana/oncall/pull/2131))

### Fixed

- Handle non-UTC UNTIL datetime value when repeating ical events [#2241](https://github.com/grafana/oncall/pull/2241)
- Optimize AlertManager auto-resolve mechanism

## v1.2.44 (2023-06-14)

### Added

- Users with the Viewer basic role can now connect and use the mobile app ([#1892](https://github.com/grafana/oncall/pull/1892))
- Add helm chart support for redis and mysql existing secrets [#2156](https://github.com/grafana/oncall/pull/2156)

### Changed

- Removed `SlackActionRecord` model and database table by @joeyorlando [#2201](https://github.com/grafana/oncall/pull/2201)
- Require users when creating a schedule rotation using the web UI [#2220](https://github.com/grafana/oncall/pull/2220)

### Fixed

- Fix schedule shift preview to not breaking rotation shifts when there is overlap [#2218](https://github.com/grafana/oncall/pull/2218)
- Fix schedule list filter by type to allow considering multiple values [#2218](https://github.com/grafana/oncall/pull/2218)

## v1.2.43 (2023-06-12)

### Changed

- Propogate CI/CD changes

## v1.2.42 (2023-06-12)

### Changed

- Helm chart: Upgrade helm dependecies, improve local setup [#2144](https://github.com/grafana/oncall/pull/2144)

### Fixed

- Fixed bug on Filters where team param from URL was discarded [#6237](https://github.com/grafana/support-escalations/issues/6237)
- Fix receive channel filter in alert groups API [#2140](https://github.com/grafana/oncall/pull/2140)
- Helm chart: Fix usage of `env` settings as map;
  Fix usage of `mariadb.auth.database` and `mariadb.auth.username` for MYSQL env variables by @alexintech [#2146](https://github.com/grafana/oncall/pull/2146)

### Added

- Helm chart: Add unittests for rabbitmq and redis [2165](https://github.com/grafana/oncall/pull/2165)

## v1.2.41 (2023-06-08)

### Added

- Twilio Provider improvements by @Konstantinov-Innokentii, @mderynck and @joeyorlando
  [#2074](https://github.com/grafana/oncall/pull/2074) [#2034](https://github.com/grafana/oncall/pull/2034)
- Run containers as a non-root user by @alexintech [#2053](https://github.com/grafana/oncall/pull/2053)

## v1.2.40 (2023-06-07)

### Added

- Allow mobile app to consume "internal" schedules API endpoints by @joeyorlando ([#2109](https://github.com/grafana/oncall/pull/2109))
- Add inbound email address in integration API by @vadimkerr ([#2113](https://github.com/grafana/oncall/pull/2113))

### Changed

- Make viewset actions more consistent by @vadimkerr ([#2120](https://github.com/grafana/oncall/pull/2120))

### Fixed

- Fix + revert [#2057](https://github.com/grafana/oncall/pull/2057) which reverted a change which properly handles
  `Organization.DoesNotExist` exceptions for Slack events by @joeyorlando ([#TBD](https://github.com/grafana/oncall/pull/TBD))
- Fix Telegram ratelimit on live setting change by @vadimkerr and @alexintech ([#2100](https://github.com/grafana/oncall/pull/2100))

## v1.2.39 (2023-06-06)

### Changed

- Do not hide not secret settings in the web plugin UI by @alexintech ([#1964](https://github.com/grafana/oncall/pull/1964))

## v1.2.36 (2023-06-02)

### Added

- Add public API endpoint to export a schedule's final shifts by @joeyorlando ([2047](https://github.com/grafana/oncall/pull/2047))

### Fixed

- Fix demo alert for inbound email integration by @vadimkerr ([#2081](https://github.com/grafana/oncall/pull/2081))
- Fix calendar TZ used when comparing current shifts triggering slack shift notifications ([#2091](https://github.com/grafana/oncall/pull/2091))

## v1.2.35 (2023-06-01)

### Fixed

- Fix a bug with permissions for telegram user settings by @alexintech ([#2075](https://github.com/grafana/oncall/pull/2075))
- Fix orphaned messages in Slack by @vadimkerr ([#2023](https://github.com/grafana/oncall/pull/2023))
- Fix duplicated slack shift-changed notifications ([#2080](https://github.com/grafana/oncall/pull/2080))

## v1.2.34 (2023-05-31)

### Added

- Add description to "Default channel for Slack notifications" UI dropdown by @joeyorlando ([2051](https://github.com/grafana/oncall/pull/2051))

### Fixed

- Fix templates when slack or telegram is disabled ([#2064](https://github.com/grafana/oncall/pull/2064))
- Reduce number of alert groups returned by `Attach To` in slack to avoid event trigger timeout @mderynck ([#2049](https://github.com/grafana/oncall/pull/2049))

## v1.2.33 (2023-05-30)

### Fixed

- Revert #2040 breaking `/escalate` Slack command

## v1.2.32 (2023-05-30)

### Added

- Add models and framework to use different services (Phone, SMS, Verify) in Twilio depending on
  the destination country code by @mderynck ([#1976](https://github.com/grafana/oncall/pull/1976))
- Prometheus exporter backend for alert groups related metrics
- Helm chart: configuration of `uwsgi` using environment variables by @alexintech ([#2045](https://github.com/grafana/oncall/pull/2045))
- Much expanded/improved docs for mobile app ([2026](https://github.com/grafana/oncall/pull/2026>))
- Enable by-day selection when defining monthly and hourly rotations ([2037](https://github.com/grafana/oncall/pull/2037))

### Fixed

- Fix error when updating closed modal window in Slack by @vadimkerr ([#2019](https://github.com/grafana/oncall/pull/2019))
- Fix final schedule export failing to update when ical imported events set start/end as date ([#2025](https://github.com/grafana/oncall/pull/2025))
- Helm chart: fix bugs in helm chart with external postgresql configuration by @alexintech ([#2036](https://github.com/grafana/oncall/pull/2036))
- Properly address `Organization.DoesNotExist` exceptions thrown which result in HTTP 500 for the Slack `interactive_api_endpoint`
  endpoint by @joeyorlando ([#2040](https://github.com/grafana/oncall/pull/2040))
- Fix issue when trying to sync Grafana contact point and config receivers miss a key ([#2046](https://github.com/grafana/oncall/pull/2046))

### Changed

- Changed mobile notification title and subtitle. Removed the body. by @imtoori [#2027](https://github.com/grafana/oncall/pull/2027)

## v1.2.31 (2023-05-26)

### Fixed

- Fix AmazonSNS ratelimit by @Konstantinov-Innokentii ([#2032](https://github.com/grafana/oncall/pull/2032))

## v1.2.30 (2023-05-25)

### Fixed

- Fix Phone provider status callbacks [#2014](https://github.com/grafana/oncall/pull/2014)

## v1.2.29 (2023-05-25)

### Changed

- Phone provider refactoring [#1713](https://github.com/grafana/oncall/pull/1713)

### Fixed

- Handle slack metadata limit when creating paging command payload ([#2007](https://github.com/grafana/oncall/pull/2007))
- Fix issue with sometimes cached final schedule not being refreshed after an update ([#2004](https://github.com/grafana/oncall/pull/2004))

## v1.2.28 (2023-05-24)

### Fixed

- Improve plugin authentication by @vadimkerr ([#1995](https://github.com/grafana/oncall/pull/1995))
- Fix MultipleObjectsReturned error on webhook endpoints by @vadimkerr ([#1996](https://github.com/grafana/oncall/pull/1996))
- Remove user defined time period from "you're going oncall" mobile push by @iskhakov ([#2001](https://github.com/grafana/oncall/pull/2001))

## v1.2.27 (2023-05-23)

### Added

- Allow passing Firebase credentials via environment variable by @vadimkerr ([#1969](https://github.com/grafana/oncall/pull/1969))

### Changed

- Update default Alertmanager templates by @iskhakov ([#1944](https://github.com/grafana/oncall/pull/1944))

### Fixed

- Fix SQLite permission issue by @vadimkerr ([#1984](https://github.com/grafana/oncall/pull/1984))
- Remove user defined time period from "you're going oncall" mobile push ([2001](https://github.com/grafana/oncall/pull/2001))

## v1.2.26 (2023-05-18)

### Fixed

- Fix inbound email bug when attaching files by @vadimkerr ([#1970](https://github.com/grafana/oncall/pull/1970))

## v1.2.25 (2023-05-18)

### Added

- Test mobile push backend

## v1.2.24 (2023-05-17)

### Fixed

- Fixed bug in Escalation Chains where reordering an item crashed the list

## v1.2.23 (2023-05-15)

### Added

- Add a way to set a maintenance mode message and display this in the web plugin UI by @joeyorlando ([#1917](https://github.com/grafana/oncall/pull/#1917))

### Changed

- Use `user_profile_changed` Slack event instead of `user_change` to update Slack user profile by @vadimkerr ([#1938](https://github.com/grafana/oncall/pull/1938))

## v1.2.22 (2023-05-12)

### Added

- Add mobile settings for info notifications by @imtoori ([#1926](https://github.com/grafana/oncall/pull/1926))

### Fixed

- Fix bug in the "You're Going Oncall" push notification copy by @joeyorlando ([#1922](https://github.com/grafana/oncall/pull/1922))
- Fix bug with newlines in markdown converter ([#1925](https://github.com/grafana/oncall/pull/1925))
- Disable "You're Going Oncall" push notification by default ([1927](https://github.com/grafana/oncall/pull/1927))

## v1.2.21 (2023-05-09)

### Added

- Add a new mobile app push notification which notifies users when they are going on call by @joeyorlando ([#1814](https://github.com/grafana/oncall/pull/1814))
- Add a new mobile app user setting field, `important_notification_volume_override` by @joeyorlando ([#1893](https://github.com/grafana/oncall/pull/1893))

### Changed

- Improve ical comparison when checking for imported ical updates ([1870](https://github.com/grafana/oncall/pull/1870))
- Upgrade to Python 3.11.3 by @joeyorlando ([#1849](https://github.com/grafana/oncall/pull/1849))

### Fixed

- Fix issue with how OnCall determines if a cloud Grafana Instance supports RBAC by @joeyorlando ([#1880](https://github.com/grafana/oncall/pull/1880))
- Fix issue trying to set maintenance mode for integrations belonging to non-current team

## v1.2.20 (2023-05-09)

### Fixed

- Hotfix perform notification task

## v1.2.19 (2023-05-04)

### Fixed

- Fix issue with parsing response when sending Slack message

## v1.2.18 (2023-05-03)

### Added

- Documentation updates

## v1.2.17 (2023-05-02)

### Added

- Add filter descriptions to web ui by @iskhakov ([1845](https://github.com/grafana/oncall/pull/1845))
- Add "Notifications Receiver" RBAC role by @joeyorlando ([#1853](https://github.com/grafana/oncall/pull/1853))

### Changed

- Remove template editor from Slack by @iskhakov ([1847](https://github.com/grafana/oncall/pull/1847))
- Remove schedule name uniqueness restriction ([1859](https://github.com/grafana/oncall/pull/1859))

### Fixed

- Fix bugs in web title and message templates rendering and visual representation ([1747](https://github.com/grafana/oncall/pull/1747))

## v1.2.16 (2023-04-27)

### Added

- Add 2, 3 and 6 hours Alert Group silence options by @tommysitehost ([#1822](https://github.com/grafana/oncall/pull/1822))
- Add schedule related users endpoint to plugin API

### Changed

- Update web UI, Slack, and Telegram to allow silencing an acknowledged alert group by @joeyorlando ([#1831](https://github.com/grafana/oncall/pull/1831))

### Fixed

- Optimize duplicate queries occurring in AlertGroupFilter by @joeyorlando ([1809](https://github.com/grafana/oncall/pull/1809))

## v1.2.15 (2023-04-24)

### Fixed

- Helm chart: Fix helm hook for db migration job
- Performance improvements to `GET /api/internal/v1/alertgroups` endpoint by @joeyorlando and @iskhakov ([#1805](https://github.com/grafana/oncall/pull/1805))

### Added

- Add helm chart support for twilio existing secrets by @atownsend247 ([#1435](https://github.com/grafana/oncall/pull/1435))
- Add web_title, web_message and web_image_url attributes to templates ([1786](https://github.com/grafana/oncall/pull/1786))

### Changed

- Update shift API to use a default interval value (`1`) when a `frequency` is set and no `interval` is given
- Limit number of alertmanager alerts in alert group to autoresolve by 500 ([1779](https://github.com/grafana/oncall/pull/1779))
- Update schedule and personal ical exports to use final shift events

## v1.2.14 (2023-04-19)

### Fixed

- Fix broken documentation links by @shantanualsi ([#1766](https://github.com/grafana/oncall/pull/1766))
- Fix bug when updating team access settings by @vadimkerr ([#1794](https://github.com/grafana/oncall/pull/1794))

## v1.2.13 (2023-04-18)

### Changed

- Rework ical schedule export to include final events; also improve changing shifts sync

### Fixed

- Fix issue when creating web overrides for TF schedules using a non-UTC timezone

## v1.2.12 (2023-04-18)

### Changed

- Move `alerts_alertgroup.is_restricted` column to `alerts_alertreceivechannel.restricted_at` by @joeyorlando ([#1770](https://github.com/grafana/oncall/pull/1770))

### Added

- Add new field description_short to private api ([#1698](https://github.com/grafana/oncall/pull/1698))
- Added preview and migration API endpoints for route migration from regex into jinja2 ([1715](https://github.com/grafana/oncall/pull/1715))
- Helm chart: add the option to use a helm hook for the migration job ([1386](https://github.com/grafana/oncall/pull/1386))
- Add endpoints to start and stop maintenance in alert receive channel private api ([1755](https://github.com/grafana/oncall/pull/1755))
- Send demo alert with dynamic payload and get demo payload example on private api ([1700](https://github.com/grafana/oncall/pull/1700))
- Add is_default fields to templates, remove WritableSerialiserMethodField ([1759](https://github.com/grafana/oncall/pull/1759))
- Allow use of dynamic payloads in alert receive channels preview template in private api ([1756](https://github.com/grafana/oncall/pull/1756))

## v1.2.11 (2023-04-14)

### Added

- add new columns `gcom_org_contract_type`, `gcom_org_irm_sku_subscription_start_date`,
  and `gcom_org_oldest_admin_with_billing_privileges_user_id` to `user_management_organization` table,
  plus `is_restricted` column to `alerts_alertgroup` table by @joeyorlando and @teodosii ([1522](https://github.com/grafana/oncall/pull/1522))
- emit two new Django signals by @joeyorlando and @teodosii ([1522](https://github.com/grafana/oncall/pull/1522))
  - `org_sync_signal` at the end of the `engine/apps/user_management/sync.py::sync_organization` method
  - `alert_group_created_signal` when a new Alert Group is created

## v1.2.10 (2023-04-13)

### Added

- Added mine filter to schedules listing

### Fixed

- Fixed a bug in GForm's RemoteSelect where the value for Dropdown could not change
- Fixed the URL attached to an Incident created via the 'Declare Incident' button of a Slack alert by @sd2k ([#1738](https://github.com/grafana/oncall/pull/1738))

## v1.2.9 (2023-04-11)

### Fixed

- Catch the new Slack error - "message_limit_exceeded"

## v1.2.8 (2023-04-06)

### Changed

- Allow editing assigned team via public api ([1619](https://github.com/grafana/oncall/pull/1619))
- Disable mentions when resolution note is created by @iskhakov ([1696](https://github.com/grafana/oncall/pull/1696))
- Display warnings on users page in a clean and consistent way by @iskhakov ([#1681](https://github.com/grafana/oncall/pull/1681))

## v1.2.7 (2023-04-03)

### Added

- Save selected teams filter in local storage ([#1611](https://github.com/grafana/oncall/issues/1611))

### Changed

- Renamed routes from /incidents to /alert-groups ([#1678](https://github.com/grafana/oncall/pull/1678))

### Fixed

- Fix team search when filtering resources by @vadimkerr ([#1680](https://github.com/grafana/oncall/pull/1680))
- Fix issue when trying to scroll in Safari ([#415](https://github.com/grafana/oncall/issues/415))

## v1.2.6 (2023-03-30)

### Fixed

- Fixed bug when web schedules/shifts use non-UTC timezone and shift is deleted by @matiasb ([#1661](https://github.com/grafana/oncall/pull/1661))

## v1.2.5 (2023-03-30)

### Fixed

- Fixed a bug with Slack links not working in the plugin UI ([#1671](https://github.com/grafana/oncall/pull/1671))

## v1.2.4 (2023-03-30)

### Added

- Added the ability to change the team for escalation chains by @maskin25, @iskhakov and @vadimkerr ([#1658](https://github.com/grafana/oncall/pull/1658))

### Fixed

- Addressed bug with iOS mobile push notifications always being set to critical by @imtoori and @joeyorlando ([#1646](https://github.com/grafana/oncall/pull/1646))
- Fixed issue where Viewer was not able to view which people were oncall in a schedule ([#999](https://github.com/grafana/oncall/issues/999))
- Fixed a bug with syncing teams from Grafana API by @vadimkerr ([#1652](https://github.com/grafana/oncall/pull/1652))

## v1.2.3 (2023-03-28)

Only some minor performance/developer setup changes to report in this version.

## v1.2.2 (2023-03-27)

### Changed

- Drawers with Forms are not closing by clicking outside of the drawer. Only by clicking Cancel or X (by @Ukochka in [#1608](https://github.com/grafana/oncall/pull/1608))
- When the `DANGEROUS_WEBHOOKS_ENABLED` environment variable is set to true, it's possible now to create Outgoing Webhooks
  using URLs without a top-level domain (by @hoptical in [#1398](https://github.com/grafana/oncall/pull/1398))
- Updated wording when creating an integration (by @callmehyde in [#1572](https://github.com/grafana/oncall/pull/1572))
- Set FCM iOS/Android "message priority" to "high priority" for mobile app push notifications (by @joeyorlando in [#1612](https://github.com/grafana/oncall/pull/1612))
- Improve schedule quality feature (by @vadimkerr in [#1602](https://github.com/grafana/oncall/pull/1602))

### Fixed

- Update override deletion changes to set its final duration (by @matiasb in [#1599](https://github.com/grafana/oncall/pull/1599))

## v1.2.1 (2023-03-23)

### Changed

- Mobile app settings backend by @vadimkerr in ([1571](https://github.com/grafana/oncall/pull/1571))
- Fix integrations and escalations autoselect, improve GList by @maskin25 in ([1601](https://github.com/grafana/oncall/pull/1601))
- Add filters to outgoing webhooks 2 by @iskhakov in ([1598](https://github.com/grafana/oncall/pull/1598))

## v1.2.0 (2023-03-21)

### Changed

- Add team-based filtering for resources, so that users can see multiple resources at once and link them together ([1528](https://github.com/grafana/oncall/pull/1528))

## v1.1.41 (2023-03-21)

### Added

- Modified `check_escalation_finished_task` celery task to use read-only databases for its query, if one is defined +
  make the validation logic stricter + ping a configurable heartbeat on successful completion of this task ([1266](https://github.com/grafana/oncall/pull/1266))

### Changed

- Updated wording throughout plugin to use 'Alert Group' instead of 'Incident' ([1565](https://github.com/grafana/oncall/pull/1565),
  [1576](https://github.com/grafana/oncall/pull/1576))
- Check for enabled Telegram feature was added to ChatOps and to User pages ([319](https://github.com/grafana/oncall/issues/319))
- Filtering for Editors/Admins was added to rotation form. It is not allowed to assign Viewer to rotation ([1124](https://github.com/grafana/oncall/issues/1124))
- Modified search behaviour on the Escalation Chains page to allow for "partial searching" ([1578](https://github.com/grafana/oncall/pull/1578))

### Fixed

- Fixed a few permission issues on the UI ([1448](https://github.com/grafana/oncall/pull/1448))
- Fix resolution note rendering in Slack message threads where the Slack username was not
  being properly rendered ([1561](https://github.com/grafana/oncall/pull/1561))

## v1.1.40 (2023-03-16)

### Fixed

- Check for duplicated positions in terraform escalation policies create/update

### Added

- Add `regex_match` Jinja filter ([1556](https://github.com/grafana/oncall/pull/1556))

### Changed

- Allow passing `null` as a value for `escalation_chain` when creating routes via the public API ([1557](https://github.com/grafana/oncall/pull/1557))

## v1.1.39 (2023-03-16)

### Added

- Inbound email integration ([837](https://github.com/grafana/oncall/pull/837))

## v1.1.38 (2023-03-14)

### Added

- Add filtering by escalation chain to alert groups page ([1535](https://github.com/grafana/oncall/pull/1535))

### Fixed

- Improve tasks checking/triggering webhooks in new backend

## v1.1.37 (2023-03-14)

### Fixed

- Fixed redirection issue on integrations screen

### Added

- Enable web overrides for Terraform-based schedules
- Direct user paging improvements ([1358](https://github.com/grafana/oncall/issues/1358))
- Added Schedule Score quality within the schedule view ([118](https://github.com/grafana/oncall/issues/118))

## v1.1.36 (2023-03-09)

### Fixed

- Fix bug with override creation ([1515](https://github.com/grafana/oncall/pull/1515))

## v1.1.35 (2023-03-09)

### Added

- Insight logs

### Fixed

- Fixed issue with Alert group involved users filter
- Fixed email sending failure due to newline in title

## v1.1.34 (2023-03-08)

### Added

- Jinja2 based routes ([1319](https://github.com/grafana/oncall/pull/1319))

### Changed

- Remove mobile app feature flag ([1484](https://github.com/grafana/oncall/pull/1484))

### Fixed

- Prohibit creating & updating past overrides ([1474](https://github.com/grafana/oncall/pull/1474))

## v1.1.33 (2023-03-07)

### Fixed

- Show permission error for accessing Telegram as Viewer ([1273](https://github.com/grafana/oncall/issues/1273))

### Changed

- Pass email and phone limits as environment variables ([1219](https://github.com/grafana/oncall/pull/1219))

## v1.1.32 (2023-03-01)

### Fixed

- Schedule filters improvements ([941](https://github.com/grafana/oncall/issues/941))
- Fix pagination issue on schedules page ([1437](https://github.com/grafana/oncall/pull/1437))

## v1.1.31 (2023-03-01)

### Added

- Add acknowledge_signal and source link to public api

## v1.1.30 (2023-03-01)

### Fixed

- Fixed importing of global grafana styles ([672](https://github.com/grafana/oncall/issues/672))
- Fixed UI permission related bug where Editors could not export their user iCal link
- Fixed error when a shift is created using Etc/UTC as timezone
- Fixed issue with refresh ical file task not considering empty string values
- Schedules: Long popup does not fit screen & buttons unreachable & objects outside of the popup ([1002](https://github.com/grafana/oncall/issues/1002))
- Can't scroll on integration settings page ([415](https://github.com/grafana/oncall/issues/415))
- Team change in the Integration page always causes 403 ([1292](https://github.com/grafana/oncall/issues/1292))
- Schedules: Permalink doesn't work with multi-teams ([940](https://github.com/grafana/oncall/issues/940))
- Schedules list -> expanded schedule blows page width ([1293](https://github.com/grafana/oncall/issues/1293))

### Changed

- Moved reCAPTCHA to backend environment variable for more flexible configuration between different environments.
- Add pagination to schedule listing
- Show 100 latest alerts on alert group page ([1417](https://github.com/grafana/oncall/pull/1417))

## v1.1.29 (2023-02-23)

### Changed

- Allow creating schedules with type "web" using public API

### Fixed

- Fixed minor issue during the sync process where an HTTP 302 (redirect) status code from the Grafana
  instance would cause the sync to not properly finish

## v1.1.28 (2023-02-23)

### Fixed

- Fixed maintenance mode for Telegram and MSTeams

## v1.1.27 (2023-02-22)

### Added

- Added reCAPTCHA validation for requesting a mobile verification code

### Changed

- Added ratelimits for phone verification
- Link to source was added
- Header of Incident page was reworked: clickable labels instead of just names, users section was deleted
- "Go to Integration" button was deleted, because the functionality was moved to clickable labels

### Fixed

- Fixed HTTP request to Google where when fetching an iCal, the response would sometimes contain HTML instead
  of the expected iCal data

## v1.1.26 (2023-02-20)

### Fixed

- Make alert group filters persistent ([482](https://github.com/grafana/oncall/issues/482))

### Changed

- Update phone verification error message

## v1.1.25 (2023-02-20)

### Fixed

- Fixed too long declare incident link in Slack

## v1.1.24 (2023-02-16)

### Added

- Add direct user paging ([823](https://github.com/grafana/oncall/issues/823))
- Add App Store link to web UI ([1328](https://github.com/grafana/oncall/pull/1328))

### Fixed

- Cleaning of the name "Incident" ([704](https://github.com/grafana/oncall/pull/704))
- Alert Group/Alert Groups naming polishing. All the names should be with capital letters
- Design polishing ([1290](https://github.com/grafana/oncall/pull/1290))
- Not showing contact details in User tooltip if User does not have edit/admin access
- Updated slack link account to redirect back to user profile instead of chatops

### Changed

- Incidents - Removed buttons column and replaced status with toggler ([#1237](https://github.com/grafana/oncall/issues/1237))
- Responsiveness changes across multiple pages (Incidents, Integrations, Schedules) ([#1237](https://github.com/grafana/oncall/issues/1237))
- Add pagination to schedule listing

## v1.1.23 (2023-02-06)

### Fixed

- Fix bug with email case sensitivity for ICal on-call schedules ([1297](https://github.com/grafana/oncall/pull/1297))

## v1.1.22 (2023-02-03)

### Fixed

- Fix bug with root/dependant alert groups list api endpoint ([1284](https://github.com/grafana/oncall/pull/1284))
- Fixed NPE on teams switch

### Added

- Optimize alert and alert group public api endpoints and add filter by id ([1274](https://github.com/grafana/oncall/pull/1274))
- Enable mobile app backend by default on OSS

## v1.1.21 (2023-02-02)

### Added

- Add [`django-dbconn-retry` library](https://github.com/jdelic/django-dbconn-retry) to `INSTALLED_APPS` to attempt
  to alleviate occasional `django.db.utils.OperationalError` errors
- Improve alerts and alert group endpoint response time in internal API with caching ([1261](https://github.com/grafana/oncall/pull/1261))
- Optimize alert and alert group public api endpoints and add filter by id ([1274](https://github.com/grafana/oncall/pull/1274)
- Added Coming Soon for iOS on Mobile App screen

### Fixed

- Fix issue on Integrations where you were redirected back once escalation chain was loaded ([#1083](https://github.com/grafana/oncall/issues/1083))
  ([#1257](https://github.com/grafana/oncall/issues/1257))

## v1.1.20 (2023-01-30)

### Added

- Add involved users filter to alert groups listing page (+ mine shortcut)

### Changed

- Improve logging for creating contact point for Grafana Alerting integration

### Fixed

- Fix bugs related to creating contact point for Grafana Alerting integration
- Fix minor UI bug on OnCall users page where it would idefinitely show a "Loading..." message
- Only show OnCall user's table to users that are authorized
- Fixed NPE in ScheduleUserDetails component ([#1229](https://github.com/grafana/oncall/issues/1229))

## v1.1.19 (2023-01-25)

### Added

- Add Server URL below QR code for OSS for debugging purposes
- Add Slack slash command allowing to trigger a direct page via a manually created alert group
- Remove resolved and acknowledged filters as we switched to status ([#1201](https://github.com/grafana/oncall/pull/1201))
- Add sync with grafana on /users and /teams api calls from terraform plugin

### Changed

- Allow users with `viewer` role to fetch cloud connection status using the internal API ([#1181](https://github.com/grafana/oncall/pull/1181))
- When removing the Slack ChatOps integration, make it more explicit to the user what the implications of doing so are
- Improve performance of `GET /api/internal/v1/schedules` endpoint ([#1169](https://github.com/grafana/oncall/pull/1169))

### Fixed

- Removed duplicate API call, in the UI on plugin initial load, to `GET /api/internal/v1/alert_receive_channels`
- Increased plugin startup speed ([#1200](https://github.com/grafana/oncall/pull/1200))

## v1.1.18 (2023-01-18)

### Added

- Allow messaging backends to be enabled/disabled per organization ([#1151](https://github.com/grafana/oncall/pull/1151))

### Changed

- Send a Slack DM when user is not in channel ([#1144](https://github.com/grafana/oncall/pull/1144))

## v1.1.17 (2023-01-18)

### Changed

- Modified how the `Organization.is_rbac_permissions_enabled` flag is set,
  based on whether we are dealing with an open-source, or cloud installation
- Backend implementation to support direct user/schedule paging
- Changed documentation links to open in new window
- Remove helm chart signing
- Changed the user's profile modal to be wide for all tabs

### Added

- Added state filter for alert_group public API endpoint.
- Enrich user tooltip on Schedule page
- Added redirects for old-style links

### Fixed

- Updated typo in Helm chart values when specifying a custom Slack command name
- Fix for web schedules ical export to give overrides the right priority
- Fix for topnavbar to show initial loading inside PluginPage

## v1.1.16 (2023-01-12)

### Fixed

- Minor bug fix in how the value of `Organization.is_rbac_permissions_enabled` is determined

- Helm chart: default values file and documentation now reflect the correct key to set for the Slack
  slash command name, `oncall.slack.commandName`.

## v1.1.15 (2023-01-10)

### Changed

- Simplify and speed up slack rendering ([#1105](https://github.com/grafana/oncall/pull/1105))
- Faro - Point to 3 separate apps instead of just 1 for all environments ([#1110](https://github.com/grafana/oncall/pull/1110))
- Schedules - ([#1114](https://github.com/grafana/oncall/pull/1114), [#1109](https://github.com/grafana/oncall/pull/1109))

### Fixed

- Bugfix for topnavbar to place alerts inside PageNav ([#1040](https://github.com/grafana/oncall/pull/1040))

## v1.1.14 (2023-01-05)

### Changed

- Change wording from "incident" to "alert group" for the Telegram integration ([#1052](https://github.com/grafana/oncall/pull/1052))
- Soft-delete of organizations on stack deletion.

## v1.1.13 (2023-01-04)

### Added

- Integration with [Grafana Faro](https://grafana.com/docs/grafana-cloud/faro-web-sdk/) for Cloud Instances

## v1.1.12 (2023-01-03)

### Fixed

- Handle jinja exceptions during alert creation
- Handle exception for slack rate limit message

## v1.1.11 (2023-01-03)

### Fixed

- Fix error when schedule was not able to load
- Minor fixes

## v1.1.10 (2023-01-03)

### Fixed

- Minor fixes

## v1.1.9 (2023-01-03)

### Fixed

- Alert group query optimization
- Update RBAC scopes
- Fix error when schedule was not able to load
- Minor bug fixes

## v1.1.8 (2022-12-13)

### Added

- Added a `make` command, `enable-mobile-app-feature-flags`, which sets the backend feature flag in `./dev/.env.dev`,
  and updates a record in the `base_dynamicsetting` database table, which are needed to enable the mobile
  app backend features.

### Changed

- Added ability to change engine deployment update strategy via values in helm chart.
- removed APNS support
- changed the `django-push-notification` library from the `iskhakov` fork to the [`grafana` fork](https://github.com/grafana/django-push-notifications).
  This new fork basically patches an issue which affected the database migrations of this django app (previously the
  library would not respect the `USER_MODEL` setting when creating its tables and would instead reference the
  `auth_user` table.. which we don't want)
- add `--no-cache` flag to the `make build` command

### Fixed

- fix schedule UI types and permissions

## v1.1.7 (2022-12-09)

### Fixed

- Update fallback role for schedule write RBAC permission
- Mobile App Verification tab in the user settings modal is now hidden for users that do not have proper
  permissions to use it

## v1.1.6 (2022-12-09)

### Added

- RBAC permission support
- Add `time_zone` serializer validation for OnCall shifts and calendar/web schedules. In addition, add database migration
  to update values that may be invalid
- Add a `permalinks.web` field, which is a permalink to the alert group web app page, to the alert group internal/public
  API responses
- Added the ability to customize job-migrate `ttlSecondsAfterFinished` field in the helm chart

### Fixed

- Got 500 error when saving Outgoing Webhook ([#890](https://github.com/grafana/oncall/issues/890))
- v1.0.13 helm chart - update the OnCall backend pods image pull policy to "Always" (and explicitly set tag to `latest`).
  This should resolve some recent issues experienced where the frontend/backend versions are not aligned.

### Changed

- When editing templates for alert group presentation or outgoing webhooks, errors and warnings are now displayed in
  the UI as notification popups or displayed in the preview.
- Errors and warnings that occur when rendering templates during notification or webhooks will now render
  and display the error/warning as the result.

## v1.1.5 (2022-11-24)

### Added

- Added a QR code in the "Mobile App Verification" tab on the user settings modal to connect the mobile
  application to your OnCall instance

### Fixed

- UI bug fixes for Grafana 9.3 ([#860](https://github.com/grafana/oncall/pull/860))
- Bug fix for saving source link template ([#898](https://github.com/grafana/oncall/pull/898))

## v1.1.4 (2022-11-23)

### Fixed

- Bug fix for [#882](https://github.com/grafana/oncall/pull/882) which was causing the OnCall web calendars to not load
- Bug fix which, when installing the plugin, or after removing a Grafana API token, caused the plugin to not load properly

## v1.1.3 (2022-11-22)

- Bug Fixes

### Changed

- For OSS installations of OnCall, initial configuration is now simplified. When running for local development, you no
  longer need to configure the plugin via the UI. This is achieved through passing one environment variable to both the
  backend & frontend containers, both of which have been preconfigured for you in `docker-compose-developer.yml`.
  - The Grafana API URL **must be** passed as an environment variable, `GRAFANA_API_URL`, to the OnCall backend
    (and can be configured by updating this env var in your `./dev/.env.dev` file)
  - The OnCall API URL can optionally be passed as an environment variable, `ONCALL_API_URL`, to the OnCall UI.
    If the environment variable is found, the plugin will "auto-configure", otherwise you will be shown a simple
    configuration form to provide this info.
- For Helm installations, if you are running Grafana externally (eg. `grafana.enabled` is set to `false`
  in your `values.yaml`), you will now be required to specify `externalGrafana.url` in `values.yaml`.
- `make start` will now idempotently check to see if a "127.0.0.1 grafana" record exists in `/etc/hosts`
  (using a tool called [`hostess`](https://github.com/cbednarski/hostess)). This is to support using `http://grafana:3000`
  as the `Organization.grafana_url` in two scenarios:
  - `oncall_engine`/`oncall_celery` -> `grafana` Docker container communication
  - public URL generation. There are some instances where `Organization.grafana_url` is referenced to generate public
    URLs to a Grafana plugin page. Without the `/etc/hosts` record, navigating to `http://grafana:3000/some_page` in
    your browser, you would obviously get an error from your browser.

## v1.1.2 (2022-11-18)

- Bug Fixes

## v1.1.1 (2022-11-16)

- Compatibility with Grafana 9.3.0
- Bug Fixes

## v1.0.52 (2022-11-09)

- Allow use of API keys as alternative to account auth token for Twilio
- Remove `grafana_plugin_management` Django app
- Enable new schedules UI
- Bug fixes

## v1.0.51 (2022-11-05)

- Bug Fixes

## v1.0.50 (2022-11-03)

- Updates to documentation
- Improvements to web schedules
- Bug fixes

## v1.0.49 (2022-11-01)

- Enable SMTP email backend by default
- Fix Grafana sidebar frontend bug

## v1.0.48 (2022-11-01)

- verify_number management command
- chatops page redesign

## v1.0.47 (2022-11-01)

- Bug fixes

## v1.0.46 (2022-10-28)

- Bug fixes
- remove `POST /api/internal/v1/custom_buttons/{id}/action` endpoint

## v1.0.45 (2022-10-27)

- Bug fix to revert commit which removed unused engine code

## v1.0.44 (2022-10-26)

- Bug fix for an issue that was affecting phone verification

## v1.0.43 (2022-10-25)

- Bug fixes

## v1.0.42 (2022-10-24)

- Fix posting resolution notes to Slack

## v1.0.41 (2022-10-24)

- Add personal email notifications
- Bug fixes

## v1.0.40 (2022-10-05)

- Improved database and celery backends support
- Added script to import PagerDuty users to Grafana
- Bug fixes

## v1.0.39 (2022-10-03)

- Fix issue in v1.0.38 blocking the creation of schedules and webhooks in the UI

## v1.0.38 (2022-09-30)

- Fix exception handling for adding resolution notes when slack and oncall users are out of sync.
- Fix all day events showing as having gaps in slack notifications
- Improve plugin configuration error message readability
- Add `telegram` key to `permalinks` property in `AlertGroup` public API response schema

## v1.0.37 (2022-09-21)

- Improve API token creation form
- Fix alert group bulk action bugs
- Add `permalinks` property to `AlertGroup` public API response schema
- Scheduling system bug fixes
- Public API bug fixes

## v1.0.36 (2022-09-12)

- Alpha web schedules frontend/backend updates
- Bug fixes

## v1.0.35 (2022-09-07)

- Bug fixes

## v1.0.34 (2022-09-06)

- Fix schedule notification spam

## v1.0.33 (2022-09-06)

- Add raw alert view
- Add GitHub star button for OSS installations
- Restore alert group search functionality
- Bug fixes

## v1.0.32 (2022-09-01)

- Bug fixes

## v1.0.31 (2022-09-01)

- Bump celery version
- Fix oss to cloud connection

## v1.0.30 (2022-08-31)

- Bug fix: check user notification policy before access

## v1.0.29 (2022-08-31)

- Add arm64 docker image

## v1.0.28 (2022-08-31)

- Bug fixes

## v1.0.27 (2022-08-30)

- Bug fixes

## v1.0.26 (2022-08-26)

- Insight log's format fixes
- Remove UserNotificationPolicy auto-recreating

## v1.0.25 (2022-08-24)

- Bug fixes

## v1.0.24 (2022-08-24)

- Insight logs
- Default DATA_UPLOAD_MAX_MEMORY_SIZE to 1mb

## v1.0.23 (2022-08-23)

- Bug fixes

## v1.0.22 (2022-08-16)

- Make STATIC_URL configurable from environment variable

## v1.0.21 (2022-08-12)

- Bug fixes

## v1.0.19 (2022-08-10)

- Bug fixes

## v1.0.15 (2022-08-03)

- Bug fixes

## v1.0.13 (2022-07-27)

- Optimize alert group list view
- Fix a bug related to Twilio setup

## v1.0.12 (2022-07-26)

- Update push-notifications dependency
- Rework how absolute URLs are built
- Fix to show maintenance windows per team
- Logging improvements
- Internal api to get a schedule final events

## v1.0.10 (2022-07-22)

- Speed-up of alert group web caching
- Internal api for OnCall shifts

## v1.0.9 (2022-07-21)

- Frontend bug fixes & improvements
- Support regex_replace() in templates
- Bring back alert group caching and list view

## v1.0.7 (2022-07-18)

- Backend & frontend bug fixes
- Deployment improvements
- Reshape webhook payload for outgoing webhooks
- Add escalation chain usage info on escalation chains page
- Improve alert group list load speeds and simplify caching system

## v1.0.6 (2022-07-12)

- Manual Incidents enabled for teams
- Fix phone notifications for OSS
- Public API improvements

## v1.0.5 (2022-07-06)

- Bump Django to 3.2.14
- Fix PagerDuty iCal parsing

## 1.0.4 (2022-06-28)

- Allow Telegram DMs without channel connection.

## 1.0.3 (2022-06-27)

- Fix users public api endpoint. Now it returns users with all roles.
- Fix redundant notifications about gaps in schedules.
- Frontend fixes.

## 1.0.2 (2022-06-17)

- Fix Grafana Alerting integration to handle API changes in Grafana 9
- Improve public api endpoint for outgoing webhooks (/actions) by adding ability to create, update and delete
  outgoing webhook instance

## 1.0.0 (2022-06-14)

- First Public Release

## 0.0.71 (2022-06-06)

- Initial Commit Release<|MERGE_RESOLUTION|>--- conflicted
+++ resolved
@@ -5,8 +5,7 @@
 The format is based on [Keep a Changelog](https://keepachangelog.com/en/1.0.0/),
 and this project adheres to [Semantic Versioning](https://semver.org/spec/v2.0.0.html).
 
-<<<<<<< HEAD
-## [Unreleased]
+## Unreleased
 
 ### Added
 
@@ -18,13 +17,10 @@
 - Enable schedule related profile settings oncall [1508](https://github.com/grafana/oncall/issues/1508)
 - Highlight user shifts oncall [1509](https://github.com/grafana/oncall/issues/1509)
 - Rename or Description for Schedules Rotations [1460](https://github.com/grafana/oncall/issues/1406)
-=======
-## Unreleased
 
 ## Changed
 
 - Change mobile shift notifications title and subtitle by @imtoori ([#2288](https://github.com/grafana/oncall/pull/2288))
->>>>>>> 0177301b
 
 ## v1.2.45 (2023-06-19)
 
