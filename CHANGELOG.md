# Changelog

All notable changes to this project will be documented in this file.

The format is based on [Keep a Changelog](https://keepachangelog.com/en/1.0.0/),
and this project adheres to [Semantic Versioning](https://semver.org/spec/v2.0.0.html).

## Unreleased

### Changed

<<<<<<< HEAD
- Deprecate `AlertGroup.is_archived` column. Column will be removed in a subsequent release. By @joeyorlando ([#2524](https://github.com/grafana/oncall/pull/2524)).
=======
- Update Slack "invite" feature to use direct paging by @vadimkerr ([#2562](https://github.com/grafana/oncall/pull/2562))

## v1.3.14 (2023-07-17)

### Changed

- Added `PHONE_PROVIDER` configuration check by @sreway ([#2523](https://github.com/grafana/oncall/pull/2523))
- Deprecate `/oncall` Slack command, update direct paging functionality by @vadimkerr ([#2537](https://github.com/grafana/oncall/pull/2537))
- Change plugin version to drop the `v` prefix. ([#2540](https://github.com/grafana/oncall/pull/2540))

## v1.3.13 (2023-07-17)

### Changed

- Remove deprecated `heartbeat.HeartBeat` model/table by @joeyorlando ([#2534](https://github.com/grafana/oncall/pull/2534))

## v1.3.12 (2023-07-14)

### Added

- Add `page_size`, `current_page_number`, and `total_pages` attributes to paginated API responses by @joeyorlando ([#2471](https://github.com/grafana/oncall/pull/2471))

### Fixed

- New webhooks incorrectly masking authorization header by @mderynck ([#2541](https://github.com/grafana/oncall/pull/2541))
>>>>>>> 56743857

## v1.3.11 (2023-07-13)

### Added

- Release new webhooks functionality by @mderynck @matiasb @maskin25 @teodosii @raphael-batte ([#1830](https://github.com/grafana/oncall/pull/1830))

### Changed

- Custom button webhooks are deprecated, they will be automatically migrated to new webhooks. ([#1830](https://github.com/grafana/oncall/pull/1830))

## v1.3.10 (2023-07-13)

### Added

- [Helm] Added ability to specify `resources` definition within the `wait-for-db` init container by @Shelestov7
  ([#2501](https://github.com/grafana/oncall/pull/2501))
- Added index on `started_at` column in `alerts_alertgroup` table. This substantially speeds up query used by the `check_escalation_finished_task`
  task. By @joeyorlando and @Konstantinov-Innokentii ([#2516](https://github.com/grafana/oncall/pull/2516)).

### Changed

- Deprecated `/maintenance` web UI page. Maintenance is now handled at the integration level and can be performed
  within a single integration's page. by @Ukochka ([#2497](https://github.com/grafana/oncall/issues/2497))

### Fixed

- Fixed a bug in the integration maintenance mode workflow where a user could not start/stop an integration's
  maintenance mode by @joeyorlando ([#2511](https://github.com/grafana/oncall/issues/2511))
- Schedules: Long popup does not fit screen & buttons unreachable & objects outside of the popup [#1002](https://github.com/grafana/oncall/issues/1002)
- New schedules white theme issues [#2356](https://github.com/grafana/oncall/issues/2356)

## v1.3.9 (2023-07-12)

### Added

- Bring new Jinja editor to webhooks ([#2344](https://github.com/grafana/oncall/issues/2344))

### Fixed

- Add debounce on Select UI components to avoid making API search requests on each key-down event by
  @maskin25 ([#2466](https://github.com/grafana/oncall/pull/2466))
- Make Direct paging integration configurable ([2483](https://github.com/grafana/oncall/pull/2483))

## v1.3.8 (2023-07-11)

### Added

- Add `event.users.avatar_full` field to `GET /api/internal/v1/schedules/{schedule_id}/filter_events`
  payload by @joeyorlando ([#2459](https://github.com/grafana/oncall/pull/2459))
- Add `affinity` and `tolerations` for `celery` and `migrations` pods into helm chart + unit test for chart

### Changed

- Modified DRF pagination class used by `GET /api/internal/v1/alert_receive_channels` and `GET /api/internal/v1/schedules`
  endpoints so that the `next` and `previous` pagination links are properly set when OnCall is run behind
  a reverse proxy by @joeyorlando ([#2467](https://github.com/grafana/oncall/pull/2467))
- Polish user settings and warnings ([#2425](https://github.com/grafana/oncall/pull/2425))

### Fixed

- Address issue where we were improperly parsing Grafana feature flags that were enabled via the `feature_flags.enabled`
  method by @joeyorlando ([#2477](https://github.com/grafana/oncall/pull/2477))
- Fix cuddled list Markdown issue by @vadimkerr ([#2488](https://github.com/grafana/oncall/pull/2488))
- Fixed schedules slack notifications for deleted organizations ([#2493](https://github.com/grafana/oncall/pull/2493))

## v1.3.7 (2023-07-06)

### Changed

- OnCall Metrics dashboard update ([#2400](https://github.com/grafana/oncall/pull/2400))

## v1.3.6 (2023-07-05)

### Fixed

- Address issue where having multiple registered mobile apps for a user could lead to issues in delivering push
  notifications by @joeyorlando ([#2421](https://github.com/grafana/oncall/pull/2421))

## v1.3.5 (2023-07-05)

### Fixed

- Fix for phone provider initialization which can lead to an HTTP 500 on startup ([#2434](https://github.com/grafana/oncall/pull/2434))

## v1.3.4 (2023-07-05)

### Added

- Add full avatar URL for on-call users in schedule internal API by @vadimkerr ([#2414](https://github.com/grafana/oncall/pull/2414))
- Add phone call using the zvonok.com service by @sreway ([#2339](https://github.com/grafana/oncall/pull/2339))

### Changed

- UI drawer updates for webhooks2 ([#2419](https://github.com/grafana/oncall/pull/2419))
- Removed url from sms notification, changed format ([#2317](https://github.com/grafana/oncall/pull/2317))

## v1.3.3 (2023-06-29)

### Added

- Docs for `/resolution_notes` public api endpoint [#222](https://github.com/grafana/oncall/issues/222)

### Fixed

- Change alerts order for `/alert` public api endpoint [#1031](https://github.com/grafana/oncall/issues/1031)
- Change resolution notes order for `/resolution_notes` public api endpoint to show notes for the newest alert group
  on top ([#2404](https://github.com/grafana/oncall/pull/2404))
- Remove attempt to check token when editor/viewers are accessing the plugin @mderynck ([#2410](https://github.com/grafana/oncall/pull/2410))

## v1.3.2 (2023-06-29)

### Added

- Add metric "how many alert groups user was notified of" to Prometheus exporter ([#2334](https://github.com/grafana/oncall/pull/2334/))

### Changed

- Change permissions used during setup to better represent actions being taken by @mderynck ([#2242](https://github.com/grafana/oncall/pull/2242))
- Display 100000+ in stats when there are more than 100000 alert groups in the result ([#1901](https://github.com/grafana/oncall/pull/1901))
- Change OnCall plugin to use service accounts and api tokens for communicating with backend, by @mderynck ([#2385](https://github.com/grafana/oncall/pull/2385))
- RabbitMQ Docker image upgraded from 3.7.19 to 3.12.0 in `docker-compose-developer.yml` and
  `docker-compose-mysql-rabbitmq.yml`. **Note**: if you use one of these config files for your deployment
  you _may_ need to follow the RabbitMQ "upgrade steps" listed [here](https://rabbitmq.com/upgrade.html#rabbitmq-version-upgradability)
  by @joeyorlando ([#2359](https://github.com/grafana/oncall/pull/2359))

### Fixed

- For "You're Going OnCall" push notifications, show shift times in the user's configured timezone, otherwise UTC
  by @joeyorlando ([#2351](https://github.com/grafana/oncall/pull/2351))

## v1.3.1 (2023-06-26)

### Fixed

- Fix phone call & SMS relay by @vadimkerr ([#2345](https://github.com/grafana/oncall/pull/2345))

## v1.3.0 (2023-06-26)

### Added

- Secrets consistency for the chart. Bugfixing [#1016](https://github.com/grafana/oncall/pull/1016)

### Changed

- `telegram.webhookUrl` now defaults to `https://<base_url>` if not set
- UI Updates for the integrations page ([#2310](https://github.com/grafana/oncall/pull/2310))
- Prefer shift start when displaying rotation start value for existing shifts ([#2316](https://github.com/grafana/oncall/pull/2316))

### Fixed

- Fixed minor schedule preview issue missing last day ([#2316](https://github.com/grafana/oncall/pull/2316))

## v1.2.46 (2023-06-22)

### Added

- Make it possible to completely delete a rotation oncall ([#1505](https://github.com/grafana/oncall/issues/1505))
- Polish rotation modal form oncall ([#1506](https://github.com/grafana/oncall/issues/1506))
- Quick actions when editing a schedule oncall ([#1507](https://github.com/grafana/oncall/issues/1507))
- Enable schedule related profile settings oncall ([#1508](https://github.com/grafana/oncall/issues/1508))
- Highlight user shifts oncall ([#1509](https://github.com/grafana/oncall/issues/1509))
- Rename or Description for Schedules Rotations ([#1460](https://github.com/grafana/oncall/issues/1406))
- Add documentation for OnCall metrics exporter ([#2149](https://github.com/grafana/oncall/pull/2149))
- Add dashboard for OnCall metrics ([#1973](https://github.com/grafana/oncall/pull/1973))

## Changed

- Change mobile shift notifications title and subtitle by @imtoori ([#2288](https://github.com/grafana/oncall/pull/2288))
- Make web schedule updates to trigger sync refresh of its ical representation ([#2279](https://github.com/grafana/oncall/pull/2279))

## Fixed

- Fix duplicate orders for user notification policies by @vadimkerr ([#2278](https://github.com/grafana/oncall/pull/2278))
- Fix broken markup on alert group page, declutter, make time format consistent ([#2296](https://github.com/grafana/oncall/pull/2295))

## v1.2.45 (2023-06-19)

### Changed

- Change .Values.externalRabbitmq.passwordKey from `password` to `""` (default value `rabbitmq-password`) ([#864](https://github.com/grafana/oncall/pull/864))
- Remove deprecated `permissions` string array from the internal API user serializer by @joeyorlando ([#2269](https://github.com/grafana/oncall/pull/2269))

### Added

- Add `locale` column to mobile app user settings table by @joeyorlando [#2131](https://github.com/grafana/oncall/pull/2131)
- Update notification text for "You're going on call" push notifications to include information about the shift start
  and end times by @joeyorlando ([#2131](https://github.com/grafana/oncall/pull/2131))

### Fixed

- Handle non-UTC UNTIL datetime value when repeating ical events [#2241](https://github.com/grafana/oncall/pull/2241)
- Optimize AlertManager auto-resolve mechanism

## v1.2.44 (2023-06-14)

### Added

- Users with the Viewer basic role can now connect and use the mobile app ([#1892](https://github.com/grafana/oncall/pull/1892))
- Add helm chart support for redis and mysql existing secrets [#2156](https://github.com/grafana/oncall/pull/2156)

### Changed

- Removed `SlackActionRecord` model and database table by @joeyorlando [#2201](https://github.com/grafana/oncall/pull/2201)
- Require users when creating a schedule rotation using the web UI [#2220](https://github.com/grafana/oncall/pull/2220)

### Fixed

- Fix schedule shift preview to not breaking rotation shifts when there is overlap [#2218](https://github.com/grafana/oncall/pull/2218)
- Fix schedule list filter by type to allow considering multiple values [#2218](https://github.com/grafana/oncall/pull/2218)

## v1.2.43 (2023-06-12)

### Changed

- Propogate CI/CD changes

## v1.2.42 (2023-06-12)

### Changed

- Helm chart: Upgrade helm dependecies, improve local setup [#2144](https://github.com/grafana/oncall/pull/2144)

### Fixed

- Fixed bug on Filters where team param from URL was discarded [#6237](https://github.com/grafana/support-escalations/issues/6237)
- Fix receive channel filter in alert groups API [#2140](https://github.com/grafana/oncall/pull/2140)
- Helm chart: Fix usage of `env` settings as map;
  Fix usage of `mariadb.auth.database` and `mariadb.auth.username` for MYSQL env variables by @alexintech [#2146](https://github.com/grafana/oncall/pull/2146)

### Added

- Helm chart: Add unittests for rabbitmq and redis [2165](https://github.com/grafana/oncall/pull/2165)

## v1.2.41 (2023-06-08)

### Added

- Twilio Provider improvements by @Konstantinov-Innokentii, @mderynck and @joeyorlando
  [#2074](https://github.com/grafana/oncall/pull/2074) [#2034](https://github.com/grafana/oncall/pull/2034)
- Run containers as a non-root user by @alexintech [#2053](https://github.com/grafana/oncall/pull/2053)

## v1.2.40 (2023-06-07)

### Added

- Allow mobile app to consume "internal" schedules API endpoints by @joeyorlando ([#2109](https://github.com/grafana/oncall/pull/2109))
- Add inbound email address in integration API by @vadimkerr ([#2113](https://github.com/grafana/oncall/pull/2113))

### Changed

- Make viewset actions more consistent by @vadimkerr ([#2120](https://github.com/grafana/oncall/pull/2120))

### Fixed

- Fix + revert [#2057](https://github.com/grafana/oncall/pull/2057) which reverted a change which properly handles
  `Organization.DoesNotExist` exceptions for Slack events by @joeyorlando ([#TBD](https://github.com/grafana/oncall/pull/TBD))
- Fix Telegram ratelimit on live setting change by @vadimkerr and @alexintech ([#2100](https://github.com/grafana/oncall/pull/2100))

## v1.2.39 (2023-06-06)

### Changed

- Do not hide not secret settings in the web plugin UI by @alexintech ([#1964](https://github.com/grafana/oncall/pull/1964))

## v1.2.36 (2023-06-02)

### Added

- Add public API endpoint to export a schedule's final shifts by @joeyorlando ([2047](https://github.com/grafana/oncall/pull/2047))

### Fixed

- Fix demo alert for inbound email integration by @vadimkerr ([#2081](https://github.com/grafana/oncall/pull/2081))
- Fix calendar TZ used when comparing current shifts triggering slack shift notifications ([#2091](https://github.com/grafana/oncall/pull/2091))

## v1.2.35 (2023-06-01)

### Fixed

- Fix a bug with permissions for telegram user settings by @alexintech ([#2075](https://github.com/grafana/oncall/pull/2075))
- Fix orphaned messages in Slack by @vadimkerr ([#2023](https://github.com/grafana/oncall/pull/2023))
- Fix duplicated slack shift-changed notifications ([#2080](https://github.com/grafana/oncall/pull/2080))

## v1.2.34 (2023-05-31)

### Added

- Add description to "Default channel for Slack notifications" UI dropdown by @joeyorlando ([2051](https://github.com/grafana/oncall/pull/2051))

### Fixed

- Fix templates when slack or telegram is disabled ([#2064](https://github.com/grafana/oncall/pull/2064))
- Reduce number of alert groups returned by `Attach To` in slack to avoid event trigger timeout @mderynck ([#2049](https://github.com/grafana/oncall/pull/2049))

## v1.2.33 (2023-05-30)

### Fixed

- Revert #2040 breaking `/escalate` Slack command

## v1.2.32 (2023-05-30)

### Added

- Add models and framework to use different services (Phone, SMS, Verify) in Twilio depending on
  the destination country code by @mderynck ([#1976](https://github.com/grafana/oncall/pull/1976))
- Prometheus exporter backend for alert groups related metrics
- Helm chart: configuration of `uwsgi` using environment variables by @alexintech ([#2045](https://github.com/grafana/oncall/pull/2045))
- Much expanded/improved docs for mobile app ([2026](https://github.com/grafana/oncall/pull/2026>))
- Enable by-day selection when defining monthly and hourly rotations ([2037](https://github.com/grafana/oncall/pull/2037))

### Fixed

- Fix error when updating closed modal window in Slack by @vadimkerr ([#2019](https://github.com/grafana/oncall/pull/2019))
- Fix final schedule export failing to update when ical imported events set start/end as date ([#2025](https://github.com/grafana/oncall/pull/2025))
- Helm chart: fix bugs in helm chart with external postgresql configuration by @alexintech ([#2036](https://github.com/grafana/oncall/pull/2036))
- Properly address `Organization.DoesNotExist` exceptions thrown which result in HTTP 500 for the Slack `interactive_api_endpoint`
  endpoint by @joeyorlando ([#2040](https://github.com/grafana/oncall/pull/2040))
- Fix issue when trying to sync Grafana contact point and config receivers miss a key ([#2046](https://github.com/grafana/oncall/pull/2046))

### Changed

- Changed mobile notification title and subtitle. Removed the body. by @imtoori [#2027](https://github.com/grafana/oncall/pull/2027)

## v1.2.31 (2023-05-26)

### Fixed

- Fix AmazonSNS ratelimit by @Konstantinov-Innokentii ([#2032](https://github.com/grafana/oncall/pull/2032))

## v1.2.30 (2023-05-25)

### Fixed

- Fix Phone provider status callbacks [#2014](https://github.com/grafana/oncall/pull/2014)

## v1.2.29 (2023-05-25)

### Changed

- Phone provider refactoring [#1713](https://github.com/grafana/oncall/pull/1713)

### Fixed

- Handle slack metadata limit when creating paging command payload ([#2007](https://github.com/grafana/oncall/pull/2007))
- Fix issue with sometimes cached final schedule not being refreshed after an update ([#2004](https://github.com/grafana/oncall/pull/2004))

## v1.2.28 (2023-05-24)

### Fixed

- Improve plugin authentication by @vadimkerr ([#1995](https://github.com/grafana/oncall/pull/1995))
- Fix MultipleObjectsReturned error on webhook endpoints by @vadimkerr ([#1996](https://github.com/grafana/oncall/pull/1996))
- Remove user defined time period from "you're going oncall" mobile push by @iskhakov ([#2001](https://github.com/grafana/oncall/pull/2001))

## v1.2.27 (2023-05-23)

### Added

- Allow passing Firebase credentials via environment variable by @vadimkerr ([#1969](https://github.com/grafana/oncall/pull/1969))

### Changed

- Update default Alertmanager templates by @iskhakov ([#1944](https://github.com/grafana/oncall/pull/1944))

### Fixed

- Fix SQLite permission issue by @vadimkerr ([#1984](https://github.com/grafana/oncall/pull/1984))
- Remove user defined time period from "you're going oncall" mobile push ([2001](https://github.com/grafana/oncall/pull/2001))

## v1.2.26 (2023-05-18)

### Fixed

- Fix inbound email bug when attaching files by @vadimkerr ([#1970](https://github.com/grafana/oncall/pull/1970))

## v1.2.25 (2023-05-18)

### Added

- Test mobile push backend

## v1.2.24 (2023-05-17)

### Fixed

- Fixed bug in Escalation Chains where reordering an item crashed the list

## v1.2.23 (2023-05-15)

### Added

- Add a way to set a maintenance mode message and display this in the web plugin UI by @joeyorlando ([#1917](https://github.com/grafana/oncall/pull/#1917))

### Changed

- Use `user_profile_changed` Slack event instead of `user_change` to update Slack user profile by @vadimkerr ([#1938](https://github.com/grafana/oncall/pull/1938))

## v1.2.22 (2023-05-12)

### Added

- Add mobile settings for info notifications by @imtoori ([#1926](https://github.com/grafana/oncall/pull/1926))

### Fixed

- Fix bug in the "You're Going Oncall" push notification copy by @joeyorlando ([#1922](https://github.com/grafana/oncall/pull/1922))
- Fix bug with newlines in markdown converter ([#1925](https://github.com/grafana/oncall/pull/1925))
- Disable "You're Going Oncall" push notification by default ([1927](https://github.com/grafana/oncall/pull/1927))

## v1.2.21 (2023-05-09)

### Added

- Add a new mobile app push notification which notifies users when they are going on call by @joeyorlando ([#1814](https://github.com/grafana/oncall/pull/1814))
- Add a new mobile app user setting field, `important_notification_volume_override` by @joeyorlando ([#1893](https://github.com/grafana/oncall/pull/1893))

### Changed

- Improve ical comparison when checking for imported ical updates ([1870](https://github.com/grafana/oncall/pull/1870))
- Upgrade to Python 3.11.3 by @joeyorlando ([#1849](https://github.com/grafana/oncall/pull/1849))

### Fixed

- Fix issue with how OnCall determines if a cloud Grafana Instance supports RBAC by @joeyorlando ([#1880](https://github.com/grafana/oncall/pull/1880))
- Fix issue trying to set maintenance mode for integrations belonging to non-current team

## v1.2.20 (2023-05-09)

### Fixed

- Hotfix perform notification task

## v1.2.19 (2023-05-04)

### Fixed

- Fix issue with parsing response when sending Slack message

## v1.2.18 (2023-05-03)

### Added

- Documentation updates

## v1.2.17 (2023-05-02)

### Added

- Add filter descriptions to web ui by @iskhakov ([1845](https://github.com/grafana/oncall/pull/1845))
- Add "Notifications Receiver" RBAC role by @joeyorlando ([#1853](https://github.com/grafana/oncall/pull/1853))

### Changed

- Remove template editor from Slack by @iskhakov ([1847](https://github.com/grafana/oncall/pull/1847))
- Remove schedule name uniqueness restriction ([1859](https://github.com/grafana/oncall/pull/1859))

### Fixed

- Fix bugs in web title and message templates rendering and visual representation ([1747](https://github.com/grafana/oncall/pull/1747))

## v1.2.16 (2023-04-27)

### Added

- Add 2, 3 and 6 hours Alert Group silence options by @tommysitehost ([#1822](https://github.com/grafana/oncall/pull/1822))
- Add schedule related users endpoint to plugin API

### Changed

- Update web UI, Slack, and Telegram to allow silencing an acknowledged alert group by @joeyorlando ([#1831](https://github.com/grafana/oncall/pull/1831))

### Fixed

- Optimize duplicate queries occurring in AlertGroupFilter by @joeyorlando ([1809](https://github.com/grafana/oncall/pull/1809))

## v1.2.15 (2023-04-24)

### Fixed

- Helm chart: Fix helm hook for db migration job
- Performance improvements to `GET /api/internal/v1/alertgroups` endpoint by @joeyorlando and @iskhakov ([#1805](https://github.com/grafana/oncall/pull/1805))

### Added

- Add helm chart support for twilio existing secrets by @atownsend247 ([#1435](https://github.com/grafana/oncall/pull/1435))
- Add web_title, web_message and web_image_url attributes to templates ([1786](https://github.com/grafana/oncall/pull/1786))

### Changed

- Update shift API to use a default interval value (`1`) when a `frequency` is set and no `interval` is given
- Limit number of alertmanager alerts in alert group to autoresolve by 500 ([1779](https://github.com/grafana/oncall/pull/1779))
- Update schedule and personal ical exports to use final shift events

## v1.2.14 (2023-04-19)

### Fixed

- Fix broken documentation links by @shantanualsi ([#1766](https://github.com/grafana/oncall/pull/1766))
- Fix bug when updating team access settings by @vadimkerr ([#1794](https://github.com/grafana/oncall/pull/1794))

## v1.2.13 (2023-04-18)

### Changed

- Rework ical schedule export to include final events; also improve changing shifts sync

### Fixed

- Fix issue when creating web overrides for TF schedules using a non-UTC timezone

## v1.2.12 (2023-04-18)

### Changed

- Move `alerts_alertgroup.is_restricted` column to `alerts_alertreceivechannel.restricted_at` by @joeyorlando ([#1770](https://github.com/grafana/oncall/pull/1770))

### Added

- Add new field description_short to private api ([#1698](https://github.com/grafana/oncall/pull/1698))
- Added preview and migration API endpoints for route migration from regex into jinja2 ([1715](https://github.com/grafana/oncall/pull/1715))
- Helm chart: add the option to use a helm hook for the migration job ([1386](https://github.com/grafana/oncall/pull/1386))
- Add endpoints to start and stop maintenance in alert receive channel private api ([1755](https://github.com/grafana/oncall/pull/1755))
- Send demo alert with dynamic payload and get demo payload example on private api ([1700](https://github.com/grafana/oncall/pull/1700))
- Add is_default fields to templates, remove WritableSerialiserMethodField ([1759](https://github.com/grafana/oncall/pull/1759))
- Allow use of dynamic payloads in alert receive channels preview template in private api ([1756](https://github.com/grafana/oncall/pull/1756))

## v1.2.11 (2023-04-14)

### Added

- add new columns `gcom_org_contract_type`, `gcom_org_irm_sku_subscription_start_date`,
  and `gcom_org_oldest_admin_with_billing_privileges_user_id` to `user_management_organization` table,
  plus `is_restricted` column to `alerts_alertgroup` table by @joeyorlando and @teodosii ([1522](https://github.com/grafana/oncall/pull/1522))
- emit two new Django signals by @joeyorlando and @teodosii ([1522](https://github.com/grafana/oncall/pull/1522))
  - `org_sync_signal` at the end of the `engine/apps/user_management/sync.py::sync_organization` method
  - `alert_group_created_signal` when a new Alert Group is created

## v1.2.10 (2023-04-13)

### Added

- Added mine filter to schedules listing

### Fixed

- Fixed a bug in GForm's RemoteSelect where the value for Dropdown could not change
- Fixed the URL attached to an Incident created via the 'Declare Incident' button of a Slack alert by @sd2k ([#1738](https://github.com/grafana/oncall/pull/1738))

## v1.2.9 (2023-04-11)

### Fixed

- Catch the new Slack error - "message_limit_exceeded"

## v1.2.8 (2023-04-06)

### Changed

- Allow editing assigned team via public api ([1619](https://github.com/grafana/oncall/pull/1619))
- Disable mentions when resolution note is created by @iskhakov ([1696](https://github.com/grafana/oncall/pull/1696))
- Display warnings on users page in a clean and consistent way by @iskhakov ([#1681](https://github.com/grafana/oncall/pull/1681))

## v1.2.7 (2023-04-03)

### Added

- Save selected teams filter in local storage ([#1611](https://github.com/grafana/oncall/issues/1611))

### Changed

- Renamed routes from /incidents to /alert-groups ([#1678](https://github.com/grafana/oncall/pull/1678))

### Fixed

- Fix team search when filtering resources by @vadimkerr ([#1680](https://github.com/grafana/oncall/pull/1680))
- Fix issue when trying to scroll in Safari ([#415](https://github.com/grafana/oncall/issues/415))

## v1.2.6 (2023-03-30)

### Fixed

- Fixed bug when web schedules/shifts use non-UTC timezone and shift is deleted by @matiasb ([#1661](https://github.com/grafana/oncall/pull/1661))

## v1.2.5 (2023-03-30)

### Fixed

- Fixed a bug with Slack links not working in the plugin UI ([#1671](https://github.com/grafana/oncall/pull/1671))

## v1.2.4 (2023-03-30)

### Added

- Added the ability to change the team for escalation chains by @maskin25, @iskhakov and @vadimkerr ([#1658](https://github.com/grafana/oncall/pull/1658))

### Fixed

- Addressed bug with iOS mobile push notifications always being set to critical by @imtoori and @joeyorlando ([#1646](https://github.com/grafana/oncall/pull/1646))
- Fixed issue where Viewer was not able to view which people were oncall in a schedule ([#999](https://github.com/grafana/oncall/issues/999))
- Fixed a bug with syncing teams from Grafana API by @vadimkerr ([#1652](https://github.com/grafana/oncall/pull/1652))

## v1.2.3 (2023-03-28)

Only some minor performance/developer setup changes to report in this version.

## v1.2.2 (2023-03-27)

### Changed

- Drawers with Forms are not closing by clicking outside of the drawer. Only by clicking Cancel or X (by @Ukochka in [#1608](https://github.com/grafana/oncall/pull/1608))
- When the `DANGEROUS_WEBHOOKS_ENABLED` environment variable is set to true, it's possible now to create Outgoing Webhooks
  using URLs without a top-level domain (by @hoptical in [#1398](https://github.com/grafana/oncall/pull/1398))
- Updated wording when creating an integration (by @callmehyde in [#1572](https://github.com/grafana/oncall/pull/1572))
- Set FCM iOS/Android "message priority" to "high priority" for mobile app push notifications (by @joeyorlando in [#1612](https://github.com/grafana/oncall/pull/1612))
- Improve schedule quality feature (by @vadimkerr in [#1602](https://github.com/grafana/oncall/pull/1602))

### Fixed

- Update override deletion changes to set its final duration (by @matiasb in [#1599](https://github.com/grafana/oncall/pull/1599))

## v1.2.1 (2023-03-23)

### Changed

- Mobile app settings backend by @vadimkerr in ([1571](https://github.com/grafana/oncall/pull/1571))
- Fix integrations and escalations autoselect, improve GList by @maskin25 in ([1601](https://github.com/grafana/oncall/pull/1601))
- Add filters to outgoing webhooks 2 by @iskhakov in ([1598](https://github.com/grafana/oncall/pull/1598))

## v1.2.0 (2023-03-21)

### Changed

- Add team-based filtering for resources, so that users can see multiple resources at once and link them together ([1528](https://github.com/grafana/oncall/pull/1528))

## v1.1.41 (2023-03-21)

### Added

- Modified `check_escalation_finished_task` celery task to use read-only databases for its query, if one is defined +
  make the validation logic stricter + ping a configurable heartbeat on successful completion of this task ([1266](https://github.com/grafana/oncall/pull/1266))

### Changed

- Updated wording throughout plugin to use 'Alert Group' instead of 'Incident' ([1565](https://github.com/grafana/oncall/pull/1565),
  [1576](https://github.com/grafana/oncall/pull/1576))
- Check for enabled Telegram feature was added to ChatOps and to User pages ([319](https://github.com/grafana/oncall/issues/319))
- Filtering for Editors/Admins was added to rotation form. It is not allowed to assign Viewer to rotation ([1124](https://github.com/grafana/oncall/issues/1124))
- Modified search behaviour on the Escalation Chains page to allow for "partial searching" ([1578](https://github.com/grafana/oncall/pull/1578))

### Fixed

- Fixed a few permission issues on the UI ([1448](https://github.com/grafana/oncall/pull/1448))
- Fix resolution note rendering in Slack message threads where the Slack username was not
  being properly rendered ([1561](https://github.com/grafana/oncall/pull/1561))

## v1.1.40 (2023-03-16)

### Fixed

- Check for duplicated positions in terraform escalation policies create/update

### Added

- Add `regex_match` Jinja filter ([1556](https://github.com/grafana/oncall/pull/1556))

### Changed

- Allow passing `null` as a value for `escalation_chain` when creating routes via the public API ([1557](https://github.com/grafana/oncall/pull/1557))

## v1.1.39 (2023-03-16)

### Added

- Inbound email integration ([837](https://github.com/grafana/oncall/pull/837))

## v1.1.38 (2023-03-14)

### Added

- Add filtering by escalation chain to alert groups page ([1535](https://github.com/grafana/oncall/pull/1535))

### Fixed

- Improve tasks checking/triggering webhooks in new backend

## v1.1.37 (2023-03-14)

### Fixed

- Fixed redirection issue on integrations screen

### Added

- Enable web overrides for Terraform-based schedules
- Direct user paging improvements ([1358](https://github.com/grafana/oncall/issues/1358))
- Added Schedule Score quality within the schedule view ([118](https://github.com/grafana/oncall/issues/118))

## v1.1.36 (2023-03-09)

### Fixed

- Fix bug with override creation ([1515](https://github.com/grafana/oncall/pull/1515))

## v1.1.35 (2023-03-09)

### Added

- Insight logs

### Fixed

- Fixed issue with Alert group involved users filter
- Fixed email sending failure due to newline in title

## v1.1.34 (2023-03-08)

### Added

- Jinja2 based routes ([1319](https://github.com/grafana/oncall/pull/1319))

### Changed

- Remove mobile app feature flag ([1484](https://github.com/grafana/oncall/pull/1484))

### Fixed

- Prohibit creating & updating past overrides ([1474](https://github.com/grafana/oncall/pull/1474))

## v1.1.33 (2023-03-07)

### Fixed

- Show permission error for accessing Telegram as Viewer ([1273](https://github.com/grafana/oncall/issues/1273))

### Changed

- Pass email and phone limits as environment variables ([1219](https://github.com/grafana/oncall/pull/1219))

## v1.1.32 (2023-03-01)

### Fixed

- Schedule filters improvements ([941](https://github.com/grafana/oncall/issues/941))
- Fix pagination issue on schedules page ([1437](https://github.com/grafana/oncall/pull/1437))

## v1.1.31 (2023-03-01)

### Added

- Add acknowledge_signal and source link to public api

## v1.1.30 (2023-03-01)

### Fixed

- Fixed importing of global grafana styles ([672](https://github.com/grafana/oncall/issues/672))
- Fixed UI permission related bug where Editors could not export their user iCal link
- Fixed error when a shift is created using Etc/UTC as timezone
- Fixed issue with refresh ical file task not considering empty string values
- Schedules: Long popup does not fit screen & buttons unreachable & objects outside of the popup ([1002](https://github.com/grafana/oncall/issues/1002))
- Can't scroll on integration settings page ([415](https://github.com/grafana/oncall/issues/415))
- Team change in the Integration page always causes 403 ([1292](https://github.com/grafana/oncall/issues/1292))
- Schedules: Permalink doesn't work with multi-teams ([940](https://github.com/grafana/oncall/issues/940))
- Schedules list -> expanded schedule blows page width ([1293](https://github.com/grafana/oncall/issues/1293))

### Changed

- Moved reCAPTCHA to backend environment variable for more flexible configuration between different environments.
- Add pagination to schedule listing
- Show 100 latest alerts on alert group page ([1417](https://github.com/grafana/oncall/pull/1417))

## v1.1.29 (2023-02-23)

### Changed

- Allow creating schedules with type "web" using public API

### Fixed

- Fixed minor issue during the sync process where an HTTP 302 (redirect) status code from the Grafana
  instance would cause the sync to not properly finish

## v1.1.28 (2023-02-23)

### Fixed

- Fixed maintenance mode for Telegram and MSTeams

## v1.1.27 (2023-02-22)

### Added

- Added reCAPTCHA validation for requesting a mobile verification code

### Changed

- Added ratelimits for phone verification
- Link to source was added
- Header of Incident page was reworked: clickable labels instead of just names, users section was deleted
- "Go to Integration" button was deleted, because the functionality was moved to clickable labels

### Fixed

- Fixed HTTP request to Google where when fetching an iCal, the response would sometimes contain HTML instead
  of the expected iCal data

## v1.1.26 (2023-02-20)

### Fixed

- Make alert group filters persistent ([482](https://github.com/grafana/oncall/issues/482))

### Changed

- Update phone verification error message

## v1.1.25 (2023-02-20)

### Fixed

- Fixed too long declare incident link in Slack

## v1.1.24 (2023-02-16)

### Added

- Add direct user paging ([823](https://github.com/grafana/oncall/issues/823))
- Add App Store link to web UI ([1328](https://github.com/grafana/oncall/pull/1328))

### Fixed

- Cleaning of the name "Incident" ([704](https://github.com/grafana/oncall/pull/704))
- Alert Group/Alert Groups naming polishing. All the names should be with capital letters
- Design polishing ([1290](https://github.com/grafana/oncall/pull/1290))
- Not showing contact details in User tooltip if User does not have edit/admin access
- Updated slack link account to redirect back to user profile instead of chatops

### Changed

- Incidents - Removed buttons column and replaced status with toggler ([#1237](https://github.com/grafana/oncall/issues/1237))
- Responsiveness changes across multiple pages (Incidents, Integrations, Schedules) ([#1237](https://github.com/grafana/oncall/issues/1237))
- Add pagination to schedule listing

## v1.1.23 (2023-02-06)

### Fixed

- Fix bug with email case sensitivity for ICal on-call schedules ([1297](https://github.com/grafana/oncall/pull/1297))

## v1.1.22 (2023-02-03)

### Fixed

- Fix bug with root/dependant alert groups list api endpoint ([1284](https://github.com/grafana/oncall/pull/1284))
- Fixed NPE on teams switch

### Added

- Optimize alert and alert group public api endpoints and add filter by id ([1274](https://github.com/grafana/oncall/pull/1274))
- Enable mobile app backend by default on OSS

## v1.1.21 (2023-02-02)

### Added

- Add [`django-dbconn-retry` library](https://github.com/jdelic/django-dbconn-retry) to `INSTALLED_APPS` to attempt
  to alleviate occasional `django.db.utils.OperationalError` errors
- Improve alerts and alert group endpoint response time in internal API with caching ([1261](https://github.com/grafana/oncall/pull/1261))
- Optimize alert and alert group public api endpoints and add filter by id ([1274](https://github.com/grafana/oncall/pull/1274)
- Added Coming Soon for iOS on Mobile App screen

### Fixed

- Fix issue on Integrations where you were redirected back once escalation chain was loaded ([#1083](https://github.com/grafana/oncall/issues/1083))
  ([#1257](https://github.com/grafana/oncall/issues/1257))

## v1.1.20 (2023-01-30)

### Added

- Add involved users filter to alert groups listing page (+ mine shortcut)

### Changed

- Improve logging for creating contact point for Grafana Alerting integration

### Fixed

- Fix bugs related to creating contact point for Grafana Alerting integration
- Fix minor UI bug on OnCall users page where it would idefinitely show a "Loading..." message
- Only show OnCall user's table to users that are authorized
- Fixed NPE in ScheduleUserDetails component ([#1229](https://github.com/grafana/oncall/issues/1229))

## v1.1.19 (2023-01-25)

### Added

- Add Server URL below QR code for OSS for debugging purposes
- Add Slack slash command allowing to trigger a direct page via a manually created alert group
- Remove resolved and acknowledged filters as we switched to status ([#1201](https://github.com/grafana/oncall/pull/1201))
- Add sync with grafana on /users and /teams api calls from terraform plugin

### Changed

- Allow users with `viewer` role to fetch cloud connection status using the internal API ([#1181](https://github.com/grafana/oncall/pull/1181))
- When removing the Slack ChatOps integration, make it more explicit to the user what the implications of doing so are
- Improve performance of `GET /api/internal/v1/schedules` endpoint ([#1169](https://github.com/grafana/oncall/pull/1169))

### Fixed

- Removed duplicate API call, in the UI on plugin initial load, to `GET /api/internal/v1/alert_receive_channels`
- Increased plugin startup speed ([#1200](https://github.com/grafana/oncall/pull/1200))

## v1.1.18 (2023-01-18)

### Added

- Allow messaging backends to be enabled/disabled per organization ([#1151](https://github.com/grafana/oncall/pull/1151))

### Changed

- Send a Slack DM when user is not in channel ([#1144](https://github.com/grafana/oncall/pull/1144))

## v1.1.17 (2023-01-18)

### Changed

- Modified how the `Organization.is_rbac_permissions_enabled` flag is set,
  based on whether we are dealing with an open-source, or cloud installation
- Backend implementation to support direct user/schedule paging
- Changed documentation links to open in new window
- Remove helm chart signing
- Changed the user's profile modal to be wide for all tabs

### Added

- Added state filter for alert_group public API endpoint.
- Enrich user tooltip on Schedule page
- Added redirects for old-style links

### Fixed

- Updated typo in Helm chart values when specifying a custom Slack command name
- Fix for web schedules ical export to give overrides the right priority
- Fix for topnavbar to show initial loading inside PluginPage

## v1.1.16 (2023-01-12)

### Fixed

- Minor bug fix in how the value of `Organization.is_rbac_permissions_enabled` is determined

- Helm chart: default values file and documentation now reflect the correct key to set for the Slack
  slash command name, `oncall.slack.commandName`.

## v1.1.15 (2023-01-10)

### Changed

- Simplify and speed up slack rendering ([#1105](https://github.com/grafana/oncall/pull/1105))
- Faro - Point to 3 separate apps instead of just 1 for all environments ([#1110](https://github.com/grafana/oncall/pull/1110))
- Schedules - ([#1114](https://github.com/grafana/oncall/pull/1114), [#1109](https://github.com/grafana/oncall/pull/1109))

### Fixed

- Bugfix for topnavbar to place alerts inside PageNav ([#1040](https://github.com/grafana/oncall/pull/1040))

## v1.1.14 (2023-01-05)

### Changed

- Change wording from "incident" to "alert group" for the Telegram integration ([#1052](https://github.com/grafana/oncall/pull/1052))
- Soft-delete of organizations on stack deletion.

## v1.1.13 (2023-01-04)

### Added

- Integration with [Grafana Faro](https://grafana.com/docs/grafana-cloud/faro-web-sdk/) for Cloud Instances

## v1.1.12 (2023-01-03)

### Fixed

- Handle jinja exceptions during alert creation
- Handle exception for slack rate limit message

## v1.1.11 (2023-01-03)

### Fixed

- Fix error when schedule was not able to load
- Minor fixes

## v1.1.10 (2023-01-03)

### Fixed

- Minor fixes

## v1.1.9 (2023-01-03)

### Fixed

- Alert group query optimization
- Update RBAC scopes
- Fix error when schedule was not able to load
- Minor bug fixes

## v1.1.8 (2022-12-13)

### Added

- Added a `make` command, `enable-mobile-app-feature-flags`, which sets the backend feature flag in `./dev/.env.dev`,
  and updates a record in the `base_dynamicsetting` database table, which are needed to enable the mobile
  app backend features.

### Changed

- Added ability to change engine deployment update strategy via values in helm chart.
- removed APNS support
- changed the `django-push-notification` library from the `iskhakov` fork to the [`grafana` fork](https://github.com/grafana/django-push-notifications).
  This new fork basically patches an issue which affected the database migrations of this django app (previously the
  library would not respect the `USER_MODEL` setting when creating its tables and would instead reference the
  `auth_user` table.. which we don't want)
- add `--no-cache` flag to the `make build` command

### Fixed

- fix schedule UI types and permissions

## v1.1.7 (2022-12-09)

### Fixed

- Update fallback role for schedule write RBAC permission
- Mobile App Verification tab in the user settings modal is now hidden for users that do not have proper
  permissions to use it

## v1.1.6 (2022-12-09)

### Added

- RBAC permission support
- Add `time_zone` serializer validation for OnCall shifts and calendar/web schedules. In addition, add database migration
  to update values that may be invalid
- Add a `permalinks.web` field, which is a permalink to the alert group web app page, to the alert group internal/public
  API responses
- Added the ability to customize job-migrate `ttlSecondsAfterFinished` field in the helm chart

### Fixed

- Got 500 error when saving Outgoing Webhook ([#890](https://github.com/grafana/oncall/issues/890))
- v1.0.13 helm chart - update the OnCall backend pods image pull policy to "Always" (and explicitly set tag to `latest`).
  This should resolve some recent issues experienced where the frontend/backend versions are not aligned.

### Changed

- When editing templates for alert group presentation or outgoing webhooks, errors and warnings are now displayed in
  the UI as notification popups or displayed in the preview.
- Errors and warnings that occur when rendering templates during notification or webhooks will now render
  and display the error/warning as the result.

## v1.1.5 (2022-11-24)

### Added

- Added a QR code in the "Mobile App Verification" tab on the user settings modal to connect the mobile
  application to your OnCall instance

### Fixed

- UI bug fixes for Grafana 9.3 ([#860](https://github.com/grafana/oncall/pull/860))
- Bug fix for saving source link template ([#898](https://github.com/grafana/oncall/pull/898))

## v1.1.4 (2022-11-23)

### Fixed

- Bug fix for [#882](https://github.com/grafana/oncall/pull/882) which was causing the OnCall web calendars to not load
- Bug fix which, when installing the plugin, or after removing a Grafana API token, caused the plugin to not load properly

## v1.1.3 (2022-11-22)

- Bug Fixes

### Changed

- For OSS installations of OnCall, initial configuration is now simplified. When running for local development, you no
  longer need to configure the plugin via the UI. This is achieved through passing one environment variable to both the
  backend & frontend containers, both of which have been preconfigured for you in `docker-compose-developer.yml`.
  - The Grafana API URL **must be** passed as an environment variable, `GRAFANA_API_URL`, to the OnCall backend
    (and can be configured by updating this env var in your `./dev/.env.dev` file)
  - The OnCall API URL can optionally be passed as an environment variable, `ONCALL_API_URL`, to the OnCall UI.
    If the environment variable is found, the plugin will "auto-configure", otherwise you will be shown a simple
    configuration form to provide this info.
- For Helm installations, if you are running Grafana externally (eg. `grafana.enabled` is set to `false`
  in your `values.yaml`), you will now be required to specify `externalGrafana.url` in `values.yaml`.
- `make start` will now idempotently check to see if a "127.0.0.1 grafana" record exists in `/etc/hosts`
  (using a tool called [`hostess`](https://github.com/cbednarski/hostess)). This is to support using `http://grafana:3000`
  as the `Organization.grafana_url` in two scenarios:
  - `oncall_engine`/`oncall_celery` -> `grafana` Docker container communication
  - public URL generation. There are some instances where `Organization.grafana_url` is referenced to generate public
    URLs to a Grafana plugin page. Without the `/etc/hosts` record, navigating to `http://grafana:3000/some_page` in
    your browser, you would obviously get an error from your browser.

## v1.1.2 (2022-11-18)

- Bug Fixes

## v1.1.1 (2022-11-16)

- Compatibility with Grafana 9.3.0
- Bug Fixes

## v1.0.52 (2022-11-09)

- Allow use of API keys as alternative to account auth token for Twilio
- Remove `grafana_plugin_management` Django app
- Enable new schedules UI
- Bug fixes

## v1.0.51 (2022-11-05)

- Bug Fixes

## v1.0.50 (2022-11-03)

- Updates to documentation
- Improvements to web schedules
- Bug fixes

## v1.0.49 (2022-11-01)

- Enable SMTP email backend by default
- Fix Grafana sidebar frontend bug

## v1.0.48 (2022-11-01)

- verify_number management command
- chatops page redesign

## v1.0.47 (2022-11-01)

- Bug fixes

## v1.0.46 (2022-10-28)

- Bug fixes
- remove `POST /api/internal/v1/custom_buttons/{id}/action` endpoint

## v1.0.45 (2022-10-27)

- Bug fix to revert commit which removed unused engine code

## v1.0.44 (2022-10-26)

- Bug fix for an issue that was affecting phone verification

## v1.0.43 (2022-10-25)

- Bug fixes

## v1.0.42 (2022-10-24)

- Fix posting resolution notes to Slack

## v1.0.41 (2022-10-24)

- Add personal email notifications
- Bug fixes

## v1.0.40 (2022-10-05)

- Improved database and celery backends support
- Added script to import PagerDuty users to Grafana
- Bug fixes

## v1.0.39 (2022-10-03)

- Fix issue in v1.0.38 blocking the creation of schedules and webhooks in the UI

## v1.0.38 (2022-09-30)

- Fix exception handling for adding resolution notes when slack and oncall users are out of sync.
- Fix all day events showing as having gaps in slack notifications
- Improve plugin configuration error message readability
- Add `telegram` key to `permalinks` property in `AlertGroup` public API response schema

## v1.0.37 (2022-09-21)

- Improve API token creation form
- Fix alert group bulk action bugs
- Add `permalinks` property to `AlertGroup` public API response schema
- Scheduling system bug fixes
- Public API bug fixes

## v1.0.36 (2022-09-12)

- Alpha web schedules frontend/backend updates
- Bug fixes

## v1.0.35 (2022-09-07)

- Bug fixes

## v1.0.34 (2022-09-06)

- Fix schedule notification spam

## v1.0.33 (2022-09-06)

- Add raw alert view
- Add GitHub star button for OSS installations
- Restore alert group search functionality
- Bug fixes

## v1.0.32 (2022-09-01)

- Bug fixes

## v1.0.31 (2022-09-01)

- Bump celery version
- Fix oss to cloud connection

## v1.0.30 (2022-08-31)

- Bug fix: check user notification policy before access

## v1.0.29 (2022-08-31)

- Add arm64 docker image

## v1.0.28 (2022-08-31)

- Bug fixes

## v1.0.27 (2022-08-30)

- Bug fixes

## v1.0.26 (2022-08-26)

- Insight log's format fixes
- Remove UserNotificationPolicy auto-recreating

## v1.0.25 (2022-08-24)

- Bug fixes

## v1.0.24 (2022-08-24)

- Insight logs
- Default DATA_UPLOAD_MAX_MEMORY_SIZE to 1mb

## v1.0.23 (2022-08-23)

- Bug fixes

## v1.0.22 (2022-08-16)

- Make STATIC_URL configurable from environment variable

## v1.0.21 (2022-08-12)

- Bug fixes

## v1.0.19 (2022-08-10)

- Bug fixes

## v1.0.15 (2022-08-03)

- Bug fixes

## v1.0.13 (2022-07-27)

- Optimize alert group list view
- Fix a bug related to Twilio setup

## v1.0.12 (2022-07-26)

- Update push-notifications dependency
- Rework how absolute URLs are built
- Fix to show maintenance windows per team
- Logging improvements
- Internal api to get a schedule final events

## v1.0.10 (2022-07-22)

- Speed-up of alert group web caching
- Internal api for OnCall shifts

## v1.0.9 (2022-07-21)

- Frontend bug fixes & improvements
- Support regex_replace() in templates
- Bring back alert group caching and list view

## v1.0.7 (2022-07-18)

- Backend & frontend bug fixes
- Deployment improvements
- Reshape webhook payload for outgoing webhooks
- Add escalation chain usage info on escalation chains page
- Improve alert group list load speeds and simplify caching system

## v1.0.6 (2022-07-12)

- Manual Incidents enabled for teams
- Fix phone notifications for OSS
- Public API improvements

## v1.0.5 (2022-07-06)

- Bump Django to 3.2.14
- Fix PagerDuty iCal parsing

## 1.0.4 (2022-06-28)

- Allow Telegram DMs without channel connection.

## 1.0.3 (2022-06-27)

- Fix users public api endpoint. Now it returns users with all roles.
- Fix redundant notifications about gaps in schedules.
- Frontend fixes.

## 1.0.2 (2022-06-17)

- Fix Grafana Alerting integration to handle API changes in Grafana 9
- Improve public api endpoint for outgoing webhooks (/actions) by adding ability to create, update and delete
  outgoing webhook instance

## 1.0.0 (2022-06-14)

- First Public Release

## 0.0.71 (2022-06-06)

- Initial Commit Release<|MERGE_RESOLUTION|>--- conflicted
+++ resolved
@@ -9,9 +9,7 @@
 
 ### Changed
 
-<<<<<<< HEAD
 - Deprecate `AlertGroup.is_archived` column. Column will be removed in a subsequent release. By @joeyorlando ([#2524](https://github.com/grafana/oncall/pull/2524)).
-=======
 - Update Slack "invite" feature to use direct paging by @vadimkerr ([#2562](https://github.com/grafana/oncall/pull/2562))
 
 ## v1.3.14 (2023-07-17)
@@ -37,7 +35,6 @@
 ### Fixed
 
 - New webhooks incorrectly masking authorization header by @mderynck ([#2541](https://github.com/grafana/oncall/pull/2541))
->>>>>>> 56743857
 
 ## v1.3.11 (2023-07-13)
 
