# Changelog

All notable changes to this project will be documented in this file.

The format is based on [Keep a Changelog](https://keepachangelog.com/en/1.0.0/),
and this project adheres to [Semantic Versioning](https://semver.org/spec/v2.0.0.html).

## Unreleased

## v1.3.10 (2023-07-13)

### Added

- [Helm] Added ability to specify `resources` definition within the `wait-for-db` init container by @Shelestov7
  ([#2501](https://github.com/grafana/oncall/pull/2501))
<<<<<<< HEAD
- Release new webhooks functionality by @mderynck @matiasb @maskin25 @teodosii @raphael-batte ([#1830](https://github.com/grafana/oncall/pull/1830))
=======
- Added index on `started_at` column in `alerts_alertgroup` table. This substantially speeds up query used by the `check_escalation_finished_task`
  task. By @joeyorlando and @Konstantinov-Innokentii ([#2516](https://github.com/grafana/oncall/pull/2516)).
>>>>>>> 1735db4c

### Changed

- Deprecated `/maintenance` web UI page. Maintenance is now handled at the integration level and can be performed
  within a single integration's page. by @Ukochka ([#2497](https://github.com/grafana/oncall/issues/2497))
- Custom button webhooks are deprecated, they will be automatically migrated to new webhooks. ([#1830](https://github.com/grafana/oncall/pull/1830))

### Fixed

- Fixed a bug in the integration maintenance mode workflow where a user could not start/stop an integration's
  maintenance mode by @joeyorlando ([#2511](https://github.com/grafana/oncall/issues/2511))
- Schedules: Long popup does not fit screen & buttons unreachable & objects outside of the popup [#1002](https://github.com/grafana/oncall/issues/1002)
- New schedules white theme issues [#2356](https://github.com/grafana/oncall/issues/2356)

## v1.3.9 (2023-07-12)

### Added

- Bring new Jinja editor to webhooks ([#2344](https://github.com/grafana/oncall/issues/2344))

### Fixed

- Add debounce on Select UI components to avoid making API search requests on each key-down event by
  @maskin25 ([#2466](https://github.com/grafana/oncall/pull/2466))
- Make Direct paging integration configurable ([2483](https://github.com/grafana/oncall/pull/2483))

## v1.3.8 (2023-07-11)

### Added

- Add `event.users.avatar_full` field to `GET /api/internal/v1/schedules/{schedule_id}/filter_events`
  payload by @joeyorlando ([#2459](https://github.com/grafana/oncall/pull/2459))
- Add `affinity` and `tolerations` for `celery` and `migrations` pods into helm chart + unit test for chart

### Changed

- Modified DRF pagination class used by `GET /api/internal/v1/alert_receive_channels` and `GET /api/internal/v1/schedules`
  endpoints so that the `next` and `previous` pagination links are properly set when OnCall is run behind
  a reverse proxy by @joeyorlando ([#2467](https://github.com/grafana/oncall/pull/2467))

### Fixed

- Address issue where we were improperly parsing Grafana feature flags that were enabled via the `feature_flags.enabled`
  method by @joeyorlando ([#2477](https://github.com/grafana/oncall/pull/2477))
- Fix cuddled list Markdown issue by @vadimkerr ([#2488](https://github.com/grafana/oncall/pull/2488))
- Fixed schedules slack notifications for deleted organizations ([#2493](https://github.com/grafana/oncall/pull/2493))

## v1.3.7 (2023-07-06)

### Changed

- OnCall Metrics dashboard update ([#2400](https://github.com/grafana/oncall/pull/2400))

## v1.3.6 (2023-07-05)

### Fixed

- Address issue where having multiple registered mobile apps for a user could lead to issues in delivering push
  notifications by @joeyorlando ([#2421](https://github.com/grafana/oncall/pull/2421))

## v1.3.5 (2023-07-05)

### Fixed

- Fix for phone provider initialization which can lead to an HTTP 500 on startup ([#2434](https://github.com/grafana/oncall/pull/2434))

## v1.3.4 (2023-07-05)

### Added

- Add full avatar URL for on-call users in schedule internal API by @vadimkerr ([#2414](https://github.com/grafana/oncall/pull/2414))
- Add phone call using the zvonok.com service by @sreway ([#2339](https://github.com/grafana/oncall/pull/2339))

### Changed

- UI drawer updates for webhooks2 ([#2419](https://github.com/grafana/oncall/pull/2419))
- Removed url from sms notification, changed format ([#2317](https://github.com/grafana/oncall/pull/2317))

## v1.3.3 (2023-06-29)

### Added

- Docs for `/resolution_notes` public api endpoint [#222](https://github.com/grafana/oncall/issues/222)

### Fixed

- Change alerts order for `/alert` public api endpoint [#1031](https://github.com/grafana/oncall/issues/1031)
- Change resolution notes order for `/resolution_notes` public api endpoint to show notes for the newest alert group
  on top ([#2404](https://github.com/grafana/oncall/pull/2404))
- Remove attempt to check token when editor/viewers are accessing the plugin @mderynck ([#2410](https://github.com/grafana/oncall/pull/2410))

## v1.3.2 (2023-06-29)

### Added

- Add metric "how many alert groups user was notified of" to Prometheus exporter ([#2334](https://github.com/grafana/oncall/pull/2334/))

### Changed

- Change permissions used during setup to better represent actions being taken by @mderynck ([#2242](https://github.com/grafana/oncall/pull/2242))
- Display 100000+ in stats when there are more than 100000 alert groups in the result ([#1901](https://github.com/grafana/oncall/pull/1901))
- Change OnCall plugin to use service accounts and api tokens for communicating with backend, by @mderynck ([#2385](https://github.com/grafana/oncall/pull/2385))
- RabbitMQ Docker image upgraded from 3.7.19 to 3.12.0 in `docker-compose-developer.yml` and
  `docker-compose-mysql-rabbitmq.yml`. **Note**: if you use one of these config files for your deployment
  you _may_ need to follow the RabbitMQ "upgrade steps" listed [here](https://rabbitmq.com/upgrade.html#rabbitmq-version-upgradability)
  by @joeyorlando ([#2359](https://github.com/grafana/oncall/pull/2359))

### Fixed

- For "You're Going OnCall" push notifications, show shift times in the user's configured timezone, otherwise UTC
  by @joeyorlando ([#2351](https://github.com/grafana/oncall/pull/2351))

## v1.3.1 (2023-06-26)

### Fixed

- Fix phone call & SMS relay by @vadimkerr ([#2345](https://github.com/grafana/oncall/pull/2345))

## v1.3.0 (2023-06-26)

### Added

- Secrets consistency for the chart. Bugfixing [#1016](https://github.com/grafana/oncall/pull/1016)

### Changed

- `telegram.webhookUrl` now defaults to `https://<base_url>` if not set
- UI Updates for the integrations page ([#2310](https://github.com/grafana/oncall/pull/2310))
- Prefer shift start when displaying rotation start value for existing shifts ([#2316](https://github.com/grafana/oncall/pull/2316))

### Fixed

- Fixed minor schedule preview issue missing last day ([#2316](https://github.com/grafana/oncall/pull/2316))

## v1.2.46 (2023-06-22)

### Added

- Make it possible to completely delete a rotation oncall ([#1505](https://github.com/grafana/oncall/issues/1505))
- Polish rotation modal form oncall ([#1506](https://github.com/grafana/oncall/issues/1506))
- Quick actions when editing a schedule oncall ([#1507](https://github.com/grafana/oncall/issues/1507))
- Enable schedule related profile settings oncall ([#1508](https://github.com/grafana/oncall/issues/1508))
- Highlight user shifts oncall ([#1509](https://github.com/grafana/oncall/issues/1509))
- Rename or Description for Schedules Rotations ([#1460](https://github.com/grafana/oncall/issues/1406))
- Add documentation for OnCall metrics exporter ([#2149](https://github.com/grafana/oncall/pull/2149))
- Add dashboard for OnCall metrics ([#1973](https://github.com/grafana/oncall/pull/1973))

## Changed

- Change mobile shift notifications title and subtitle by @imtoori ([#2288](https://github.com/grafana/oncall/pull/2288))
- Make web schedule updates to trigger sync refresh of its ical representation ([#2279](https://github.com/grafana/oncall/pull/2279))

## Fixed

- Fix duplicate orders for user notification policies by @vadimkerr ([#2278](https://github.com/grafana/oncall/pull/2278))
- Fix broken markup on alert group page, declutter, make time format consistent ([#2296](https://github.com/grafana/oncall/pull/2295))

## v1.2.45 (2023-06-19)

### Changed

- Change .Values.externalRabbitmq.passwordKey from `password` to `""` (default value `rabbitmq-password`) ([#864](https://github.com/grafana/oncall/pull/864))
- Remove deprecated `permissions` string array from the internal API user serializer by @joeyorlando ([#2269](https://github.com/grafana/oncall/pull/2269))

### Added

- Add `locale` column to mobile app user settings table by @joeyorlando [#2131](https://github.com/grafana/oncall/pull/2131)
- Update notification text for "You're going on call" push notifications to include information about the shift start
  and end times by @joeyorlando ([#2131](https://github.com/grafana/oncall/pull/2131))

### Fixed

- Handle non-UTC UNTIL datetime value when repeating ical events [#2241](https://github.com/grafana/oncall/pull/2241)
- Optimize AlertManager auto-resolve mechanism

## v1.2.44 (2023-06-14)

### Added

- Users with the Viewer basic role can now connect and use the mobile app ([#1892](https://github.com/grafana/oncall/pull/1892))
- Add helm chart support for redis and mysql existing secrets [#2156](https://github.com/grafana/oncall/pull/2156)

### Changed

- Removed `SlackActionRecord` model and database table by @joeyorlando [#2201](https://github.com/grafana/oncall/pull/2201)
- Require users when creating a schedule rotation using the web UI [#2220](https://github.com/grafana/oncall/pull/2220)

### Fixed

- Fix schedule shift preview to not breaking rotation shifts when there is overlap [#2218](https://github.com/grafana/oncall/pull/2218)
- Fix schedule list filter by type to allow considering multiple values [#2218](https://github.com/grafana/oncall/pull/2218)

## v1.2.43 (2023-06-12)

### Changed

- Propogate CI/CD changes

## v1.2.42 (2023-06-12)

### Changed

- Helm chart: Upgrade helm dependecies, improve local setup [#2144](https://github.com/grafana/oncall/pull/2144)

### Fixed

- Fixed bug on Filters where team param from URL was discarded [#6237](https://github.com/grafana/support-escalations/issues/6237)
- Fix receive channel filter in alert groups API [#2140](https://github.com/grafana/oncall/pull/2140)
- Helm chart: Fix usage of `env` settings as map;
  Fix usage of `mariadb.auth.database` and `mariadb.auth.username` for MYSQL env variables by @alexintech [#2146](https://github.com/grafana/oncall/pull/2146)

### Added

- Helm chart: Add unittests for rabbitmq and redis [2165](https://github.com/grafana/oncall/pull/2165)

## v1.2.41 (2023-06-08)

### Added

- Twilio Provider improvements by @Konstantinov-Innokentii, @mderynck and @joeyorlando
  [#2074](https://github.com/grafana/oncall/pull/2074) [#2034](https://github.com/grafana/oncall/pull/2034)
- Run containers as a non-root user by @alexintech [#2053](https://github.com/grafana/oncall/pull/2053)

## v1.2.40 (2023-06-07)

### Added

- Allow mobile app to consume "internal" schedules API endpoints by @joeyorlando ([#2109](https://github.com/grafana/oncall/pull/2109))
- Add inbound email address in integration API by @vadimkerr ([#2113](https://github.com/grafana/oncall/pull/2113))

### Changed

- Make viewset actions more consistent by @vadimkerr ([#2120](https://github.com/grafana/oncall/pull/2120))

### Fixed

- Fix + revert [#2057](https://github.com/grafana/oncall/pull/2057) which reverted a change which properly handles
  `Organization.DoesNotExist` exceptions for Slack events by @joeyorlando ([#TBD](https://github.com/grafana/oncall/pull/TBD))
- Fix Telegram ratelimit on live setting change by @vadimkerr and @alexintech ([#2100](https://github.com/grafana/oncall/pull/2100))

## v1.2.39 (2023-06-06)

### Changed

- Do not hide not secret settings in the web plugin UI by @alexintech ([#1964](https://github.com/grafana/oncall/pull/1964))

## v1.2.36 (2023-06-02)

### Added

- Add public API endpoint to export a schedule's final shifts by @joeyorlando ([2047](https://github.com/grafana/oncall/pull/2047))

### Fixed

- Fix demo alert for inbound email integration by @vadimkerr ([#2081](https://github.com/grafana/oncall/pull/2081))
- Fix calendar TZ used when comparing current shifts triggering slack shift notifications ([#2091](https://github.com/grafana/oncall/pull/2091))

## v1.2.35 (2023-06-01)

### Fixed

- Fix a bug with permissions for telegram user settings by @alexintech ([#2075](https://github.com/grafana/oncall/pull/2075))
- Fix orphaned messages in Slack by @vadimkerr ([#2023](https://github.com/grafana/oncall/pull/2023))
- Fix duplicated slack shift-changed notifications ([#2080](https://github.com/grafana/oncall/pull/2080))

## v1.2.34 (2023-05-31)

### Added

- Add description to "Default channel for Slack notifications" UI dropdown by @joeyorlando ([2051](https://github.com/grafana/oncall/pull/2051))

### Fixed

- Fix templates when slack or telegram is disabled ([#2064](https://github.com/grafana/oncall/pull/2064))
- Reduce number of alert groups returned by `Attach To` in slack to avoid event trigger timeout @mderynck ([#2049](https://github.com/grafana/oncall/pull/2049))

## v1.2.33 (2023-05-30)

### Fixed

- Revert #2040 breaking `/escalate` Slack command

## v1.2.32 (2023-05-30)

### Added

- Add models and framework to use different services (Phone, SMS, Verify) in Twilio depending on
  the destination country code by @mderynck ([#1976](https://github.com/grafana/oncall/pull/1976))
- Prometheus exporter backend for alert groups related metrics
- Helm chart: configuration of `uwsgi` using environment variables by @alexintech ([#2045](https://github.com/grafana/oncall/pull/2045))
- Much expanded/improved docs for mobile app ([2026](https://github.com/grafana/oncall/pull/2026>))
- Enable by-day selection when defining monthly and hourly rotations ([2037](https://github.com/grafana/oncall/pull/2037))

### Fixed

- Fix error when updating closed modal window in Slack by @vadimkerr ([#2019](https://github.com/grafana/oncall/pull/2019))
- Fix final schedule export failing to update when ical imported events set start/end as date ([#2025](https://github.com/grafana/oncall/pull/2025))
- Helm chart: fix bugs in helm chart with external postgresql configuration by @alexintech ([#2036](https://github.com/grafana/oncall/pull/2036))
- Properly address `Organization.DoesNotExist` exceptions thrown which result in HTTP 500 for the Slack `interactive_api_endpoint`
  endpoint by @joeyorlando ([#2040](https://github.com/grafana/oncall/pull/2040))
- Fix issue when trying to sync Grafana contact point and config receivers miss a key ([#2046](https://github.com/grafana/oncall/pull/2046))

### Changed

- Changed mobile notification title and subtitle. Removed the body. by @imtoori [#2027](https://github.com/grafana/oncall/pull/2027)

## v1.2.31 (2023-05-26)

### Fixed

- Fix AmazonSNS ratelimit by @Konstantinov-Innokentii ([#2032](https://github.com/grafana/oncall/pull/2032))

## v1.2.30 (2023-05-25)

### Fixed

- Fix Phone provider status callbacks [#2014](https://github.com/grafana/oncall/pull/2014)

## v1.2.29 (2023-05-25)

### Changed

- Phone provider refactoring [#1713](https://github.com/grafana/oncall/pull/1713)

### Fixed

- Handle slack metadata limit when creating paging command payload ([#2007](https://github.com/grafana/oncall/pull/2007))
- Fix issue with sometimes cached final schedule not being refreshed after an update ([#2004](https://github.com/grafana/oncall/pull/2004))

## v1.2.28 (2023-05-24)

### Fixed

- Improve plugin authentication by @vadimkerr ([#1995](https://github.com/grafana/oncall/pull/1995))
- Fix MultipleObjectsReturned error on webhook endpoints by @vadimkerr ([#1996](https://github.com/grafana/oncall/pull/1996))
- Remove user defined time period from "you're going oncall" mobile push by @iskhakov ([#2001](https://github.com/grafana/oncall/pull/2001))

## v1.2.27 (2023-05-23)

### Added

- Allow passing Firebase credentials via environment variable by @vadimkerr ([#1969](https://github.com/grafana/oncall/pull/1969))

### Changed

- Update default Alertmanager templates by @iskhakov ([#1944](https://github.com/grafana/oncall/pull/1944))

### Fixed

- Fix SQLite permission issue by @vadimkerr ([#1984](https://github.com/grafana/oncall/pull/1984))
- Remove user defined time period from "you're going oncall" mobile push ([2001](https://github.com/grafana/oncall/pull/2001))

## v1.2.26 (2023-05-18)

### Fixed

- Fix inbound email bug when attaching files by @vadimkerr ([#1970](https://github.com/grafana/oncall/pull/1970))

## v1.2.25 (2023-05-18)

### Added

- Test mobile push backend

## v1.2.24 (2023-05-17)

### Fixed

- Fixed bug in Escalation Chains where reordering an item crashed the list

## v1.2.23 (2023-05-15)

### Added

- Add a way to set a maintenance mode message and display this in the web plugin UI by @joeyorlando ([#1917](https://github.com/grafana/oncall/pull/#1917))

### Changed

- Use `user_profile_changed` Slack event instead of `user_change` to update Slack user profile by @vadimkerr ([#1938](https://github.com/grafana/oncall/pull/1938))

## v1.2.22 (2023-05-12)

### Added

- Add mobile settings for info notifications by @imtoori ([#1926](https://github.com/grafana/oncall/pull/1926))

### Fixed

- Fix bug in the "You're Going Oncall" push notification copy by @joeyorlando ([#1922](https://github.com/grafana/oncall/pull/1922))
- Fix bug with newlines in markdown converter ([#1925](https://github.com/grafana/oncall/pull/1925))
- Disable "You're Going Oncall" push notification by default ([1927](https://github.com/grafana/oncall/pull/1927))

## v1.2.21 (2023-05-09)

### Added

- Add a new mobile app push notification which notifies users when they are going on call by @joeyorlando ([#1814](https://github.com/grafana/oncall/pull/1814))
- Add a new mobile app user setting field, `important_notification_volume_override` by @joeyorlando ([#1893](https://github.com/grafana/oncall/pull/1893))

### Changed

- Improve ical comparison when checking for imported ical updates ([1870](https://github.com/grafana/oncall/pull/1870))
- Upgrade to Python 3.11.3 by @joeyorlando ([#1849](https://github.com/grafana/oncall/pull/1849))

### Fixed

- Fix issue with how OnCall determines if a cloud Grafana Instance supports RBAC by @joeyorlando ([#1880](https://github.com/grafana/oncall/pull/1880))
- Fix issue trying to set maintenance mode for integrations belonging to non-current team

## v1.2.20 (2023-05-09)

### Fixed

- Hotfix perform notification task

## v1.2.19 (2023-05-04)

### Fixed

- Fix issue with parsing response when sending Slack message

## v1.2.18 (2023-05-03)

### Added

- Documentation updates

## v1.2.17 (2023-05-02)

### Added

- Add filter descriptions to web ui by @iskhakov ([1845](https://github.com/grafana/oncall/pull/1845))
- Add "Notifications Receiver" RBAC role by @joeyorlando ([#1853](https://github.com/grafana/oncall/pull/1853))

### Changed

- Remove template editor from Slack by @iskhakov ([1847](https://github.com/grafana/oncall/pull/1847))
- Remove schedule name uniqueness restriction ([1859](https://github.com/grafana/oncall/pull/1859))

### Fixed

- Fix bugs in web title and message templates rendering and visual representation ([1747](https://github.com/grafana/oncall/pull/1747))

## v1.2.16 (2023-04-27)

### Added

- Add 2, 3 and 6 hours Alert Group silence options by @tommysitehost ([#1822](https://github.com/grafana/oncall/pull/1822))
- Add schedule related users endpoint to plugin API

### Changed

- Update web UI, Slack, and Telegram to allow silencing an acknowledged alert group by @joeyorlando ([#1831](https://github.com/grafana/oncall/pull/1831))

### Fixed

- Optimize duplicate queries occurring in AlertGroupFilter by @joeyorlando ([1809](https://github.com/grafana/oncall/pull/1809))

## v1.2.15 (2023-04-24)

### Fixed

- Helm chart: Fix helm hook for db migration job
- Performance improvements to `GET /api/internal/v1/alertgroups` endpoint by @joeyorlando and @iskhakov ([#1805](https://github.com/grafana/oncall/pull/1805))

### Added

- Add helm chart support for twilio existing secrets by @atownsend247 ([#1435](https://github.com/grafana/oncall/pull/1435))
- Add web_title, web_message and web_image_url attributes to templates ([1786](https://github.com/grafana/oncall/pull/1786))

### Changed

- Update shift API to use a default interval value (`1`) when a `frequency` is set and no `interval` is given
- Limit number of alertmanager alerts in alert group to autoresolve by 500 ([1779](https://github.com/grafana/oncall/pull/1779))
- Update schedule and personal ical exports to use final shift events

## v1.2.14 (2023-04-19)

### Fixed

- Fix broken documentation links by @shantanualsi ([#1766](https://github.com/grafana/oncall/pull/1766))
- Fix bug when updating team access settings by @vadimkerr ([#1794](https://github.com/grafana/oncall/pull/1794))

## v1.2.13 (2023-04-18)

### Changed

- Rework ical schedule export to include final events; also improve changing shifts sync

### Fixed

- Fix issue when creating web overrides for TF schedules using a non-UTC timezone

## v1.2.12 (2023-04-18)

### Changed

- Move `alerts_alertgroup.is_restricted` column to `alerts_alertreceivechannel.restricted_at` by @joeyorlando ([#1770](https://github.com/grafana/oncall/pull/1770))

### Added

- Add new field description_short to private api ([#1698](https://github.com/grafana/oncall/pull/1698))
- Added preview and migration API endpoints for route migration from regex into jinja2 ([1715](https://github.com/grafana/oncall/pull/1715))
- Helm chart: add the option to use a helm hook for the migration job ([1386](https://github.com/grafana/oncall/pull/1386))
- Add endpoints to start and stop maintenance in alert receive channel private api ([1755](https://github.com/grafana/oncall/pull/1755))
- Send demo alert with dynamic payload and get demo payload example on private api ([1700](https://github.com/grafana/oncall/pull/1700))
- Add is_default fields to templates, remove WritableSerialiserMethodField ([1759](https://github.com/grafana/oncall/pull/1759))
- Allow use of dynamic payloads in alert receive channels preview template in private api ([1756](https://github.com/grafana/oncall/pull/1756))

## v1.2.11 (2023-04-14)

### Added

- add new columns `gcom_org_contract_type`, `gcom_org_irm_sku_subscription_start_date`,
  and `gcom_org_oldest_admin_with_billing_privileges_user_id` to `user_management_organization` table,
  plus `is_restricted` column to `alerts_alertgroup` table by @joeyorlando and @teodosii ([1522](https://github.com/grafana/oncall/pull/1522))
- emit two new Django signals by @joeyorlando and @teodosii ([1522](https://github.com/grafana/oncall/pull/1522))
  - `org_sync_signal` at the end of the `engine/apps/user_management/sync.py::sync_organization` method
  - `alert_group_created_signal` when a new Alert Group is created

## v1.2.10 (2023-04-13)

### Added

- Added mine filter to schedules listing

### Fixed

- Fixed a bug in GForm's RemoteSelect where the value for Dropdown could not change
- Fixed the URL attached to an Incident created via the 'Declare Incident' button of a Slack alert by @sd2k ([#1738](https://github.com/grafana/oncall/pull/1738))

## v1.2.9 (2023-04-11)

### Fixed

- Catch the new Slack error - "message_limit_exceeded"

## v1.2.8 (2023-04-06)

### Changed

- Allow editing assigned team via public api ([1619](https://github.com/grafana/oncall/pull/1619))
- Disable mentions when resolution note is created by @iskhakov ([1696](https://github.com/grafana/oncall/pull/1696))
- Display warnings on users page in a clean and consistent way by @iskhakov ([#1681](https://github.com/grafana/oncall/pull/1681))

## v1.2.7 (2023-04-03)

### Added

- Save selected teams filter in local storage ([#1611](https://github.com/grafana/oncall/issues/1611))

### Changed

- Renamed routes from /incidents to /alert-groups ([#1678](https://github.com/grafana/oncall/pull/1678))

### Fixed

- Fix team search when filtering resources by @vadimkerr ([#1680](https://github.com/grafana/oncall/pull/1680))
- Fix issue when trying to scroll in Safari ([#415](https://github.com/grafana/oncall/issues/415))

## v1.2.6 (2023-03-30)

### Fixed

- Fixed bug when web schedules/shifts use non-UTC timezone and shift is deleted by @matiasb ([#1661](https://github.com/grafana/oncall/pull/1661))

## v1.2.5 (2023-03-30)

### Fixed

- Fixed a bug with Slack links not working in the plugin UI ([#1671](https://github.com/grafana/oncall/pull/1671))

## v1.2.4 (2023-03-30)

### Added

- Added the ability to change the team for escalation chains by @maskin25, @iskhakov and @vadimkerr ([#1658](https://github.com/grafana/oncall/pull/1658))

### Fixed

- Addressed bug with iOS mobile push notifications always being set to critical by @imtoori and @joeyorlando ([#1646](https://github.com/grafana/oncall/pull/1646))
- Fixed issue where Viewer was not able to view which people were oncall in a schedule ([#999](https://github.com/grafana/oncall/issues/999))
- Fixed a bug with syncing teams from Grafana API by @vadimkerr ([#1652](https://github.com/grafana/oncall/pull/1652))

## v1.2.3 (2023-03-28)

Only some minor performance/developer setup changes to report in this version.

## v1.2.2 (2023-03-27)

### Changed

- Drawers with Forms are not closing by clicking outside of the drawer. Only by clicking Cancel or X (by @Ukochka in [#1608](https://github.com/grafana/oncall/pull/1608))
- When the `DANGEROUS_WEBHOOKS_ENABLED` environment variable is set to true, it's possible now to create Outgoing Webhooks
  using URLs without a top-level domain (by @hoptical in [#1398](https://github.com/grafana/oncall/pull/1398))
- Updated wording when creating an integration (by @callmehyde in [#1572](https://github.com/grafana/oncall/pull/1572))
- Set FCM iOS/Android "message priority" to "high priority" for mobile app push notifications (by @joeyorlando in [#1612](https://github.com/grafana/oncall/pull/1612))
- Improve schedule quality feature (by @vadimkerr in [#1602](https://github.com/grafana/oncall/pull/1602))

### Fixed

- Update override deletion changes to set its final duration (by @matiasb in [#1599](https://github.com/grafana/oncall/pull/1599))

## v1.2.1 (2023-03-23)

### Changed

- Mobile app settings backend by @vadimkerr in ([1571](https://github.com/grafana/oncall/pull/1571))
- Fix integrations and escalations autoselect, improve GList by @maskin25 in ([1601](https://github.com/grafana/oncall/pull/1601))
- Add filters to outgoing webhooks 2 by @iskhakov in ([1598](https://github.com/grafana/oncall/pull/1598))

## v1.2.0 (2023-03-21)

### Changed

- Add team-based filtering for resources, so that users can see multiple resources at once and link them together ([1528](https://github.com/grafana/oncall/pull/1528))

## v1.1.41 (2023-03-21)

### Added

- Modified `check_escalation_finished_task` celery task to use read-only databases for its query, if one is defined +
  make the validation logic stricter + ping a configurable heartbeat on successful completion of this task ([1266](https://github.com/grafana/oncall/pull/1266))

### Changed

- Updated wording throughout plugin to use 'Alert Group' instead of 'Incident' ([1565](https://github.com/grafana/oncall/pull/1565),
  [1576](https://github.com/grafana/oncall/pull/1576))
- Check for enabled Telegram feature was added to ChatOps and to User pages ([319](https://github.com/grafana/oncall/issues/319))
- Filtering for Editors/Admins was added to rotation form. It is not allowed to assign Viewer to rotation ([1124](https://github.com/grafana/oncall/issues/1124))
- Modified search behaviour on the Escalation Chains page to allow for "partial searching" ([1578](https://github.com/grafana/oncall/pull/1578))

### Fixed

- Fixed a few permission issues on the UI ([1448](https://github.com/grafana/oncall/pull/1448))
- Fix resolution note rendering in Slack message threads where the Slack username was not
  being properly rendered ([1561](https://github.com/grafana/oncall/pull/1561))

## v1.1.40 (2023-03-16)

### Fixed

- Check for duplicated positions in terraform escalation policies create/update

### Added

- Add `regex_match` Jinja filter ([1556](https://github.com/grafana/oncall/pull/1556))

### Changed

- Allow passing `null` as a value for `escalation_chain` when creating routes via the public API ([1557](https://github.com/grafana/oncall/pull/1557))

## v1.1.39 (2023-03-16)

### Added

- Inbound email integration ([837](https://github.com/grafana/oncall/pull/837))

## v1.1.38 (2023-03-14)

### Added

- Add filtering by escalation chain to alert groups page ([1535](https://github.com/grafana/oncall/pull/1535))

### Fixed

- Improve tasks checking/triggering webhooks in new backend

## v1.1.37 (2023-03-14)

### Fixed

- Fixed redirection issue on integrations screen

### Added

- Enable web overrides for Terraform-based schedules
- Direct user paging improvements ([1358](https://github.com/grafana/oncall/issues/1358))
- Added Schedule Score quality within the schedule view ([118](https://github.com/grafana/oncall/issues/118))

## v1.1.36 (2023-03-09)

### Fixed

- Fix bug with override creation ([1515](https://github.com/grafana/oncall/pull/1515))

## v1.1.35 (2023-03-09)

### Added

- Insight logs

### Fixed

- Fixed issue with Alert group involved users filter
- Fixed email sending failure due to newline in title

## v1.1.34 (2023-03-08)

### Added

- Jinja2 based routes ([1319](https://github.com/grafana/oncall/pull/1319))

### Changed

- Remove mobile app feature flag ([1484](https://github.com/grafana/oncall/pull/1484))

### Fixed

- Prohibit creating & updating past overrides ([1474](https://github.com/grafana/oncall/pull/1474))

## v1.1.33 (2023-03-07)

### Fixed

- Show permission error for accessing Telegram as Viewer ([1273](https://github.com/grafana/oncall/issues/1273))

### Changed

- Pass email and phone limits as environment variables ([1219](https://github.com/grafana/oncall/pull/1219))

## v1.1.32 (2023-03-01)

### Fixed

- Schedule filters improvements ([941](https://github.com/grafana/oncall/issues/941))
- Fix pagination issue on schedules page ([1437](https://github.com/grafana/oncall/pull/1437))

## v1.1.31 (2023-03-01)

### Added

- Add acknowledge_signal and source link to public api

## v1.1.30 (2023-03-01)

### Fixed

- Fixed importing of global grafana styles ([672](https://github.com/grafana/oncall/issues/672))
- Fixed UI permission related bug where Editors could not export their user iCal link
- Fixed error when a shift is created using Etc/UTC as timezone
- Fixed issue with refresh ical file task not considering empty string values
- Schedules: Long popup does not fit screen & buttons unreachable & objects outside of the popup ([1002](https://github.com/grafana/oncall/issues/1002))
- Can't scroll on integration settings page ([415](https://github.com/grafana/oncall/issues/415))
- Team change in the Integration page always causes 403 ([1292](https://github.com/grafana/oncall/issues/1292))
- Schedules: Permalink doesn't work with multi-teams ([940](https://github.com/grafana/oncall/issues/940))
- Schedules list -> expanded schedule blows page width ([1293](https://github.com/grafana/oncall/issues/1293))

### Changed

- Moved reCAPTCHA to backend environment variable for more flexible configuration between different environments.
- Add pagination to schedule listing
- Show 100 latest alerts on alert group page ([1417](https://github.com/grafana/oncall/pull/1417))

## v1.1.29 (2023-02-23)

### Changed

- Allow creating schedules with type "web" using public API

### Fixed

- Fixed minor issue during the sync process where an HTTP 302 (redirect) status code from the Grafana
  instance would cause the sync to not properly finish

## v1.1.28 (2023-02-23)

### Fixed

- Fixed maintenance mode for Telegram and MSTeams

## v1.1.27 (2023-02-22)

### Added

- Added reCAPTCHA validation for requesting a mobile verification code

### Changed

- Added ratelimits for phone verification
- Link to source was added
- Header of Incident page was reworked: clickable labels instead of just names, users section was deleted
- "Go to Integration" button was deleted, because the functionality was moved to clickable labels

### Fixed

- Fixed HTTP request to Google where when fetching an iCal, the response would sometimes contain HTML instead
  of the expected iCal data

## v1.1.26 (2023-02-20)

### Fixed

- Make alert group filters persistent ([482](https://github.com/grafana/oncall/issues/482))

### Changed

- Update phone verification error message

## v1.1.25 (2023-02-20)

### Fixed

- Fixed too long declare incident link in Slack

## v1.1.24 (2023-02-16)

### Added

- Add direct user paging ([823](https://github.com/grafana/oncall/issues/823))
- Add App Store link to web UI ([1328](https://github.com/grafana/oncall/pull/1328))

### Fixed

- Cleaning of the name "Incident" ([704](https://github.com/grafana/oncall/pull/704))
- Alert Group/Alert Groups naming polishing. All the names should be with capital letters
- Design polishing ([1290](https://github.com/grafana/oncall/pull/1290))
- Not showing contact details in User tooltip if User does not have edit/admin access
- Updated slack link account to redirect back to user profile instead of chatops

### Changed

- Incidents - Removed buttons column and replaced status with toggler ([#1237](https://github.com/grafana/oncall/issues/1237))
- Responsiveness changes across multiple pages (Incidents, Integrations, Schedules) ([#1237](https://github.com/grafana/oncall/issues/1237))
- Add pagination to schedule listing

## v1.1.23 (2023-02-06)

### Fixed

- Fix bug with email case sensitivity for ICal on-call schedules ([1297](https://github.com/grafana/oncall/pull/1297))

## v1.1.22 (2023-02-03)

### Fixed

- Fix bug with root/dependant alert groups list api endpoint ([1284](https://github.com/grafana/oncall/pull/1284))
- Fixed NPE on teams switch

### Added

- Optimize alert and alert group public api endpoints and add filter by id ([1274](https://github.com/grafana/oncall/pull/1274))
- Enable mobile app backend by default on OSS

## v1.1.21 (2023-02-02)

### Added

- Add [`django-dbconn-retry` library](https://github.com/jdelic/django-dbconn-retry) to `INSTALLED_APPS` to attempt
  to alleviate occasional `django.db.utils.OperationalError` errors
- Improve alerts and alert group endpoint response time in internal API with caching ([1261](https://github.com/grafana/oncall/pull/1261))
- Optimize alert and alert group public api endpoints and add filter by id ([1274](https://github.com/grafana/oncall/pull/1274)
- Added Coming Soon for iOS on Mobile App screen

### Fixed

- Fix issue on Integrations where you were redirected back once escalation chain was loaded ([#1083](https://github.com/grafana/oncall/issues/1083))
  ([#1257](https://github.com/grafana/oncall/issues/1257))

## v1.1.20 (2023-01-30)

### Added

- Add involved users filter to alert groups listing page (+ mine shortcut)

### Changed

- Improve logging for creating contact point for Grafana Alerting integration

### Fixed

- Fix bugs related to creating contact point for Grafana Alerting integration
- Fix minor UI bug on OnCall users page where it would idefinitely show a "Loading..." message
- Only show OnCall user's table to users that are authorized
- Fixed NPE in ScheduleUserDetails component ([#1229](https://github.com/grafana/oncall/issues/1229))

## v1.1.19 (2023-01-25)

### Added

- Add Server URL below QR code for OSS for debugging purposes
- Add Slack slash command allowing to trigger a direct page via a manually created alert group
- Remove resolved and acknowledged filters as we switched to status ([#1201](https://github.com/grafana/oncall/pull/1201))
- Add sync with grafana on /users and /teams api calls from terraform plugin

### Changed

- Allow users with `viewer` role to fetch cloud connection status using the internal API ([#1181](https://github.com/grafana/oncall/pull/1181))
- When removing the Slack ChatOps integration, make it more explicit to the user what the implications of doing so are
- Improve performance of `GET /api/internal/v1/schedules` endpoint ([#1169](https://github.com/grafana/oncall/pull/1169))

### Fixed

- Removed duplicate API call, in the UI on plugin initial load, to `GET /api/internal/v1/alert_receive_channels`
- Increased plugin startup speed ([#1200](https://github.com/grafana/oncall/pull/1200))

## v1.1.18 (2023-01-18)

### Added

- Allow messaging backends to be enabled/disabled per organization ([#1151](https://github.com/grafana/oncall/pull/1151))

### Changed

- Send a Slack DM when user is not in channel ([#1144](https://github.com/grafana/oncall/pull/1144))

## v1.1.17 (2023-01-18)

### Changed

- Modified how the `Organization.is_rbac_permissions_enabled` flag is set,
  based on whether we are dealing with an open-source, or cloud installation
- Backend implementation to support direct user/schedule paging
- Changed documentation links to open in new window
- Remove helm chart signing
- Changed the user's profile modal to be wide for all tabs

### Added

- Added state filter for alert_group public API endpoint.
- Enrich user tooltip on Schedule page
- Added redirects for old-style links

### Fixed

- Updated typo in Helm chart values when specifying a custom Slack command name
- Fix for web schedules ical export to give overrides the right priority
- Fix for topnavbar to show initial loading inside PluginPage

## v1.1.16 (2023-01-12)

### Fixed

- Minor bug fix in how the value of `Organization.is_rbac_permissions_enabled` is determined

- Helm chart: default values file and documentation now reflect the correct key to set for the Slack
  slash command name, `oncall.slack.commandName`.

## v1.1.15 (2023-01-10)

### Changed

- Simplify and speed up slack rendering ([#1105](https://github.com/grafana/oncall/pull/1105))
- Faro - Point to 3 separate apps instead of just 1 for all environments ([#1110](https://github.com/grafana/oncall/pull/1110))
- Schedules - ([#1114](https://github.com/grafana/oncall/pull/1114), [#1109](https://github.com/grafana/oncall/pull/1109))

### Fixed

- Bugfix for topnavbar to place alerts inside PageNav ([#1040](https://github.com/grafana/oncall/pull/1040))

## v1.1.14 (2023-01-05)

### Changed

- Change wording from "incident" to "alert group" for the Telegram integration ([#1052](https://github.com/grafana/oncall/pull/1052))
- Soft-delete of organizations on stack deletion.

## v1.1.13 (2023-01-04)

### Added

- Integration with [Grafana Faro](https://grafana.com/docs/grafana-cloud/faro-web-sdk/) for Cloud Instances

## v1.1.12 (2023-01-03)

### Fixed

- Handle jinja exceptions during alert creation
- Handle exception for slack rate limit message

## v1.1.11 (2023-01-03)

### Fixed

- Fix error when schedule was not able to load
- Minor fixes

## v1.1.10 (2023-01-03)

### Fixed

- Minor fixes

## v1.1.9 (2023-01-03)

### Fixed

- Alert group query optimization
- Update RBAC scopes
- Fix error when schedule was not able to load
- Minor bug fixes

## v1.1.8 (2022-12-13)

### Added

- Added a `make` command, `enable-mobile-app-feature-flags`, which sets the backend feature flag in `./dev/.env.dev`,
  and updates a record in the `base_dynamicsetting` database table, which are needed to enable the mobile
  app backend features.

### Changed

- Added ability to change engine deployment update strategy via values in helm chart.
- removed APNS support
- changed the `django-push-notification` library from the `iskhakov` fork to the [`grafana` fork](https://github.com/grafana/django-push-notifications).
  This new fork basically patches an issue which affected the database migrations of this django app (previously the
  library would not respect the `USER_MODEL` setting when creating its tables and would instead reference the
  `auth_user` table.. which we don't want)
- add `--no-cache` flag to the `make build` command

### Fixed

- fix schedule UI types and permissions

## v1.1.7 (2022-12-09)

### Fixed

- Update fallback role for schedule write RBAC permission
- Mobile App Verification tab in the user settings modal is now hidden for users that do not have proper
  permissions to use it

## v1.1.6 (2022-12-09)

### Added

- RBAC permission support
- Add `time_zone` serializer validation for OnCall shifts and calendar/web schedules. In addition, add database migration
  to update values that may be invalid
- Add a `permalinks.web` field, which is a permalink to the alert group web app page, to the alert group internal/public
  API responses
- Added the ability to customize job-migrate `ttlSecondsAfterFinished` field in the helm chart

### Fixed

- Got 500 error when saving Outgoing Webhook ([#890](https://github.com/grafana/oncall/issues/890))
- v1.0.13 helm chart - update the OnCall backend pods image pull policy to "Always" (and explicitly set tag to `latest`).
  This should resolve some recent issues experienced where the frontend/backend versions are not aligned.

### Changed

- When editing templates for alert group presentation or outgoing webhooks, errors and warnings are now displayed in
  the UI as notification popups or displayed in the preview.
- Errors and warnings that occur when rendering templates during notification or webhooks will now render
  and display the error/warning as the result.

## v1.1.5 (2022-11-24)

### Added

- Added a QR code in the "Mobile App Verification" tab on the user settings modal to connect the mobile
  application to your OnCall instance

### Fixed

- UI bug fixes for Grafana 9.3 ([#860](https://github.com/grafana/oncall/pull/860))
- Bug fix for saving source link template ([#898](https://github.com/grafana/oncall/pull/898))

## v1.1.4 (2022-11-23)

### Fixed

- Bug fix for [#882](https://github.com/grafana/oncall/pull/882) which was causing the OnCall web calendars to not load
- Bug fix which, when installing the plugin, or after removing a Grafana API token, caused the plugin to not load properly

## v1.1.3 (2022-11-22)

- Bug Fixes

### Changed

- For OSS installations of OnCall, initial configuration is now simplified. When running for local development, you no
  longer need to configure the plugin via the UI. This is achieved through passing one environment variable to both the
  backend & frontend containers, both of which have been preconfigured for you in `docker-compose-developer.yml`.
  - The Grafana API URL **must be** passed as an environment variable, `GRAFANA_API_URL`, to the OnCall backend
    (and can be configured by updating this env var in your `./dev/.env.dev` file)
  - The OnCall API URL can optionally be passed as an environment variable, `ONCALL_API_URL`, to the OnCall UI.
    If the environment variable is found, the plugin will "auto-configure", otherwise you will be shown a simple
    configuration form to provide this info.
- For Helm installations, if you are running Grafana externally (eg. `grafana.enabled` is set to `false`
  in your `values.yaml`), you will now be required to specify `externalGrafana.url` in `values.yaml`.
- `make start` will now idempotently check to see if a "127.0.0.1 grafana" record exists in `/etc/hosts`
  (using a tool called [`hostess`](https://github.com/cbednarski/hostess)). This is to support using `http://grafana:3000`
  as the `Organization.grafana_url` in two scenarios:
  - `oncall_engine`/`oncall_celery` -> `grafana` Docker container communication
  - public URL generation. There are some instances where `Organization.grafana_url` is referenced to generate public
    URLs to a Grafana plugin page. Without the `/etc/hosts` record, navigating to `http://grafana:3000/some_page` in
    your browser, you would obviously get an error from your browser.

## v1.1.2 (2022-11-18)

- Bug Fixes

## v1.1.1 (2022-11-16)

- Compatibility with Grafana 9.3.0
- Bug Fixes

## v1.0.52 (2022-11-09)

- Allow use of API keys as alternative to account auth token for Twilio
- Remove `grafana_plugin_management` Django app
- Enable new schedules UI
- Bug fixes

## v1.0.51 (2022-11-05)

- Bug Fixes

## v1.0.50 (2022-11-03)

- Updates to documentation
- Improvements to web schedules
- Bug fixes

## v1.0.49 (2022-11-01)

- Enable SMTP email backend by default
- Fix Grafana sidebar frontend bug

## v1.0.48 (2022-11-01)

- verify_number management command
- chatops page redesign

## v1.0.47 (2022-11-01)

- Bug fixes

## v1.0.46 (2022-10-28)

- Bug fixes
- remove `POST /api/internal/v1/custom_buttons/{id}/action` endpoint

## v1.0.45 (2022-10-27)

- Bug fix to revert commit which removed unused engine code

## v1.0.44 (2022-10-26)

- Bug fix for an issue that was affecting phone verification

## v1.0.43 (2022-10-25)

- Bug fixes

## v1.0.42 (2022-10-24)

- Fix posting resolution notes to Slack

## v1.0.41 (2022-10-24)

- Add personal email notifications
- Bug fixes

## v1.0.40 (2022-10-05)

- Improved database and celery backends support
- Added script to import PagerDuty users to Grafana
- Bug fixes

## v1.0.39 (2022-10-03)

- Fix issue in v1.0.38 blocking the creation of schedules and webhooks in the UI

## v1.0.38 (2022-09-30)

- Fix exception handling for adding resolution notes when slack and oncall users are out of sync.
- Fix all day events showing as having gaps in slack notifications
- Improve plugin configuration error message readability
- Add `telegram` key to `permalinks` property in `AlertGroup` public API response schema

## v1.0.37 (2022-09-21)

- Improve API token creation form
- Fix alert group bulk action bugs
- Add `permalinks` property to `AlertGroup` public API response schema
- Scheduling system bug fixes
- Public API bug fixes

## v1.0.36 (2022-09-12)

- Alpha web schedules frontend/backend updates
- Bug fixes

## v1.0.35 (2022-09-07)

- Bug fixes

## v1.0.34 (2022-09-06)

- Fix schedule notification spam

## v1.0.33 (2022-09-06)

- Add raw alert view
- Add GitHub star button for OSS installations
- Restore alert group search functionality
- Bug fixes

## v1.0.32 (2022-09-01)

- Bug fixes

## v1.0.31 (2022-09-01)

- Bump celery version
- Fix oss to cloud connection

## v1.0.30 (2022-08-31)

- Bug fix: check user notification policy before access

## v1.0.29 (2022-08-31)

- Add arm64 docker image

## v1.0.28 (2022-08-31)

- Bug fixes

## v1.0.27 (2022-08-30)

- Bug fixes

## v1.0.26 (2022-08-26)

- Insight log's format fixes
- Remove UserNotificationPolicy auto-recreating

## v1.0.25 (2022-08-24)

- Bug fixes

## v1.0.24 (2022-08-24)

- Insight logs
- Default DATA_UPLOAD_MAX_MEMORY_SIZE to 1mb

## v1.0.23 (2022-08-23)

- Bug fixes

## v1.0.22 (2022-08-16)

- Make STATIC_URL configurable from environment variable

## v1.0.21 (2022-08-12)

- Bug fixes

## v1.0.19 (2022-08-10)

- Bug fixes

## v1.0.15 (2022-08-03)

- Bug fixes

## v1.0.13 (2022-07-27)

- Optimize alert group list view
- Fix a bug related to Twilio setup

## v1.0.12 (2022-07-26)

- Update push-notifications dependency
- Rework how absolute URLs are built
- Fix to show maintenance windows per team
- Logging improvements
- Internal api to get a schedule final events

## v1.0.10 (2022-07-22)

- Speed-up of alert group web caching
- Internal api for OnCall shifts

## v1.0.9 (2022-07-21)

- Frontend bug fixes & improvements
- Support regex_replace() in templates
- Bring back alert group caching and list view

## v1.0.7 (2022-07-18)

- Backend & frontend bug fixes
- Deployment improvements
- Reshape webhook payload for outgoing webhooks
- Add escalation chain usage info on escalation chains page
- Improve alert group list load speeds and simplify caching system

## v1.0.6 (2022-07-12)

- Manual Incidents enabled for teams
- Fix phone notifications for OSS
- Public API improvements

## v1.0.5 (2022-07-06)

- Bump Django to 3.2.14
- Fix PagerDuty iCal parsing

## 1.0.4 (2022-06-28)

- Allow Telegram DMs without channel connection.

## 1.0.3 (2022-06-27)

- Fix users public api endpoint. Now it returns users with all roles.
- Fix redundant notifications about gaps in schedules.
- Frontend fixes.

## 1.0.2 (2022-06-17)

- Fix Grafana Alerting integration to handle API changes in Grafana 9
- Improve public api endpoint for outgoing webhooks (/actions) by adding ability to create, update and delete
  outgoing webhook instance

## 1.0.0 (2022-06-14)

- First Public Release

## 0.0.71 (2022-06-06)

- Initial Commit Release<|MERGE_RESOLUTION|>--- conflicted
+++ resolved
@@ -7,24 +7,27 @@
 
 ## Unreleased
 
+### Added
+
+- Release new webhooks functionality by @mderynck @matiasb @maskin25 @teodosii @raphael-batte ([#1830](https://github.com/grafana/oncall/pull/1830))
+
+### Changed
+
+- Custom button webhooks are deprecated, they will be automatically migrated to new webhooks. ([#1830](https://github.com/grafana/oncall/pull/1830))
+
 ## v1.3.10 (2023-07-13)
 
 ### Added
 
 - [Helm] Added ability to specify `resources` definition within the `wait-for-db` init container by @Shelestov7
   ([#2501](https://github.com/grafana/oncall/pull/2501))
-<<<<<<< HEAD
-- Release new webhooks functionality by @mderynck @matiasb @maskin25 @teodosii @raphael-batte ([#1830](https://github.com/grafana/oncall/pull/1830))
-=======
 - Added index on `started_at` column in `alerts_alertgroup` table. This substantially speeds up query used by the `check_escalation_finished_task`
   task. By @joeyorlando and @Konstantinov-Innokentii ([#2516](https://github.com/grafana/oncall/pull/2516)).
->>>>>>> 1735db4c
 
 ### Changed
 
 - Deprecated `/maintenance` web UI page. Maintenance is now handled at the integration level and can be performed
   within a single integration's page. by @Ukochka ([#2497](https://github.com/grafana/oncall/issues/2497))
-- Custom button webhooks are deprecated, they will be automatically migrated to new webhooks. ([#1830](https://github.com/grafana/oncall/pull/1830))
 
 ### Fixed
 
