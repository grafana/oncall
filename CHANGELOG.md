--- conflicted
+++ resolved
@@ -13,15 +13,12 @@
 - Fixed UI permission related bug where Editors could not export their user iCal link
 - Fixed error when a shift is created using Etc/UTC as timezone
 - Fixed issue with refresh ical file task not considering empty string values
-<<<<<<< HEAD
-- Schedule filters improvements ([941](https://github.com/grafana/oncall/issues/941))
-=======
 - Schedules: Long popup does not fit screen & buttons unreachable & objects outside of the popup ([1002](https://github.com/grafana/oncall/issues/1002))
 - Can't scroll on integration settings page ([415](https://github.com/grafana/oncall/issues/415))
 - Team change in the Integration page always causes 403 ([1292](https://github.com/grafana/oncall/issues/1292))
 - Schedules: Permalink doesn't work with multi-teams ([940](https://github.com/grafana/oncall/issues/940))
 - Schedules list -> expanded schedule blows page width ([1293](https://github.com/grafana/oncall/issues/1293))
->>>>>>> bee99437
+- Schedule filters improvements ([941](https://github.com/grafana/oncall/issues/941))
 
 ### Changed
 
