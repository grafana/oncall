--- conflicted
+++ resolved
@@ -7,11 +7,6 @@
 
 ## Unreleased
 
-<<<<<<< HEAD
-### Added
-
-- Add `SEQUENCE` and `LAST-MODIFIED` details to generated ical events for custom schedule shifts
-=======
 ### Fixed
 
 - Fix bug with root/dependant alert groups list api endpoint([1284](https://github.com/grafana/oncall/pull/1284))
@@ -20,7 +15,7 @@
 ### Added
 
 - Optimize alert and alert group public api endpoints and add filter by id ([1274](https://github.com/grafana/oncall/pull/1274)
->>>>>>> 930f1f9e
+- Add `SEQUENCE` and `LAST-MODIFIED` details to generated ical events for custom schedule shifts
 
 ## v1.1.21 (2023-02-02)
 
