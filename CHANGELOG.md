--- conflicted
+++ resolved
@@ -7,16 +7,14 @@
 
 ## Unreleased
 
-<<<<<<< HEAD
 ### Added
 
 - Add internal API endpoint for getting schedules shifts for current user by @Ferril([#2928](https://github.com/grafana/oncall/pull/2928))
-=======
+
 ### Changed
 
 - Make Slack integration not post an alert group message if it's already deleted + refactor AlertGroup and
   SlackMessage foreign key relationship by @vadimkerr ([#2957](https://github.com/grafana/oncall/pull/2957))
->>>>>>> a2851d3f
 
 ## v1.3.31 (2023-09-04)
 
