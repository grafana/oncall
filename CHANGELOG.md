--- conflicted
+++ resolved
@@ -5,21 +5,17 @@
 The format is based on [Keep a Changelog](https://keepachangelog.com/en/1.0.0/),
 and this project adheres to [Semantic Versioning](https://semver.org/spec/v2.0.0.html).
 
-<<<<<<< HEAD
-## v1.3.48 (2023-10-27)
+## Unreleased
 
 ### Added
 
 - Data type changed from `DateField` to `DateTimeField` on the `final_shifts` API endpoint. Endpoint now accepts either
 a date or a datetime ([#3103](https://github.com/grafana/oncall/pull/3103))
-=======
-## Unreleased
 
 ### Changed
 
 - Simplify Direct Paging workflow. Now when using Direct Paging you either simply specify a team, or one or more users
   to page by @joeyorlando ([#3128](https://github.com/grafana/oncall/pull/3128))
->>>>>>> d49ccef8
 
 ## v1.3.47 (2023-10-25)
 
