--- conflicted
+++ resolved
@@ -4,6 +4,12 @@
 
 The format is based on [Keep a Changelog](https://keepachangelog.com/en/1.0.0/),
 and this project adheres to [Semantic Versioning](https://semver.org/spec/v2.0.0.html).
+
+## Unreleased
+
+### Changed
+
+- Change permissions used during setup to better represent actions being taken by @mderynck ([#2242](https://github.com/grafana/oncall/pull/2242))
 
 ## v1.3.1 (2023-06-26)
 
@@ -43,11 +49,7 @@
 ## Changed
 
 - Change mobile shift notifications title and subtitle by @imtoori ([#2288](https://github.com/grafana/oncall/pull/2288))
-<<<<<<< HEAD
-- Change permissions used during setup to better represent actions being taken by @mderynck ([#2242](https://github.com/grafana/oncall/pull/2242))
-=======
 - Make web schedule updates to trigger sync refresh of its ical representation ([#2279](https://github.com/grafana/oncall/pull/2279))
->>>>>>> d23e2f44
 
 ## Fixed
 
