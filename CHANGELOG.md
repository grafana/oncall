# Changelog

All notable changes to this project will be documented in this file.

The format is based on [Keep a Changelog](https://keepachangelog.com/en/1.0.0/),
and this project adheres to [Semantic Versioning](https://semver.org/spec/v2.0.0.html).

## Unreleased

### Fixed

- Fix unicode characters not rendering correctly in webhooks @mderynck ([#3670](https://github.com/grafana/oncall/pull/3670))
<<<<<<< HEAD
- UI bug related to time inputs for "current UTC time is in" range escalation policy step ([#3585](https://github.com/grafana/oncall/issues/3585)]
- MS Teams Connection user profile tab - shouldn't reshow connection steps if already connected ([#2427](https://github.com/grafana/oncall-private/issues/2427))
=======
- Fix internal schedule detail API to set oncall_now for a schedule in orgs with multiple entries ([#3671](https://github.com/grafana/oncall/pull/3671))
>>>>>>> 86564045

## v1.3.85 (2024-01-12)

Maintenance release

## v1.3.84 (2024-01-10)

### Added

- Add endpoint for alert group escalation snapshot by @Ferril ([#3615](https://github.com/grafana/oncall/pull/3615))

### Changed

- Do not retry `firebase.messaging.UnregisteredError` exceptions for FCM relay tasks by @joeyorlando ([#3637](https://github.com/grafana/oncall/pull/3637))
- Decrease outgoing webhook timeouts from 10secs to 4secs by @joeyorlando ([#3639](https://github.com/grafana/oncall/pull/3639))
- Add stack slug to `/organization` endpoint response by @Ferril ([#3644](https://github.com/grafana/oncall/pull/3644))
- Moved Mobile Connection Tab to separate user profile in Grafana ([#3296](https://github.com/grafana/oncall/pull/3296)

### Fixed

- Address HTTP 500s occurring when receiving messages from Telegram user in a discussion group by @joeyorlando ([#3622](https://github.com/grafana/oncall/pull/3622))
- Fix `module 'apps.schedules.tasks.notify_about_empty_shifts_in_schedule' has no attribute 'apply_async'`
  `AttributeError` by @joeyorlando ([#3640](https://github.com/grafana/oncall/pull/3640))

## v1.3.83 (2024-01-08)

### Changed

- Move Insights to OnCall as a separate page ([#2382](https://github.com/grafana/oncall-private/issues/2382))
- Allow mobile app to access paging endpoint @imtoori ([#3619](https://github.com/grafana/oncall/pull/3619))
- Create log record when there is a telegram formatting error in notification ([#3628](https://github.com/grafana/oncall/pull/3628))

### Fixed

- Fixed schedule timezone issues ([#3576](https://github.com/grafana/oncall/issues/3576))
- Ignore `requests.exceptions.Timeout` exceptions when attempting to send outgoing webhook requests by @joeyorlando ([#3632](https://github.com/grafana/oncall/pull/3632))

## v1.3.82 (2024-01-04)

### Added

- Add ability to create an Outgoing Webhook with the PATCH HTTP method via the UI by @joeyorlando ([#3604](https://github.com/grafana/oncall/pull/3604))

### Changed

- Handle message to reply to not found in Telegram send log ([#3587](https://github.com/grafana/oncall/pull/3587))
- Upgrade mobx lib to the latest version 6.12.0 ([#3453](https://github.com/grafana/oncall/issues/3453))
- Add task lock to avoid running multiple sync_organization tasks in parallel for the same org ([#3612](https://github.com/grafana/oncall/pull/3612))

## v1.3.81 (2023-12-28)

### Added

- Support e2e tests in Tilt and Makefile ([#3516](https://github.com/grafana/oncall/pull/3516))
- Support PATCH method for outgoing webhooks by @ravishankar15 ([#3580](https://github.com/grafana/oncall/pull/3580))

### Changed

- Limit acknowledge reminders to stop repeating after 1 month @mderynck ([#3571](https://github.com/grafana/oncall/pull/3571))

### Fixed

- Check reason to skip notification in Slack to avoid task perform_notification retries @Ferril ([#3562](https://github.com/grafana/oncall/pull/3562))
- Fix alert group table columns validation @Ferril ([#3577](https://github.com/grafana/oncall/pull/3577))
- Fix posting message about rate limit to Slack @Ferril ([#3582](https://github.com/grafana/oncall/pull/3582))
- Fix issue with parsing sender email address from email message for inbound email integration endpoint @Ferril ([#3586](https://github.com/grafana/oncall/pull/3586))
- Fix PUT /api/v1/escalation_policies/id issue when updating `from_time` and `to_time` by @joeyorlando ([#3581](https://github.com/grafana/oncall/pull/3581))
- Fix issue where duplicate team options would show up in the teams dropdown for the `/escalate` Slack command
  by @joeyorlando ([#3590](https://github.com/grafana/oncall/pull/3590))

## v1.3.80 (2023-12-14)

### Added

- Create success log records for delivered personal notifications ([3557](https://github.com/grafana/oncall/pull/3557))

## v1.3.79 (2023-12-14)

### Added

- Add backend for multi-stack support for mobile-app @Ferril ([#3500](https://github.com/grafana/oncall/pull/3500))

## v1.3.78 (2023-12-12)

### Changed

- Add error code for mobile push notification logs when device is not set up @Ferril ([#3554](https://github.com/grafana/oncall/pull/3554))

### Fixed

- Fix issue when mobile push notification message is too big @Ferril ([#3556](https://github.com/grafana/oncall/pull/3556)

## v1.3.77 (2023-12-11)

### Fixed

- Fix schedules invalid dates issue ([#support-escalations/issues/8084](https://github.com/grafana/support-escalations/issues/8084))
- Fix issue related to updating alert group metrics when deleting an alert group via the public API by @joeyorlando ([#3544](https://github.com/grafana/oncall/pull/3544))
- Fix issue with `amazon_ses` inbound email ESP provider by @Lutseslav ([#3509](https://github.com/grafana/oncall/pull/3509))

## v1.3.76 (2023-12-11)

### Fixed

– Fix minor UI bugs

## v1.3.75 (2023-12-08)

### Fixed

- Fix setting integration team to default on update @Ferril ([#3530](https://github.com/grafana/oncall/pull/3530))

## v1.3.74 (2023-12-06)

### Fixed

- Fix missing timestamp value in old grafana API endpoint ([#3522](https://github.com/grafana/oncall/pull/3522))

## v1.3.73 (2023-12-06)

### Added

- Track alert received timestamp on alert group creation ([#3513](https://github.com/grafana/oncall/pull/3513))

## v1.3.72 (2023-12-05)

### Fixed

- Address metrics calculation issue which occurred when `USE_REDIS_CLUSTER` env var was set by @joeyorlando ([#3510](https://github.com/grafana/oncall/pull/3510))

## v1.3.71 (2023-12-05)

### Added

- Add `datetimeformat_as_timezone` Jinja2 template helper filter by @jorgeav ([#3426](https://github.com/grafana/oncall/pull/3426))

### Changed

- Disallow creating and deleting direct paging integrations by @vadimkerr ([#3475](https://github.com/grafana/oncall/pull/3475))
- Renamed "Connections" tab to "Monitoring Systems" and "Direct Paging" to "Manual Direct Paging" on Integrations page

## v1.3.70 (2023-12-01)

Maintenance release

## v1.3.69 (2023-12-01)

Maintenance release + bugfixes

## v1.3.68 (2023-11-30)

### Fixed

- Create missing direct paging integrations on organization sync by @vadimkerr ([#3468](https://github.com/grafana/oncall/pull/3468))

## v1.3.67 (2023-11-30)

Minor bugfixes + dependency updates :)

## v1.3.66 (2023-11-30)

### Fixed

- Delete duplicate direct paging integrations by @vadimkerr ([#3412](https://github.com/grafana/oncall/pull/3412))

## v1.3.65 (2023-11-29)

### Added

- Add options to customize table columns in AlertGroup page ([3281](https://github.com/grafana/oncall/pull/3281))
- Add proxying capabilities for the OnCall mobile API by @joeyorlando ([#3449](https://github.com/grafana/oncall/pull/3449))

### Fixed

- User profile UI tweaks ([#3443](https://github.com/grafana/oncall/pull/3443))
- Ensure stack_id and org_id are ints @mderynck [(#3458](https://github.com/grafana/oncall/pull/3458))

## v1.3.64 (2023-11-28)

### Fixed

- Fix excess usage of bots_info slack api call to avoid ratelimits ([#3440](https://github.com/grafana/oncall/pull/3440))

## v1.3.63 (2023-11-28)

### Added

- Add ability to use Grafana Service Account Tokens for OnCall API (This is only enabled for resolution_notes
  endpoint currently) @mderynck ([#3189](https://github.com/grafana/oncall/pull/3189))
- Add ability for webhook presets to mask sensitive headers @mderynck
  ([#3189](https://github.com/grafana/oncall/pull/3189))

### Changed

- Use instance ID for cloud Grafana service token auth @mderynck ([#3435](https://github.com/grafana/oncall/pull/3435))

### Fixed

- Fixed issue that blocked saving webhooks with presets if the preset is controlling the URL @mderynck
  ([#3189](https://github.com/grafana/oncall/pull/3189))
- User filter doesn't display current value on Alert Groups page ([1714](https://github.com/grafana/oncall/issues/1714))
- Remove displaying rotation modal for Terraform/API based schedules
- Filters polishing ([3183](https://github.com/grafana/oncall/issues/3183))
- Fixed permissions so User settings reader role included list users @mderynck ([#3419](https://github.com/grafana/oncall/pull/3419))
- Fixed alert group rendering when some links were broken because of replacing `-` to `_` @Ferril ([#3424](https://github.com/grafana/oncall/pull/3424))
- Make telegram on_alert_group_action_triggered asynchronous([#3471](https://github.com/grafana/oncall/pull/3471))

## v1.3.62 (2023-11-21)

### Added

- Add builtin slack retry on ratelimited error ([#3401](https://github.com/grafana/oncall/pull/3401))

### Changed

- Add integration id to alert creation logging @mderynck ([#3392](https://github.com/grafana/oncall/pull/3392))

## v1.3.61 (2023-11-21)

### Fixed

- Fix deleting integrations with duplicate names by @vadimkerr ([#3397](https://github.com/grafana/oncall/pull/3397))

## v1.3.60 (2023-11-20)

### Fixed

- Fixes forwarding of Amazon SNS headers @mderynck ([#3371](https://github.com/grafana/oncall/pull/3371))
- Fixes issue when using the `/escalate` Slack command and selecting a team by @joeyorlando ([#3381](https://github.com/grafana/oncall/pull/3381))
- Fix issue when RBAC is enabled where Viewers with "Notifications Receiver" role do not properly show up in schedule
  rotations by @joeyorlando ([#3378](https://github.com/grafana/oncall/pull/3378))

## v1.3.59 (2023-11-16)

### Added

- Populate `users` field of the public Shift GET API with `rolling_users` from the type override created from web UI([#3303](https://github.com/grafana/oncall/pull/3303))
- Do not retry to update slack user group on every API error ([#3363](https://github.com/grafana/oncall/pull/3363))
- Allow specifying a comma-separated list of redis-servers to the `REDIS_URI` engine environment variable by @joeyorlando
  ([#3368](https://github.com/grafana/oncall/pull/3368))

### Fixed

- Fixed recurrency limit issue in the Rotation Modal ([#3358](https://github.com/grafana/oncall/pull/3358))
- Added dragging boundary constraints for Rotation Modal and show scroll for the users list ([#3365](https://github.com/grafana/oncall/pull/3365))
- Delete direct paging integration on team delete by @vadimkerr ([#3367](https://github.com/grafana/oncall/pull/3367))

## v1.3.58 (2023-11-14)

### Added

- Added user timezone field to the users public API response ([#3311](https://github.com/grafana/oncall/pull/3311))
- Allow filtering users by public primary key in internal API ([#3339](https://github.com/grafana/oncall/pull/3339))

### Changed

- Split Integrations table into Connections and Direct Paging tabs ([#3290](https://github.com/grafana/oncall/pull/3290))

### Fixed

- Fix issue where Slack user connection error message is sometimes shown despite successful connection by @joeyorlando ([#3327](https://github.com/grafana/oncall/pull/3327))
- Forward headers for Amazon SNS when organizations are moved @mderynck ([#3326](https://github.com/grafana/oncall/pull/3326))
- Fix styling when light theme is turned on via system preferences
  by excluding dark theme css vars in this case ([#3336](https://github.com/grafana/oncall/pull/3336))
- Fix issue when acknowledge reminder works for deleted organizations @Ferril ([#3345](https://github.com/grafana/oncall/pull/3345))
- Fix generating QR code ([#3347](https://github.com/grafana/oncall/pull/3347))

## v1.3.57 (2023-11-10)

### Fixed

- Fix AmazonSNS integration to handle exceptions the same as other integrations @mderynck ([#3315](https://github.com/grafana/oncall/pull/3315))

## v1.3.56 (2023-11-10)

## v1.3.55 (2023-11-07)

### Changed

- Unify naming of Grafana Cloud / Cloud OnCall / Grafana Cloud OnCall
  so that it's always Grafana Cloud OnCall ([#3279](https://github.com/grafana/oncall/pull/3279))

### Fixed

- Fix escalation policy importance going back to default by @vadimkerr ([#3282](https://github.com/grafana/oncall/pull/3282))
- Improve user permissions query ([#3291](https://github.com/grafana/oncall/pull/3291))

## v1.3.54 (2023-11-06)

### Added

- Add `b64decode` Jinja2 template helper filter by @jorgeav ([#3242](https://github.com/grafana/oncall/pull/3242))

## v1.3.53 (2023-11-03)

### Fixed

- Fix db migration for mobile app @Ferril ([#3260](https://github.com/grafana/oncall/pull/3260))

## v1.3.52 (2023-11-02)

### Fixed

- Address `TypeError` that occurs under some scenarios on the Alert Group detail page

### Changed

- Change wording for push notifications timing choices @Ferril ([#3253](https://github.com/grafana/oncall/pull/3253))

## v1.3.51 (2023-11-02)

### Fixed

- Postpone Legacy AlertManager and Grafana Alerting integration auto-migration date ([3250])(<https://github.com/grafana/oncall/pull/3250>)

## v1.3.50 (2023-11-02)

### Fixed

- Return alert groups for deleted integrations on private api ([3223](https://github.com/grafana/oncall/pull/3223))

## v1.3.49 (2023-10-31)

### Changed

- Removed the hardcoding of page size on frontend ([#3205](https://github.com/grafana/oncall/pull/3205))
- Prevent additional polling on Incidents if the previous request didn't complete
  ([#3205](https://github.com/grafana/oncall/pull/3205))
- Order results from `GET /teams` internal API endpoint by ascending name by @joeyorlando ([#3220](https://github.com/grafana/oncall/pull/3220))
- Order alert groups internal API endpoint by descending started_at by @mderynck ([#3240](https://github.com/grafana/oncall/pull/3240))

### Fixed

- Improve slow `GET /users` + `GET /teams` internal API endpoints by @joeyorlando ([#3220](https://github.com/grafana/oncall/pull/3220))
- Fix search issue when searching for teams in the add responders popup window by @joeyorlando ([#3220](https://github.com/grafana/oncall/pull/3220))
- CSS changes to add responders dropdown to fix long search results list by @joeyorlando ([#3220](https://github.com/grafana/oncall/pull/3220))
- Do not allow to update terraform-based shifts in web UI schedule API ([#3224](https://github.com/grafana/oncall/pull/3224))

## v1.3.48 (2023-10-30)

### Added

- Data type changed from `DateField` to `DateTimeField` on the `final_shifts` API endpoint. Endpoint now accepts either
  a date or a datetime ([#3103](https://github.com/grafana/oncall/pull/3103))

### Changed

- Simplify Direct Paging workflow. Now when using Direct Paging you either simply specify a team, or one or more users
  to page by @joeyorlando ([#3128](https://github.com/grafana/oncall/pull/3128))
- Enable timing options for mobile push notifications, allow multi-select by @Ferril ([#3187](https://github.com/grafana/oncall/pull/3187))

### Fixed

- Fix RBAC authorization bugs related to interacting with Alert Group Slack messages by @joeyorlando ([#3213](https://github.com/grafana/oncall/pull/3213))

## v1.3.47 (2023-10-25)

### Fixed

- Add filtering term length check for channel filter endpoints @Ferril ([#3192](https://github.com/grafana/oncall/pull/3192))

## v1.3.46 (2023-10-23)

### Added

- Check for basic role permissions on get/create/update labels @Ferril ([#3173](https://github.com/grafana/oncall/pull/3173))

### Fixed

- Discard old pending network requests in the UI (Users/Schedules) [#3172](https://github.com/grafana/oncall/pull/3172)
- Fix resolution note source for mobile app by @vadimkerr ([#3174](https://github.com/grafana/oncall/pull/3174))
- Fix iCal imported schedules related users and next shifts per user ([#3178](https://github.com/grafana/oncall/pull/3178))
- Fix references to removed access control functions in Grafana @mderynck ([#3184](https://github.com/grafana/oncall/pull/3184))

### Changed

- Upgrade Django to 4.2.6 and update iCal related deps ([#3176](https://github.com/grafana/oncall/pull/3176))

## v1.3.45 (2023-10-19)

### Added

- Use shift data from event object
- Update shifts public API to improve web shifts support ([#3165](https://github.com/grafana/oncall/pull/3165))

### Fixed

- Update ical schedule creation/update to trigger final schedule refresh ([#3156](https://github.com/grafana/oncall/pull/3156))
- Handle None role when syncing users from Grafana ([#3147](https://github.com/grafana/oncall/pull/3147))
- Polish "Build 'When I am on-call' for web UI" [#2915](https://github.com/grafana/oncall/issues/2915)
- Fix iCal schedule incorrect view [#2001](https://github.com/grafana/oncall-private/issues/2001)
- Fix rotation name rendering issue [#2324](https://github.com/grafana/oncall/issues/2324)

### Changed

- Add user TZ information to next shifts per user endpoint ([#3157](https://github.com/grafana/oncall/pull/3157))

## v1.3.44 (2023-10-16)

### Added

- Update plugin OnCaller role permissions ([#3145](https://github.com/grafana/oncall/pull/3145))
- Add labels implementation for OnCall integrations under the feature flag ([#3014](https://github.com/grafana/oncall/pull/3014))

### Fixed

- Fix plugin status to always return URL with trailing / @mderynck ([#3122](https://github.com/grafana/oncall/pull/3122))

## v1.3.43 (2023-10-05)

### Added

- Make it possible to acknowledge/unacknowledge and resolve/unresolve alert groups via API by @vadimkerr ([#3108](https://github.com/grafana/oncall/pull/3108))

### Changed

- Improve alert group deletion API by @vadimkerr ([#3124](https://github.com/grafana/oncall/pull/3124))
- Removed Integrations Name max characters limit
  ([#3123](https://github.com/grafana/oncall/pull/3123))
- Truncate long table rows (Integration Name/Alert Group) and show tooltip for the truncated content
  ([#3123](https://github.com/grafana/oncall/pull/3123))

## v1.3.42 (2023-10-04)

### Added

- Add additional shift info in schedule filter_events internal API ([#3110](https://github.com/grafana/oncall/pull/3110))

## v1.3.41 (2023-10-04)

### Added

- New RBAC action `grafana-oncall-app.alert-groups:direct-paging` and role "Alert Groups Direct Paging" by @joeyorlando
  ([#3107](https://github.com/grafana/oncall/pull/3107))

### Fixed

- Accept empty and null user when updating webhook via API @mderynck ([#3094](https://github.com/grafana/oncall/pull/3094))
- Fix slack notification for a shift which end is affected by a taken swap ([#3092](https://github.com/grafana/oncall/pull/3092))

## v1.3.40 (2023-09-28)

### Added

- Create Direct Paging integration by default for every team, create default E-Mail notification policy for every user ([#3064](https://github.com/grafana/oncall/pull/3064))

## v1.3.39 (2023-09-27)

### Added

- Presets for webhooks @mderynck ([#2996](https://github.com/grafana/oncall/pull/2996))
- Add `enable_web_overrides` option to schedules public API ([#3062](https://github.com/grafana/oncall/pull/3062))

### Fixed

- Fix regression in public actions endpoint handling user field by @mderynck ([#3053](https://github.com/grafana/oncall/pull/3053))

### Changed

- Rework how users are fetched from DB when getting users from schedules ical representation ([#3067](https://github.com/grafana/oncall/pull/3067))

## v1.3.38 (2023-09-19)

### Fixed

- Fix Slack access token length issue by @toolchainX ([#3016](https://github.com/grafana/oncall/pull/3016))
- Fix shifts for current user internal endpoint to return the right shift PK ([#3036](https://github.com/grafana/oncall/pull/3036))
- Handle Slack ratelimit on alert group deletion by @vadimkerr ([#3038](https://github.com/grafana/oncall/pull/3038))

## v1.3.37 (2023-09-12)

### Added

- Notify user via Slack/mobile push-notification when their shift swap request is taken by @joeyorlando ([#2992](https://github.com/grafana/oncall/pull/2992))
- Unify breadcrumbs behaviour with other Grafana Apps and main core# ([1906](https://github.com/grafana/oncall/issues/1906))

### Changed

- Improve Slack error handling by @vadimkerr ([#3000](https://github.com/grafana/oncall/pull/3000))

### Fixed

- Avoid task retries because of missing AlertGroupLogRecord on send_alert_group_signal ([#3001](https://github.com/grafana/oncall/pull/3001))
- Update escalation policies public API to handle new webhooks ([#2999](https://github.com/grafana/oncall/pull/2999))

## v1.3.36 (2023-09-07)

### Added

- Add option to create new contact point for existing integrations ([#2909](https://github.com/grafana/oncall/issues/2909))

### Changed

- Enable email notification step by default on Helm by @vadimkerr ([#2975](https://github.com/grafana/oncall/pull/2975))
- Handle slack resolution note errors consistently ([#2976](https://github.com/grafana/oncall/pull/2976))

### Fixed

- Don't update Slack user groups for deleted organizations by @vadimkerr ([#2985](https://github.com/grafana/oncall/pull/2985))
- Fix Slack integration leftovers after disconnecting by @vadimkerr ([#2986](https://github.com/grafana/oncall/pull/2986))
- Fix handling Slack rate limits by @vadimkerr ([#2991](https://github.com/grafana/oncall/pull/2991))

## v1.3.35 (2023-09-05)

### Fixed

- Fix issue in `SlackClientWithErrorHandling` paginted API calls by @joeyorlando

## v1.3.34 (2023-09-05)

### Fixed

- Fix issue in `apps.slack.tasks.populate_slack_channels_for_team` task by @joeyorlando ([#2969](https://github.com/grafana/oncall/pull/2969))

## v1.3.33 (2023-09-05)

### Fixed

- Fix issue in `apps.slack.tasks.post_or_update_log_report_message_task` task related to passing tuple to `text` arg
  for `SlackClient.chat_postMessage` method by @joeyorlando ([#2966](https://github.com/grafana/oncall/pull/2966))

## v1.3.32 (2023-09-05)

### Added

- Add internal API endpoint for getting schedules shifts for current user by @Ferril ([#2928](https://github.com/grafana/oncall/pull/2928))

### Changed

- Make Slack integration not post an alert group message if it's already deleted + refactor AlertGroup and
  SlackMessage foreign key relationship by @vadimkerr ([#2957](https://github.com/grafana/oncall/pull/2957))

### Fixed

- Reject file uploads when POSTing to an integration endpoint ([#2958](https://github.com/grafana/oncall/pull/2958))

## v1.3.31 (2023-09-04)

### Fixed

- Fix for Cloud plugin install not refreshing page after completion ([2974](https://github.com/grafana/oncall/issues/2874))
- Fix escalation snapshot building if user was deleted @Ferril ([#2954](https://github.com/grafana/oncall/pull/2954))

### Added

- ([Use Tilt for local development](https://github.com/grafana/oncall/pull/1396))

### Changed

- Update slack schedule shift-changed notification ([#2949](https://github.com/grafana/oncall/pull/2949))

## v1.3.30 (2023-08-31)

### Added

- Add optional param to expand user details in shift swaps internal endpoints ([#2923](https://github.com/grafana/oncall/pull/2923))

### Changed

- Update Shift Swap Request Slack message formatting by @joeyorlando ([#2918](https://github.com/grafana/oncall/pull/2918))
- Performance and UX tweaks to integrations page ([#2869](https://github.com/grafana/oncall/pull/2869))
- Expand users details in filter swaps internal endpoint ([#2921](https://github.com/grafana/oncall/pull/2921))
- Truncate exported final shifts to match the requested period ([#2924](https://github.com/grafana/oncall/pull/2924))

### Fixed

- Fix issue with helm chart when specifying `broker.type=rabbitmq` where Redis environment variables
  were not longer being injected by @joeyorlando ([#2927](https://github.com/grafana/oncall/pull/2927))
- Fix silence for alert groups with empty escalation chain @Ferril ([#2929](https://github.com/grafana/oncall/pull/2929))
- Fixed NPE when migrating legacy Grafana Alerting integrations ([#2908](https://github.com/grafana/oncall/issues/2908))
- Fix `IntegrityError` exceptions that occasionally would occur when trying to create `ResolutionNoteSlackMessage`
  objects by @joeyorlando ([#2933](https://github.com/grafana/oncall/pull/2933))

## v1.3.29 (2023-08-29)

### Fixed

- Fix metrics calculation and OnCall dashboard, rename dashboard @Ferril ([#2895](https://github.com/grafana/oncall/pull/2895))
- Fix slack schedule notification settings dialog ([#2902](https://github.com/grafana/oncall/pull/2902))

## v1.3.28 (2023-08-29)

### Changed

- Switch engine to alpine base image ([2872](https://github.com/grafana/oncall/pull/2872))

### Added

- Visualization of shift swap requests in Overrides and swaps section ([#2844](https://github.com/grafana/oncall/issues/2844))

### Fixed

- Address bug when a Shift Swap Request is accepted either via the web or mobile UI, and the Slack message is not
  updated to reflect the latest state by @joeyorlando ([#2886](https://github.com/grafana/oncall/pull/2886))
- Fix issue where Grafana integration would fail to parse alerting config for routes without receivers @mderynck
  ([#2894](https://github.com/grafana/oncall/pull/2894))

## v1.3.27 (2023-08-25)

### Added

- Public API for webhooks @mderynck ([#2790](https://github.com/grafana/oncall/pull/2790))
- Use Telegram polling protocol instead of a webhook if `FEATURE_TELEGRAM_LONG_POLLING_ENABLED` set to `True` by @alexintech
  ([#2250](https://github.com/grafana/oncall/pull/2250))

### Changed

- Public API for actions now wraps webhooks @mderynck ([#2790](https://github.com/grafana/oncall/pull/2790))
- Allow mobile app to access status endpoint @mderynck ([#2791](https://github.com/grafana/oncall/pull/2791))
- Enable shifts export endpoint for all schedule types ([#2863](https://github.com/grafana/oncall/pull/2863))
- Use priority field to track primary/overrides calendar in schedule iCal export ([#2871](https://github.com/grafana/oncall/pull/2871))

### Fixed

- Fix public api docs for escalation policies by @Ferril ([#2830](https://github.com/grafana/oncall/pull/2830))

## v1.3.26 (2023-08-22)

### Changed

- Increase mobile app verification token TTL by @joeyorlando ([#2859](https://github.com/grafana/oncall/pull/2859))

### Fixed

- Changed HTTP Endpoint to Email for inbound email integrations
  ([#2816](https://github.com/grafana/oncall/issues/2816))
- Enable inbound email feature flag by default by @vadimkerr ([#2846](https://github.com/grafana/oncall/pull/2846))
- Fixed initial search on Users page ([#2842](https://github.com/grafana/oncall/issues/2842))

## v1.3.25 (2023-08-18)

### Changed

- Improve Grafana Alerting integration by @Ferril @teodosii ([#2742](https://github.com/grafana/oncall/pull/2742))
- Fixed UTC conversion for escalation chain step of timerange
  ([#2781](https://github.com/grafana/oncall/issues/2781))

### Fixed

- Check for possible split events in range when resolving schedule ([#2828](https://github.com/grafana/oncall/pull/2828))

## v1.3.24 (2023-08-17)

### Added

- Shift swap requests public API ([#2775](https://github.com/grafana/oncall/pull/2775))
- Shift swap request Slack follow-ups by @vadimkerr ([#2798](https://github.com/grafana/oncall/pull/2798))
- Shift swap request push notification follow-ups by @vadimkerr ([#2805](https://github.com/grafana/oncall/pull/2805))

### Changed

- Improve default AlertManager template ([#2794](https://github.com/grafana/oncall/pull/2794))

### Fixed

- Ignore ical cancelled events when calculating shifts ([#2776](https://github.com/grafana/oncall/pull/2776))
- Fix Slack acknowledgment reminders by @vadimkerr ([#2769](https://github.com/grafana/oncall/pull/2769))
- Fix issue with updating "Require resolution note" setting by @Ferril ([#2782](https://github.com/grafana/oncall/pull/2782))
- Don't send notifications about past SSRs when turning on info notifications by @vadimkerr ([#2783](https://github.com/grafana/oncall/pull/2783))
- Add schedule shift type validation on create/preview ([#2789](https://github.com/grafana/oncall/pull/2789))
- Add alertmanager integration for heartbeat support ([2807](https://github.com/grafana/oncall/pull/2807))

## v1.3.23 (2023-08-10)

### Added

- Shift Swap Requests Web UI ([#2593](https://github.com/grafana/oncall/issues/2593))
- Final schedule shifts should lay in one line ([#1665](https://github.com/grafana/oncall/issues/1665))
- Add backend support for push notification sounds with custom extensions by @vadimkerr ([#2759](https://github.com/grafana/oncall/pull/2759))

### Changed

- Add stack slug to organization options for direct paging Slash command by @vadimkerr ([#2743](https://github.com/grafana/oncall/pull/2743))
- Avoid creating (or notifying about) potential event splits resulting from untaken swap requests ([#2748](https://github.com/grafana/oncall/pull/2748))
- Refactor heartbeats into a periodic task ([2723](https://github.com/grafana/oncall/pull/2723))

### Fixed

- Do not show override shortcut when web overrides are disabled ([#2745](https://github.com/grafana/oncall/pull/2745))
- Handle ical schedule import with duplicated event UIDs ([#2760](https://github.com/grafana/oncall/pull/2760))
- Allow Editor to access Phone Verification ([#2772](https://github.com/grafana/oncall/pull/2772))

## v1.3.22 (2023-08-03)

### Added

- Add mobile app push notifications for shift swap requests by @vadimkerr ([#2717](https://github.com/grafana/oncall/pull/2717))

### Changed

- Skip past due swap requests when calculating events ([2718](https://github.com/grafana/oncall/pull/2718))
- Update schedule slack notifications to use schedule final events by @Ferril ([#2710](https://github.com/grafana/oncall/pull/2710))

### Fixed

- Fix schedule final_events datetime filtering when splitting override ([#2715](https://github.com/grafana/oncall/pull/2715))
- Fix swap requests event filter limits in schedule events ([#2716](https://github.com/grafana/oncall/pull/2716))
- Fix Alerting contact point auto-creation ([2721](https://github.com/grafana/oncall/pull/2721))

## v1.3.21 (2023-08-01)

### Added

- [Helm] Add `extraContainers` for engine, celery and migrate-job pods to define sidecars by @lu1as ([#2650](https://github.com/grafana/oncall/pull/2650))
  – Rework of AlertManager integration ([#2643](https://github.com/grafana/oncall/pull/2643))

## v1.3.20 (2023-07-31)

### Added

- Add filter_shift_swaps endpoint to schedules API ([#2684](https://github.com/grafana/oncall/pull/2684))
- Add shifts endpoint to shift swap API ([#2697](https://github.com/grafana/oncall/pull/2697/))

### Fixed

- Fix helm env variable validation logic when specifying Twilio auth related values by @njohnstone2 ([#2674](https://github.com/grafana/oncall/pull/2674))
- Fixed mobile app verification not sending SMS to phone number ([#2687](https://github.com/grafana/oncall/issues/2687))

## v1.3.19 (2023-07-28)

### Fixed

- Fix one of the latest migrations failing on SQLite by @vadimkerr ([#2680](https://github.com/grafana/oncall/pull/2680))

### Added

- Apply swap requests details to schedule events ([#2677](https://github.com/grafana/oncall/pull/2677))

## v1.3.18 (2023-07-28)

### Changed

- Update the direct paging feature to page for acknowledged & silenced alert groups,
  and show a warning for resolved alert groups by @vadimkerr ([#2639](https://github.com/grafana/oncall/pull/2639))
- Change calls to get instances from GCOM to paginate by @mderynck ([#2669](https://github.com/grafana/oncall/pull/2669))
- Update checking on-call users to use schedule final events ([#2651](https://github.com/grafana/oncall/pull/2651))

### Fixed

- Remove checks delaying plugin load and cause "Initializing plugin..." ([2624](https://github.com/grafana/oncall/pull/2624))
- Fix "Continue escalation if >X alerts per Y minutes" escalation step by @vadimkerr ([#2636](https://github.com/grafana/oncall/pull/2636))
- Post to Telegram ChatOps channel option is not showing in the integrations page
  by @alexintech ([#2498](https://github.com/grafana/oncall/pull/2498))

## v1.3.17 (2023-07-25)

### Added

- Added banner on the ChatOps screen for OSS to let the user know if no chatops integration is enabled
  ([#1735](https://github.com/grafana/oncall/issues/1735))
- Add `rbac_enabled` to `GET /api/internal/v1/current_team` response schema + `rbac_permissions` to `GET /api/internal/v1/user`
  response schema by @joeyorlando ([#2611](https://github.com/grafana/oncall/pull/2611))

### Fixed

- Bring heartbeats back to UI by @maskin25 ([#2550](https://github.com/grafana/oncall/pull/2550))
- Address issue when Grafana feature flags which were enabled via the `feature_flags.enabled` were only properly being
  parsed, when they were space-delimited. This fix allows them to be _either_ space or comma-delimited.
  by @joeyorlando ([#2623](https://github.com/grafana/oncall/pull/2623))

## v1.3.16 (2023-07-21)

### Added

- Allow persisting mobile app's timezone, to allow for more accurate datetime related notifications by @joeyorlando
  ([#2601](https://github.com/grafana/oncall/pull/2601))
- Add filter integrations by type ([2609](https://github.com/grafana/oncall/pull/2609))

### Changed

- Update direct paging docs by @vadimkerr ([#2600](https://github.com/grafana/oncall/pull/2600))
- Improve APIs for creating/updating direct paging integrations by @vadimkerr ([#2603](https://github.com/grafana/oncall/pull/2603))
- Remove unnecessary team checks in public API by @vadimkerr ([#2606](https://github.com/grafana/oncall/pull/2606))

### Fixed

- Fix Slack direct paging issue when there are more than 100 schedules by @vadimkerr ([#2594](https://github.com/grafana/oncall/pull/2594))
- Fix webhooks unable to be copied if they contain password or authorization header ([#2608](https://github.com/grafana/oncall/pull/2608))

## v1.3.15 (2023-07-19)

### Changed

- Deprecate `AlertGroup.is_archived` column. Column will be removed in a subsequent release. By @joeyorlando ([#2524](https://github.com/grafana/oncall/pull/2524)).
- Update Slack "invite" feature to use direct paging by @vadimkerr ([#2562](https://github.com/grafana/oncall/pull/2562))
- Change "Current responders" to "Additional Responders" in web UI by @vadimkerr ([#2567](https://github.com/grafana/oncall/pull/2567))

### Fixed

- Fix duplicate orders on routes and escalation policies by @vadimkerr ([#2568](https://github.com/grafana/oncall/pull/2568))
- Fixed Slack channels sync by @Ferril ([#2571](https://github.com/grafana/oncall/pull/2571))
- Fixed rendering of slack connection errors ([#2526](https://github.com/grafana/oncall/pull/2526))

## v1.3.14 (2023-07-17)

### Changed

- Added `PHONE_PROVIDER` configuration check by @sreway ([#2523](https://github.com/grafana/oncall/pull/2523))
- Deprecate `/oncall` Slack command, update direct paging functionality by @vadimkerr ([#2537](https://github.com/grafana/oncall/pull/2537))
- Change plugin version to drop the `v` prefix. ([#2540](https://github.com/grafana/oncall/pull/2540))

## v1.3.13 (2023-07-17)

### Changed

- Remove deprecated `heartbeat.HeartBeat` model/table by @joeyorlando ([#2534](https://github.com/grafana/oncall/pull/2534))

## v1.3.12 (2023-07-14)

### Added

- Add `page_size`, `current_page_number`, and `total_pages` attributes to paginated API responses by @joeyorlando ([#2471](https://github.com/grafana/oncall/pull/2471))

### Fixed

- New webhooks incorrectly masking authorization header by @mderynck ([#2541](https://github.com/grafana/oncall/pull/2541))

## v1.3.11 (2023-07-13)

### Added

- Release new webhooks functionality by @mderynck @matiasb @maskin25 @teodosii @raphael-batte ([#1830](https://github.com/grafana/oncall/pull/1830))

### Changed

- Custom button webhooks are deprecated, they will be automatically migrated to new webhooks. ([#1830](https://github.com/grafana/oncall/pull/1830))

## v1.3.10 (2023-07-13)

### Added

- [Helm] Added ability to specify `resources` definition within the `wait-for-db` init container by @Shelestov7
  ([#2501](https://github.com/grafana/oncall/pull/2501))
- Added index on `started_at` column in `alerts_alertgroup` table. This substantially speeds up query used by the `check_escalation_finished_task`
  task. By @joeyorlando and @Konstantinov-Innokentii ([#2516](https://github.com/grafana/oncall/pull/2516)).

### Changed

- Deprecated `/maintenance` web UI page. Maintenance is now handled at the integration level and can be performed
  within a single integration's page. by @Ukochka ([#2497](https://github.com/grafana/oncall/issues/2497))

### Fixed

- Fixed a bug in the integration maintenance mode workflow where a user could not start/stop an integration's
  maintenance mode by @joeyorlando ([#2511](https://github.com/grafana/oncall/issues/2511))
- Schedules: Long popup does not fit screen & buttons unreachable & objects outside of the popup [#1002](https://github.com/grafana/oncall/issues/1002)
- New schedules white theme issues [#2356](https://github.com/grafana/oncall/issues/2356)

## v1.3.9 (2023-07-12)

### Added

- Bring new Jinja editor to webhooks ([#2344](https://github.com/grafana/oncall/issues/2344))

### Fixed

- Add debounce on Select UI components to avoid making API search requests on each key-down event by
  @maskin25 ([#2466](https://github.com/grafana/oncall/pull/2466))
- Make Direct paging integration configurable ([2483](https://github.com/grafana/oncall/pull/2483))

## v1.3.8 (2023-07-11)

### Added

- Add `event.users.avatar_full` field to `GET /api/internal/v1/schedules/{schedule_id}/filter_events`
  payload by @joeyorlando ([#2459](https://github.com/grafana/oncall/pull/2459))
- Add `affinity` and `tolerations` for `celery` and `migrations` pods into helm chart + unit test for chart

### Changed

- Modified DRF pagination class used by `GET /api/internal/v1/alert_receive_channels` and `GET /api/internal/v1/schedules`
  endpoints so that the `next` and `previous` pagination links are properly set when OnCall is run behind
  a reverse proxy by @joeyorlando ([#2467](https://github.com/grafana/oncall/pull/2467))
- Polish user settings and warnings ([#2425](https://github.com/grafana/oncall/pull/2425))

### Fixed

- Address issue where we were improperly parsing Grafana feature flags that were enabled via the `feature_flags.enabled`
  method by @joeyorlando ([#2477](https://github.com/grafana/oncall/pull/2477))
- Fix cuddled list Markdown issue by @vadimkerr ([#2488](https://github.com/grafana/oncall/pull/2488))
- Fixed schedules slack notifications for deleted organizations ([#2493](https://github.com/grafana/oncall/pull/2493))

## v1.3.7 (2023-07-06)

### Changed

- OnCall Metrics dashboard update ([#2400](https://github.com/grafana/oncall/pull/2400))

## v1.3.6 (2023-07-05)

### Fixed

- Address issue where having multiple registered mobile apps for a user could lead to issues in delivering push
  notifications by @joeyorlando ([#2421](https://github.com/grafana/oncall/pull/2421))

## v1.3.5 (2023-07-05)

### Fixed

- Fix for phone provider initialization which can lead to an HTTP 500 on startup ([#2434](https://github.com/grafana/oncall/pull/2434))

## v1.3.4 (2023-07-05)

### Added

- Add full avatar URL for on-call users in schedule internal API by @vadimkerr ([#2414](https://github.com/grafana/oncall/pull/2414))
- Add phone call using the zvonok.com service by @sreway ([#2339](https://github.com/grafana/oncall/pull/2339))

### Changed

- UI drawer updates for webhooks2 ([#2419](https://github.com/grafana/oncall/pull/2419))
- Removed url from sms notification, changed format ([#2317](https://github.com/grafana/oncall/pull/2317))

## v1.3.3 (2023-06-29)

### Added

- Docs for `/resolution_notes` public api endpoint [#222](https://github.com/grafana/oncall/issues/222)

### Fixed

- Change alerts order for `/alert` public api endpoint [#1031](https://github.com/grafana/oncall/issues/1031)
- Change resolution notes order for `/resolution_notes` public api endpoint to show notes for the newest alert group
  on top ([#2404](https://github.com/grafana/oncall/pull/2404))
- Remove attempt to check token when editor/viewers are accessing the plugin @mderynck ([#2410](https://github.com/grafana/oncall/pull/2410))

## v1.3.2 (2023-06-29)

### Added

- Add metric "how many alert groups user was notified of" to Prometheus exporter ([#2334](https://github.com/grafana/oncall/pull/2334/))

### Changed

- Change permissions used during setup to better represent actions being taken by @mderynck ([#2242](https://github.com/grafana/oncall/pull/2242))
- Display 100000+ in stats when there are more than 100000 alert groups in the result ([#1901](https://github.com/grafana/oncall/pull/1901))
- Change OnCall plugin to use service accounts and api tokens for communicating with backend, by @mderynck ([#2385](https://github.com/grafana/oncall/pull/2385))
- RabbitMQ Docker image upgraded from 3.7.19 to 3.12.0 in `docker-compose-developer.yml` and
  `docker-compose-mysql-rabbitmq.yml`. **Note**: if you use one of these config files for your deployment
  you _may_ need to follow the RabbitMQ "upgrade steps" listed [here](https://rabbitmq.com/upgrade.html#rabbitmq-version-upgradability)
  by @joeyorlando ([#2359](https://github.com/grafana/oncall/pull/2359))

### Fixed

- For "You're Going OnCall" push notifications, show shift times in the user's configured timezone, otherwise UTC
  by @joeyorlando ([#2351](https://github.com/grafana/oncall/pull/2351))

## v1.3.1 (2023-06-26)

### Fixed

- Fix phone call & SMS relay by @vadimkerr ([#2345](https://github.com/grafana/oncall/pull/2345))

## v1.3.0 (2023-06-26)

### Added

- Secrets consistency for the chart. Bugfixing [#1016](https://github.com/grafana/oncall/pull/1016)

### Changed

- `telegram.webhookUrl` now defaults to `https://<base_url>` if not set
- UI Updates for the integrations page ([#2310](https://github.com/grafana/oncall/pull/2310))
- Prefer shift start when displaying rotation start value for existing shifts ([#2316](https://github.com/grafana/oncall/pull/2316))

### Fixed

- Fixed minor schedule preview issue missing last day ([#2316](https://github.com/grafana/oncall/pull/2316))

## v1.2.46 (2023-06-22)

### Added

- Make it possible to completely delete a rotation oncall ([#1505](https://github.com/grafana/oncall/issues/1505))
- Polish rotation modal form oncall ([#1506](https://github.com/grafana/oncall/issues/1506))
- Quick actions when editing a schedule oncall ([#1507](https://github.com/grafana/oncall/issues/1507))
- Enable schedule related profile settings oncall ([#1508](https://github.com/grafana/oncall/issues/1508))
- Highlight user shifts oncall ([#1509](https://github.com/grafana/oncall/issues/1509))
- Rename or Description for Schedules Rotations ([#1460](https://github.com/grafana/oncall/issues/1406))
- Add documentation for OnCall metrics exporter ([#2149](https://github.com/grafana/oncall/pull/2149))
- Add dashboard for OnCall metrics ([#1973](https://github.com/grafana/oncall/pull/1973))

## Changed

- Change mobile shift notifications title and subtitle by @imtoori ([#2288](https://github.com/grafana/oncall/pull/2288))
- Make web schedule updates to trigger sync refresh of its ical representation ([#2279](https://github.com/grafana/oncall/pull/2279))

## Fixed

- Fix duplicate orders for user notification policies by @vadimkerr ([#2278](https://github.com/grafana/oncall/pull/2278))
- Fix broken markup on alert group page, declutter, make time format consistent ([#2296](https://github.com/grafana/oncall/pull/2295))

## v1.2.45 (2023-06-19)

### Changed

- Change .Values.externalRabbitmq.passwordKey from `password` to `""` (default value `rabbitmq-password`) ([#864](https://github.com/grafana/oncall/pull/864))
- Remove deprecated `permissions` string array from the internal API user serializer by @joeyorlando ([#2269](https://github.com/grafana/oncall/pull/2269))

### Added

- Add `locale` column to mobile app user settings table by @joeyorlando [#2131](https://github.com/grafana/oncall/pull/2131)
- Update notification text for "You're going on call" push notifications to include information about the shift start
  and end times by @joeyorlando ([#2131](https://github.com/grafana/oncall/pull/2131))

### Fixed

- Handle non-UTC UNTIL datetime value when repeating ical events [#2241](https://github.com/grafana/oncall/pull/2241)
- Optimize AlertManager auto-resolve mechanism

## v1.2.44 (2023-06-14)

### Added

- Users with the Viewer basic role can now connect and use the mobile app ([#1892](https://github.com/grafana/oncall/pull/1892))
- Add helm chart support for redis and mysql existing secrets [#2156](https://github.com/grafana/oncall/pull/2156)

### Changed

- Removed `SlackActionRecord` model and database table by @joeyorlando [#2201](https://github.com/grafana/oncall/pull/2201)
- Require users when creating a schedule rotation using the web UI [#2220](https://github.com/grafana/oncall/pull/2220)

### Fixed

- Fix schedule shift preview to not breaking rotation shifts when there is overlap [#2218](https://github.com/grafana/oncall/pull/2218)
- Fix schedule list filter by type to allow considering multiple values [#2218](https://github.com/grafana/oncall/pull/2218)

## v1.2.43 (2023-06-12)

### Changed

- Propogate CI/CD changes

## v1.2.42 (2023-06-12)

### Changed

- Helm chart: Upgrade helm dependecies, improve local setup [#2144](https://github.com/grafana/oncall/pull/2144)

### Fixed

- Fixed bug on Filters where team param from URL was discarded [#6237](https://github.com/grafana/support-escalations/issues/6237)
- Fix receive channel filter in alert groups API [#2140](https://github.com/grafana/oncall/pull/2140)
- Helm chart: Fix usage of `env` settings as map;
  Fix usage of `mariadb.auth.database` and `mariadb.auth.username` for MYSQL env variables by @alexintech [#2146](https://github.com/grafana/oncall/pull/2146)

### Added

- Helm chart: Add unittests for rabbitmq and redis [2165](https://github.com/grafana/oncall/pull/2165)

## v1.2.41 (2023-06-08)

### Added

- Twilio Provider improvements by @Konstantinov-Innokentii, @mderynck and @joeyorlando
  [#2074](https://github.com/grafana/oncall/pull/2074) [#2034](https://github.com/grafana/oncall/pull/2034)
- Run containers as a non-root user by @alexintech [#2053](https://github.com/grafana/oncall/pull/2053)

## v1.2.40 (2023-06-07)

### Added

- Allow mobile app to consume "internal" schedules API endpoints by @joeyorlando ([#2109](https://github.com/grafana/oncall/pull/2109))
- Add inbound email address in integration API by @vadimkerr ([#2113](https://github.com/grafana/oncall/pull/2113))

### Changed

- Make viewset actions more consistent by @vadimkerr ([#2120](https://github.com/grafana/oncall/pull/2120))

### Fixed

- Fix + revert [#2057](https://github.com/grafana/oncall/pull/2057) which reverted a change which properly handles
  `Organization.DoesNotExist` exceptions for Slack events by @joeyorlando ([#TBD](https://github.com/grafana/oncall/pull/TBD))
- Fix Telegram ratelimit on live setting change by @vadimkerr and @alexintech ([#2100](https://github.com/grafana/oncall/pull/2100))

## v1.2.39 (2023-06-06)

### Changed

- Do not hide not secret settings in the web plugin UI by @alexintech ([#1964](https://github.com/grafana/oncall/pull/1964))

## v1.2.36 (2023-06-02)

### Added

- Add public API endpoint to export a schedule's final shifts by @joeyorlando ([2047](https://github.com/grafana/oncall/pull/2047))

### Fixed

- Fix demo alert for inbound email integration by @vadimkerr ([#2081](https://github.com/grafana/oncall/pull/2081))
- Fix calendar TZ used when comparing current shifts triggering slack shift notifications ([#2091](https://github.com/grafana/oncall/pull/2091))

## v1.2.35 (2023-06-01)

### Fixed

- Fix a bug with permissions for telegram user settings by @alexintech ([#2075](https://github.com/grafana/oncall/pull/2075))
- Fix orphaned messages in Slack by @vadimkerr ([#2023](https://github.com/grafana/oncall/pull/2023))
- Fix duplicated slack shift-changed notifications ([#2080](https://github.com/grafana/oncall/pull/2080))

## v1.2.34 (2023-05-31)

### Added

- Add description to "Default channel for Slack notifications" UI dropdown by @joeyorlando ([2051](https://github.com/grafana/oncall/pull/2051))

### Fixed

- Fix templates when slack or telegram is disabled ([#2064](https://github.com/grafana/oncall/pull/2064))
- Reduce number of alert groups returned by `Attach To` in slack to avoid event trigger timeout @mderynck ([#2049](https://github.com/grafana/oncall/pull/2049))

## v1.2.33 (2023-05-30)

### Fixed

- Revert #2040 breaking `/escalate` Slack command

## v1.2.32 (2023-05-30)

### Added

- Add models and framework to use different services (Phone, SMS, Verify) in Twilio depending on
  the destination country code by @mderynck ([#1976](https://github.com/grafana/oncall/pull/1976))
- Prometheus exporter backend for alert groups related metrics
- Helm chart: configuration of `uwsgi` using environment variables by @alexintech ([#2045](https://github.com/grafana/oncall/pull/2045))
- Much expanded/improved docs for mobile app ([2026](https://github.com/grafana/oncall/pull/2026>))
- Enable by-day selection when defining monthly and hourly rotations ([2037](https://github.com/grafana/oncall/pull/2037))

### Fixed

- Fix error when updating closed modal window in Slack by @vadimkerr ([#2019](https://github.com/grafana/oncall/pull/2019))
- Fix final schedule export failing to update when ical imported events set start/end as date ([#2025](https://github.com/grafana/oncall/pull/2025))
- Helm chart: fix bugs in helm chart with external postgresql configuration by @alexintech ([#2036](https://github.com/grafana/oncall/pull/2036))
- Properly address `Organization.DoesNotExist` exceptions thrown which result in HTTP 500 for the Slack `interactive_api_endpoint`
  endpoint by @joeyorlando ([#2040](https://github.com/grafana/oncall/pull/2040))
- Fix issue when trying to sync Grafana contact point and config receivers miss a key ([#2046](https://github.com/grafana/oncall/pull/2046))

### Changed

- Changed mobile notification title and subtitle. Removed the body. by @imtoori [#2027](https://github.com/grafana/oncall/pull/2027)

## v1.2.31 (2023-05-26)

### Fixed

- Fix AmazonSNS ratelimit by @Konstantinov-Innokentii ([#2032](https://github.com/grafana/oncall/pull/2032))

## v1.2.30 (2023-05-25)

### Fixed

- Fix Phone provider status callbacks [#2014](https://github.com/grafana/oncall/pull/2014)

## v1.2.29 (2023-05-25)

### Changed

- Phone provider refactoring [#1713](https://github.com/grafana/oncall/pull/1713)

### Fixed

- Handle slack metadata limit when creating paging command payload ([#2007](https://github.com/grafana/oncall/pull/2007))
- Fix issue with sometimes cached final schedule not being refreshed after an update ([#2004](https://github.com/grafana/oncall/pull/2004))

## v1.2.28 (2023-05-24)

### Fixed

- Improve plugin authentication by @vadimkerr ([#1995](https://github.com/grafana/oncall/pull/1995))
- Fix MultipleObjectsReturned error on webhook endpoints by @vadimkerr ([#1996](https://github.com/grafana/oncall/pull/1996))
- Remove user defined time period from "you're going oncall" mobile push by @iskhakov ([#2001](https://github.com/grafana/oncall/pull/2001))

## v1.2.27 (2023-05-23)

### Added

- Allow passing Firebase credentials via environment variable by @vadimkerr ([#1969](https://github.com/grafana/oncall/pull/1969))

### Changed

- Update default Alertmanager templates by @iskhakov ([#1944](https://github.com/grafana/oncall/pull/1944))

### Fixed

- Fix SQLite permission issue by @vadimkerr ([#1984](https://github.com/grafana/oncall/pull/1984))
- Remove user defined time period from "you're going oncall" mobile push ([2001](https://github.com/grafana/oncall/pull/2001))

## v1.2.26 (2023-05-18)

### Fixed

- Fix inbound email bug when attaching files by @vadimkerr ([#1970](https://github.com/grafana/oncall/pull/1970))

## v1.2.25 (2023-05-18)

### Added

- Test mobile push backend

## v1.2.24 (2023-05-17)

### Fixed

- Fixed bug in Escalation Chains where reordering an item crashed the list

## v1.2.23 (2023-05-15)

### Added

- Add a way to set a maintenance mode message and display this in the web plugin UI by @joeyorlando ([#1917](https://github.com/grafana/oncall/pull/#1917))

### Changed

- Use `user_profile_changed` Slack event instead of `user_change` to update Slack user profile by @vadimkerr ([#1938](https://github.com/grafana/oncall/pull/1938))

## v1.2.22 (2023-05-12)

### Added

- Add mobile settings for info notifications by @imtoori ([#1926](https://github.com/grafana/oncall/pull/1926))

### Fixed

- Fix bug in the "You're Going Oncall" push notification copy by @joeyorlando ([#1922](https://github.com/grafana/oncall/pull/1922))
- Fix bug with newlines in markdown converter ([#1925](https://github.com/grafana/oncall/pull/1925))
- Disable "You're Going Oncall" push notification by default ([1927](https://github.com/grafana/oncall/pull/1927))

## v1.2.21 (2023-05-09)

### Added

- Add a new mobile app push notification which notifies users when they are going on call by @joeyorlando ([#1814](https://github.com/grafana/oncall/pull/1814))
- Add a new mobile app user setting field, `important_notification_volume_override` by @joeyorlando ([#1893](https://github.com/grafana/oncall/pull/1893))

### Changed

- Improve ical comparison when checking for imported ical updates ([1870](https://github.com/grafana/oncall/pull/1870))
- Upgrade to Python 3.11.3 by @joeyorlando ([#1849](https://github.com/grafana/oncall/pull/1849))

### Fixed

- Fix issue with how OnCall determines if a cloud Grafana Instance supports RBAC by @joeyorlando ([#1880](https://github.com/grafana/oncall/pull/1880))
- Fix issue trying to set maintenance mode for integrations belonging to non-current team

## v1.2.20 (2023-05-09)

### Fixed

- Hotfix perform notification task

## v1.2.19 (2023-05-04)

### Fixed

- Fix issue with parsing response when sending Slack message

## v1.2.18 (2023-05-03)

### Added

- Documentation updates

## v1.2.17 (2023-05-02)

### Added

- Add filter descriptions to web ui by @iskhakov ([1845](https://github.com/grafana/oncall/pull/1845))
- Add "Notifications Receiver" RBAC role by @joeyorlando ([#1853](https://github.com/grafana/oncall/pull/1853))

### Changed

- Remove template editor from Slack by @iskhakov ([1847](https://github.com/grafana/oncall/pull/1847))
- Remove schedule name uniqueness restriction ([1859](https://github.com/grafana/oncall/pull/1859))

### Fixed

- Fix bugs in web title and message templates rendering and visual representation ([1747](https://github.com/grafana/oncall/pull/1747))

## v1.2.16 (2023-04-27)

### Added

- Add 2, 3 and 6 hours Alert Group silence options by @tommysitehost ([#1822](https://github.com/grafana/oncall/pull/1822))
- Add schedule related users endpoint to plugin API

### Changed

- Update web UI, Slack, and Telegram to allow silencing an acknowledged alert group by @joeyorlando ([#1831](https://github.com/grafana/oncall/pull/1831))

### Fixed

- Optimize duplicate queries occurring in AlertGroupFilter by @joeyorlando ([1809](https://github.com/grafana/oncall/pull/1809))

## v1.2.15 (2023-04-24)

### Fixed

- Helm chart: Fix helm hook for db migration job
- Performance improvements to `GET /api/internal/v1/alertgroups` endpoint by @joeyorlando and @iskhakov ([#1805](https://github.com/grafana/oncall/pull/1805))

### Added

- Add helm chart support for twilio existing secrets by @atownsend247 ([#1435](https://github.com/grafana/oncall/pull/1435))
- Add web_title, web_message and web_image_url attributes to templates ([1786](https://github.com/grafana/oncall/pull/1786))

### Changed

- Update shift API to use a default interval value (`1`) when a `frequency` is set and no `interval` is given
- Limit number of alertmanager alerts in alert group to autoresolve by 500 ([1779](https://github.com/grafana/oncall/pull/1779))
- Update schedule and personal ical exports to use final shift events

## v1.2.14 (2023-04-19)

### Fixed

- Fix broken documentation links by @shantanualsi ([#1766](https://github.com/grafana/oncall/pull/1766))
- Fix bug when updating team access settings by @vadimkerr ([#1794](https://github.com/grafana/oncall/pull/1794))

## v1.2.13 (2023-04-18)

### Changed

- Rework ical schedule export to include final events; also improve changing shifts sync

### Fixed

- Fix issue when creating web overrides for TF schedules using a non-UTC timezone

## v1.2.12 (2023-04-18)

### Changed

- Move `alerts_alertgroup.is_restricted` column to `alerts_alertreceivechannel.restricted_at` by @joeyorlando ([#1770](https://github.com/grafana/oncall/pull/1770))

### Added

- Add new field description_short to private api ([#1698](https://github.com/grafana/oncall/pull/1698))
- Added preview and migration API endpoints for route migration from regex into jinja2 ([1715](https://github.com/grafana/oncall/pull/1715))
- Helm chart: add the option to use a helm hook for the migration job ([1386](https://github.com/grafana/oncall/pull/1386))
- Add endpoints to start and stop maintenance in alert receive channel private api ([1755](https://github.com/grafana/oncall/pull/1755))
- Send demo alert with dynamic payload and get demo payload example on private api ([1700](https://github.com/grafana/oncall/pull/1700))
- Add is_default fields to templates, remove WritableSerialiserMethodField ([1759](https://github.com/grafana/oncall/pull/1759))
- Allow use of dynamic payloads in alert receive channels preview template in private api ([1756](https://github.com/grafana/oncall/pull/1756))

## v1.2.11 (2023-04-14)

### Added

- add new columns `gcom_org_contract_type`, `gcom_org_irm_sku_subscription_start_date`,
  and `gcom_org_oldest_admin_with_billing_privileges_user_id` to `user_management_organization` table,
  plus `is_restricted` column to `alerts_alertgroup` table by @joeyorlando and @teodosii ([1522](https://github.com/grafana/oncall/pull/1522))
- emit two new Django signals by @joeyorlando and @teodosii ([1522](https://github.com/grafana/oncall/pull/1522))
  - `org_sync_signal` at the end of the `engine/apps/user_management/sync.py::sync_organization` method
  - `alert_group_created_signal` when a new Alert Group is created

## v1.2.10 (2023-04-13)

### Added

- Added mine filter to schedules listing

### Fixed

- Fixed a bug in GForm's RemoteSelect where the value for Dropdown could not change
- Fixed the URL attached to an Incident created via the 'Declare Incident' button of a Slack alert by @sd2k ([#1738](https://github.com/grafana/oncall/pull/1738))

## v1.2.9 (2023-04-11)

### Fixed

- Catch the new Slack error - "message_limit_exceeded"

## v1.2.8 (2023-04-06)

### Changed

- Allow editing assigned team via public api ([1619](https://github.com/grafana/oncall/pull/1619))
- Disable mentions when resolution note is created by @iskhakov ([1696](https://github.com/grafana/oncall/pull/1696))
- Display warnings on users page in a clean and consistent way by @iskhakov ([#1681](https://github.com/grafana/oncall/pull/1681))

## v1.2.7 (2023-04-03)

### Added

- Save selected teams filter in local storage ([#1611](https://github.com/grafana/oncall/issues/1611))

### Changed

- Renamed routes from /incidents to /alert-groups ([#1678](https://github.com/grafana/oncall/pull/1678))

### Fixed

- Fix team search when filtering resources by @vadimkerr ([#1680](https://github.com/grafana/oncall/pull/1680))
- Fix issue when trying to scroll in Safari ([#415](https://github.com/grafana/oncall/issues/415))

## v1.2.6 (2023-03-30)

### Fixed

- Fixed bug when web schedules/shifts use non-UTC timezone and shift is deleted by @matiasb ([#1661](https://github.com/grafana/oncall/pull/1661))

## v1.2.5 (2023-03-30)

### Fixed

- Fixed a bug with Slack links not working in the plugin UI ([#1671](https://github.com/grafana/oncall/pull/1671))

## v1.2.4 (2023-03-30)

### Added

- Added the ability to change the team for escalation chains by @maskin25, @iskhakov and @vadimkerr ([#1658](https://github.com/grafana/oncall/pull/1658))

### Fixed

- Addressed bug with iOS mobile push notifications always being set to critical by @imtoori and @joeyorlando ([#1646](https://github.com/grafana/oncall/pull/1646))
- Fixed issue where Viewer was not able to view which people were oncall in a schedule ([#999](https://github.com/grafana/oncall/issues/999))
- Fixed a bug with syncing teams from Grafana API by @vadimkerr ([#1652](https://github.com/grafana/oncall/pull/1652))

## v1.2.3 (2023-03-28)

Only some minor performance/developer setup changes to report in this version.

## v1.2.2 (2023-03-27)

### Changed

- Drawers with Forms are not closing by clicking outside of the drawer. Only by clicking Cancel or X (by @Ukochka in [#1608](https://github.com/grafana/oncall/pull/1608))
- When the `DANGEROUS_WEBHOOKS_ENABLED` environment variable is set to true, it's possible now to create Outgoing Webhooks
  using URLs without a top-level domain (by @hoptical in [#1398](https://github.com/grafana/oncall/pull/1398))
- Updated wording when creating an integration (by @callmehyde in [#1572](https://github.com/grafana/oncall/pull/1572))
- Set FCM iOS/Android "message priority" to "high priority" for mobile app push notifications (by @joeyorlando in [#1612](https://github.com/grafana/oncall/pull/1612))
- Improve schedule quality feature (by @vadimkerr in [#1602](https://github.com/grafana/oncall/pull/1602))

### Fixed

- Update override deletion changes to set its final duration (by @matiasb in [#1599](https://github.com/grafana/oncall/pull/1599))

## v1.2.1 (2023-03-23)

### Changed

- Mobile app settings backend by @vadimkerr in ([1571](https://github.com/grafana/oncall/pull/1571))
- Fix integrations and escalations autoselect, improve GList by @maskin25 in ([1601](https://github.com/grafana/oncall/pull/1601))
- Add filters to outgoing webhooks 2 by @iskhakov in ([1598](https://github.com/grafana/oncall/pull/1598))

## v1.2.0 (2023-03-21)

### Changed

- Add team-based filtering for resources, so that users can see multiple resources at once and link them together ([1528](https://github.com/grafana/oncall/pull/1528))

## v1.1.41 (2023-03-21)

### Added

- Modified `check_escalation_finished_task` celery task to use read-only databases for its query, if one is defined +
  make the validation logic stricter + ping a configurable heartbeat on successful completion of this task ([1266](https://github.com/grafana/oncall/pull/1266))

### Changed

- Updated wording throughout plugin to use 'Alert Group' instead of 'Incident' ([1565](https://github.com/grafana/oncall/pull/1565),
  [1576](https://github.com/grafana/oncall/pull/1576))
- Check for enabled Telegram feature was added to ChatOps and to User pages ([319](https://github.com/grafana/oncall/issues/319))
- Filtering for Editors/Admins was added to rotation form. It is not allowed to assign Viewer to rotation ([1124](https://github.com/grafana/oncall/issues/1124))
- Modified search behaviour on the Escalation Chains page to allow for "partial searching" ([1578](https://github.com/grafana/oncall/pull/1578))

### Fixed

- Fixed a few permission issues on the UI ([1448](https://github.com/grafana/oncall/pull/1448))
- Fix resolution note rendering in Slack message threads where the Slack username was not
  being properly rendered ([1561](https://github.com/grafana/oncall/pull/1561))

## v1.1.40 (2023-03-16)

### Fixed

- Check for duplicated positions in terraform escalation policies create/update

### Added

- Add `regex_match` Jinja filter ([1556](https://github.com/grafana/oncall/pull/1556))

### Changed

- Allow passing `null` as a value for `escalation_chain` when creating routes via the public API ([1557](https://github.com/grafana/oncall/pull/1557))

## v1.1.39 (2023-03-16)

### Added

- Inbound email integration ([837](https://github.com/grafana/oncall/pull/837))

## v1.1.38 (2023-03-14)

### Added

- Add filtering by escalation chain to alert groups page ([1535](https://github.com/grafana/oncall/pull/1535))

### Fixed

- Improve tasks checking/triggering webhooks in new backend

## v1.1.37 (2023-03-14)

### Fixed

- Fixed redirection issue on integrations screen

### Added

- Enable web overrides for Terraform-based schedules
- Direct user paging improvements ([1358](https://github.com/grafana/oncall/issues/1358))
- Added Schedule Score quality within the schedule view ([118](https://github.com/grafana/oncall/issues/118))

## v1.1.36 (2023-03-09)

### Fixed

- Fix bug with override creation ([1515](https://github.com/grafana/oncall/pull/1515))

## v1.1.35 (2023-03-09)

### Added

- Insight logs

### Fixed

- Fixed issue with Alert group involved users filter
- Fixed email sending failure due to newline in title

## v1.1.34 (2023-03-08)

### Added

- Jinja2 based routes ([1319](https://github.com/grafana/oncall/pull/1319))

### Changed

- Remove mobile app feature flag ([1484](https://github.com/grafana/oncall/pull/1484))

### Fixed

- Prohibit creating & updating past overrides ([1474](https://github.com/grafana/oncall/pull/1474))

## v1.1.33 (2023-03-07)

### Fixed

- Show permission error for accessing Telegram as Viewer ([1273](https://github.com/grafana/oncall/issues/1273))

### Changed

- Pass email and phone limits as environment variables ([1219](https://github.com/grafana/oncall/pull/1219))

## v1.1.32 (2023-03-01)

### Fixed

- Schedule filters improvements ([941](https://github.com/grafana/oncall/issues/941))
- Fix pagination issue on schedules page ([1437](https://github.com/grafana/oncall/pull/1437))

## v1.1.31 (2023-03-01)

### Added

- Add acknowledge_signal and source link to public api

## v1.1.30 (2023-03-01)

### Fixed

- Fixed importing of global grafana styles ([672](https://github.com/grafana/oncall/issues/672))
- Fixed UI permission related bug where Editors could not export their user iCal link
- Fixed error when a shift is created using Etc/UTC as timezone
- Fixed issue with refresh ical file task not considering empty string values
- Schedules: Long popup does not fit screen & buttons unreachable & objects outside of the popup ([1002](https://github.com/grafana/oncall/issues/1002))
- Can't scroll on integration settings page ([415](https://github.com/grafana/oncall/issues/415))
- Team change in the Integration page always causes 403 ([1292](https://github.com/grafana/oncall/issues/1292))
- Schedules: Permalink doesn't work with multi-teams ([940](https://github.com/grafana/oncall/issues/940))
- Schedules list -> expanded schedule blows page width ([1293](https://github.com/grafana/oncall/issues/1293))

### Changed

- Moved reCAPTCHA to backend environment variable for more flexible configuration between different environments.
- Add pagination to schedule listing
- Show 100 latest alerts on alert group page ([1417](https://github.com/grafana/oncall/pull/1417))

## v1.1.29 (2023-02-23)

### Changed

- Allow creating schedules with type "web" using public API

### Fixed

- Fixed minor issue during the sync process where an HTTP 302 (redirect) status code from the Grafana
  instance would cause the sync to not properly finish

## v1.1.28 (2023-02-23)

### Fixed

- Fixed maintenance mode for Telegram and MSTeams

## v1.1.27 (2023-02-22)

### Added

- Added reCAPTCHA validation for requesting a mobile verification code

### Changed

- Added ratelimits for phone verification
- Link to source was added
- Header of Incident page was reworked: clickable labels instead of just names, users section was deleted
- "Go to Integration" button was deleted, because the functionality was moved to clickable labels

### Fixed

- Fixed HTTP request to Google where when fetching an iCal, the response would sometimes contain HTML instead
  of the expected iCal data

## v1.1.26 (2023-02-20)

### Fixed

- Make alert group filters persistent ([482](https://github.com/grafana/oncall/issues/482))

### Changed

- Update phone verification error message

## v1.1.25 (2023-02-20)

### Fixed

- Fixed too long declare incident link in Slack

## v1.1.24 (2023-02-16)

### Added

- Add direct user paging ([823](https://github.com/grafana/oncall/issues/823))
- Add App Store link to web UI ([1328](https://github.com/grafana/oncall/pull/1328))

### Fixed

- Cleaning of the name "Incident" ([704](https://github.com/grafana/oncall/pull/704))
- Alert Group/Alert Groups naming polishing. All the names should be with capital letters
- Design polishing ([1290](https://github.com/grafana/oncall/pull/1290))
- Not showing contact details in User tooltip if User does not have edit/admin access
- Updated slack link account to redirect back to user profile instead of chatops

### Changed

- Incidents - Removed buttons column and replaced status with toggler ([#1237](https://github.com/grafana/oncall/issues/1237))
- Responsiveness changes across multiple pages (Incidents, Integrations, Schedules) ([#1237](https://github.com/grafana/oncall/issues/1237))
- Add pagination to schedule listing

## v1.1.23 (2023-02-06)

### Fixed

- Fix bug with email case sensitivity for ICal on-call schedules ([1297](https://github.com/grafana/oncall/pull/1297))

## v1.1.22 (2023-02-03)

### Fixed

- Fix bug with root/dependant alert groups list api endpoint ([1284](https://github.com/grafana/oncall/pull/1284))
- Fixed NPE on teams switch

### Added

- Optimize alert and alert group public api endpoints and add filter by id ([1274](https://github.com/grafana/oncall/pull/1274))
- Enable mobile app backend by default on OSS

## v1.1.21 (2023-02-02)

### Added

- Add [`django-dbconn-retry` library](https://github.com/jdelic/django-dbconn-retry) to `INSTALLED_APPS` to attempt
  to alleviate occasional `django.db.utils.OperationalError` errors
- Improve alerts and alert group endpoint response time in internal API with caching ([1261](https://github.com/grafana/oncall/pull/1261))
- Optimize alert and alert group public api endpoints and add filter by id ([1274](https://github.com/grafana/oncall/pull/1274)
- Added Coming Soon for iOS on Mobile App screen

### Fixed

- Fix issue on Integrations where you were redirected back once escalation chain was loaded ([#1083](https://github.com/grafana/oncall/issues/1083))
  ([#1257](https://github.com/grafana/oncall/issues/1257))

## v1.1.20 (2023-01-30)

### Added

- Add involved users filter to alert groups listing page (+ mine shortcut)

### Changed

- Improve logging for creating contact point for Grafana Alerting integration

### Fixed

- Fix bugs related to creating contact point for Grafana Alerting integration
- Fix minor UI bug on OnCall users page where it would idefinitely show a "Loading..." message
- Only show OnCall user's table to users that are authorized
- Fixed NPE in ScheduleUserDetails component ([#1229](https://github.com/grafana/oncall/issues/1229))

## v1.1.19 (2023-01-25)

### Added

- Add Server URL below QR code for OSS for debugging purposes
- Add Slack slash command allowing to trigger a direct page via a manually created alert group
- Remove resolved and acknowledged filters as we switched to status ([#1201](https://github.com/grafana/oncall/pull/1201))
- Add sync with grafana on /users and /teams api calls from terraform plugin

### Changed

- Allow users with `viewer` role to fetch cloud connection status using the internal API ([#1181](https://github.com/grafana/oncall/pull/1181))
- When removing the Slack ChatOps integration, make it more explicit to the user what the implications of doing so are
- Improve performance of `GET /api/internal/v1/schedules` endpoint ([#1169](https://github.com/grafana/oncall/pull/1169))

### Fixed

- Removed duplicate API call, in the UI on plugin initial load, to `GET /api/internal/v1/alert_receive_channels`
- Increased plugin startup speed ([#1200](https://github.com/grafana/oncall/pull/1200))

## v1.1.18 (2023-01-18)

### Added

- Allow messaging backends to be enabled/disabled per organization ([#1151](https://github.com/grafana/oncall/pull/1151))

### Changed

- Send a Slack DM when user is not in channel ([#1144](https://github.com/grafana/oncall/pull/1144))

## v1.1.17 (2023-01-18)

### Changed

- Modified how the `Organization.is_rbac_permissions_enabled` flag is set,
  based on whether we are dealing with an open-source, or cloud installation
- Backend implementation to support direct user/schedule paging
- Changed documentation links to open in new window
- Remove helm chart signing
- Changed the user's profile modal to be wide for all tabs

### Added

- Added state filter for alert_group public API endpoint.
- Enrich user tooltip on Schedule page
- Added redirects for old-style links

### Fixed

- Updated typo in Helm chart values when specifying a custom Slack command name
- Fix for web schedules ical export to give overrides the right priority
- Fix for topnavbar to show initial loading inside PluginPage

## v1.1.16 (2023-01-12)

### Fixed

- Minor bug fix in how the value of `Organization.is_rbac_permissions_enabled` is determined

- Helm chart: default values file and documentation now reflect the correct key to set for the Slack
  slash command name, `oncall.slack.commandName`.

## v1.1.15 (2023-01-10)

### Changed

- Simplify and speed up slack rendering ([#1105](https://github.com/grafana/oncall/pull/1105))
- Faro - Point to 3 separate apps instead of just 1 for all environments ([#1110](https://github.com/grafana/oncall/pull/1110))
- Schedules - ([#1114](https://github.com/grafana/oncall/pull/1114), [#1109](https://github.com/grafana/oncall/pull/1109))

### Fixed

- Bugfix for topnavbar to place alerts inside PageNav ([#1040](https://github.com/grafana/oncall/pull/1040))

## v1.1.14 (2023-01-05)

### Changed

- Change wording from "incident" to "alert group" for the Telegram integration ([#1052](https://github.com/grafana/oncall/pull/1052))
- Soft-delete of organizations on stack deletion.

## v1.1.13 (2023-01-04)

### Added

- Integration with [Grafana Faro](https://grafana.com/docs/grafana-cloud/faro-web-sdk/) for Cloud Instances

## v1.1.12 (2023-01-03)

### Fixed

- Handle jinja exceptions during alert creation
- Handle exception for slack rate limit message

## v1.1.11 (2023-01-03)

### Fixed

- Fix error when schedule was not able to load
- Minor fixes

## v1.1.10 (2023-01-03)

### Fixed

- Minor fixes

## v1.1.9 (2023-01-03)

### Fixed

- Alert group query optimization
- Update RBAC scopes
- Fix error when schedule was not able to load
- Minor bug fixes

## v1.1.8 (2022-12-13)

### Added

- Added a `make` command, `enable-mobile-app-feature-flags`, which sets the backend feature flag in `./dev/.env.dev`,
  and updates a record in the `base_dynamicsetting` database table, which are needed to enable the mobile
  app backend features.

### Changed

- Added ability to change engine deployment update strategy via values in helm chart.
- removed APNS support
- changed the `django-push-notification` library from the `iskhakov` fork to the [`grafana` fork](https://github.com/grafana/django-push-notifications).
  This new fork basically patches an issue which affected the database migrations of this django app (previously the
  library would not respect the `USER_MODEL` setting when creating its tables and would instead reference the
  `auth_user` table.. which we don't want)
- add `--no-cache` flag to the `make build` command

### Fixed

- fix schedule UI types and permissions

## v1.1.7 (2022-12-09)

### Fixed

- Update fallback role for schedule write RBAC permission
- Mobile App Verification tab in the user settings modal is now hidden for users that do not have proper
  permissions to use it

## v1.1.6 (2022-12-09)

### Added

- RBAC permission support
- Add `time_zone` serializer validation for OnCall shifts and calendar/web schedules. In addition, add database migration
  to update values that may be invalid
- Add a `permalinks.web` field, which is a permalink to the alert group web app page, to the alert group internal/public
  API responses
- Added the ability to customize job-migrate `ttlSecondsAfterFinished` field in the helm chart

### Fixed

- Got 500 error when saving Outgoing Webhook ([#890](https://github.com/grafana/oncall/issues/890))
- v1.0.13 helm chart - update the OnCall backend pods image pull policy to "Always" (and explicitly set tag to `latest`).
  This should resolve some recent issues experienced where the frontend/backend versions are not aligned.

### Changed

- When editing templates for alert group presentation or outgoing webhooks, errors and warnings are now displayed in
  the UI as notification popups or displayed in the preview.
- Errors and warnings that occur when rendering templates during notification or webhooks will now render
  and display the error/warning as the result.

## v1.1.5 (2022-11-24)

### Added

- Added a QR code in the "Mobile App Verification" tab on the user settings modal to connect the mobile
  application to your OnCall instance

### Fixed

- UI bug fixes for Grafana 9.3 ([#860](https://github.com/grafana/oncall/pull/860))
- Bug fix for saving source link template ([#898](https://github.com/grafana/oncall/pull/898))

## v1.1.4 (2022-11-23)

### Fixed

- Bug fix for [#882](https://github.com/grafana/oncall/pull/882) which was causing the OnCall web calendars to not load
- Bug fix which, when installing the plugin, or after removing a Grafana API token, caused the plugin to not load properly

## v1.1.3 (2022-11-22)

- Bug Fixes

### Changed

- For OSS installations of OnCall, initial configuration is now simplified. When running for local development, you no
  longer need to configure the plugin via the UI. This is achieved through passing one environment variable to both the
  backend & frontend containers, both of which have been preconfigured for you in `docker-compose-developer.yml`.
  - The Grafana API URL **must be** passed as an environment variable, `GRAFANA_API_URL`, to the OnCall backend
    (and can be configured by updating this env var in your `./dev/.env.dev` file)
  - The OnCall API URL can optionally be passed as an environment variable, `ONCALL_API_URL`, to the OnCall UI.
    If the environment variable is found, the plugin will "auto-configure", otherwise you will be shown a simple
    configuration form to provide this info.
- For Helm installations, if you are running Grafana externally (eg. `grafana.enabled` is set to `false`
  in your `values.yaml`), you will now be required to specify `externalGrafana.url` in `values.yaml`.
- `make start` will now idempotently check to see if a "127.0.0.1 grafana" record exists in `/etc/hosts`
  (using a tool called [`hostess`](https://github.com/cbednarski/hostess)). This is to support using `http://grafana:3000`
  as the `Organization.grafana_url` in two scenarios:
  - `oncall_engine`/`oncall_celery` -> `grafana` Docker container communication
  - public URL generation. There are some instances where `Organization.grafana_url` is referenced to generate public
    URLs to a Grafana plugin page. Without the `/etc/hosts` record, navigating to `http://grafana:3000/some_page` in
    your browser, you would obviously get an error from your browser.

## v1.1.2 (2022-11-18)

- Bug Fixes

## v1.1.1 (2022-11-16)

- Compatibility with Grafana 9.3.0
- Bug Fixes

## v1.0.52 (2022-11-09)

- Allow use of API keys as alternative to account auth token for Twilio
- Remove `grafana_plugin_management` Django app
- Enable new schedules UI
- Bug fixes

## v1.0.51 (2022-11-05)

- Bug Fixes

## v1.0.50 (2022-11-03)

- Updates to documentation
- Improvements to web schedules
- Bug fixes

## v1.0.49 (2022-11-01)

- Enable SMTP email backend by default
- Fix Grafana sidebar frontend bug

## v1.0.48 (2022-11-01)

- verify_number management command
- chatops page redesign

## v1.0.47 (2022-11-01)

- Bug fixes

## v1.0.46 (2022-10-28)

- Bug fixes
- remove `POST /api/internal/v1/custom_buttons/{id}/action` endpoint

## v1.0.45 (2022-10-27)

- Bug fix to revert commit which removed unused engine code

## v1.0.44 (2022-10-26)

- Bug fix for an issue that was affecting phone verification

## v1.0.43 (2022-10-25)

- Bug fixes

## v1.0.42 (2022-10-24)

- Fix posting resolution notes to Slack

## v1.0.41 (2022-10-24)

- Add personal email notifications
- Bug fixes

## v1.0.40 (2022-10-05)

- Improved database and celery backends support
- Added script to import PagerDuty users to Grafana
- Bug fixes

## v1.0.39 (2022-10-03)

- Fix issue in v1.0.38 blocking the creation of schedules and webhooks in the UI

## v1.0.38 (2022-09-30)

- Fix exception handling for adding resolution notes when slack and oncall users are out of sync.
- Fix all day events showing as having gaps in slack notifications
- Improve plugin configuration error message readability
- Add `telegram` key to `permalinks` property in `AlertGroup` public API response schema

## v1.0.37 (2022-09-21)

- Improve API token creation form
- Fix alert group bulk action bugs
- Add `permalinks` property to `AlertGroup` public API response schema
- Scheduling system bug fixes
- Public API bug fixes

## v1.0.36 (2022-09-12)

- Alpha web schedules frontend/backend updates
- Bug fixes

## v1.0.35 (2022-09-07)

- Bug fixes

## v1.0.34 (2022-09-06)

- Fix schedule notification spam

## v1.0.33 (2022-09-06)

- Add raw alert view
- Add GitHub star button for OSS installations
- Restore alert group search functionality
- Bug fixes

## v1.0.32 (2022-09-01)

- Bug fixes

## v1.0.31 (2022-09-01)

- Bump celery version
- Fix oss to cloud connection

## v1.0.30 (2022-08-31)

- Bug fix: check user notification policy before access

## v1.0.29 (2022-08-31)

- Add arm64 docker image

## v1.0.28 (2022-08-31)

- Bug fixes

## v1.0.27 (2022-08-30)

- Bug fixes

## v1.0.26 (2022-08-26)

- Insight log's format fixes
- Remove UserNotificationPolicy auto-recreating

## v1.0.25 (2022-08-24)

- Bug fixes

## v1.0.24 (2022-08-24)

- Insight logs
- Default DATA_UPLOAD_MAX_MEMORY_SIZE to 1mb

## v1.0.23 (2022-08-23)

- Bug fixes

## v1.0.22 (2022-08-16)

- Make STATIC_URL configurable from environment variable

## v1.0.21 (2022-08-12)

- Bug fixes

## v1.0.19 (2022-08-10)

- Bug fixes

## v1.0.15 (2022-08-03)

- Bug fixes

## v1.0.13 (2022-07-27)

- Optimize alert group list view
- Fix a bug related to Twilio setup

## v1.0.12 (2022-07-26)

- Update push-notifications dependency
- Rework how absolute URLs are built
- Fix to show maintenance windows per team
- Logging improvements
- Internal api to get a schedule final events

## v1.0.10 (2022-07-22)

- Speed-up of alert group web caching
- Internal api for OnCall shifts

## v1.0.9 (2022-07-21)

- Frontend bug fixes & improvements
- Support regex_replace() in templates
- Bring back alert group caching and list view

## v1.0.7 (2022-07-18)

- Backend & frontend bug fixes
- Deployment improvements
- Reshape webhook payload for outgoing webhooks
- Add escalation chain usage info on escalation chains page
- Improve alert group list load speeds and simplify caching system

## v1.0.6 (2022-07-12)

- Manual Incidents enabled for teams
- Fix phone notifications for OSS
- Public API improvements

## v1.0.5 (2022-07-06)

- Bump Django to 3.2.14
- Fix PagerDuty iCal parsing

## 1.0.4 (2022-06-28)

- Allow Telegram DMs without channel connection.

## 1.0.3 (2022-06-27)

- Fix users public api endpoint. Now it returns users with all roles.
- Fix redundant notifications about gaps in schedules.
- Frontend fixes.

## 1.0.2 (2022-06-17)

- Fix Grafana Alerting integration to handle API changes in Grafana 9
- Improve public api endpoint for outgoing webhooks (/actions) by adding ability to create, update and delete
  outgoing webhook instance

## 1.0.0 (2022-06-14)

- First Public Release

## 0.0.71 (2022-06-06)

- Initial Commit Release<|MERGE_RESOLUTION|>--- conflicted
+++ resolved
@@ -10,12 +10,10 @@
 ### Fixed
 
 - Fix unicode characters not rendering correctly in webhooks @mderynck ([#3670](https://github.com/grafana/oncall/pull/3670))
-<<<<<<< HEAD
 - UI bug related to time inputs for "current UTC time is in" range escalation policy step ([#3585](https://github.com/grafana/oncall/issues/3585)]
 - MS Teams Connection user profile tab - shouldn't reshow connection steps if already connected ([#2427](https://github.com/grafana/oncall-private/issues/2427))
-=======
 - Fix internal schedule detail API to set oncall_now for a schedule in orgs with multiple entries ([#3671](https://github.com/grafana/oncall/pull/3671))
->>>>>>> 86564045
+
 
 ## v1.3.85 (2024-01-12)
 
