# Changelog

All notable changes to this project will be documented in this file.

The format is based on [Keep a Changelog](https://keepachangelog.com/en/1.0.0/),
and this project adheres to [Semantic Versioning](https://semver.org/spec/v2.0.0.html).

<<<<<<< HEAD
## Unreleased

### Fixed

- Quotes in templates not rendering results correctly ([#3884](https://github.com/grafana/oncall/pull/3884))
=======
## v1.3.104 (2024-02-12)

### Changed

- Revert requiring permission on Slack direct paging ([#3881](https://github.com/grafana/oncall/pull/3881))
>>>>>>> 5329e9dc

## v1.3.103 (2024-02-12)

### Added

- Improved zvonok verification call @sreway ([#3768](https://github.com/grafana/oncall/pull/3768))
- Add permission checks for Slack paging and shift swaps actions ([#3861](https://github.com/grafana/oncall/pull/3861))
- Include all upcoming shifts in upcoming shifts internal endpoint ([#3871](https://github.com/grafana/oncall/pull/3871))

### Changed

- Allow mobile app to access escalation options endpoints @imtoori ([#3847](https://github.com/grafana/oncall/pull/3847))
- Enable templating for alert escalation mobile app push notifications by @joeyorlando ([#3845](https://github.com/grafana/oncall/pull/3845))
- Change email notification template to not wrap user template @mderynck ([#3862](https://github.com/grafana/oncall/pull/3862))
- Update integration name uniqueness check to be per team ([#3863](https://github.com/grafana/oncall/pull/3863))

### Fixed

- Fix rounding issue with displayed time when sending "You're going oncall" push notification by @joeyorlando ([#3872](https://github.com/grafana/oncall/pull/3872))

## v1.3.102 (2024-02-06)

### Fixed

Maintenance release

## v1.3.101 (2024-02-05)

### Added

– Enable labels feature (Currently cloud-only)

### Fixed

- Address outgoing webhook encoding error when passing non-latin characters in the webhook request body by @joeyorlando
  ([#3832](https://github.com/grafana/oncall/pull/3832))

## v1.3.100 (2024-02-01)

### Added

- Allow configuration of outgoing webhook timeout via `OUTGOING_WEBHOOK_TIMEOUT` environment variable @kevindw-fluxys ([#3801](https://github.com/grafana/oncall/pull/3801))
- Include teams info in users API ([#3817](https://github.com/grafana/oncall/pull/3817))

### Fixed

- Handle alert group does not exist on telegram button press ([#3814](https://github.com/grafana/oncall/pull/3814))

## v1.3.99 (2024-02-01)

### Added

- Render alert group action buttons even if getting AG data fails ([#2383](https://github.com/grafana/oncall-private/issues/2383))
- Enable Grafana Alerting V2 feature flag by default

### Fixed

- Incorrect end date on creating weekly on-call shift ([#3755](https://github.com/grafana/oncall/issues/3755))

## v1.3.98 (2024-02-01)

### Fixed

Maintenance release

## v1.3.97 (2024-01-31)

### Changed

- Ensure alert group log records are committed to DB before signalling about them @mderynck([#3731](https://github.com/grafana/oncall/pull/3731))

### Fixed

- Address `SlackAPIRatelimitError` exceptions in `apps.slack.tasks.send_message_to_thread_if_bot_not_in_channel` task
  by @joeyorlando ([#3803](https://github.com/grafana/oncall/pull/3803))
- Fix exception when parsing incident plugin config @mderynck ([#3802](https://github.com/grafana/oncall/pull/3802))

## v1.3.96 (2024-01-31)

### Added

- Allow routing incoming alerts based on labels by @joeyorlando ([#3778](https://github.com/grafana/oncall/pull/3778))

### Changed

- Remove `/oncall` Slack slash command (ie. manual alert group creation command) by @joeyorlando ([#3790](https://github.com/grafana/oncall/pull/3790))
- Increase frequency of checking for gaps and empty shifts in schedules by @Ferril ([#3785](https://github.com/grafana/oncall/pull/3785))

### Fixed

- Fixed checking whether user has telegram connection for `get_telegram_verification_code` endpoint by @Ferril ([#3794](https://github.com/grafana/oncall/pull/3794))
- Fix interval validation when creating shift via public API ([#3775](https://github.com/grafana/oncall/pull/3775))
- Fix list user serializer logic refactoring ([3793](https://github.com/grafana/oncall/pull/3793))

## v1.3.94 (2024-01-30)

### Added

- Improved logging during plugin sync and install with Grafana @mderynck ([#3730](https://github.com/grafana/oncall/pull/3730))
- Added `is_currently_oncall` information to internal user details API ([#3765](https://github.com/grafana/oncall/pull/3765))
- Add a modal for autoresolve and grouping templates for Alertmanager-based integrations ([#3764](https://github.com/grafana/oncall/pull/3764))

### Fixed

- Fixed too frequent retry of `perform_notification` task on Telegram ratelimit error by @Ferril ([#3744](https://github.com/grafana/oncall/pull/3744))
- Dynamic labels & multi-label extraction label are broken ([#3750](https://github.com/grafana/oncall/issues/3750))
- Add check whether organization has Slack connection on update Slack related field using public api endpoints
  by @Ferril ([#3751](https://github.com/grafana/oncall/pull/3751))
- Fixed calculating the number of on-call users per team by @Ferril ([#3773](https://github.com/grafana/oncall/pull/3773))
- Refactor create_alert task by @iskhakov ([#3604](https://github.com/grafana/oncall/pull/3759))

## v1.3.92 (2024-01-23)

Maintenance release

## v1.3.91 (2024-01-23)

### Changed

- Improved alert group table columns spacing ([#3712](https://github.com/grafana/oncall/pull/3712))

## v1.3.90 (2024-01-18)

### Changed

- Improvements for the columns selector ([3668](https://github.com/grafana/oncall/pull/3668))

### Fixed

- Address infinite retrying `apps.alerts.tasks.notify_user.perform_notification` task when `UserNotificationPolicyLogRecord`
  object cannot be found by @joeyorlando ([#3708](https://github.com/grafana/oncall/pull/3708))

## v1.3.89 (2024-01-17)

### Fixed

- Fixed Webhooks UI not allowing simple webhooks to be created ([#3691](https://github.com/grafana/oncall/pull/3691))
- Fix posting Slack message when route is deleted by @vadimkerr ([#3702](https://github.com/grafana/oncall/pull/3702))

### Changed

- Update schedules on-call users cache on every scheduled schedule refresh task ([#3699](https://github.com/grafana/oncall/pull/3699)).

## v1.3.88 (2024-01-16)

### Fixed

- Fix updating a shift swap with no Slack message by @vadimkerr ([#3686](https://github.com/grafana/oncall/pull/3686))

## v1.3.87 (2024-01-15)

### Fixed

- Fix occasional `AttributeError` in `apps.grafana_plugin.tasks.sync.sync_organization_async` task by @joeyorlando ([#3687](https://github.com/grafana/oncall/pull/3687))

## v1.3.86 (2024-01-12)

### Fixed

- Fix unicode characters not rendering correctly in webhooks @mderynck ([#3670](https://github.com/grafana/oncall/pull/3670))
- UI bug related to time inputs for "current UTC time is in" range escalation policy step ([#3585](https://github.com/grafana/oncall/issues/3585)]
- MS Teams Connection user profile tab - shouldn't reshow connection steps if already connected ([#2427](https://github.com/grafana/oncall-private/issues/2427))
- Fix internal schedule detail API to set oncall_now for a schedule in orgs with multiple entries ([#3671](https://github.com/grafana/oncall/pull/3671))

## v1.3.85 (2024-01-12)

Maintenance release

## v1.3.84 (2024-01-10)

### Added

- Add endpoint for alert group escalation snapshot by @Ferril ([#3615](https://github.com/grafana/oncall/pull/3615))

### Changed

- Do not retry `firebase.messaging.UnregisteredError` exceptions for FCM relay tasks by @joeyorlando ([#3637](https://github.com/grafana/oncall/pull/3637))
- Decrease outgoing webhook timeouts from 10secs to 4secs by @joeyorlando ([#3639](https://github.com/grafana/oncall/pull/3639))
- Add stack slug to `/organization` endpoint response by @Ferril ([#3644](https://github.com/grafana/oncall/pull/3644))
- Moved Mobile Connection Tab to separate user profile in Grafana ([#3296](https://github.com/grafana/oncall/pull/3296)

### Fixed

- Address HTTP 500s occurring when receiving messages from Telegram user in a discussion group by @joeyorlando ([#3622](https://github.com/grafana/oncall/pull/3622))
- Fix `module 'apps.schedules.tasks.notify_about_empty_shifts_in_schedule' has no attribute 'apply_async'`
  `AttributeError` by @joeyorlando ([#3640](https://github.com/grafana/oncall/pull/3640))

## v1.3.83 (2024-01-08)

### Changed

- Move Insights to OnCall as a separate page ([#2382](https://github.com/grafana/oncall-private/issues/2382))
- Allow mobile app to access paging endpoint @imtoori ([#3619](https://github.com/grafana/oncall/pull/3619))
- Create log record when there is a telegram formatting error in notification ([#3628](https://github.com/grafana/oncall/pull/3628))

### Fixed

- Fixed schedule timezone issues ([#3576](https://github.com/grafana/oncall/issues/3576))
- Ignore `requests.exceptions.Timeout` exceptions when attempting to send outgoing webhook requests by @joeyorlando ([#3632](https://github.com/grafana/oncall/pull/3632))

## v1.3.82 (2024-01-04)

### Added

- Add ability to create an Outgoing Webhook with the PATCH HTTP method via the UI by @joeyorlando ([#3604](https://github.com/grafana/oncall/pull/3604))

### Changed

- Handle message to reply to not found in Telegram send log ([#3587](https://github.com/grafana/oncall/pull/3587))
- Upgrade mobx lib to the latest version 6.12.0 ([#3453](https://github.com/grafana/oncall/issues/3453))
- Add task lock to avoid running multiple sync_organization tasks in parallel for the same org ([#3612](https://github.com/grafana/oncall/pull/3612))

## v1.3.81 (2023-12-28)

### Added

- Support e2e tests in Tilt and Makefile ([#3516](https://github.com/grafana/oncall/pull/3516))
- Support PATCH method for outgoing webhooks by @ravishankar15 ([#3580](https://github.com/grafana/oncall/pull/3580))

### Changed

- Limit acknowledge reminders to stop repeating after 1 month @mderynck ([#3571](https://github.com/grafana/oncall/pull/3571))

### Fixed

- Check reason to skip notification in Slack to avoid task perform_notification retries @Ferril ([#3562](https://github.com/grafana/oncall/pull/3562))
- Fix alert group table columns validation @Ferril ([#3577](https://github.com/grafana/oncall/pull/3577))
- Fix posting message about rate limit to Slack @Ferril ([#3582](https://github.com/grafana/oncall/pull/3582))
- Fix issue with parsing sender email address from email message for inbound email integration endpoint @Ferril ([#3586](https://github.com/grafana/oncall/pull/3586))
- Fix PUT /api/v1/escalation_policies/id issue when updating `from_time` and `to_time` by @joeyorlando ([#3581](https://github.com/grafana/oncall/pull/3581))
- Fix issue where duplicate team options would show up in the teams dropdown for the `/escalate` Slack command
  by @joeyorlando ([#3590](https://github.com/grafana/oncall/pull/3590))

## v1.3.80 (2023-12-14)

### Added

- Create success log records for delivered personal notifications ([3557](https://github.com/grafana/oncall/pull/3557))

## v1.3.79 (2023-12-14)

### Added

- Add backend for multi-stack support for mobile-app @Ferril ([#3500](https://github.com/grafana/oncall/pull/3500))

## v1.3.78 (2023-12-12)

### Changed

- Add error code for mobile push notification logs when device is not set up @Ferril ([#3554](https://github.com/grafana/oncall/pull/3554))

### Fixed

- Fix issue when mobile push notification message is too big @Ferril ([#3556](https://github.com/grafana/oncall/pull/3556)

## v1.3.77 (2023-12-11)

### Fixed

- Fix schedules invalid dates issue ([#support-escalations/issues/8084](https://github.com/grafana/support-escalations/issues/8084))
- Fix issue related to updating alert group metrics when deleting an alert group via the public API by @joeyorlando ([#3544](https://github.com/grafana/oncall/pull/3544))
- Fix issue with `amazon_ses` inbound email ESP provider by @Lutseslav ([#3509](https://github.com/grafana/oncall/pull/3509))

## v1.3.76 (2023-12-11)

### Fixed

– Fix minor UI bugs

## v1.3.75 (2023-12-08)

### Fixed

- Fix setting integration team to default on update @Ferril ([#3530](https://github.com/grafana/oncall/pull/3530))

## v1.3.74 (2023-12-06)

### Fixed

- Fix missing timestamp value in old grafana API endpoint ([#3522](https://github.com/grafana/oncall/pull/3522))

## v1.3.73 (2023-12-06)

### Added

- Track alert received timestamp on alert group creation ([#3513](https://github.com/grafana/oncall/pull/3513))

## v1.3.72 (2023-12-05)

### Fixed

- Address metrics calculation issue which occurred when `USE_REDIS_CLUSTER` env var was set by @joeyorlando ([#3510](https://github.com/grafana/oncall/pull/3510))

## v1.3.71 (2023-12-05)

### Added

- Add `datetimeformat_as_timezone` Jinja2 template helper filter by @jorgeav ([#3426](https://github.com/grafana/oncall/pull/3426))

### Changed

- Disallow creating and deleting direct paging integrations by @vadimkerr ([#3475](https://github.com/grafana/oncall/pull/3475))
- Renamed "Connections" tab to "Monitoring Systems" and "Direct Paging" to "Manual Direct Paging" on Integrations page

## v1.3.70 (2023-12-01)

Maintenance release

## v1.3.69 (2023-12-01)

Maintenance release + bugfixes

## v1.3.68 (2023-11-30)

### Fixed

- Create missing direct paging integrations on organization sync by @vadimkerr ([#3468](https://github.com/grafana/oncall/pull/3468))

## v1.3.67 (2023-11-30)

Minor bugfixes + dependency updates :)

## v1.3.66 (2023-11-30)

### Fixed

- Delete duplicate direct paging integrations by @vadimkerr ([#3412](https://github.com/grafana/oncall/pull/3412))

## v1.3.65 (2023-11-29)

### Added

- Add options to customize table columns in AlertGroup page ([3281](https://github.com/grafana/oncall/pull/3281))
- Add proxying capabilities for the OnCall mobile API by @joeyorlando ([#3449](https://github.com/grafana/oncall/pull/3449))

### Fixed

- User profile UI tweaks ([#3443](https://github.com/grafana/oncall/pull/3443))
- Ensure stack_id and org_id are ints @mderynck [(#3458](https://github.com/grafana/oncall/pull/3458))

## v1.3.64 (2023-11-28)

### Fixed

- Fix excess usage of bots_info slack api call to avoid ratelimits ([#3440](https://github.com/grafana/oncall/pull/3440))

## v1.3.63 (2023-11-28)

### Added

- Add ability to use Grafana Service Account Tokens for OnCall API (This is only enabled for resolution_notes
  endpoint currently) @mderynck ([#3189](https://github.com/grafana/oncall/pull/3189))
- Add ability for webhook presets to mask sensitive headers @mderynck
  ([#3189](https://github.com/grafana/oncall/pull/3189))

### Changed

- Use instance ID for cloud Grafana service token auth @mderynck ([#3435](https://github.com/grafana/oncall/pull/3435))

### Fixed

- Fixed issue that blocked saving webhooks with presets if the preset is controlling the URL @mderynck
  ([#3189](https://github.com/grafana/oncall/pull/3189))
- User filter doesn't display current value on Alert Groups page ([1714](https://github.com/grafana/oncall/issues/1714))
- Remove displaying rotation modal for Terraform/API based schedules
- Filters polishing ([3183](https://github.com/grafana/oncall/issues/3183))
- Fixed permissions so User settings reader role included list users @mderynck ([#3419](https://github.com/grafana/oncall/pull/3419))
- Fixed alert group rendering when some links were broken because of replacing `-` to `_` @Ferril ([#3424](https://github.com/grafana/oncall/pull/3424))
- Make telegram on_alert_group_action_triggered asynchronous([#3471](https://github.com/grafana/oncall/pull/3471))

## v1.3.62 (2023-11-21)

### Added

- Add builtin slack retry on ratelimited error ([#3401](https://github.com/grafana/oncall/pull/3401))

### Changed

- Add integration id to alert creation logging @mderynck ([#3392](https://github.com/grafana/oncall/pull/3392))

## v1.3.61 (2023-11-21)

### Fixed

- Fix deleting integrations with duplicate names by @vadimkerr ([#3397](https://github.com/grafana/oncall/pull/3397))

## v1.3.60 (2023-11-20)

### Fixed

- Fixes forwarding of Amazon SNS headers @mderynck ([#3371](https://github.com/grafana/oncall/pull/3371))
- Fixes issue when using the `/escalate` Slack command and selecting a team by @joeyorlando ([#3381](https://github.com/grafana/oncall/pull/3381))
- Fix issue when RBAC is enabled where Viewers with "Notifications Receiver" role do not properly show up in schedule
  rotations by @joeyorlando ([#3378](https://github.com/grafana/oncall/pull/3378))

## v1.3.59 (2023-11-16)

### Added

- Populate `users` field of the public Shift GET API with `rolling_users` from the type override created from web UI([#3303](https://github.com/grafana/oncall/pull/3303))
- Do not retry to update slack user group on every API error ([#3363](https://github.com/grafana/oncall/pull/3363))
- Allow specifying a comma-separated list of redis-servers to the `REDIS_URI` engine environment variable by @joeyorlando
  ([#3368](https://github.com/grafana/oncall/pull/3368))

### Fixed

- Fixed recurrency limit issue in the Rotation Modal ([#3358](https://github.com/grafana/oncall/pull/3358))
- Added dragging boundary constraints for Rotation Modal and show scroll for the users list ([#3365](https://github.com/grafana/oncall/pull/3365))
- Delete direct paging integration on team delete by @vadimkerr ([#3367](https://github.com/grafana/oncall/pull/3367))

## v1.3.58 (2023-11-14)

### Added

- Added user timezone field to the users public API response ([#3311](https://github.com/grafana/oncall/pull/3311))
- Allow filtering users by public primary key in internal API ([#3339](https://github.com/grafana/oncall/pull/3339))

### Changed

- Split Integrations table into Connections and Direct Paging tabs ([#3290](https://github.com/grafana/oncall/pull/3290))

### Fixed

- Fix issue where Slack user connection error message is sometimes shown despite successful connection by @joeyorlando ([#3327](https://github.com/grafana/oncall/pull/3327))
- Forward headers for Amazon SNS when organizations are moved @mderynck ([#3326](https://github.com/grafana/oncall/pull/3326))
- Fix styling when light theme is turned on via system preferences
  by excluding dark theme css vars in this case ([#3336](https://github.com/grafana/oncall/pull/3336))
- Fix issue when acknowledge reminder works for deleted organizations @Ferril ([#3345](https://github.com/grafana/oncall/pull/3345))
- Fix generating QR code ([#3347](https://github.com/grafana/oncall/pull/3347))

## v1.3.57 (2023-11-10)

### Fixed

- Fix AmazonSNS integration to handle exceptions the same as other integrations @mderynck ([#3315](https://github.com/grafana/oncall/pull/3315))

## v1.3.56 (2023-11-10)

## v1.3.55 (2023-11-07)

### Changed

- Unify naming of Grafana Cloud / Cloud OnCall / Grafana Cloud OnCall
  so that it's always Grafana Cloud OnCall ([#3279](https://github.com/grafana/oncall/pull/3279))

### Fixed

- Fix escalation policy importance going back to default by @vadimkerr ([#3282](https://github.com/grafana/oncall/pull/3282))
- Improve user permissions query ([#3291](https://github.com/grafana/oncall/pull/3291))

## v1.3.54 (2023-11-06)

### Added

- Add `b64decode` Jinja2 template helper filter by @jorgeav ([#3242](https://github.com/grafana/oncall/pull/3242))

## v1.3.53 (2023-11-03)

### Fixed

- Fix db migration for mobile app @Ferril ([#3260](https://github.com/grafana/oncall/pull/3260))

## v1.3.52 (2023-11-02)

### Fixed

- Address `TypeError` that occurs under some scenarios on the Alert Group detail page

### Changed

- Change wording for push notifications timing choices @Ferril ([#3253](https://github.com/grafana/oncall/pull/3253))

## v1.3.51 (2023-11-02)

### Fixed

- Postpone Legacy AlertManager and Grafana Alerting integration auto-migration date ([3250])(<https://github.com/grafana/oncall/pull/3250>)

## v1.3.50 (2023-11-02)

### Fixed

- Return alert groups for deleted integrations on private api ([3223](https://github.com/grafana/oncall/pull/3223))

## v1.3.49 (2023-10-31)

### Changed

- Removed the hardcoding of page size on frontend ([#3205](https://github.com/grafana/oncall/pull/3205))
- Prevent additional polling on Incidents if the previous request didn't complete
  ([#3205](https://github.com/grafana/oncall/pull/3205))
- Order results from `GET /teams` internal API endpoint by ascending name by @joeyorlando ([#3220](https://github.com/grafana/oncall/pull/3220))
- Order alert groups internal API endpoint by descending started_at by @mderynck ([#3240](https://github.com/grafana/oncall/pull/3240))

### Fixed

- Improve slow `GET /users` + `GET /teams` internal API endpoints by @joeyorlando ([#3220](https://github.com/grafana/oncall/pull/3220))
- Fix search issue when searching for teams in the add responders popup window by @joeyorlando ([#3220](https://github.com/grafana/oncall/pull/3220))
- CSS changes to add responders dropdown to fix long search results list by @joeyorlando ([#3220](https://github.com/grafana/oncall/pull/3220))
- Do not allow to update terraform-based shifts in web UI schedule API ([#3224](https://github.com/grafana/oncall/pull/3224))

## v1.3.48 (2023-10-30)

### Added

- Data type changed from `DateField` to `DateTimeField` on the `final_shifts` API endpoint. Endpoint now accepts either
  a date or a datetime ([#3103](https://github.com/grafana/oncall/pull/3103))

### Changed

- Simplify Direct Paging workflow. Now when using Direct Paging you either simply specify a team, or one or more users
  to page by @joeyorlando ([#3128](https://github.com/grafana/oncall/pull/3128))
- Enable timing options for mobile push notifications, allow multi-select by @Ferril ([#3187](https://github.com/grafana/oncall/pull/3187))

### Fixed

- Fix RBAC authorization bugs related to interacting with Alert Group Slack messages by @joeyorlando ([#3213](https://github.com/grafana/oncall/pull/3213))

## v1.3.47 (2023-10-25)

### Fixed

- Add filtering term length check for channel filter endpoints @Ferril ([#3192](https://github.com/grafana/oncall/pull/3192))

## v1.3.46 (2023-10-23)

### Added

- Check for basic role permissions on get/create/update labels @Ferril ([#3173](https://github.com/grafana/oncall/pull/3173))

### Fixed

- Discard old pending network requests in the UI (Users/Schedules) [#3172](https://github.com/grafana/oncall/pull/3172)
- Fix resolution note source for mobile app by @vadimkerr ([#3174](https://github.com/grafana/oncall/pull/3174))
- Fix iCal imported schedules related users and next shifts per user ([#3178](https://github.com/grafana/oncall/pull/3178))
- Fix references to removed access control functions in Grafana @mderynck ([#3184](https://github.com/grafana/oncall/pull/3184))

### Changed

- Upgrade Django to 4.2.6 and update iCal related deps ([#3176](https://github.com/grafana/oncall/pull/3176))

## v1.3.45 (2023-10-19)

### Added

- Use shift data from event object
- Update shifts public API to improve web shifts support ([#3165](https://github.com/grafana/oncall/pull/3165))

### Fixed

- Update ical schedule creation/update to trigger final schedule refresh ([#3156](https://github.com/grafana/oncall/pull/3156))
- Handle None role when syncing users from Grafana ([#3147](https://github.com/grafana/oncall/pull/3147))
- Polish "Build 'When I am on-call' for web UI" [#2915](https://github.com/grafana/oncall/issues/2915)
- Fix iCal schedule incorrect view [#2001](https://github.com/grafana/oncall-private/issues/2001)
- Fix rotation name rendering issue [#2324](https://github.com/grafana/oncall/issues/2324)

### Changed

- Add user TZ information to next shifts per user endpoint ([#3157](https://github.com/grafana/oncall/pull/3157))

## v1.3.44 (2023-10-16)

### Added

- Update plugin OnCaller role permissions ([#3145](https://github.com/grafana/oncall/pull/3145))
- Add labels implementation for OnCall integrations under the feature flag ([#3014](https://github.com/grafana/oncall/pull/3014))

### Fixed

- Fix plugin status to always return URL with trailing / @mderynck ([#3122](https://github.com/grafana/oncall/pull/3122))

## v1.3.43 (2023-10-05)

### Added

- Make it possible to acknowledge/unacknowledge and resolve/unresolve alert groups via API by @vadimkerr ([#3108](https://github.com/grafana/oncall/pull/3108))

### Changed

- Improve alert group deletion API by @vadimkerr ([#3124](https://github.com/grafana/oncall/pull/3124))
- Removed Integrations Name max characters limit
  ([#3123](https://github.com/grafana/oncall/pull/3123))
- Truncate long table rows (Integration Name/Alert Group) and show tooltip for the truncated content
  ([#3123](https://github.com/grafana/oncall/pull/3123))

## v1.3.42 (2023-10-04)

### Added

- Add additional shift info in schedule filter_events internal API ([#3110](https://github.com/grafana/oncall/pull/3110))

## v1.3.41 (2023-10-04)

### Added

- New RBAC action `grafana-oncall-app.alert-groups:direct-paging` and role "Alert Groups Direct Paging" by @joeyorlando
  ([#3107](https://github.com/grafana/oncall/pull/3107))

### Fixed

- Accept empty and null user when updating webhook via API @mderynck ([#3094](https://github.com/grafana/oncall/pull/3094))
- Fix slack notification for a shift which end is affected by a taken swap ([#3092](https://github.com/grafana/oncall/pull/3092))

## v1.3.40 (2023-09-28)

### Added

- Create Direct Paging integration by default for every team, create default E-Mail notification policy for every user ([#3064](https://github.com/grafana/oncall/pull/3064))

## v1.3.39 (2023-09-27)

### Added

- Presets for webhooks @mderynck ([#2996](https://github.com/grafana/oncall/pull/2996))
- Add `enable_web_overrides` option to schedules public API ([#3062](https://github.com/grafana/oncall/pull/3062))

### Fixed

- Fix regression in public actions endpoint handling user field by @mderynck ([#3053](https://github.com/grafana/oncall/pull/3053))

### Changed

- Rework how users are fetched from DB when getting users from schedules ical representation ([#3067](https://github.com/grafana/oncall/pull/3067))

## v1.3.38 (2023-09-19)

### Fixed

- Fix Slack access token length issue by @toolchainX ([#3016](https://github.com/grafana/oncall/pull/3016))
- Fix shifts for current user internal endpoint to return the right shift PK ([#3036](https://github.com/grafana/oncall/pull/3036))
- Handle Slack ratelimit on alert group deletion by @vadimkerr ([#3038](https://github.com/grafana/oncall/pull/3038))

## v1.3.37 (2023-09-12)

### Added

- Notify user via Slack/mobile push-notification when their shift swap request is taken by @joeyorlando ([#2992](https://github.com/grafana/oncall/pull/2992))
- Unify breadcrumbs behaviour with other Grafana Apps and main core# ([1906](https://github.com/grafana/oncall/issues/1906))

### Changed

- Improve Slack error handling by @vadimkerr ([#3000](https://github.com/grafana/oncall/pull/3000))

### Fixed

- Avoid task retries because of missing AlertGroupLogRecord on send_alert_group_signal ([#3001](https://github.com/grafana/oncall/pull/3001))
- Update escalation policies public API to handle new webhooks ([#2999](https://github.com/grafana/oncall/pull/2999))

## v1.3.36 (2023-09-07)

### Added

- Add option to create new contact point for existing integrations ([#2909](https://github.com/grafana/oncall/issues/2909))

### Changed

- Enable email notification step by default on Helm by @vadimkerr ([#2975](https://github.com/grafana/oncall/pull/2975))
- Handle slack resolution note errors consistently ([#2976](https://github.com/grafana/oncall/pull/2976))

### Fixed

- Don't update Slack user groups for deleted organizations by @vadimkerr ([#2985](https://github.com/grafana/oncall/pull/2985))
- Fix Slack integration leftovers after disconnecting by @vadimkerr ([#2986](https://github.com/grafana/oncall/pull/2986))
- Fix handling Slack rate limits by @vadimkerr ([#2991](https://github.com/grafana/oncall/pull/2991))

## v1.3.35 (2023-09-05)

### Fixed

- Fix issue in `SlackClientWithErrorHandling` paginted API calls by @joeyorlando

## v1.3.34 (2023-09-05)

### Fixed

- Fix issue in `apps.slack.tasks.populate_slack_channels_for_team` task by @joeyorlando ([#2969](https://github.com/grafana/oncall/pull/2969))

## v1.3.33 (2023-09-05)

### Fixed

- Fix issue in `apps.slack.tasks.post_or_update_log_report_message_task` task related to passing tuple to `text` arg
  for `SlackClient.chat_postMessage` method by @joeyorlando ([#2966](https://github.com/grafana/oncall/pull/2966))

## v1.3.32 (2023-09-05)

### Added

- Add internal API endpoint for getting schedules shifts for current user by @Ferril ([#2928](https://github.com/grafana/oncall/pull/2928))

### Changed

- Make Slack integration not post an alert group message if it's already deleted + refactor AlertGroup and
  SlackMessage foreign key relationship by @vadimkerr ([#2957](https://github.com/grafana/oncall/pull/2957))

### Fixed

- Reject file uploads when POSTing to an integration endpoint ([#2958](https://github.com/grafana/oncall/pull/2958))

## v1.3.31 (2023-09-04)

### Fixed

- Fix for Cloud plugin install not refreshing page after completion ([2974](https://github.com/grafana/oncall/issues/2874))
- Fix escalation snapshot building if user was deleted @Ferril ([#2954](https://github.com/grafana/oncall/pull/2954))

### Added

- ([Use Tilt for local development](https://github.com/grafana/oncall/pull/1396))

### Changed

- Update slack schedule shift-changed notification ([#2949](https://github.com/grafana/oncall/pull/2949))

## v1.3.30 (2023-08-31)

### Added

- Add optional param to expand user details in shift swaps internal endpoints ([#2923](https://github.com/grafana/oncall/pull/2923))

### Changed

- Update Shift Swap Request Slack message formatting by @joeyorlando ([#2918](https://github.com/grafana/oncall/pull/2918))
- Performance and UX tweaks to integrations page ([#2869](https://github.com/grafana/oncall/pull/2869))
- Expand users details in filter swaps internal endpoint ([#2921](https://github.com/grafana/oncall/pull/2921))
- Truncate exported final shifts to match the requested period ([#2924](https://github.com/grafana/oncall/pull/2924))

### Fixed

- Fix issue with helm chart when specifying `broker.type=rabbitmq` where Redis environment variables
  were not longer being injected by @joeyorlando ([#2927](https://github.com/grafana/oncall/pull/2927))
- Fix silence for alert groups with empty escalation chain @Ferril ([#2929](https://github.com/grafana/oncall/pull/2929))
- Fixed NPE when migrating legacy Grafana Alerting integrations ([#2908](https://github.com/grafana/oncall/issues/2908))
- Fix `IntegrityError` exceptions that occasionally would occur when trying to create `ResolutionNoteSlackMessage`
  objects by @joeyorlando ([#2933](https://github.com/grafana/oncall/pull/2933))

## v1.3.29 (2023-08-29)

### Fixed

- Fix metrics calculation and OnCall dashboard, rename dashboard @Ferril ([#2895](https://github.com/grafana/oncall/pull/2895))
- Fix slack schedule notification settings dialog ([#2902](https://github.com/grafana/oncall/pull/2902))

## v1.3.28 (2023-08-29)

### Changed

- Switch engine to alpine base image ([2872](https://github.com/grafana/oncall/pull/2872))

### Added

- Visualization of shift swap requests in Overrides and swaps section ([#2844](https://github.com/grafana/oncall/issues/2844))

### Fixed

- Address bug when a Shift Swap Request is accepted either via the web or mobile UI, and the Slack message is not
  updated to reflect the latest state by @joeyorlando ([#2886](https://github.com/grafana/oncall/pull/2886))
- Fix issue where Grafana integration would fail to parse alerting config for routes without receivers @mderynck
  ([#2894](https://github.com/grafana/oncall/pull/2894))

## v1.3.27 (2023-08-25)

### Added

- Public API for webhooks @mderynck ([#2790](https://github.com/grafana/oncall/pull/2790))
- Use Telegram polling protocol instead of a webhook if `FEATURE_TELEGRAM_LONG_POLLING_ENABLED` set to `True` by @alexintech
  ([#2250](https://github.com/grafana/oncall/pull/2250))

### Changed

- Public API for actions now wraps webhooks @mderynck ([#2790](https://github.com/grafana/oncall/pull/2790))
- Allow mobile app to access status endpoint @mderynck ([#2791](https://github.com/grafana/oncall/pull/2791))
- Enable shifts export endpoint for all schedule types ([#2863](https://github.com/grafana/oncall/pull/2863))
- Use priority field to track primary/overrides calendar in schedule iCal export ([#2871](https://github.com/grafana/oncall/pull/2871))

### Fixed

- Fix public api docs for escalation policies by @Ferril ([#2830](https://github.com/grafana/oncall/pull/2830))

## v1.3.26 (2023-08-22)

### Changed

- Increase mobile app verification token TTL by @joeyorlando ([#2859](https://github.com/grafana/oncall/pull/2859))

### Fixed

- Changed HTTP Endpoint to Email for inbound email integrations
  ([#2816](https://github.com/grafana/oncall/issues/2816))
- Enable inbound email feature flag by default by @vadimkerr ([#2846](https://github.com/grafana/oncall/pull/2846))
- Fixed initial search on Users page ([#2842](https://github.com/grafana/oncall/issues/2842))

## v1.3.25 (2023-08-18)

### Changed

- Improve Grafana Alerting integration by @Ferril @teodosii ([#2742](https://github.com/grafana/oncall/pull/2742))
- Fixed UTC conversion for escalation chain step of timerange
  ([#2781](https://github.com/grafana/oncall/issues/2781))

### Fixed

- Check for possible split events in range when resolving schedule ([#2828](https://github.com/grafana/oncall/pull/2828))

## v1.3.24 (2023-08-17)

### Added

- Shift swap requests public API ([#2775](https://github.com/grafana/oncall/pull/2775))
- Shift swap request Slack follow-ups by @vadimkerr ([#2798](https://github.com/grafana/oncall/pull/2798))
- Shift swap request push notification follow-ups by @vadimkerr ([#2805](https://github.com/grafana/oncall/pull/2805))

### Changed

- Improve default AlertManager template ([#2794](https://github.com/grafana/oncall/pull/2794))

### Fixed

- Ignore ical cancelled events when calculating shifts ([#2776](https://github.com/grafana/oncall/pull/2776))
- Fix Slack acknowledgment reminders by @vadimkerr ([#2769](https://github.com/grafana/oncall/pull/2769))
- Fix issue with updating "Require resolution note" setting by @Ferril ([#2782](https://github.com/grafana/oncall/pull/2782))
- Don't send notifications about past SSRs when turning on info notifications by @vadimkerr ([#2783](https://github.com/grafana/oncall/pull/2783))
- Add schedule shift type validation on create/preview ([#2789](https://github.com/grafana/oncall/pull/2789))
- Add alertmanager integration for heartbeat support ([2807](https://github.com/grafana/oncall/pull/2807))

## v1.3.23 (2023-08-10)

### Added

- Shift Swap Requests Web UI ([#2593](https://github.com/grafana/oncall/issues/2593))
- Final schedule shifts should lay in one line ([#1665](https://github.com/grafana/oncall/issues/1665))
- Add backend support for push notification sounds with custom extensions by @vadimkerr ([#2759](https://github.com/grafana/oncall/pull/2759))

### Changed

- Add stack slug to organization options for direct paging Slash command by @vadimkerr ([#2743](https://github.com/grafana/oncall/pull/2743))
- Avoid creating (or notifying about) potential event splits resulting from untaken swap requests ([#2748](https://github.com/grafana/oncall/pull/2748))
- Refactor heartbeats into a periodic task ([2723](https://github.com/grafana/oncall/pull/2723))

### Fixed

- Do not show override shortcut when web overrides are disabled ([#2745](https://github.com/grafana/oncall/pull/2745))
- Handle ical schedule import with duplicated event UIDs ([#2760](https://github.com/grafana/oncall/pull/2760))
- Allow Editor to access Phone Verification ([#2772](https://github.com/grafana/oncall/pull/2772))

## v1.3.22 (2023-08-03)

### Added

- Add mobile app push notifications for shift swap requests by @vadimkerr ([#2717](https://github.com/grafana/oncall/pull/2717))

### Changed

- Skip past due swap requests when calculating events ([2718](https://github.com/grafana/oncall/pull/2718))
- Update schedule slack notifications to use schedule final events by @Ferril ([#2710](https://github.com/grafana/oncall/pull/2710))

### Fixed

- Fix schedule final_events datetime filtering when splitting override ([#2715](https://github.com/grafana/oncall/pull/2715))
- Fix swap requests event filter limits in schedule events ([#2716](https://github.com/grafana/oncall/pull/2716))
- Fix Alerting contact point auto-creation ([2721](https://github.com/grafana/oncall/pull/2721))

## v1.3.21 (2023-08-01)

### Added

- [Helm] Add `extraContainers` for engine, celery and migrate-job pods to define sidecars by @lu1as ([#2650](https://github.com/grafana/oncall/pull/2650))
  – Rework of AlertManager integration ([#2643](https://github.com/grafana/oncall/pull/2643))

## v1.3.20 (2023-07-31)

### Added

- Add filter_shift_swaps endpoint to schedules API ([#2684](https://github.com/grafana/oncall/pull/2684))
- Add shifts endpoint to shift swap API ([#2697](https://github.com/grafana/oncall/pull/2697/))

### Fixed

- Fix helm env variable validation logic when specifying Twilio auth related values by @njohnstone2 ([#2674](https://github.com/grafana/oncall/pull/2674))
- Fixed mobile app verification not sending SMS to phone number ([#2687](https://github.com/grafana/oncall/issues/2687))

## v1.3.19 (2023-07-28)

### Fixed

- Fix one of the latest migrations failing on SQLite by @vadimkerr ([#2680](https://github.com/grafana/oncall/pull/2680))

### Added

- Apply swap requests details to schedule events ([#2677](https://github.com/grafana/oncall/pull/2677))

## v1.3.18 (2023-07-28)

### Changed

- Update the direct paging feature to page for acknowledged & silenced alert groups,
  and show a warning for resolved alert groups by @vadimkerr ([#2639](https://github.com/grafana/oncall/pull/2639))
- Change calls to get instances from GCOM to paginate by @mderynck ([#2669](https://github.com/grafana/oncall/pull/2669))
- Update checking on-call users to use schedule final events ([#2651](https://github.com/grafana/oncall/pull/2651))

### Fixed

- Remove checks delaying plugin load and cause "Initializing plugin..." ([2624](https://github.com/grafana/oncall/pull/2624))
- Fix "Continue escalation if >X alerts per Y minutes" escalation step by @vadimkerr ([#2636](https://github.com/grafana/oncall/pull/2636))
- Post to Telegram ChatOps channel option is not showing in the integrations page
  by @alexintech ([#2498](https://github.com/grafana/oncall/pull/2498))

## v1.3.17 (2023-07-25)

### Added

- Added banner on the ChatOps screen for OSS to let the user know if no chatops integration is enabled
  ([#1735](https://github.com/grafana/oncall/issues/1735))
- Add `rbac_enabled` to `GET /api/internal/v1/current_team` response schema + `rbac_permissions` to `GET /api/internal/v1/user`
  response schema by @joeyorlando ([#2611](https://github.com/grafana/oncall/pull/2611))

### Fixed

- Bring heartbeats back to UI by @maskin25 ([#2550](https://github.com/grafana/oncall/pull/2550))
- Address issue when Grafana feature flags which were enabled via the `feature_flags.enabled` were only properly being
  parsed, when they were space-delimited. This fix allows them to be _either_ space or comma-delimited.
  by @joeyorlando ([#2623](https://github.com/grafana/oncall/pull/2623))

## v1.3.16 (2023-07-21)

### Added

- Allow persisting mobile app's timezone, to allow for more accurate datetime related notifications by @joeyorlando
  ([#2601](https://github.com/grafana/oncall/pull/2601))
- Add filter integrations by type ([2609](https://github.com/grafana/oncall/pull/2609))

### Changed

- Update direct paging docs by @vadimkerr ([#2600](https://github.com/grafana/oncall/pull/2600))
- Improve APIs for creating/updating direct paging integrations by @vadimkerr ([#2603](https://github.com/grafana/oncall/pull/2603))
- Remove unnecessary team checks in public API by @vadimkerr ([#2606](https://github.com/grafana/oncall/pull/2606))

### Fixed

- Fix Slack direct paging issue when there are more than 100 schedules by @vadimkerr ([#2594](https://github.com/grafana/oncall/pull/2594))
- Fix webhooks unable to be copied if they contain password or authorization header ([#2608](https://github.com/grafana/oncall/pull/2608))

## v1.3.15 (2023-07-19)

### Changed

- Deprecate `AlertGroup.is_archived` column. Column will be removed in a subsequent release. By @joeyorlando ([#2524](https://github.com/grafana/oncall/pull/2524)).
- Update Slack "invite" feature to use direct paging by @vadimkerr ([#2562](https://github.com/grafana/oncall/pull/2562))
- Change "Current responders" to "Additional Responders" in web UI by @vadimkerr ([#2567](https://github.com/grafana/oncall/pull/2567))

### Fixed

- Fix duplicate orders on routes and escalation policies by @vadimkerr ([#2568](https://github.com/grafana/oncall/pull/2568))
- Fixed Slack channels sync by @Ferril ([#2571](https://github.com/grafana/oncall/pull/2571))
- Fixed rendering of slack connection errors ([#2526](https://github.com/grafana/oncall/pull/2526))

## v1.3.14 (2023-07-17)

### Changed

- Added `PHONE_PROVIDER` configuration check by @sreway ([#2523](https://github.com/grafana/oncall/pull/2523))
- Deprecate `/oncall` Slack command, update direct paging functionality by @vadimkerr ([#2537](https://github.com/grafana/oncall/pull/2537))
- Change plugin version to drop the `v` prefix. ([#2540](https://github.com/grafana/oncall/pull/2540))

## v1.3.13 (2023-07-17)

### Changed

- Remove deprecated `heartbeat.HeartBeat` model/table by @joeyorlando ([#2534](https://github.com/grafana/oncall/pull/2534))

## v1.3.12 (2023-07-14)

### Added

- Add `page_size`, `current_page_number`, and `total_pages` attributes to paginated API responses by @joeyorlando ([#2471](https://github.com/grafana/oncall/pull/2471))

### Fixed

- New webhooks incorrectly masking authorization header by @mderynck ([#2541](https://github.com/grafana/oncall/pull/2541))

## v1.3.11 (2023-07-13)

### Added

- Release new webhooks functionality by @mderynck @matiasb @maskin25 @teodosii @raphael-batte ([#1830](https://github.com/grafana/oncall/pull/1830))

### Changed

- Custom button webhooks are deprecated, they will be automatically migrated to new webhooks. ([#1830](https://github.com/grafana/oncall/pull/1830))

## v1.3.10 (2023-07-13)

### Added

- [Helm] Added ability to specify `resources` definition within the `wait-for-db` init container by @Shelestov7
  ([#2501](https://github.com/grafana/oncall/pull/2501))
- Added index on `started_at` column in `alerts_alertgroup` table. This substantially speeds up query used by the `check_escalation_finished_task`
  task. By @joeyorlando and @Konstantinov-Innokentii ([#2516](https://github.com/grafana/oncall/pull/2516)).

### Changed

- Deprecated `/maintenance` web UI page. Maintenance is now handled at the integration level and can be performed
  within a single integration's page. by @Ukochka ([#2497](https://github.com/grafana/oncall/issues/2497))

### Fixed

- Fixed a bug in the integration maintenance mode workflow where a user could not start/stop an integration's
  maintenance mode by @joeyorlando ([#2511](https://github.com/grafana/oncall/issues/2511))
- Schedules: Long popup does not fit screen & buttons unreachable & objects outside of the popup [#1002](https://github.com/grafana/oncall/issues/1002)
- New schedules white theme issues [#2356](https://github.com/grafana/oncall/issues/2356)

## v1.3.9 (2023-07-12)

### Added

- Bring new Jinja editor to webhooks ([#2344](https://github.com/grafana/oncall/issues/2344))

### Fixed

- Add debounce on Select UI components to avoid making API search requests on each key-down event by
  @maskin25 ([#2466](https://github.com/grafana/oncall/pull/2466))
- Make Direct paging integration configurable ([2483](https://github.com/grafana/oncall/pull/2483))

## v1.3.8 (2023-07-11)

### Added

- Add `event.users.avatar_full` field to `GET /api/internal/v1/schedules/{schedule_id}/filter_events`
  payload by @joeyorlando ([#2459](https://github.com/grafana/oncall/pull/2459))
- Add `affinity` and `tolerations` for `celery` and `migrations` pods into helm chart + unit test for chart

### Changed

- Modified DRF pagination class used by `GET /api/internal/v1/alert_receive_channels` and `GET /api/internal/v1/schedules`
  endpoints so that the `next` and `previous` pagination links are properly set when OnCall is run behind
  a reverse proxy by @joeyorlando ([#2467](https://github.com/grafana/oncall/pull/2467))
- Polish user settings and warnings ([#2425](https://github.com/grafana/oncall/pull/2425))

### Fixed

- Address issue where we were improperly parsing Grafana feature flags that were enabled via the `feature_flags.enabled`
  method by @joeyorlando ([#2477](https://github.com/grafana/oncall/pull/2477))
- Fix cuddled list Markdown issue by @vadimkerr ([#2488](https://github.com/grafana/oncall/pull/2488))
- Fixed schedules slack notifications for deleted organizations ([#2493](https://github.com/grafana/oncall/pull/2493))

## v1.3.7 (2023-07-06)

### Changed

- OnCall Metrics dashboard update ([#2400](https://github.com/grafana/oncall/pull/2400))

## v1.3.6 (2023-07-05)

### Fixed

- Address issue where having multiple registered mobile apps for a user could lead to issues in delivering push
  notifications by @joeyorlando ([#2421](https://github.com/grafana/oncall/pull/2421))

## v1.3.5 (2023-07-05)

### Fixed

- Fix for phone provider initialization which can lead to an HTTP 500 on startup ([#2434](https://github.com/grafana/oncall/pull/2434))

## v1.3.4 (2023-07-05)

### Added

- Add full avatar URL for on-call users in schedule internal API by @vadimkerr ([#2414](https://github.com/grafana/oncall/pull/2414))
- Add phone call using the zvonok.com service by @sreway ([#2339](https://github.com/grafana/oncall/pull/2339))

### Changed

- UI drawer updates for webhooks2 ([#2419](https://github.com/grafana/oncall/pull/2419))
- Removed url from sms notification, changed format ([#2317](https://github.com/grafana/oncall/pull/2317))

## v1.3.3 (2023-06-29)

### Added

- Docs for `/resolution_notes` public api endpoint [#222](https://github.com/grafana/oncall/issues/222)

### Fixed

- Change alerts order for `/alert` public api endpoint [#1031](https://github.com/grafana/oncall/issues/1031)
- Change resolution notes order for `/resolution_notes` public api endpoint to show notes for the newest alert group
  on top ([#2404](https://github.com/grafana/oncall/pull/2404))
- Remove attempt to check token when editor/viewers are accessing the plugin @mderynck ([#2410](https://github.com/grafana/oncall/pull/2410))

## v1.3.2 (2023-06-29)

### Added

- Add metric "how many alert groups user was notified of" to Prometheus exporter ([#2334](https://github.com/grafana/oncall/pull/2334/))

### Changed

- Change permissions used during setup to better represent actions being taken by @mderynck ([#2242](https://github.com/grafana/oncall/pull/2242))
- Display 100000+ in stats when there are more than 100000 alert groups in the result ([#1901](https://github.com/grafana/oncall/pull/1901))
- Change OnCall plugin to use service accounts and api tokens for communicating with backend, by @mderynck ([#2385](https://github.com/grafana/oncall/pull/2385))
- RabbitMQ Docker image upgraded from 3.7.19 to 3.12.0 in `docker-compose-developer.yml` and
  `docker-compose-mysql-rabbitmq.yml`. **Note**: if you use one of these config files for your deployment
  you _may_ need to follow the RabbitMQ "upgrade steps" listed [here](https://rabbitmq.com/upgrade.html#rabbitmq-version-upgradability)
  by @joeyorlando ([#2359](https://github.com/grafana/oncall/pull/2359))

### Fixed

- For "You're Going OnCall" push notifications, show shift times in the user's configured timezone, otherwise UTC
  by @joeyorlando ([#2351](https://github.com/grafana/oncall/pull/2351))

## v1.3.1 (2023-06-26)

### Fixed

- Fix phone call & SMS relay by @vadimkerr ([#2345](https://github.com/grafana/oncall/pull/2345))

## v1.3.0 (2023-06-26)

### Added

- Secrets consistency for the chart. Bugfixing [#1016](https://github.com/grafana/oncall/pull/1016)

### Changed

- `telegram.webhookUrl` now defaults to `https://<base_url>` if not set
- UI Updates for the integrations page ([#2310](https://github.com/grafana/oncall/pull/2310))
- Prefer shift start when displaying rotation start value for existing shifts ([#2316](https://github.com/grafana/oncall/pull/2316))

### Fixed

- Fixed minor schedule preview issue missing last day ([#2316](https://github.com/grafana/oncall/pull/2316))

## v1.2.46 (2023-06-22)

### Added

- Make it possible to completely delete a rotation oncall ([#1505](https://github.com/grafana/oncall/issues/1505))
- Polish rotation modal form oncall ([#1506](https://github.com/grafana/oncall/issues/1506))
- Quick actions when editing a schedule oncall ([#1507](https://github.com/grafana/oncall/issues/1507))
- Enable schedule related profile settings oncall ([#1508](https://github.com/grafana/oncall/issues/1508))
- Highlight user shifts oncall ([#1509](https://github.com/grafana/oncall/issues/1509))
- Rename or Description for Schedules Rotations ([#1460](https://github.com/grafana/oncall/issues/1406))
- Add documentation for OnCall metrics exporter ([#2149](https://github.com/grafana/oncall/pull/2149))
- Add dashboard for OnCall metrics ([#1973](https://github.com/grafana/oncall/pull/1973))

## Changed

- Change mobile shift notifications title and subtitle by @imtoori ([#2288](https://github.com/grafana/oncall/pull/2288))
- Make web schedule updates to trigger sync refresh of its ical representation ([#2279](https://github.com/grafana/oncall/pull/2279))

## Fixed

- Fix duplicate orders for user notification policies by @vadimkerr ([#2278](https://github.com/grafana/oncall/pull/2278))
- Fix broken markup on alert group page, declutter, make time format consistent ([#2296](https://github.com/grafana/oncall/pull/2295))

## v1.2.45 (2023-06-19)

### Changed

- Change .Values.externalRabbitmq.passwordKey from `password` to `""` (default value `rabbitmq-password`) ([#864](https://github.com/grafana/oncall/pull/864))
- Remove deprecated `permissions` string array from the internal API user serializer by @joeyorlando ([#2269](https://github.com/grafana/oncall/pull/2269))

### Added

- Add `locale` column to mobile app user settings table by @joeyorlando [#2131](https://github.com/grafana/oncall/pull/2131)
- Update notification text for "You're going on call" push notifications to include information about the shift start
  and end times by @joeyorlando ([#2131](https://github.com/grafana/oncall/pull/2131))

### Fixed

- Handle non-UTC UNTIL datetime value when repeating ical events [#2241](https://github.com/grafana/oncall/pull/2241)
- Optimize AlertManager auto-resolve mechanism

## v1.2.44 (2023-06-14)

### Added

- Users with the Viewer basic role can now connect and use the mobile app ([#1892](https://github.com/grafana/oncall/pull/1892))
- Add helm chart support for redis and mysql existing secrets [#2156](https://github.com/grafana/oncall/pull/2156)

### Changed

- Removed `SlackActionRecord` model and database table by @joeyorlando [#2201](https://github.com/grafana/oncall/pull/2201)
- Require users when creating a schedule rotation using the web UI [#2220](https://github.com/grafana/oncall/pull/2220)

### Fixed

- Fix schedule shift preview to not breaking rotation shifts when there is overlap [#2218](https://github.com/grafana/oncall/pull/2218)
- Fix schedule list filter by type to allow considering multiple values [#2218](https://github.com/grafana/oncall/pull/2218)

## v1.2.43 (2023-06-12)

### Changed

- Propogate CI/CD changes

## v1.2.42 (2023-06-12)

### Changed

- Helm chart: Upgrade helm dependecies, improve local setup [#2144](https://github.com/grafana/oncall/pull/2144)

### Fixed

- Fixed bug on Filters where team param from URL was discarded [#6237](https://github.com/grafana/support-escalations/issues/6237)
- Fix receive channel filter in alert groups API [#2140](https://github.com/grafana/oncall/pull/2140)
- Helm chart: Fix usage of `env` settings as map;
  Fix usage of `mariadb.auth.database` and `mariadb.auth.username` for MYSQL env variables by @alexintech [#2146](https://github.com/grafana/oncall/pull/2146)

### Added

- Helm chart: Add unittests for rabbitmq and redis [2165](https://github.com/grafana/oncall/pull/2165)

## v1.2.41 (2023-06-08)

### Added

- Twilio Provider improvements by @Konstantinov-Innokentii, @mderynck and @joeyorlando
  [#2074](https://github.com/grafana/oncall/pull/2074) [#2034](https://github.com/grafana/oncall/pull/2034)
- Run containers as a non-root user by @alexintech [#2053](https://github.com/grafana/oncall/pull/2053)

## v1.2.40 (2023-06-07)

### Added

- Allow mobile app to consume "internal" schedules API endpoints by @joeyorlando ([#2109](https://github.com/grafana/oncall/pull/2109))
- Add inbound email address in integration API by @vadimkerr ([#2113](https://github.com/grafana/oncall/pull/2113))

### Changed

- Make viewset actions more consistent by @vadimkerr ([#2120](https://github.com/grafana/oncall/pull/2120))

### Fixed

- Fix + revert [#2057](https://github.com/grafana/oncall/pull/2057) which reverted a change which properly handles
  `Organization.DoesNotExist` exceptions for Slack events by @joeyorlando ([#TBD](https://github.com/grafana/oncall/pull/TBD))
- Fix Telegram ratelimit on live setting change by @vadimkerr and @alexintech ([#2100](https://github.com/grafana/oncall/pull/2100))

## v1.2.39 (2023-06-06)

### Changed

- Do not hide not secret settings in the web plugin UI by @alexintech ([#1964](https://github.com/grafana/oncall/pull/1964))

## v1.2.36 (2023-06-02)

### Added

- Add public API endpoint to export a schedule's final shifts by @joeyorlando ([2047](https://github.com/grafana/oncall/pull/2047))

### Fixed

- Fix demo alert for inbound email integration by @vadimkerr ([#2081](https://github.com/grafana/oncall/pull/2081))
- Fix calendar TZ used when comparing current shifts triggering slack shift notifications ([#2091](https://github.com/grafana/oncall/pull/2091))

## v1.2.35 (2023-06-01)

### Fixed

- Fix a bug with permissions for telegram user settings by @alexintech ([#2075](https://github.com/grafana/oncall/pull/2075))
- Fix orphaned messages in Slack by @vadimkerr ([#2023](https://github.com/grafana/oncall/pull/2023))
- Fix duplicated slack shift-changed notifications ([#2080](https://github.com/grafana/oncall/pull/2080))

## v1.2.34 (2023-05-31)

### Added

- Add description to "Default channel for Slack notifications" UI dropdown by @joeyorlando ([2051](https://github.com/grafana/oncall/pull/2051))

### Fixed

- Fix templates when slack or telegram is disabled ([#2064](https://github.com/grafana/oncall/pull/2064))
- Reduce number of alert groups returned by `Attach To` in slack to avoid event trigger timeout @mderynck ([#2049](https://github.com/grafana/oncall/pull/2049))

## v1.2.33 (2023-05-30)

### Fixed

- Revert #2040 breaking `/escalate` Slack command

## v1.2.32 (2023-05-30)

### Added

- Add models and framework to use different services (Phone, SMS, Verify) in Twilio depending on
  the destination country code by @mderynck ([#1976](https://github.com/grafana/oncall/pull/1976))
- Prometheus exporter backend for alert groups related metrics
- Helm chart: configuration of `uwsgi` using environment variables by @alexintech ([#2045](https://github.com/grafana/oncall/pull/2045))
- Much expanded/improved docs for mobile app ([2026](https://github.com/grafana/oncall/pull/2026>))
- Enable by-day selection when defining monthly and hourly rotations ([2037](https://github.com/grafana/oncall/pull/2037))

### Fixed

- Fix error when updating closed modal window in Slack by @vadimkerr ([#2019](https://github.com/grafana/oncall/pull/2019))
- Fix final schedule export failing to update when ical imported events set start/end as date ([#2025](https://github.com/grafana/oncall/pull/2025))
- Helm chart: fix bugs in helm chart with external postgresql configuration by @alexintech ([#2036](https://github.com/grafana/oncall/pull/2036))
- Properly address `Organization.DoesNotExist` exceptions thrown which result in HTTP 500 for the Slack `interactive_api_endpoint`
  endpoint by @joeyorlando ([#2040](https://github.com/grafana/oncall/pull/2040))
- Fix issue when trying to sync Grafana contact point and config receivers miss a key ([#2046](https://github.com/grafana/oncall/pull/2046))

### Changed

- Changed mobile notification title and subtitle. Removed the body. by @imtoori [#2027](https://github.com/grafana/oncall/pull/2027)

## v1.2.31 (2023-05-26)

### Fixed

- Fix AmazonSNS ratelimit by @Konstantinov-Innokentii ([#2032](https://github.com/grafana/oncall/pull/2032))

## v1.2.30 (2023-05-25)

### Fixed

- Fix Phone provider status callbacks [#2014](https://github.com/grafana/oncall/pull/2014)

## v1.2.29 (2023-05-25)

### Changed

- Phone provider refactoring [#1713](https://github.com/grafana/oncall/pull/1713)

### Fixed

- Handle slack metadata limit when creating paging command payload ([#2007](https://github.com/grafana/oncall/pull/2007))
- Fix issue with sometimes cached final schedule not being refreshed after an update ([#2004](https://github.com/grafana/oncall/pull/2004))

## v1.2.28 (2023-05-24)

### Fixed

- Improve plugin authentication by @vadimkerr ([#1995](https://github.com/grafana/oncall/pull/1995))
- Fix MultipleObjectsReturned error on webhook endpoints by @vadimkerr ([#1996](https://github.com/grafana/oncall/pull/1996))
- Remove user defined time period from "you're going oncall" mobile push by @iskhakov ([#2001](https://github.com/grafana/oncall/pull/2001))

## v1.2.27 (2023-05-23)

### Added

- Allow passing Firebase credentials via environment variable by @vadimkerr ([#1969](https://github.com/grafana/oncall/pull/1969))

### Changed

- Update default Alertmanager templates by @iskhakov ([#1944](https://github.com/grafana/oncall/pull/1944))

### Fixed

- Fix SQLite permission issue by @vadimkerr ([#1984](https://github.com/grafana/oncall/pull/1984))
- Remove user defined time period from "you're going oncall" mobile push ([2001](https://github.com/grafana/oncall/pull/2001))

## v1.2.26 (2023-05-18)

### Fixed

- Fix inbound email bug when attaching files by @vadimkerr ([#1970](https://github.com/grafana/oncall/pull/1970))

## v1.2.25 (2023-05-18)

### Added

- Test mobile push backend

## v1.2.24 (2023-05-17)

### Fixed

- Fixed bug in Escalation Chains where reordering an item crashed the list

## v1.2.23 (2023-05-15)

### Added

- Add a way to set a maintenance mode message and display this in the web plugin UI by @joeyorlando ([#1917](https://github.com/grafana/oncall/pull/#1917))

### Changed

- Use `user_profile_changed` Slack event instead of `user_change` to update Slack user profile by @vadimkerr ([#1938](https://github.com/grafana/oncall/pull/1938))

## v1.2.22 (2023-05-12)

### Added

- Add mobile settings for info notifications by @imtoori ([#1926](https://github.com/grafana/oncall/pull/1926))

### Fixed

- Fix bug in the "You're Going Oncall" push notification copy by @joeyorlando ([#1922](https://github.com/grafana/oncall/pull/1922))
- Fix bug with newlines in markdown converter ([#1925](https://github.com/grafana/oncall/pull/1925))
- Disable "You're Going Oncall" push notification by default ([1927](https://github.com/grafana/oncall/pull/1927))

## v1.2.21 (2023-05-09)

### Added

- Add a new mobile app push notification which notifies users when they are going on call by @joeyorlando ([#1814](https://github.com/grafana/oncall/pull/1814))
- Add a new mobile app user setting field, `important_notification_volume_override` by @joeyorlando ([#1893](https://github.com/grafana/oncall/pull/1893))

### Changed

- Improve ical comparison when checking for imported ical updates ([1870](https://github.com/grafana/oncall/pull/1870))
- Upgrade to Python 3.11.3 by @joeyorlando ([#1849](https://github.com/grafana/oncall/pull/1849))

### Fixed

- Fix issue with how OnCall determines if a cloud Grafana Instance supports RBAC by @joeyorlando ([#1880](https://github.com/grafana/oncall/pull/1880))
- Fix issue trying to set maintenance mode for integrations belonging to non-current team

## v1.2.20 (2023-05-09)

### Fixed

- Hotfix perform notification task

## v1.2.19 (2023-05-04)

### Fixed

- Fix issue with parsing response when sending Slack message

## v1.2.18 (2023-05-03)

### Added

- Documentation updates

## v1.2.17 (2023-05-02)

### Added

- Add filter descriptions to web ui by @iskhakov ([1845](https://github.com/grafana/oncall/pull/1845))
- Add "Notifications Receiver" RBAC role by @joeyorlando ([#1853](https://github.com/grafana/oncall/pull/1853))

### Changed

- Remove template editor from Slack by @iskhakov ([1847](https://github.com/grafana/oncall/pull/1847))
- Remove schedule name uniqueness restriction ([1859](https://github.com/grafana/oncall/pull/1859))

### Fixed

- Fix bugs in web title and message templates rendering and visual representation ([1747](https://github.com/grafana/oncall/pull/1747))

## v1.2.16 (2023-04-27)

### Added

- Add 2, 3 and 6 hours Alert Group silence options by @tommysitehost ([#1822](https://github.com/grafana/oncall/pull/1822))
- Add schedule related users endpoint to plugin API

### Changed

- Update web UI, Slack, and Telegram to allow silencing an acknowledged alert group by @joeyorlando ([#1831](https://github.com/grafana/oncall/pull/1831))

### Fixed

- Optimize duplicate queries occurring in AlertGroupFilter by @joeyorlando ([1809](https://github.com/grafana/oncall/pull/1809))

## v1.2.15 (2023-04-24)

### Fixed

- Helm chart: Fix helm hook for db migration job
- Performance improvements to `GET /api/internal/v1/alertgroups` endpoint by @joeyorlando and @iskhakov ([#1805](https://github.com/grafana/oncall/pull/1805))

### Added

- Add helm chart support for twilio existing secrets by @atownsend247 ([#1435](https://github.com/grafana/oncall/pull/1435))
- Add web_title, web_message and web_image_url attributes to templates ([1786](https://github.com/grafana/oncall/pull/1786))

### Changed

- Update shift API to use a default interval value (`1`) when a `frequency` is set and no `interval` is given
- Limit number of alertmanager alerts in alert group to autoresolve by 500 ([1779](https://github.com/grafana/oncall/pull/1779))
- Update schedule and personal ical exports to use final shift events

## v1.2.14 (2023-04-19)

### Fixed

- Fix broken documentation links by @shantanualsi ([#1766](https://github.com/grafana/oncall/pull/1766))
- Fix bug when updating team access settings by @vadimkerr ([#1794](https://github.com/grafana/oncall/pull/1794))

## v1.2.13 (2023-04-18)

### Changed

- Rework ical schedule export to include final events; also improve changing shifts sync

### Fixed

- Fix issue when creating web overrides for TF schedules using a non-UTC timezone

## v1.2.12 (2023-04-18)

### Changed

- Move `alerts_alertgroup.is_restricted` column to `alerts_alertreceivechannel.restricted_at` by @joeyorlando ([#1770](https://github.com/grafana/oncall/pull/1770))

### Added

- Add new field description_short to private api ([#1698](https://github.com/grafana/oncall/pull/1698))
- Added preview and migration API endpoints for route migration from regex into jinja2 ([1715](https://github.com/grafana/oncall/pull/1715))
- Helm chart: add the option to use a helm hook for the migration job ([1386](https://github.com/grafana/oncall/pull/1386))
- Add endpoints to start and stop maintenance in alert receive channel private api ([1755](https://github.com/grafana/oncall/pull/1755))
- Send demo alert with dynamic payload and get demo payload example on private api ([1700](https://github.com/grafana/oncall/pull/1700))
- Add is_default fields to templates, remove WritableSerialiserMethodField ([1759](https://github.com/grafana/oncall/pull/1759))
- Allow use of dynamic payloads in alert receive channels preview template in private api ([1756](https://github.com/grafana/oncall/pull/1756))

## v1.2.11 (2023-04-14)

### Added

- add new columns `gcom_org_contract_type`, `gcom_org_irm_sku_subscription_start_date`,
  and `gcom_org_oldest_admin_with_billing_privileges_user_id` to `user_management_organization` table,
  plus `is_restricted` column to `alerts_alertgroup` table by @joeyorlando and @teodosii ([1522](https://github.com/grafana/oncall/pull/1522))
- emit two new Django signals by @joeyorlando and @teodosii ([1522](https://github.com/grafana/oncall/pull/1522))
  - `org_sync_signal` at the end of the `engine/apps/user_management/sync.py::sync_organization` method
  - `alert_group_created_signal` when a new Alert Group is created

## v1.2.10 (2023-04-13)

### Added

- Added mine filter to schedules listing

### Fixed

- Fixed a bug in GForm's RemoteSelect where the value for Dropdown could not change
- Fixed the URL attached to an Incident created via the 'Declare Incident' button of a Slack alert by @sd2k ([#1738](https://github.com/grafana/oncall/pull/1738))

## v1.2.9 (2023-04-11)

### Fixed

- Catch the new Slack error - "message_limit_exceeded"

## v1.2.8 (2023-04-06)

### Changed

- Allow editing assigned team via public api ([1619](https://github.com/grafana/oncall/pull/1619))
- Disable mentions when resolution note is created by @iskhakov ([1696](https://github.com/grafana/oncall/pull/1696))
- Display warnings on users page in a clean and consistent way by @iskhakov ([#1681](https://github.com/grafana/oncall/pull/1681))

## v1.2.7 (2023-04-03)

### Added

- Save selected teams filter in local storage ([#1611](https://github.com/grafana/oncall/issues/1611))

### Changed

- Renamed routes from /incidents to /alert-groups ([#1678](https://github.com/grafana/oncall/pull/1678))

### Fixed

- Fix team search when filtering resources by @vadimkerr ([#1680](https://github.com/grafana/oncall/pull/1680))
- Fix issue when trying to scroll in Safari ([#415](https://github.com/grafana/oncall/issues/415))

## v1.2.6 (2023-03-30)

### Fixed

- Fixed bug when web schedules/shifts use non-UTC timezone and shift is deleted by @matiasb ([#1661](https://github.com/grafana/oncall/pull/1661))

## v1.2.5 (2023-03-30)

### Fixed

- Fixed a bug with Slack links not working in the plugin UI ([#1671](https://github.com/grafana/oncall/pull/1671))

## v1.2.4 (2023-03-30)

### Added

- Added the ability to change the team for escalation chains by @maskin25, @iskhakov and @vadimkerr ([#1658](https://github.com/grafana/oncall/pull/1658))

### Fixed

- Addressed bug with iOS mobile push notifications always being set to critical by @imtoori and @joeyorlando ([#1646](https://github.com/grafana/oncall/pull/1646))
- Fixed issue where Viewer was not able to view which people were oncall in a schedule ([#999](https://github.com/grafana/oncall/issues/999))
- Fixed a bug with syncing teams from Grafana API by @vadimkerr ([#1652](https://github.com/grafana/oncall/pull/1652))

## v1.2.3 (2023-03-28)

Only some minor performance/developer setup changes to report in this version.

## v1.2.2 (2023-03-27)

### Changed

- Drawers with Forms are not closing by clicking outside of the drawer. Only by clicking Cancel or X (by @Ukochka in [#1608](https://github.com/grafana/oncall/pull/1608))
- When the `DANGEROUS_WEBHOOKS_ENABLED` environment variable is set to true, it's possible now to create Outgoing Webhooks
  using URLs without a top-level domain (by @hoptical in [#1398](https://github.com/grafana/oncall/pull/1398))
- Updated wording when creating an integration (by @callmehyde in [#1572](https://github.com/grafana/oncall/pull/1572))
- Set FCM iOS/Android "message priority" to "high priority" for mobile app push notifications (by @joeyorlando in [#1612](https://github.com/grafana/oncall/pull/1612))
- Improve schedule quality feature (by @vadimkerr in [#1602](https://github.com/grafana/oncall/pull/1602))

### Fixed

- Update override deletion changes to set its final duration (by @matiasb in [#1599](https://github.com/grafana/oncall/pull/1599))

## v1.2.1 (2023-03-23)

### Changed

- Mobile app settings backend by @vadimkerr in ([1571](https://github.com/grafana/oncall/pull/1571))
- Fix integrations and escalations autoselect, improve GList by @maskin25 in ([1601](https://github.com/grafana/oncall/pull/1601))
- Add filters to outgoing webhooks 2 by @iskhakov in ([1598](https://github.com/grafana/oncall/pull/1598))

## v1.2.0 (2023-03-21)

### Changed

- Add team-based filtering for resources, so that users can see multiple resources at once and link them together ([1528](https://github.com/grafana/oncall/pull/1528))

## v1.1.41 (2023-03-21)

### Added

- Modified `check_escalation_finished_task` celery task to use read-only databases for its query, if one is defined +
  make the validation logic stricter + ping a configurable heartbeat on successful completion of this task ([1266](https://github.com/grafana/oncall/pull/1266))

### Changed

- Updated wording throughout plugin to use 'Alert Group' instead of 'Incident' ([1565](https://github.com/grafana/oncall/pull/1565),
  [1576](https://github.com/grafana/oncall/pull/1576))
- Check for enabled Telegram feature was added to ChatOps and to User pages ([319](https://github.com/grafana/oncall/issues/319))
- Filtering for Editors/Admins was added to rotation form. It is not allowed to assign Viewer to rotation ([1124](https://github.com/grafana/oncall/issues/1124))
- Modified search behaviour on the Escalation Chains page to allow for "partial searching" ([1578](https://github.com/grafana/oncall/pull/1578))

### Fixed

- Fixed a few permission issues on the UI ([1448](https://github.com/grafana/oncall/pull/1448))
- Fix resolution note rendering in Slack message threads where the Slack username was not
  being properly rendered ([1561](https://github.com/grafana/oncall/pull/1561))

## v1.1.40 (2023-03-16)

### Fixed

- Check for duplicated positions in terraform escalation policies create/update

### Added

- Add `regex_match` Jinja filter ([1556](https://github.com/grafana/oncall/pull/1556))

### Changed

- Allow passing `null` as a value for `escalation_chain` when creating routes via the public API ([1557](https://github.com/grafana/oncall/pull/1557))

## v1.1.39 (2023-03-16)

### Added

- Inbound email integration ([837](https://github.com/grafana/oncall/pull/837))

## v1.1.38 (2023-03-14)

### Added

- Add filtering by escalation chain to alert groups page ([1535](https://github.com/grafana/oncall/pull/1535))

### Fixed

- Improve tasks checking/triggering webhooks in new backend

## v1.1.37 (2023-03-14)

### Fixed

- Fixed redirection issue on integrations screen

### Added

- Enable web overrides for Terraform-based schedules
- Direct user paging improvements ([1358](https://github.com/grafana/oncall/issues/1358))
- Added Schedule Score quality within the schedule view ([118](https://github.com/grafana/oncall/issues/118))

## v1.1.36 (2023-03-09)

### Fixed

- Fix bug with override creation ([1515](https://github.com/grafana/oncall/pull/1515))

## v1.1.35 (2023-03-09)

### Added

- Insight logs

### Fixed

- Fixed issue with Alert group involved users filter
- Fixed email sending failure due to newline in title

## v1.1.34 (2023-03-08)

### Added

- Jinja2 based routes ([1319](https://github.com/grafana/oncall/pull/1319))

### Changed

- Remove mobile app feature flag ([1484](https://github.com/grafana/oncall/pull/1484))

### Fixed

- Prohibit creating & updating past overrides ([1474](https://github.com/grafana/oncall/pull/1474))

## v1.1.33 (2023-03-07)

### Fixed

- Show permission error for accessing Telegram as Viewer ([1273](https://github.com/grafana/oncall/issues/1273))

### Changed

- Pass email and phone limits as environment variables ([1219](https://github.com/grafana/oncall/pull/1219))

## v1.1.32 (2023-03-01)

### Fixed

- Schedule filters improvements ([941](https://github.com/grafana/oncall/issues/941))
- Fix pagination issue on schedules page ([1437](https://github.com/grafana/oncall/pull/1437))

## v1.1.31 (2023-03-01)

### Added

- Add acknowledge_signal and source link to public api

## v1.1.30 (2023-03-01)

### Fixed

- Fixed importing of global grafana styles ([672](https://github.com/grafana/oncall/issues/672))
- Fixed UI permission related bug where Editors could not export their user iCal link
- Fixed error when a shift is created using Etc/UTC as timezone
- Fixed issue with refresh ical file task not considering empty string values
- Schedules: Long popup does not fit screen & buttons unreachable & objects outside of the popup ([1002](https://github.com/grafana/oncall/issues/1002))
- Can't scroll on integration settings page ([415](https://github.com/grafana/oncall/issues/415))
- Team change in the Integration page always causes 403 ([1292](https://github.com/grafana/oncall/issues/1292))
- Schedules: Permalink doesn't work with multi-teams ([940](https://github.com/grafana/oncall/issues/940))
- Schedules list -> expanded schedule blows page width ([1293](https://github.com/grafana/oncall/issues/1293))

### Changed

- Moved reCAPTCHA to backend environment variable for more flexible configuration between different environments.
- Add pagination to schedule listing
- Show 100 latest alerts on alert group page ([1417](https://github.com/grafana/oncall/pull/1417))

## v1.1.29 (2023-02-23)

### Changed

- Allow creating schedules with type "web" using public API

### Fixed

- Fixed minor issue during the sync process where an HTTP 302 (redirect) status code from the Grafana
  instance would cause the sync to not properly finish

## v1.1.28 (2023-02-23)

### Fixed

- Fixed maintenance mode for Telegram and MSTeams

## v1.1.27 (2023-02-22)

### Added

- Added reCAPTCHA validation for requesting a mobile verification code

### Changed

- Added ratelimits for phone verification
- Link to source was added
- Header of Incident page was reworked: clickable labels instead of just names, users section was deleted
- "Go to Integration" button was deleted, because the functionality was moved to clickable labels

### Fixed

- Fixed HTTP request to Google where when fetching an iCal, the response would sometimes contain HTML instead
  of the expected iCal data

## v1.1.26 (2023-02-20)

### Fixed

- Make alert group filters persistent ([482](https://github.com/grafana/oncall/issues/482))

### Changed

- Update phone verification error message

## v1.1.25 (2023-02-20)

### Fixed

- Fixed too long declare incident link in Slack

## v1.1.24 (2023-02-16)

### Added

- Add direct user paging ([823](https://github.com/grafana/oncall/issues/823))
- Add App Store link to web UI ([1328](https://github.com/grafana/oncall/pull/1328))

### Fixed

- Cleaning of the name "Incident" ([704](https://github.com/grafana/oncall/pull/704))
- Alert Group/Alert Groups naming polishing. All the names should be with capital letters
- Design polishing ([1290](https://github.com/grafana/oncall/pull/1290))
- Not showing contact details in User tooltip if User does not have edit/admin access
- Updated slack link account to redirect back to user profile instead of chatops

### Changed

- Incidents - Removed buttons column and replaced status with toggler ([#1237](https://github.com/grafana/oncall/issues/1237))
- Responsiveness changes across multiple pages (Incidents, Integrations, Schedules) ([#1237](https://github.com/grafana/oncall/issues/1237))
- Add pagination to schedule listing

## v1.1.23 (2023-02-06)

### Fixed

- Fix bug with email case sensitivity for ICal on-call schedules ([1297](https://github.com/grafana/oncall/pull/1297))

## v1.1.22 (2023-02-03)

### Fixed

- Fix bug with root/dependant alert groups list api endpoint ([1284](https://github.com/grafana/oncall/pull/1284))
- Fixed NPE on teams switch

### Added

- Optimize alert and alert group public api endpoints and add filter by id ([1274](https://github.com/grafana/oncall/pull/1274))
- Enable mobile app backend by default on OSS

## v1.1.21 (2023-02-02)

### Added

- Add [`django-dbconn-retry` library](https://github.com/jdelic/django-dbconn-retry) to `INSTALLED_APPS` to attempt
  to alleviate occasional `django.db.utils.OperationalError` errors
- Improve alerts and alert group endpoint response time in internal API with caching ([1261](https://github.com/grafana/oncall/pull/1261))
- Optimize alert and alert group public api endpoints and add filter by id ([1274](https://github.com/grafana/oncall/pull/1274)
- Added Coming Soon for iOS on Mobile App screen

### Fixed

- Fix issue on Integrations where you were redirected back once escalation chain was loaded ([#1083](https://github.com/grafana/oncall/issues/1083))
  ([#1257](https://github.com/grafana/oncall/issues/1257))

## v1.1.20 (2023-01-30)

### Added

- Add involved users filter to alert groups listing page (+ mine shortcut)

### Changed

- Improve logging for creating contact point for Grafana Alerting integration

### Fixed

- Fix bugs related to creating contact point for Grafana Alerting integration
- Fix minor UI bug on OnCall users page where it would idefinitely show a "Loading..." message
- Only show OnCall user's table to users that are authorized
- Fixed NPE in ScheduleUserDetails component ([#1229](https://github.com/grafana/oncall/issues/1229))

## v1.1.19 (2023-01-25)

### Added

- Add Server URL below QR code for OSS for debugging purposes
- Add Slack slash command allowing to trigger a direct page via a manually created alert group
- Remove resolved and acknowledged filters as we switched to status ([#1201](https://github.com/grafana/oncall/pull/1201))
- Add sync with grafana on /users and /teams api calls from terraform plugin

### Changed

- Allow users with `viewer` role to fetch cloud connection status using the internal API ([#1181](https://github.com/grafana/oncall/pull/1181))
- When removing the Slack ChatOps integration, make it more explicit to the user what the implications of doing so are
- Improve performance of `GET /api/internal/v1/schedules` endpoint ([#1169](https://github.com/grafana/oncall/pull/1169))

### Fixed

- Removed duplicate API call, in the UI on plugin initial load, to `GET /api/internal/v1/alert_receive_channels`
- Increased plugin startup speed ([#1200](https://github.com/grafana/oncall/pull/1200))

## v1.1.18 (2023-01-18)

### Added

- Allow messaging backends to be enabled/disabled per organization ([#1151](https://github.com/grafana/oncall/pull/1151))

### Changed

- Send a Slack DM when user is not in channel ([#1144](https://github.com/grafana/oncall/pull/1144))

## v1.1.17 (2023-01-18)

### Changed

- Modified how the `Organization.is_rbac_permissions_enabled` flag is set,
  based on whether we are dealing with an open-source, or cloud installation
- Backend implementation to support direct user/schedule paging
- Changed documentation links to open in new window
- Remove helm chart signing
- Changed the user's profile modal to be wide for all tabs

### Added

- Added state filter for alert_group public API endpoint.
- Enrich user tooltip on Schedule page
- Added redirects for old-style links

### Fixed

- Updated typo in Helm chart values when specifying a custom Slack command name
- Fix for web schedules ical export to give overrides the right priority
- Fix for topnavbar to show initial loading inside PluginPage

## v1.1.16 (2023-01-12)

### Fixed

- Minor bug fix in how the value of `Organization.is_rbac_permissions_enabled` is determined

- Helm chart: default values file and documentation now reflect the correct key to set for the Slack
  slash command name, `oncall.slack.commandName`.

## v1.1.15 (2023-01-10)

### Changed

- Simplify and speed up slack rendering ([#1105](https://github.com/grafana/oncall/pull/1105))
- Faro - Point to 3 separate apps instead of just 1 for all environments ([#1110](https://github.com/grafana/oncall/pull/1110))
- Schedules - ([#1114](https://github.com/grafana/oncall/pull/1114), [#1109](https://github.com/grafana/oncall/pull/1109))

### Fixed

- Bugfix for topnavbar to place alerts inside PageNav ([#1040](https://github.com/grafana/oncall/pull/1040))

## v1.1.14 (2023-01-05)

### Changed

- Change wording from "incident" to "alert group" for the Telegram integration ([#1052](https://github.com/grafana/oncall/pull/1052))
- Soft-delete of organizations on stack deletion.

## v1.1.13 (2023-01-04)

### Added

- Integration with [Grafana Faro](https://grafana.com/docs/grafana-cloud/faro-web-sdk/) for Cloud Instances

## v1.1.12 (2023-01-03)

### Fixed

- Handle jinja exceptions during alert creation
- Handle exception for slack rate limit message

## v1.1.11 (2023-01-03)

### Fixed

- Fix error when schedule was not able to load
- Minor fixes

## v1.1.10 (2023-01-03)

### Fixed

- Minor fixes

## v1.1.9 (2023-01-03)

### Fixed

- Alert group query optimization
- Update RBAC scopes
- Fix error when schedule was not able to load
- Minor bug fixes

## v1.1.8 (2022-12-13)

### Added

- Added a `make` command, `enable-mobile-app-feature-flags`, which sets the backend feature flag in `./dev/.env.dev`,
  and updates a record in the `base_dynamicsetting` database table, which are needed to enable the mobile
  app backend features.

### Changed

- Added ability to change engine deployment update strategy via values in helm chart.
- removed APNS support
- changed the `django-push-notification` library from the `iskhakov` fork to the [`grafana` fork](https://github.com/grafana/django-push-notifications).
  This new fork basically patches an issue which affected the database migrations of this django app (previously the
  library would not respect the `USER_MODEL` setting when creating its tables and would instead reference the
  `auth_user` table.. which we don't want)
- add `--no-cache` flag to the `make build` command

### Fixed

- fix schedule UI types and permissions

## v1.1.7 (2022-12-09)

### Fixed

- Update fallback role for schedule write RBAC permission
- Mobile App Verification tab in the user settings modal is now hidden for users that do not have proper
  permissions to use it

## v1.1.6 (2022-12-09)

### Added

- RBAC permission support
- Add `time_zone` serializer validation for OnCall shifts and calendar/web schedules. In addition, add database migration
  to update values that may be invalid
- Add a `permalinks.web` field, which is a permalink to the alert group web app page, to the alert group internal/public
  API responses
- Added the ability to customize job-migrate `ttlSecondsAfterFinished` field in the helm chart

### Fixed

- Got 500 error when saving Outgoing Webhook ([#890](https://github.com/grafana/oncall/issues/890))
- v1.0.13 helm chart - update the OnCall backend pods image pull policy to "Always" (and explicitly set tag to `latest`).
  This should resolve some recent issues experienced where the frontend/backend versions are not aligned.

### Changed

- When editing templates for alert group presentation or outgoing webhooks, errors and warnings are now displayed in
  the UI as notification popups or displayed in the preview.
- Errors and warnings that occur when rendering templates during notification or webhooks will now render
  and display the error/warning as the result.

## v1.1.5 (2022-11-24)

### Added

- Added a QR code in the "Mobile App Verification" tab on the user settings modal to connect the mobile
  application to your OnCall instance

### Fixed

- UI bug fixes for Grafana 9.3 ([#860](https://github.com/grafana/oncall/pull/860))
- Bug fix for saving source link template ([#898](https://github.com/grafana/oncall/pull/898))

## v1.1.4 (2022-11-23)

### Fixed

- Bug fix for [#882](https://github.com/grafana/oncall/pull/882) which was causing the OnCall web calendars to not load
- Bug fix which, when installing the plugin, or after removing a Grafana API token, caused the plugin to not load properly

## v1.1.3 (2022-11-22)

- Bug Fixes

### Changed

- For OSS installations of OnCall, initial configuration is now simplified. When running for local development, you no
  longer need to configure the plugin via the UI. This is achieved through passing one environment variable to both the
  backend & frontend containers, both of which have been preconfigured for you in `docker-compose-developer.yml`.
  - The Grafana API URL **must be** passed as an environment variable, `GRAFANA_API_URL`, to the OnCall backend
    (and can be configured by updating this env var in your `./dev/.env.dev` file)
  - The OnCall API URL can optionally be passed as an environment variable, `ONCALL_API_URL`, to the OnCall UI.
    If the environment variable is found, the plugin will "auto-configure", otherwise you will be shown a simple
    configuration form to provide this info.
- For Helm installations, if you are running Grafana externally (eg. `grafana.enabled` is set to `false`
  in your `values.yaml`), you will now be required to specify `externalGrafana.url` in `values.yaml`.
- `make start` will now idempotently check to see if a "127.0.0.1 grafana" record exists in `/etc/hosts`
  (using a tool called [`hostess`](https://github.com/cbednarski/hostess)). This is to support using `http://grafana:3000`
  as the `Organization.grafana_url` in two scenarios:
  - `oncall_engine`/`oncall_celery` -> `grafana` Docker container communication
  - public URL generation. There are some instances where `Organization.grafana_url` is referenced to generate public
    URLs to a Grafana plugin page. Without the `/etc/hosts` record, navigating to `http://grafana:3000/some_page` in
    your browser, you would obviously get an error from your browser.

## v1.1.2 (2022-11-18)

- Bug Fixes

## v1.1.1 (2022-11-16)

- Compatibility with Grafana 9.3.0
- Bug Fixes

## v1.0.52 (2022-11-09)

- Allow use of API keys as alternative to account auth token for Twilio
- Remove `grafana_plugin_management` Django app
- Enable new schedules UI
- Bug fixes

## v1.0.51 (2022-11-05)

- Bug Fixes

## v1.0.50 (2022-11-03)

- Updates to documentation
- Improvements to web schedules
- Bug fixes

## v1.0.49 (2022-11-01)

- Enable SMTP email backend by default
- Fix Grafana sidebar frontend bug

## v1.0.48 (2022-11-01)

- verify_number management command
- chatops page redesign

## v1.0.47 (2022-11-01)

- Bug fixes

## v1.0.46 (2022-10-28)

- Bug fixes
- remove `POST /api/internal/v1/custom_buttons/{id}/action` endpoint

## v1.0.45 (2022-10-27)

- Bug fix to revert commit which removed unused engine code

## v1.0.44 (2022-10-26)

- Bug fix for an issue that was affecting phone verification

## v1.0.43 (2022-10-25)

- Bug fixes

## v1.0.42 (2022-10-24)

- Fix posting resolution notes to Slack

## v1.0.41 (2022-10-24)

- Add personal email notifications
- Bug fixes

## v1.0.40 (2022-10-05)

- Improved database and celery backends support
- Added script to import PagerDuty users to Grafana
- Bug fixes

## v1.0.39 (2022-10-03)

- Fix issue in v1.0.38 blocking the creation of schedules and webhooks in the UI

## v1.0.38 (2022-09-30)

- Fix exception handling for adding resolution notes when slack and oncall users are out of sync.
- Fix all day events showing as having gaps in slack notifications
- Improve plugin configuration error message readability
- Add `telegram` key to `permalinks` property in `AlertGroup` public API response schema

## v1.0.37 (2022-09-21)

- Improve API token creation form
- Fix alert group bulk action bugs
- Add `permalinks` property to `AlertGroup` public API response schema
- Scheduling system bug fixes
- Public API bug fixes

## v1.0.36 (2022-09-12)

- Alpha web schedules frontend/backend updates
- Bug fixes

## v1.0.35 (2022-09-07)

- Bug fixes

## v1.0.34 (2022-09-06)

- Fix schedule notification spam

## v1.0.33 (2022-09-06)

- Add raw alert view
- Add GitHub star button for OSS installations
- Restore alert group search functionality
- Bug fixes

## v1.0.32 (2022-09-01)

- Bug fixes

## v1.0.31 (2022-09-01)

- Bump celery version
- Fix oss to cloud connection

## v1.0.30 (2022-08-31)

- Bug fix: check user notification policy before access

## v1.0.29 (2022-08-31)

- Add arm64 docker image

## v1.0.28 (2022-08-31)

- Bug fixes

## v1.0.27 (2022-08-30)

- Bug fixes

## v1.0.26 (2022-08-26)

- Insight log's format fixes
- Remove UserNotificationPolicy auto-recreating

## v1.0.25 (2022-08-24)

- Bug fixes

## v1.0.24 (2022-08-24)

- Insight logs
- Default DATA_UPLOAD_MAX_MEMORY_SIZE to 1mb

## v1.0.23 (2022-08-23)

- Bug fixes

## v1.0.22 (2022-08-16)

- Make STATIC_URL configurable from environment variable

## v1.0.21 (2022-08-12)

- Bug fixes

## v1.0.19 (2022-08-10)

- Bug fixes

## v1.0.15 (2022-08-03)

- Bug fixes

## v1.0.13 (2022-07-27)

- Optimize alert group list view
- Fix a bug related to Twilio setup

## v1.0.12 (2022-07-26)

- Update push-notifications dependency
- Rework how absolute URLs are built
- Fix to show maintenance windows per team
- Logging improvements
- Internal api to get a schedule final events

## v1.0.10 (2022-07-22)

- Speed-up of alert group web caching
- Internal api for OnCall shifts

## v1.0.9 (2022-07-21)

- Frontend bug fixes & improvements
- Support regex_replace() in templates
- Bring back alert group caching and list view

## v1.0.7 (2022-07-18)

- Backend & frontend bug fixes
- Deployment improvements
- Reshape webhook payload for outgoing webhooks
- Add escalation chain usage info on escalation chains page
- Improve alert group list load speeds and simplify caching system

## v1.0.6 (2022-07-12)

- Manual Incidents enabled for teams
- Fix phone notifications for OSS
- Public API improvements

## v1.0.5 (2022-07-06)

- Bump Django to 3.2.14
- Fix PagerDuty iCal parsing

## 1.0.4 (2022-06-28)

- Allow Telegram DMs without channel connection.

## 1.0.3 (2022-06-27)

- Fix users public api endpoint. Now it returns users with all roles.
- Fix redundant notifications about gaps in schedules.
- Frontend fixes.

## 1.0.2 (2022-06-17)

- Fix Grafana Alerting integration to handle API changes in Grafana 9
- Improve public api endpoint for outgoing webhooks (/actions) by adding ability to create, update and delete
  outgoing webhook instance

## 1.0.0 (2022-06-14)

- First Public Release

## 0.0.71 (2022-06-06)

- Initial Commit Release<|MERGE_RESOLUTION|>--- conflicted
+++ resolved
@@ -5,19 +5,17 @@
 The format is based on [Keep a Changelog](https://keepachangelog.com/en/1.0.0/),
 and this project adheres to [Semantic Versioning](https://semver.org/spec/v2.0.0.html).
 
-<<<<<<< HEAD
 ## Unreleased
 
 ### Fixed
 
 - Quotes in templates not rendering results correctly ([#3884](https://github.com/grafana/oncall/pull/3884))
-=======
+
 ## v1.3.104 (2024-02-12)
 
 ### Changed
 
 - Revert requiring permission on Slack direct paging ([#3881](https://github.com/grafana/oncall/pull/3881))
->>>>>>> 5329e9dc
 
 ## v1.3.103 (2024-02-12)
 
