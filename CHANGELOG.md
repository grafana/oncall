--- conflicted
+++ resolved
@@ -7,11 +7,10 @@
 
 ## Unreleased
 
-<<<<<<< HEAD
 ### Added
 
 - Changed the data type from `DateField` to `DateTimeField` on the `final_shifts` API endpoint. This endpoint now accepts either a date or a datetime for the start_date and end_date parameters (e.g. 2021-01-01 or 2021-01-01T01:00) ([#3103](https://github.com/grafana/oncall/pull/3103))
-=======
+
 ## v1.3.43 (2023-10-05)
 
 ### Added
@@ -21,7 +20,6 @@
 ### Changed
 
 - Improve alert group deletion API by @vadimkerr ([#3124](https://github.com/grafana/oncall/pull/3124))
->>>>>>> 579aaade
 
 ## v1.3.42 (2023-10-04)
 
