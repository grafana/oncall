# Changelog

All notable changes to this project will be documented in this file.

The format is based on [Keep a Changelog](https://keepachangelog.com/en/1.0.0/),
and this project adheres to [Semantic Versioning](https://semver.org/spec/v2.0.0.html).

## Unreleased

<<<<<<< HEAD
### Fixed

- Fix issue where Slack user connection error message is sometimes shown despite successful connection by @joeyorlando ([#3327](https://github.com/grafana/oncall/pull/3327))
=======
### Added

- Added user timezone field to the users public API response ([#3311](https://github.com/grafana/oncall/pull/3311))

### Changed

- Split Integrations table into Connections and Direct Paging tabs ([#3290](https://github.com/grafana/oncall/pull/3290))
>>>>>>> 7734c480

## v1.3.57 (2023-11-10)

### Fixed

- Fix AmazonSNS integration to handle exceptions the same as other integrations @mderynck ([#3315](https://github.com/grafana/oncall/pull/3315))

## v1.3.56 (2023-11-10)

## v1.3.55 (2023-11-07)

### Changed

- Unify naming of Grafana Cloud / Cloud OnCall / Grafana Cloud OnCall
  so that it's always Grafana Cloud OnCall ([#3279](https://github.com/grafana/oncall/pull/3279))

### Fixed

- Fix escalation policy importance going back to default by @vadimkerr ([#3282](https://github.com/grafana/oncall/pull/3282))
- Improve user permissions query ([#3291](https://github.com/grafana/oncall/pull/3291))

## v1.3.54 (2023-11-06)

### Added

- Add `b64decode` Jinja2 template helper filter by @jorgeav ([#3242](https://github.com/grafana/oncall/pull/3242))

## v1.3.53 (2023-11-03)

### Fixed

- Fix db migration for mobile app @Ferril ([#3260](https://github.com/grafana/oncall/pull/3260))

## v1.3.52 (2023-11-02)

### Fixed

- Address `TypeError` that occurs under some scenarios on the Alert Group detail page

### Changed

- Change wording for push notifications timing choices @Ferril ([#3253](https://github.com/grafana/oncall/pull/3253))

## v1.3.51 (2023-11-02)

### Fixed

- Postpone Legacy AlertManager and Grafana Alerting integration auto-migration date ([3250])(<https://github.com/grafana/oncall/pull/3250>)

## v1.3.50 (2023-11-02)

### Fixed

- Return alert groups for deleted integrations on private api ([3223](https://github.com/grafana/oncall/pull/3223))

## v1.3.49 (2023-10-31)

### Changed

- Removed the hardcoding of page size on frontend ([#3205](https://github.com/grafana/oncall/pull/3205))
- Prevent additional polling on Incidents if the previous request didn't complete
  ([#3205](https://github.com/grafana/oncall/pull/3205))
- Order results from `GET /teams` internal API endpoint by ascending name by @joeyorlando ([#3220](https://github.com/grafana/oncall/pull/3220))
- Order alert groups internal API endpoint by descending started_at by @mderynck ([#3240](https://github.com/grafana/oncall/pull/3240))

### Fixed

- Improve slow `GET /users` + `GET /teams` internal API endpoints by @joeyorlando ([#3220](https://github.com/grafana/oncall/pull/3220))
- Fix search issue when searching for teams in the add responders popup window by @joeyorlando ([#3220](https://github.com/grafana/oncall/pull/3220))
- CSS changes to add responders dropdown to fix long search results list by @joeyorlando ([#3220](https://github.com/grafana/oncall/pull/3220))
- Do not allow to update terraform-based shifts in web UI schedule API ([#3224](https://github.com/grafana/oncall/pull/3224))

## v1.3.48 (2023-10-30)

### Added

- Data type changed from `DateField` to `DateTimeField` on the `final_shifts` API endpoint. Endpoint now accepts either
  a date or a datetime ([#3103](https://github.com/grafana/oncall/pull/3103))

### Changed

- Simplify Direct Paging workflow. Now when using Direct Paging you either simply specify a team, or one or more users
  to page by @joeyorlando ([#3128](https://github.com/grafana/oncall/pull/3128))
- Enable timing options for mobile push notifications, allow multi-select by @Ferril ([#3187](https://github.com/grafana/oncall/pull/3187))

### Fixed

- Fix RBAC authorization bugs related to interacting with Alert Group Slack messages by @joeyorlando ([#3213](https://github.com/grafana/oncall/pull/3213))

## v1.3.47 (2023-10-25)

### Fixed

- Add filtering term length check for channel filter endpoints @Ferril ([#3192](https://github.com/grafana/oncall/pull/3192))

## v1.3.46 (2023-10-23)

### Added

- Check for basic role permissions on get/create/update labels @Ferril ([#3173](https://github.com/grafana/oncall/pull/3173))

### Fixed

- Discard old pending network requests in the UI (Users/Schedules) [#3172](https://github.com/grafana/oncall/pull/3172)
- Fix resolution note source for mobile app by @vadimkerr ([#3174](https://github.com/grafana/oncall/pull/3174))
- Fix iCal imported schedules related users and next shifts per user ([#3178](https://github.com/grafana/oncall/pull/3178))
- Fix references to removed access control functions in Grafana @mderynck ([#3184](https://github.com/grafana/oncall/pull/3184))

### Changed

- Upgrade Django to 4.2.6 and update iCal related deps ([#3176](https://github.com/grafana/oncall/pull/3176))

## v1.3.45 (2023-10-19)

### Added

- Use shift data from event object
- Update shifts public API to improve web shifts support ([#3165](https://github.com/grafana/oncall/pull/3165))

### Fixed

- Update ical schedule creation/update to trigger final schedule refresh ([#3156](https://github.com/grafana/oncall/pull/3156))
- Handle None role when syncing users from Grafana ([#3147](https://github.com/grafana/oncall/pull/3147))
- Polish "Build 'When I am on-call' for web UI" [#2915](https://github.com/grafana/oncall/issues/2915)
- Fix iCal schedule incorrect view [#2001](https://github.com/grafana/oncall-private/issues/2001)
- Fix rotation name rendering issue [#2324](https://github.com/grafana/oncall/issues/2324)

### Changed

- Add user TZ information to next shifts per user endpoint ([#3157](https://github.com/grafana/oncall/pull/3157))

## v1.3.44 (2023-10-16)

### Added

- Update plugin OnCaller role permissions ([#3145](https://github.com/grafana/oncall/pull/3145))
- Add labels implementation for OnCall integrations under the feature flag ([#3014](https://github.com/grafana/oncall/pull/3014))

### Fixed

- Fix plugin status to always return URL with trailing / @mderynck ([#3122](https://github.com/grafana/oncall/pull/3122))

## v1.3.43 (2023-10-05)

### Added

- Make it possible to acknowledge/unacknowledge and resolve/unresolve alert groups via API by @vadimkerr ([#3108](https://github.com/grafana/oncall/pull/3108))

### Changed

- Improve alert group deletion API by @vadimkerr ([#3124](https://github.com/grafana/oncall/pull/3124))
- Removed Integrations Name max characters limit
  ([#3123](https://github.com/grafana/oncall/pull/3123))
- Truncate long table rows (Integration Name/Alert Group) and show tooltip for the truncated content
  ([#3123](https://github.com/grafana/oncall/pull/3123))

## v1.3.42 (2023-10-04)

### Added

- Add additional shift info in schedule filter_events internal API ([#3110](https://github.com/grafana/oncall/pull/3110))

## v1.3.41 (2023-10-04)

### Added

- New RBAC action `grafana-oncall-app.alert-groups:direct-paging` and role "Alert Groups Direct Paging" by @joeyorlando
  ([#3107](https://github.com/grafana/oncall/pull/3107))

### Fixed

- Accept empty and null user when updating webhook via API @mderynck ([#3094](https://github.com/grafana/oncall/pull/3094))
- Fix slack notification for a shift which end is affected by a taken swap ([#3092](https://github.com/grafana/oncall/pull/3092))

## v1.3.40 (2023-09-28)

### Added

- Create Direct Paging integration by default for every team, create default E-Mail notification policy for every user ([#3064](https://github.com/grafana/oncall/pull/3064))

## v1.3.39 (2023-09-27)

### Added

- Presets for webhooks @mderynck ([#2996](https://github.com/grafana/oncall/pull/2996))
- Add `enable_web_overrides` option to schedules public API ([#3062](https://github.com/grafana/oncall/pull/3062))

### Fixed

- Fix regression in public actions endpoint handling user field by @mderynck ([#3053](https://github.com/grafana/oncall/pull/3053))

### Changed

- Rework how users are fetched from DB when getting users from schedules ical representation ([#3067](https://github.com/grafana/oncall/pull/3067))

## v1.3.38 (2023-09-19)

### Fixed

- Fix Slack access token length issue by @toolchainX ([#3016](https://github.com/grafana/oncall/pull/3016))
- Fix shifts for current user internal endpoint to return the right shift PK ([#3036](https://github.com/grafana/oncall/pull/3036))
- Handle Slack ratelimit on alert group deletion by @vadimkerr ([#3038](https://github.com/grafana/oncall/pull/3038))

## v1.3.37 (2023-09-12)

### Added

- Notify user via Slack/mobile push-notification when their shift swap request is taken by @joeyorlando ([#2992](https://github.com/grafana/oncall/pull/2992))
- Unify breadcrumbs behaviour with other Grafana Apps and main core# ([1906](https://github.com/grafana/oncall/issues/1906))

### Changed

- Improve Slack error handling by @vadimkerr ([#3000](https://github.com/grafana/oncall/pull/3000))

### Fixed

- Avoid task retries because of missing AlertGroupLogRecord on send_alert_group_signal ([#3001](https://github.com/grafana/oncall/pull/3001))
- Update escalation policies public API to handle new webhooks ([#2999](https://github.com/grafana/oncall/pull/2999))

## v1.3.36 (2023-09-07)

### Added

- Add option to create new contact point for existing integrations ([#2909](https://github.com/grafana/oncall/issues/2909))

### Changed

- Enable email notification step by default on Helm by @vadimkerr ([#2975](https://github.com/grafana/oncall/pull/2975))
- Handle slack resolution note errors consistently ([#2976](https://github.com/grafana/oncall/pull/2976))

### Fixed

- Don't update Slack user groups for deleted organizations by @vadimkerr ([#2985](https://github.com/grafana/oncall/pull/2985))
- Fix Slack integration leftovers after disconnecting by @vadimkerr ([#2986](https://github.com/grafana/oncall/pull/2986))
- Fix handling Slack rate limits by @vadimkerr ([#2991](https://github.com/grafana/oncall/pull/2991))

## v1.3.35 (2023-09-05)

### Fixed

- Fix issue in `SlackClientWithErrorHandling` paginted API calls by @joeyorlando

## v1.3.34 (2023-09-05)

### Fixed

- Fix issue in `apps.slack.tasks.populate_slack_channels_for_team` task by @joeyorlando ([#2969](https://github.com/grafana/oncall/pull/2969))

## v1.3.33 (2023-09-05)

### Fixed

- Fix issue in `apps.slack.tasks.post_or_update_log_report_message_task` task related to passing tuple to `text` arg
  for `SlackClient.chat_postMessage` method by @joeyorlando ([#2966](https://github.com/grafana/oncall/pull/2966))

## v1.3.32 (2023-09-05)

### Added

- Add internal API endpoint for getting schedules shifts for current user by @Ferril ([#2928](https://github.com/grafana/oncall/pull/2928))

### Changed

- Make Slack integration not post an alert group message if it's already deleted + refactor AlertGroup and
  SlackMessage foreign key relationship by @vadimkerr ([#2957](https://github.com/grafana/oncall/pull/2957))

### Fixed

- Reject file uploads when POSTing to an integration endpoint ([#2958](https://github.com/grafana/oncall/pull/2958))

## v1.3.31 (2023-09-04)

### Fixed

- Fix for Cloud plugin install not refreshing page after completion ([2974](https://github.com/grafana/oncall/issues/2874))
- Fix escalation snapshot building if user was deleted @Ferril ([#2954](https://github.com/grafana/oncall/pull/2954))

### Added

- ([Use Tilt for local development](https://github.com/grafana/oncall/pull/1396))

### Changed

- Update slack schedule shift-changed notification ([#2949](https://github.com/grafana/oncall/pull/2949))

## v1.3.30 (2023-08-31)

### Added

- Add optional param to expand user details in shift swaps internal endpoints ([#2923](https://github.com/grafana/oncall/pull/2923))

### Changed

- Update Shift Swap Request Slack message formatting by @joeyorlando ([#2918](https://github.com/grafana/oncall/pull/2918))
- Performance and UX tweaks to integrations page ([#2869](https://github.com/grafana/oncall/pull/2869))
- Expand users details in filter swaps internal endpoint ([#2921](https://github.com/grafana/oncall/pull/2921))
- Truncate exported final shifts to match the requested period ([#2924](https://github.com/grafana/oncall/pull/2924))

### Fixed

- Fix issue with helm chart when specifying `broker.type=rabbitmq` where Redis environment variables
  were not longer being injected by @joeyorlando ([#2927](https://github.com/grafana/oncall/pull/2927))
- Fix silence for alert groups with empty escalation chain @Ferril ([#2929](https://github.com/grafana/oncall/pull/2929))
- Fixed NPE when migrating legacy Grafana Alerting integrations ([#2908](https://github.com/grafana/oncall/issues/2908))
- Fix `IntegrityError` exceptions that occasionally would occur when trying to create `ResolutionNoteSlackMessage`
  objects by @joeyorlando ([#2933](https://github.com/grafana/oncall/pull/2933))

## v1.3.29 (2023-08-29)

### Fixed

- Fix metrics calculation and OnCall dashboard, rename dashboard @Ferril ([#2895](https://github.com/grafana/oncall/pull/2895))
- Fix slack schedule notification settings dialog ([#2902](https://github.com/grafana/oncall/pull/2902))

## v1.3.28 (2023-08-29)

### Changed

- Switch engine to alpine base image ([2872](https://github.com/grafana/oncall/pull/2872))

### Added

- Visualization of shift swap requests in Overrides and swaps section ([#2844](https://github.com/grafana/oncall/issues/2844))

### Fixed

- Address bug when a Shift Swap Request is accepted either via the web or mobile UI, and the Slack message is not
  updated to reflect the latest state by @joeyorlando ([#2886](https://github.com/grafana/oncall/pull/2886))
- Fix issue where Grafana integration would fail to parse alerting config for routes without receivers @mderynck
  ([#2894](https://github.com/grafana/oncall/pull/2894))

## v1.3.27 (2023-08-25)

### Added

- Public API for webhooks @mderynck ([#2790](https://github.com/grafana/oncall/pull/2790))
- Use Telegram polling protocol instead of a webhook if `FEATURE_TELEGRAM_LONG_POLLING_ENABLED` set to `True` by @alexintech
  ([#2250](https://github.com/grafana/oncall/pull/2250))

### Changed

- Public API for actions now wraps webhooks @mderynck ([#2790](https://github.com/grafana/oncall/pull/2790))
- Allow mobile app to access status endpoint @mderynck ([#2791](https://github.com/grafana/oncall/pull/2791))
- Enable shifts export endpoint for all schedule types ([#2863](https://github.com/grafana/oncall/pull/2863))
- Use priority field to track primary/overrides calendar in schedule iCal export ([#2871](https://github.com/grafana/oncall/pull/2871))

### Fixed

- Fix public api docs for escalation policies by @Ferril ([#2830](https://github.com/grafana/oncall/pull/2830))

## v1.3.26 (2023-08-22)

### Changed

- Increase mobile app verification token TTL by @joeyorlando ([#2859](https://github.com/grafana/oncall/pull/2859))

### Fixed

- Changed HTTP Endpoint to Email for inbound email integrations
  ([#2816](https://github.com/grafana/oncall/issues/2816))
- Enable inbound email feature flag by default by @vadimkerr ([#2846](https://github.com/grafana/oncall/pull/2846))
- Fixed initial search on Users page ([#2842](https://github.com/grafana/oncall/issues/2842))

## v1.3.25 (2023-08-18)

### Changed

- Improve Grafana Alerting integration by @Ferril @teodosii ([#2742](https://github.com/grafana/oncall/pull/2742))
- Fixed UTC conversion for escalation chain step of timerange
  ([#2781](https://github.com/grafana/oncall/issues/2781))

### Fixed

- Check for possible split events in range when resolving schedule ([#2828](https://github.com/grafana/oncall/pull/2828))

## v1.3.24 (2023-08-17)

### Added

- Shift swap requests public API ([#2775](https://github.com/grafana/oncall/pull/2775))
- Shift swap request Slack follow-ups by @vadimkerr ([#2798](https://github.com/grafana/oncall/pull/2798))
- Shift swap request push notification follow-ups by @vadimkerr ([#2805](https://github.com/grafana/oncall/pull/2805))

### Changed

- Improve default AlertManager template ([#2794](https://github.com/grafana/oncall/pull/2794))

### Fixed

- Ignore ical cancelled events when calculating shifts ([#2776](https://github.com/grafana/oncall/pull/2776))
- Fix Slack acknowledgment reminders by @vadimkerr ([#2769](https://github.com/grafana/oncall/pull/2769))
- Fix issue with updating "Require resolution note" setting by @Ferril ([#2782](https://github.com/grafana/oncall/pull/2782))
- Don't send notifications about past SSRs when turning on info notifications by @vadimkerr ([#2783](https://github.com/grafana/oncall/pull/2783))
- Add schedule shift type validation on create/preview ([#2789](https://github.com/grafana/oncall/pull/2789))
- Add alertmanager integration for heartbeat support ([2807](https://github.com/grafana/oncall/pull/2807))

## v1.3.23 (2023-08-10)

### Added

- Shift Swap Requests Web UI ([#2593](https://github.com/grafana/oncall/issues/2593))
- Final schedule shifts should lay in one line ([#1665](https://github.com/grafana/oncall/issues/1665))
- Add backend support for push notification sounds with custom extensions by @vadimkerr ([#2759](https://github.com/grafana/oncall/pull/2759))

### Changed

- Add stack slug to organization options for direct paging Slash command by @vadimkerr ([#2743](https://github.com/grafana/oncall/pull/2743))
- Avoid creating (or notifying about) potential event splits resulting from untaken swap requests ([#2748](https://github.com/grafana/oncall/pull/2748))
- Refactor heartbeats into a periodic task ([2723](https://github.com/grafana/oncall/pull/2723))

### Fixed

- Do not show override shortcut when web overrides are disabled ([#2745](https://github.com/grafana/oncall/pull/2745))
- Handle ical schedule import with duplicated event UIDs ([#2760](https://github.com/grafana/oncall/pull/2760))
- Allow Editor to access Phone Verification ([#2772](https://github.com/grafana/oncall/pull/2772))

## v1.3.22 (2023-08-03)

### Added

- Add mobile app push notifications for shift swap requests by @vadimkerr ([#2717](https://github.com/grafana/oncall/pull/2717))

### Changed

- Skip past due swap requests when calculating events ([2718](https://github.com/grafana/oncall/pull/2718))
- Update schedule slack notifications to use schedule final events by @Ferril ([#2710](https://github.com/grafana/oncall/pull/2710))

### Fixed

- Fix schedule final_events datetime filtering when splitting override ([#2715](https://github.com/grafana/oncall/pull/2715))
- Fix swap requests event filter limits in schedule events ([#2716](https://github.com/grafana/oncall/pull/2716))
- Fix Alerting contact point auto-creation ([2721](https://github.com/grafana/oncall/pull/2721))

## v1.3.21 (2023-08-01)

### Added

- [Helm] Add `extraContainers` for engine, celery and migrate-job pods to define sidecars by @lu1as ([#2650](https://github.com/grafana/oncall/pull/2650))
  – Rework of AlertManager integration ([#2643](https://github.com/grafana/oncall/pull/2643))

## v1.3.20 (2023-07-31)

### Added

- Add filter_shift_swaps endpoint to schedules API ([#2684](https://github.com/grafana/oncall/pull/2684))
- Add shifts endpoint to shift swap API ([#2697](https://github.com/grafana/oncall/pull/2697/))

### Fixed

- Fix helm env variable validation logic when specifying Twilio auth related values by @njohnstone2 ([#2674](https://github.com/grafana/oncall/pull/2674))
- Fixed mobile app verification not sending SMS to phone number ([#2687](https://github.com/grafana/oncall/issues/2687))

## v1.3.19 (2023-07-28)

### Fixed

- Fix one of the latest migrations failing on SQLite by @vadimkerr ([#2680](https://github.com/grafana/oncall/pull/2680))

### Added

- Apply swap requests details to schedule events ([#2677](https://github.com/grafana/oncall/pull/2677))

## v1.3.18 (2023-07-28)

### Changed

- Update the direct paging feature to page for acknowledged & silenced alert groups,
  and show a warning for resolved alert groups by @vadimkerr ([#2639](https://github.com/grafana/oncall/pull/2639))
- Change calls to get instances from GCOM to paginate by @mderynck ([#2669](https://github.com/grafana/oncall/pull/2669))
- Update checking on-call users to use schedule final events ([#2651](https://github.com/grafana/oncall/pull/2651))

### Fixed

- Remove checks delaying plugin load and cause "Initializing plugin..." ([2624](https://github.com/grafana/oncall/pull/2624))
- Fix "Continue escalation if >X alerts per Y minutes" escalation step by @vadimkerr ([#2636](https://github.com/grafana/oncall/pull/2636))
- Post to Telegram ChatOps channel option is not showing in the integrations page
  by @alexintech ([#2498](https://github.com/grafana/oncall/pull/2498))

## v1.3.17 (2023-07-25)

### Added

- Added banner on the ChatOps screen for OSS to let the user know if no chatops integration is enabled
  ([#1735](https://github.com/grafana/oncall/issues/1735))
- Add `rbac_enabled` to `GET /api/internal/v1/current_team` response schema + `rbac_permissions` to `GET /api/internal/v1/user`
  response schema by @joeyorlando ([#2611](https://github.com/grafana/oncall/pull/2611))

### Fixed

- Bring heartbeats back to UI by @maskin25 ([#2550](https://github.com/grafana/oncall/pull/2550))
- Address issue when Grafana feature flags which were enabled via the `feature_flags.enabled` were only properly being
  parsed, when they were space-delimited. This fix allows them to be _either_ space or comma-delimited.
  by @joeyorlando ([#2623](https://github.com/grafana/oncall/pull/2623))

## v1.3.16 (2023-07-21)

### Added

- Allow persisting mobile app's timezone, to allow for more accurate datetime related notifications by @joeyorlando
  ([#2601](https://github.com/grafana/oncall/pull/2601))
- Add filter integrations by type ([2609](https://github.com/grafana/oncall/pull/2609))

### Changed

- Update direct paging docs by @vadimkerr ([#2600](https://github.com/grafana/oncall/pull/2600))
- Improve APIs for creating/updating direct paging integrations by @vadimkerr ([#2603](https://github.com/grafana/oncall/pull/2603))
- Remove unnecessary team checks in public API by @vadimkerr ([#2606](https://github.com/grafana/oncall/pull/2606))

### Fixed

- Fix Slack direct paging issue when there are more than 100 schedules by @vadimkerr ([#2594](https://github.com/grafana/oncall/pull/2594))
- Fix webhooks unable to be copied if they contain password or authorization header ([#2608](https://github.com/grafana/oncall/pull/2608))

## v1.3.15 (2023-07-19)

### Changed

- Deprecate `AlertGroup.is_archived` column. Column will be removed in a subsequent release. By @joeyorlando ([#2524](https://github.com/grafana/oncall/pull/2524)).
- Update Slack "invite" feature to use direct paging by @vadimkerr ([#2562](https://github.com/grafana/oncall/pull/2562))
- Change "Current responders" to "Additional Responders" in web UI by @vadimkerr ([#2567](https://github.com/grafana/oncall/pull/2567))

### Fixed

- Fix duplicate orders on routes and escalation policies by @vadimkerr ([#2568](https://github.com/grafana/oncall/pull/2568))
- Fixed Slack channels sync by @Ferril ([#2571](https://github.com/grafana/oncall/pull/2571))
- Fixed rendering of slack connection errors ([#2526](https://github.com/grafana/oncall/pull/2526))

## v1.3.14 (2023-07-17)

### Changed

- Added `PHONE_PROVIDER` configuration check by @sreway ([#2523](https://github.com/grafana/oncall/pull/2523))
- Deprecate `/oncall` Slack command, update direct paging functionality by @vadimkerr ([#2537](https://github.com/grafana/oncall/pull/2537))
- Change plugin version to drop the `v` prefix. ([#2540](https://github.com/grafana/oncall/pull/2540))

## v1.3.13 (2023-07-17)

### Changed

- Remove deprecated `heartbeat.HeartBeat` model/table by @joeyorlando ([#2534](https://github.com/grafana/oncall/pull/2534))

## v1.3.12 (2023-07-14)

### Added

- Add `page_size`, `current_page_number`, and `total_pages` attributes to paginated API responses by @joeyorlando ([#2471](https://github.com/grafana/oncall/pull/2471))

### Fixed

- New webhooks incorrectly masking authorization header by @mderynck ([#2541](https://github.com/grafana/oncall/pull/2541))

## v1.3.11 (2023-07-13)

### Added

- Release new webhooks functionality by @mderynck @matiasb @maskin25 @teodosii @raphael-batte ([#1830](https://github.com/grafana/oncall/pull/1830))

### Changed

- Custom button webhooks are deprecated, they will be automatically migrated to new webhooks. ([#1830](https://github.com/grafana/oncall/pull/1830))

## v1.3.10 (2023-07-13)

### Added

- [Helm] Added ability to specify `resources` definition within the `wait-for-db` init container by @Shelestov7
  ([#2501](https://github.com/grafana/oncall/pull/2501))
- Added index on `started_at` column in `alerts_alertgroup` table. This substantially speeds up query used by the `check_escalation_finished_task`
  task. By @joeyorlando and @Konstantinov-Innokentii ([#2516](https://github.com/grafana/oncall/pull/2516)).

### Changed

- Deprecated `/maintenance` web UI page. Maintenance is now handled at the integration level and can be performed
  within a single integration's page. by @Ukochka ([#2497](https://github.com/grafana/oncall/issues/2497))

### Fixed

- Fixed a bug in the integration maintenance mode workflow where a user could not start/stop an integration's
  maintenance mode by @joeyorlando ([#2511](https://github.com/grafana/oncall/issues/2511))
- Schedules: Long popup does not fit screen & buttons unreachable & objects outside of the popup [#1002](https://github.com/grafana/oncall/issues/1002)
- New schedules white theme issues [#2356](https://github.com/grafana/oncall/issues/2356)

## v1.3.9 (2023-07-12)

### Added

- Bring new Jinja editor to webhooks ([#2344](https://github.com/grafana/oncall/issues/2344))

### Fixed

- Add debounce on Select UI components to avoid making API search requests on each key-down event by
  @maskin25 ([#2466](https://github.com/grafana/oncall/pull/2466))
- Make Direct paging integration configurable ([2483](https://github.com/grafana/oncall/pull/2483))

## v1.3.8 (2023-07-11)

### Added

- Add `event.users.avatar_full` field to `GET /api/internal/v1/schedules/{schedule_id}/filter_events`
  payload by @joeyorlando ([#2459](https://github.com/grafana/oncall/pull/2459))
- Add `affinity` and `tolerations` for `celery` and `migrations` pods into helm chart + unit test for chart

### Changed

- Modified DRF pagination class used by `GET /api/internal/v1/alert_receive_channels` and `GET /api/internal/v1/schedules`
  endpoints so that the `next` and `previous` pagination links are properly set when OnCall is run behind
  a reverse proxy by @joeyorlando ([#2467](https://github.com/grafana/oncall/pull/2467))
- Polish user settings and warnings ([#2425](https://github.com/grafana/oncall/pull/2425))

### Fixed

- Address issue where we were improperly parsing Grafana feature flags that were enabled via the `feature_flags.enabled`
  method by @joeyorlando ([#2477](https://github.com/grafana/oncall/pull/2477))
- Fix cuddled list Markdown issue by @vadimkerr ([#2488](https://github.com/grafana/oncall/pull/2488))
- Fixed schedules slack notifications for deleted organizations ([#2493](https://github.com/grafana/oncall/pull/2493))

## v1.3.7 (2023-07-06)

### Changed

- OnCall Metrics dashboard update ([#2400](https://github.com/grafana/oncall/pull/2400))

## v1.3.6 (2023-07-05)

### Fixed

- Address issue where having multiple registered mobile apps for a user could lead to issues in delivering push
  notifications by @joeyorlando ([#2421](https://github.com/grafana/oncall/pull/2421))

## v1.3.5 (2023-07-05)

### Fixed

- Fix for phone provider initialization which can lead to an HTTP 500 on startup ([#2434](https://github.com/grafana/oncall/pull/2434))

## v1.3.4 (2023-07-05)

### Added

- Add full avatar URL for on-call users in schedule internal API by @vadimkerr ([#2414](https://github.com/grafana/oncall/pull/2414))
- Add phone call using the zvonok.com service by @sreway ([#2339](https://github.com/grafana/oncall/pull/2339))

### Changed

- UI drawer updates for webhooks2 ([#2419](https://github.com/grafana/oncall/pull/2419))
- Removed url from sms notification, changed format ([#2317](https://github.com/grafana/oncall/pull/2317))

## v1.3.3 (2023-06-29)

### Added

- Docs for `/resolution_notes` public api endpoint [#222](https://github.com/grafana/oncall/issues/222)

### Fixed

- Change alerts order for `/alert` public api endpoint [#1031](https://github.com/grafana/oncall/issues/1031)
- Change resolution notes order for `/resolution_notes` public api endpoint to show notes for the newest alert group
  on top ([#2404](https://github.com/grafana/oncall/pull/2404))
- Remove attempt to check token when editor/viewers are accessing the plugin @mderynck ([#2410](https://github.com/grafana/oncall/pull/2410))

## v1.3.2 (2023-06-29)

### Added

- Add metric "how many alert groups user was notified of" to Prometheus exporter ([#2334](https://github.com/grafana/oncall/pull/2334/))

### Changed

- Change permissions used during setup to better represent actions being taken by @mderynck ([#2242](https://github.com/grafana/oncall/pull/2242))
- Display 100000+ in stats when there are more than 100000 alert groups in the result ([#1901](https://github.com/grafana/oncall/pull/1901))
- Change OnCall plugin to use service accounts and api tokens for communicating with backend, by @mderynck ([#2385](https://github.com/grafana/oncall/pull/2385))
- RabbitMQ Docker image upgraded from 3.7.19 to 3.12.0 in `docker-compose-developer.yml` and
  `docker-compose-mysql-rabbitmq.yml`. **Note**: if you use one of these config files for your deployment
  you _may_ need to follow the RabbitMQ "upgrade steps" listed [here](https://rabbitmq.com/upgrade.html#rabbitmq-version-upgradability)
  by @joeyorlando ([#2359](https://github.com/grafana/oncall/pull/2359))

### Fixed

- For "You're Going OnCall" push notifications, show shift times in the user's configured timezone, otherwise UTC
  by @joeyorlando ([#2351](https://github.com/grafana/oncall/pull/2351))

## v1.3.1 (2023-06-26)

### Fixed

- Fix phone call & SMS relay by @vadimkerr ([#2345](https://github.com/grafana/oncall/pull/2345))

## v1.3.0 (2023-06-26)

### Added

- Secrets consistency for the chart. Bugfixing [#1016](https://github.com/grafana/oncall/pull/1016)

### Changed

- `telegram.webhookUrl` now defaults to `https://<base_url>` if not set
- UI Updates for the integrations page ([#2310](https://github.com/grafana/oncall/pull/2310))
- Prefer shift start when displaying rotation start value for existing shifts ([#2316](https://github.com/grafana/oncall/pull/2316))

### Fixed

- Fixed minor schedule preview issue missing last day ([#2316](https://github.com/grafana/oncall/pull/2316))

## v1.2.46 (2023-06-22)

### Added

- Make it possible to completely delete a rotation oncall ([#1505](https://github.com/grafana/oncall/issues/1505))
- Polish rotation modal form oncall ([#1506](https://github.com/grafana/oncall/issues/1506))
- Quick actions when editing a schedule oncall ([#1507](https://github.com/grafana/oncall/issues/1507))
- Enable schedule related profile settings oncall ([#1508](https://github.com/grafana/oncall/issues/1508))
- Highlight user shifts oncall ([#1509](https://github.com/grafana/oncall/issues/1509))
- Rename or Description for Schedules Rotations ([#1460](https://github.com/grafana/oncall/issues/1406))
- Add documentation for OnCall metrics exporter ([#2149](https://github.com/grafana/oncall/pull/2149))
- Add dashboard for OnCall metrics ([#1973](https://github.com/grafana/oncall/pull/1973))

## Changed

- Change mobile shift notifications title and subtitle by @imtoori ([#2288](https://github.com/grafana/oncall/pull/2288))
- Make web schedule updates to trigger sync refresh of its ical representation ([#2279](https://github.com/grafana/oncall/pull/2279))

## Fixed

- Fix duplicate orders for user notification policies by @vadimkerr ([#2278](https://github.com/grafana/oncall/pull/2278))
- Fix broken markup on alert group page, declutter, make time format consistent ([#2296](https://github.com/grafana/oncall/pull/2295))

## v1.2.45 (2023-06-19)

### Changed

- Change .Values.externalRabbitmq.passwordKey from `password` to `""` (default value `rabbitmq-password`) ([#864](https://github.com/grafana/oncall/pull/864))
- Remove deprecated `permissions` string array from the internal API user serializer by @joeyorlando ([#2269](https://github.com/grafana/oncall/pull/2269))

### Added

- Add `locale` column to mobile app user settings table by @joeyorlando [#2131](https://github.com/grafana/oncall/pull/2131)
- Update notification text for "You're going on call" push notifications to include information about the shift start
  and end times by @joeyorlando ([#2131](https://github.com/grafana/oncall/pull/2131))

### Fixed

- Handle non-UTC UNTIL datetime value when repeating ical events [#2241](https://github.com/grafana/oncall/pull/2241)
- Optimize AlertManager auto-resolve mechanism

## v1.2.44 (2023-06-14)

### Added

- Users with the Viewer basic role can now connect and use the mobile app ([#1892](https://github.com/grafana/oncall/pull/1892))
- Add helm chart support for redis and mysql existing secrets [#2156](https://github.com/grafana/oncall/pull/2156)

### Changed

- Removed `SlackActionRecord` model and database table by @joeyorlando [#2201](https://github.com/grafana/oncall/pull/2201)
- Require users when creating a schedule rotation using the web UI [#2220](https://github.com/grafana/oncall/pull/2220)

### Fixed

- Fix schedule shift preview to not breaking rotation shifts when there is overlap [#2218](https://github.com/grafana/oncall/pull/2218)
- Fix schedule list filter by type to allow considering multiple values [#2218](https://github.com/grafana/oncall/pull/2218)

## v1.2.43 (2023-06-12)

### Changed

- Propogate CI/CD changes

## v1.2.42 (2023-06-12)

### Changed

- Helm chart: Upgrade helm dependecies, improve local setup [#2144](https://github.com/grafana/oncall/pull/2144)

### Fixed

- Fixed bug on Filters where team param from URL was discarded [#6237](https://github.com/grafana/support-escalations/issues/6237)
- Fix receive channel filter in alert groups API [#2140](https://github.com/grafana/oncall/pull/2140)
- Helm chart: Fix usage of `env` settings as map;
  Fix usage of `mariadb.auth.database` and `mariadb.auth.username` for MYSQL env variables by @alexintech [#2146](https://github.com/grafana/oncall/pull/2146)

### Added

- Helm chart: Add unittests for rabbitmq and redis [2165](https://github.com/grafana/oncall/pull/2165)

## v1.2.41 (2023-06-08)

### Added

- Twilio Provider improvements by @Konstantinov-Innokentii, @mderynck and @joeyorlando
  [#2074](https://github.com/grafana/oncall/pull/2074) [#2034](https://github.com/grafana/oncall/pull/2034)
- Run containers as a non-root user by @alexintech [#2053](https://github.com/grafana/oncall/pull/2053)

## v1.2.40 (2023-06-07)

### Added

- Allow mobile app to consume "internal" schedules API endpoints by @joeyorlando ([#2109](https://github.com/grafana/oncall/pull/2109))
- Add inbound email address in integration API by @vadimkerr ([#2113](https://github.com/grafana/oncall/pull/2113))

### Changed

- Make viewset actions more consistent by @vadimkerr ([#2120](https://github.com/grafana/oncall/pull/2120))

### Fixed

- Fix + revert [#2057](https://github.com/grafana/oncall/pull/2057) which reverted a change which properly handles
  `Organization.DoesNotExist` exceptions for Slack events by @joeyorlando ([#TBD](https://github.com/grafana/oncall/pull/TBD))
- Fix Telegram ratelimit on live setting change by @vadimkerr and @alexintech ([#2100](https://github.com/grafana/oncall/pull/2100))

## v1.2.39 (2023-06-06)

### Changed

- Do not hide not secret settings in the web plugin UI by @alexintech ([#1964](https://github.com/grafana/oncall/pull/1964))

## v1.2.36 (2023-06-02)

### Added

- Add public API endpoint to export a schedule's final shifts by @joeyorlando ([2047](https://github.com/grafana/oncall/pull/2047))

### Fixed

- Fix demo alert for inbound email integration by @vadimkerr ([#2081](https://github.com/grafana/oncall/pull/2081))
- Fix calendar TZ used when comparing current shifts triggering slack shift notifications ([#2091](https://github.com/grafana/oncall/pull/2091))

## v1.2.35 (2023-06-01)

### Fixed

- Fix a bug with permissions for telegram user settings by @alexintech ([#2075](https://github.com/grafana/oncall/pull/2075))
- Fix orphaned messages in Slack by @vadimkerr ([#2023](https://github.com/grafana/oncall/pull/2023))
- Fix duplicated slack shift-changed notifications ([#2080](https://github.com/grafana/oncall/pull/2080))

## v1.2.34 (2023-05-31)

### Added

- Add description to "Default channel for Slack notifications" UI dropdown by @joeyorlando ([2051](https://github.com/grafana/oncall/pull/2051))

### Fixed

- Fix templates when slack or telegram is disabled ([#2064](https://github.com/grafana/oncall/pull/2064))
- Reduce number of alert groups returned by `Attach To` in slack to avoid event trigger timeout @mderynck ([#2049](https://github.com/grafana/oncall/pull/2049))

## v1.2.33 (2023-05-30)

### Fixed

- Revert #2040 breaking `/escalate` Slack command

## v1.2.32 (2023-05-30)

### Added

- Add models and framework to use different services (Phone, SMS, Verify) in Twilio depending on
  the destination country code by @mderynck ([#1976](https://github.com/grafana/oncall/pull/1976))
- Prometheus exporter backend for alert groups related metrics
- Helm chart: configuration of `uwsgi` using environment variables by @alexintech ([#2045](https://github.com/grafana/oncall/pull/2045))
- Much expanded/improved docs for mobile app ([2026](https://github.com/grafana/oncall/pull/2026>))
- Enable by-day selection when defining monthly and hourly rotations ([2037](https://github.com/grafana/oncall/pull/2037))

### Fixed

- Fix error when updating closed modal window in Slack by @vadimkerr ([#2019](https://github.com/grafana/oncall/pull/2019))
- Fix final schedule export failing to update when ical imported events set start/end as date ([#2025](https://github.com/grafana/oncall/pull/2025))
- Helm chart: fix bugs in helm chart with external postgresql configuration by @alexintech ([#2036](https://github.com/grafana/oncall/pull/2036))
- Properly address `Organization.DoesNotExist` exceptions thrown which result in HTTP 500 for the Slack `interactive_api_endpoint`
  endpoint by @joeyorlando ([#2040](https://github.com/grafana/oncall/pull/2040))
- Fix issue when trying to sync Grafana contact point and config receivers miss a key ([#2046](https://github.com/grafana/oncall/pull/2046))

### Changed

- Changed mobile notification title and subtitle. Removed the body. by @imtoori [#2027](https://github.com/grafana/oncall/pull/2027)

## v1.2.31 (2023-05-26)

### Fixed

- Fix AmazonSNS ratelimit by @Konstantinov-Innokentii ([#2032](https://github.com/grafana/oncall/pull/2032))

## v1.2.30 (2023-05-25)

### Fixed

- Fix Phone provider status callbacks [#2014](https://github.com/grafana/oncall/pull/2014)

## v1.2.29 (2023-05-25)

### Changed

- Phone provider refactoring [#1713](https://github.com/grafana/oncall/pull/1713)

### Fixed

- Handle slack metadata limit when creating paging command payload ([#2007](https://github.com/grafana/oncall/pull/2007))
- Fix issue with sometimes cached final schedule not being refreshed after an update ([#2004](https://github.com/grafana/oncall/pull/2004))

## v1.2.28 (2023-05-24)

### Fixed

- Improve plugin authentication by @vadimkerr ([#1995](https://github.com/grafana/oncall/pull/1995))
- Fix MultipleObjectsReturned error on webhook endpoints by @vadimkerr ([#1996](https://github.com/grafana/oncall/pull/1996))
- Remove user defined time period from "you're going oncall" mobile push by @iskhakov ([#2001](https://github.com/grafana/oncall/pull/2001))

## v1.2.27 (2023-05-23)

### Added

- Allow passing Firebase credentials via environment variable by @vadimkerr ([#1969](https://github.com/grafana/oncall/pull/1969))

### Changed

- Update default Alertmanager templates by @iskhakov ([#1944](https://github.com/grafana/oncall/pull/1944))

### Fixed

- Fix SQLite permission issue by @vadimkerr ([#1984](https://github.com/grafana/oncall/pull/1984))
- Remove user defined time period from "you're going oncall" mobile push ([2001](https://github.com/grafana/oncall/pull/2001))

## v1.2.26 (2023-05-18)

### Fixed

- Fix inbound email bug when attaching files by @vadimkerr ([#1970](https://github.com/grafana/oncall/pull/1970))

## v1.2.25 (2023-05-18)

### Added

- Test mobile push backend

## v1.2.24 (2023-05-17)

### Fixed

- Fixed bug in Escalation Chains where reordering an item crashed the list

## v1.2.23 (2023-05-15)

### Added

- Add a way to set a maintenance mode message and display this in the web plugin UI by @joeyorlando ([#1917](https://github.com/grafana/oncall/pull/#1917))

### Changed

- Use `user_profile_changed` Slack event instead of `user_change` to update Slack user profile by @vadimkerr ([#1938](https://github.com/grafana/oncall/pull/1938))

## v1.2.22 (2023-05-12)

### Added

- Add mobile settings for info notifications by @imtoori ([#1926](https://github.com/grafana/oncall/pull/1926))

### Fixed

- Fix bug in the "You're Going Oncall" push notification copy by @joeyorlando ([#1922](https://github.com/grafana/oncall/pull/1922))
- Fix bug with newlines in markdown converter ([#1925](https://github.com/grafana/oncall/pull/1925))
- Disable "You're Going Oncall" push notification by default ([1927](https://github.com/grafana/oncall/pull/1927))

## v1.2.21 (2023-05-09)

### Added

- Add a new mobile app push notification which notifies users when they are going on call by @joeyorlando ([#1814](https://github.com/grafana/oncall/pull/1814))
- Add a new mobile app user setting field, `important_notification_volume_override` by @joeyorlando ([#1893](https://github.com/grafana/oncall/pull/1893))

### Changed

- Improve ical comparison when checking for imported ical updates ([1870](https://github.com/grafana/oncall/pull/1870))
- Upgrade to Python 3.11.3 by @joeyorlando ([#1849](https://github.com/grafana/oncall/pull/1849))

### Fixed

- Fix issue with how OnCall determines if a cloud Grafana Instance supports RBAC by @joeyorlando ([#1880](https://github.com/grafana/oncall/pull/1880))
- Fix issue trying to set maintenance mode for integrations belonging to non-current team

## v1.2.20 (2023-05-09)

### Fixed

- Hotfix perform notification task

## v1.2.19 (2023-05-04)

### Fixed

- Fix issue with parsing response when sending Slack message

## v1.2.18 (2023-05-03)

### Added

- Documentation updates

## v1.2.17 (2023-05-02)

### Added

- Add filter descriptions to web ui by @iskhakov ([1845](https://github.com/grafana/oncall/pull/1845))
- Add "Notifications Receiver" RBAC role by @joeyorlando ([#1853](https://github.com/grafana/oncall/pull/1853))

### Changed

- Remove template editor from Slack by @iskhakov ([1847](https://github.com/grafana/oncall/pull/1847))
- Remove schedule name uniqueness restriction ([1859](https://github.com/grafana/oncall/pull/1859))

### Fixed

- Fix bugs in web title and message templates rendering and visual representation ([1747](https://github.com/grafana/oncall/pull/1747))

## v1.2.16 (2023-04-27)

### Added

- Add 2, 3 and 6 hours Alert Group silence options by @tommysitehost ([#1822](https://github.com/grafana/oncall/pull/1822))
- Add schedule related users endpoint to plugin API

### Changed

- Update web UI, Slack, and Telegram to allow silencing an acknowledged alert group by @joeyorlando ([#1831](https://github.com/grafana/oncall/pull/1831))

### Fixed

- Optimize duplicate queries occurring in AlertGroupFilter by @joeyorlando ([1809](https://github.com/grafana/oncall/pull/1809))

## v1.2.15 (2023-04-24)

### Fixed

- Helm chart: Fix helm hook for db migration job
- Performance improvements to `GET /api/internal/v1/alertgroups` endpoint by @joeyorlando and @iskhakov ([#1805](https://github.com/grafana/oncall/pull/1805))

### Added

- Add helm chart support for twilio existing secrets by @atownsend247 ([#1435](https://github.com/grafana/oncall/pull/1435))
- Add web_title, web_message and web_image_url attributes to templates ([1786](https://github.com/grafana/oncall/pull/1786))

### Changed

- Update shift API to use a default interval value (`1`) when a `frequency` is set and no `interval` is given
- Limit number of alertmanager alerts in alert group to autoresolve by 500 ([1779](https://github.com/grafana/oncall/pull/1779))
- Update schedule and personal ical exports to use final shift events

## v1.2.14 (2023-04-19)

### Fixed

- Fix broken documentation links by @shantanualsi ([#1766](https://github.com/grafana/oncall/pull/1766))
- Fix bug when updating team access settings by @vadimkerr ([#1794](https://github.com/grafana/oncall/pull/1794))

## v1.2.13 (2023-04-18)

### Changed

- Rework ical schedule export to include final events; also improve changing shifts sync

### Fixed

- Fix issue when creating web overrides for TF schedules using a non-UTC timezone

## v1.2.12 (2023-04-18)

### Changed

- Move `alerts_alertgroup.is_restricted` column to `alerts_alertreceivechannel.restricted_at` by @joeyorlando ([#1770](https://github.com/grafana/oncall/pull/1770))

### Added

- Add new field description_short to private api ([#1698](https://github.com/grafana/oncall/pull/1698))
- Added preview and migration API endpoints for route migration from regex into jinja2 ([1715](https://github.com/grafana/oncall/pull/1715))
- Helm chart: add the option to use a helm hook for the migration job ([1386](https://github.com/grafana/oncall/pull/1386))
- Add endpoints to start and stop maintenance in alert receive channel private api ([1755](https://github.com/grafana/oncall/pull/1755))
- Send demo alert with dynamic payload and get demo payload example on private api ([1700](https://github.com/grafana/oncall/pull/1700))
- Add is_default fields to templates, remove WritableSerialiserMethodField ([1759](https://github.com/grafana/oncall/pull/1759))
- Allow use of dynamic payloads in alert receive channels preview template in private api ([1756](https://github.com/grafana/oncall/pull/1756))

## v1.2.11 (2023-04-14)

### Added

- add new columns `gcom_org_contract_type`, `gcom_org_irm_sku_subscription_start_date`,
  and `gcom_org_oldest_admin_with_billing_privileges_user_id` to `user_management_organization` table,
  plus `is_restricted` column to `alerts_alertgroup` table by @joeyorlando and @teodosii ([1522](https://github.com/grafana/oncall/pull/1522))
- emit two new Django signals by @joeyorlando and @teodosii ([1522](https://github.com/grafana/oncall/pull/1522))
  - `org_sync_signal` at the end of the `engine/apps/user_management/sync.py::sync_organization` method
  - `alert_group_created_signal` when a new Alert Group is created

## v1.2.10 (2023-04-13)

### Added

- Added mine filter to schedules listing

### Fixed

- Fixed a bug in GForm's RemoteSelect where the value for Dropdown could not change
- Fixed the URL attached to an Incident created via the 'Declare Incident' button of a Slack alert by @sd2k ([#1738](https://github.com/grafana/oncall/pull/1738))

## v1.2.9 (2023-04-11)

### Fixed

- Catch the new Slack error - "message_limit_exceeded"

## v1.2.8 (2023-04-06)

### Changed

- Allow editing assigned team via public api ([1619](https://github.com/grafana/oncall/pull/1619))
- Disable mentions when resolution note is created by @iskhakov ([1696](https://github.com/grafana/oncall/pull/1696))
- Display warnings on users page in a clean and consistent way by @iskhakov ([#1681](https://github.com/grafana/oncall/pull/1681))

## v1.2.7 (2023-04-03)

### Added

- Save selected teams filter in local storage ([#1611](https://github.com/grafana/oncall/issues/1611))

### Changed

- Renamed routes from /incidents to /alert-groups ([#1678](https://github.com/grafana/oncall/pull/1678))

### Fixed

- Fix team search when filtering resources by @vadimkerr ([#1680](https://github.com/grafana/oncall/pull/1680))
- Fix issue when trying to scroll in Safari ([#415](https://github.com/grafana/oncall/issues/415))

## v1.2.6 (2023-03-30)

### Fixed

- Fixed bug when web schedules/shifts use non-UTC timezone and shift is deleted by @matiasb ([#1661](https://github.com/grafana/oncall/pull/1661))

## v1.2.5 (2023-03-30)

### Fixed

- Fixed a bug with Slack links not working in the plugin UI ([#1671](https://github.com/grafana/oncall/pull/1671))

## v1.2.4 (2023-03-30)

### Added

- Added the ability to change the team for escalation chains by @maskin25, @iskhakov and @vadimkerr ([#1658](https://github.com/grafana/oncall/pull/1658))

### Fixed

- Addressed bug with iOS mobile push notifications always being set to critical by @imtoori and @joeyorlando ([#1646](https://github.com/grafana/oncall/pull/1646))
- Fixed issue where Viewer was not able to view which people were oncall in a schedule ([#999](https://github.com/grafana/oncall/issues/999))
- Fixed a bug with syncing teams from Grafana API by @vadimkerr ([#1652](https://github.com/grafana/oncall/pull/1652))

## v1.2.3 (2023-03-28)

Only some minor performance/developer setup changes to report in this version.

## v1.2.2 (2023-03-27)

### Changed

- Drawers with Forms are not closing by clicking outside of the drawer. Only by clicking Cancel or X (by @Ukochka in [#1608](https://github.com/grafana/oncall/pull/1608))
- When the `DANGEROUS_WEBHOOKS_ENABLED` environment variable is set to true, it's possible now to create Outgoing Webhooks
  using URLs without a top-level domain (by @hoptical in [#1398](https://github.com/grafana/oncall/pull/1398))
- Updated wording when creating an integration (by @callmehyde in [#1572](https://github.com/grafana/oncall/pull/1572))
- Set FCM iOS/Android "message priority" to "high priority" for mobile app push notifications (by @joeyorlando in [#1612](https://github.com/grafana/oncall/pull/1612))
- Improve schedule quality feature (by @vadimkerr in [#1602](https://github.com/grafana/oncall/pull/1602))

### Fixed

- Update override deletion changes to set its final duration (by @matiasb in [#1599](https://github.com/grafana/oncall/pull/1599))

## v1.2.1 (2023-03-23)

### Changed

- Mobile app settings backend by @vadimkerr in ([1571](https://github.com/grafana/oncall/pull/1571))
- Fix integrations and escalations autoselect, improve GList by @maskin25 in ([1601](https://github.com/grafana/oncall/pull/1601))
- Add filters to outgoing webhooks 2 by @iskhakov in ([1598](https://github.com/grafana/oncall/pull/1598))

## v1.2.0 (2023-03-21)

### Changed

- Add team-based filtering for resources, so that users can see multiple resources at once and link them together ([1528](https://github.com/grafana/oncall/pull/1528))

## v1.1.41 (2023-03-21)

### Added

- Modified `check_escalation_finished_task` celery task to use read-only databases for its query, if one is defined +
  make the validation logic stricter + ping a configurable heartbeat on successful completion of this task ([1266](https://github.com/grafana/oncall/pull/1266))

### Changed

- Updated wording throughout plugin to use 'Alert Group' instead of 'Incident' ([1565](https://github.com/grafana/oncall/pull/1565),
  [1576](https://github.com/grafana/oncall/pull/1576))
- Check for enabled Telegram feature was added to ChatOps and to User pages ([319](https://github.com/grafana/oncall/issues/319))
- Filtering for Editors/Admins was added to rotation form. It is not allowed to assign Viewer to rotation ([1124](https://github.com/grafana/oncall/issues/1124))
- Modified search behaviour on the Escalation Chains page to allow for "partial searching" ([1578](https://github.com/grafana/oncall/pull/1578))

### Fixed

- Fixed a few permission issues on the UI ([1448](https://github.com/grafana/oncall/pull/1448))
- Fix resolution note rendering in Slack message threads where the Slack username was not
  being properly rendered ([1561](https://github.com/grafana/oncall/pull/1561))

## v1.1.40 (2023-03-16)

### Fixed

- Check for duplicated positions in terraform escalation policies create/update

### Added

- Add `regex_match` Jinja filter ([1556](https://github.com/grafana/oncall/pull/1556))

### Changed

- Allow passing `null` as a value for `escalation_chain` when creating routes via the public API ([1557](https://github.com/grafana/oncall/pull/1557))

## v1.1.39 (2023-03-16)

### Added

- Inbound email integration ([837](https://github.com/grafana/oncall/pull/837))

## v1.1.38 (2023-03-14)

### Added

- Add filtering by escalation chain to alert groups page ([1535](https://github.com/grafana/oncall/pull/1535))

### Fixed

- Improve tasks checking/triggering webhooks in new backend

## v1.1.37 (2023-03-14)

### Fixed

- Fixed redirection issue on integrations screen

### Added

- Enable web overrides for Terraform-based schedules
- Direct user paging improvements ([1358](https://github.com/grafana/oncall/issues/1358))
- Added Schedule Score quality within the schedule view ([118](https://github.com/grafana/oncall/issues/118))

## v1.1.36 (2023-03-09)

### Fixed

- Fix bug with override creation ([1515](https://github.com/grafana/oncall/pull/1515))

## v1.1.35 (2023-03-09)

### Added

- Insight logs

### Fixed

- Fixed issue with Alert group involved users filter
- Fixed email sending failure due to newline in title

## v1.1.34 (2023-03-08)

### Added

- Jinja2 based routes ([1319](https://github.com/grafana/oncall/pull/1319))

### Changed

- Remove mobile app feature flag ([1484](https://github.com/grafana/oncall/pull/1484))

### Fixed

- Prohibit creating & updating past overrides ([1474](https://github.com/grafana/oncall/pull/1474))

## v1.1.33 (2023-03-07)

### Fixed

- Show permission error for accessing Telegram as Viewer ([1273](https://github.com/grafana/oncall/issues/1273))

### Changed

- Pass email and phone limits as environment variables ([1219](https://github.com/grafana/oncall/pull/1219))

## v1.1.32 (2023-03-01)

### Fixed

- Schedule filters improvements ([941](https://github.com/grafana/oncall/issues/941))
- Fix pagination issue on schedules page ([1437](https://github.com/grafana/oncall/pull/1437))

## v1.1.31 (2023-03-01)

### Added

- Add acknowledge_signal and source link to public api

## v1.1.30 (2023-03-01)

### Fixed

- Fixed importing of global grafana styles ([672](https://github.com/grafana/oncall/issues/672))
- Fixed UI permission related bug where Editors could not export their user iCal link
- Fixed error when a shift is created using Etc/UTC as timezone
- Fixed issue with refresh ical file task not considering empty string values
- Schedules: Long popup does not fit screen & buttons unreachable & objects outside of the popup ([1002](https://github.com/grafana/oncall/issues/1002))
- Can't scroll on integration settings page ([415](https://github.com/grafana/oncall/issues/415))
- Team change in the Integration page always causes 403 ([1292](https://github.com/grafana/oncall/issues/1292))
- Schedules: Permalink doesn't work with multi-teams ([940](https://github.com/grafana/oncall/issues/940))
- Schedules list -> expanded schedule blows page width ([1293](https://github.com/grafana/oncall/issues/1293))

### Changed

- Moved reCAPTCHA to backend environment variable for more flexible configuration between different environments.
- Add pagination to schedule listing
- Show 100 latest alerts on alert group page ([1417](https://github.com/grafana/oncall/pull/1417))

## v1.1.29 (2023-02-23)

### Changed

- Allow creating schedules with type "web" using public API

### Fixed

- Fixed minor issue during the sync process where an HTTP 302 (redirect) status code from the Grafana
  instance would cause the sync to not properly finish

## v1.1.28 (2023-02-23)

### Fixed

- Fixed maintenance mode for Telegram and MSTeams

## v1.1.27 (2023-02-22)

### Added

- Added reCAPTCHA validation for requesting a mobile verification code

### Changed

- Added ratelimits for phone verification
- Link to source was added
- Header of Incident page was reworked: clickable labels instead of just names, users section was deleted
- "Go to Integration" button was deleted, because the functionality was moved to clickable labels

### Fixed

- Fixed HTTP request to Google where when fetching an iCal, the response would sometimes contain HTML instead
  of the expected iCal data

## v1.1.26 (2023-02-20)

### Fixed

- Make alert group filters persistent ([482](https://github.com/grafana/oncall/issues/482))

### Changed

- Update phone verification error message

## v1.1.25 (2023-02-20)

### Fixed

- Fixed too long declare incident link in Slack

## v1.1.24 (2023-02-16)

### Added

- Add direct user paging ([823](https://github.com/grafana/oncall/issues/823))
- Add App Store link to web UI ([1328](https://github.com/grafana/oncall/pull/1328))

### Fixed

- Cleaning of the name "Incident" ([704](https://github.com/grafana/oncall/pull/704))
- Alert Group/Alert Groups naming polishing. All the names should be with capital letters
- Design polishing ([1290](https://github.com/grafana/oncall/pull/1290))
- Not showing contact details in User tooltip if User does not have edit/admin access
- Updated slack link account to redirect back to user profile instead of chatops

### Changed

- Incidents - Removed buttons column and replaced status with toggler ([#1237](https://github.com/grafana/oncall/issues/1237))
- Responsiveness changes across multiple pages (Incidents, Integrations, Schedules) ([#1237](https://github.com/grafana/oncall/issues/1237))
- Add pagination to schedule listing

## v1.1.23 (2023-02-06)

### Fixed

- Fix bug with email case sensitivity for ICal on-call schedules ([1297](https://github.com/grafana/oncall/pull/1297))

## v1.1.22 (2023-02-03)

### Fixed

- Fix bug with root/dependant alert groups list api endpoint ([1284](https://github.com/grafana/oncall/pull/1284))
- Fixed NPE on teams switch

### Added

- Optimize alert and alert group public api endpoints and add filter by id ([1274](https://github.com/grafana/oncall/pull/1274))
- Enable mobile app backend by default on OSS

## v1.1.21 (2023-02-02)

### Added

- Add [`django-dbconn-retry` library](https://github.com/jdelic/django-dbconn-retry) to `INSTALLED_APPS` to attempt
  to alleviate occasional `django.db.utils.OperationalError` errors
- Improve alerts and alert group endpoint response time in internal API with caching ([1261](https://github.com/grafana/oncall/pull/1261))
- Optimize alert and alert group public api endpoints and add filter by id ([1274](https://github.com/grafana/oncall/pull/1274)
- Added Coming Soon for iOS on Mobile App screen

### Fixed

- Fix issue on Integrations where you were redirected back once escalation chain was loaded ([#1083](https://github.com/grafana/oncall/issues/1083))
  ([#1257](https://github.com/grafana/oncall/issues/1257))

## v1.1.20 (2023-01-30)

### Added

- Add involved users filter to alert groups listing page (+ mine shortcut)

### Changed

- Improve logging for creating contact point for Grafana Alerting integration

### Fixed

- Fix bugs related to creating contact point for Grafana Alerting integration
- Fix minor UI bug on OnCall users page where it would idefinitely show a "Loading..." message
- Only show OnCall user's table to users that are authorized
- Fixed NPE in ScheduleUserDetails component ([#1229](https://github.com/grafana/oncall/issues/1229))

## v1.1.19 (2023-01-25)

### Added

- Add Server URL below QR code for OSS for debugging purposes
- Add Slack slash command allowing to trigger a direct page via a manually created alert group
- Remove resolved and acknowledged filters as we switched to status ([#1201](https://github.com/grafana/oncall/pull/1201))
- Add sync with grafana on /users and /teams api calls from terraform plugin

### Changed

- Allow users with `viewer` role to fetch cloud connection status using the internal API ([#1181](https://github.com/grafana/oncall/pull/1181))
- When removing the Slack ChatOps integration, make it more explicit to the user what the implications of doing so are
- Improve performance of `GET /api/internal/v1/schedules` endpoint ([#1169](https://github.com/grafana/oncall/pull/1169))

### Fixed

- Removed duplicate API call, in the UI on plugin initial load, to `GET /api/internal/v1/alert_receive_channels`
- Increased plugin startup speed ([#1200](https://github.com/grafana/oncall/pull/1200))

## v1.1.18 (2023-01-18)

### Added

- Allow messaging backends to be enabled/disabled per organization ([#1151](https://github.com/grafana/oncall/pull/1151))

### Changed

- Send a Slack DM when user is not in channel ([#1144](https://github.com/grafana/oncall/pull/1144))

## v1.1.17 (2023-01-18)

### Changed

- Modified how the `Organization.is_rbac_permissions_enabled` flag is set,
  based on whether we are dealing with an open-source, or cloud installation
- Backend implementation to support direct user/schedule paging
- Changed documentation links to open in new window
- Remove helm chart signing
- Changed the user's profile modal to be wide for all tabs

### Added

- Added state filter for alert_group public API endpoint.
- Enrich user tooltip on Schedule page
- Added redirects for old-style links

### Fixed

- Updated typo in Helm chart values when specifying a custom Slack command name
- Fix for web schedules ical export to give overrides the right priority
- Fix for topnavbar to show initial loading inside PluginPage

## v1.1.16 (2023-01-12)

### Fixed

- Minor bug fix in how the value of `Organization.is_rbac_permissions_enabled` is determined

- Helm chart: default values file and documentation now reflect the correct key to set for the Slack
  slash command name, `oncall.slack.commandName`.

## v1.1.15 (2023-01-10)

### Changed

- Simplify and speed up slack rendering ([#1105](https://github.com/grafana/oncall/pull/1105))
- Faro - Point to 3 separate apps instead of just 1 for all environments ([#1110](https://github.com/grafana/oncall/pull/1110))
- Schedules - ([#1114](https://github.com/grafana/oncall/pull/1114), [#1109](https://github.com/grafana/oncall/pull/1109))

### Fixed

- Bugfix for topnavbar to place alerts inside PageNav ([#1040](https://github.com/grafana/oncall/pull/1040))

## v1.1.14 (2023-01-05)

### Changed

- Change wording from "incident" to "alert group" for the Telegram integration ([#1052](https://github.com/grafana/oncall/pull/1052))
- Soft-delete of organizations on stack deletion.

## v1.1.13 (2023-01-04)

### Added

- Integration with [Grafana Faro](https://grafana.com/docs/grafana-cloud/faro-web-sdk/) for Cloud Instances

## v1.1.12 (2023-01-03)

### Fixed

- Handle jinja exceptions during alert creation
- Handle exception for slack rate limit message

## v1.1.11 (2023-01-03)

### Fixed

- Fix error when schedule was not able to load
- Minor fixes

## v1.1.10 (2023-01-03)

### Fixed

- Minor fixes

## v1.1.9 (2023-01-03)

### Fixed

- Alert group query optimization
- Update RBAC scopes
- Fix error when schedule was not able to load
- Minor bug fixes

## v1.1.8 (2022-12-13)

### Added

- Added a `make` command, `enable-mobile-app-feature-flags`, which sets the backend feature flag in `./dev/.env.dev`,
  and updates a record in the `base_dynamicsetting` database table, which are needed to enable the mobile
  app backend features.

### Changed

- Added ability to change engine deployment update strategy via values in helm chart.
- removed APNS support
- changed the `django-push-notification` library from the `iskhakov` fork to the [`grafana` fork](https://github.com/grafana/django-push-notifications).
  This new fork basically patches an issue which affected the database migrations of this django app (previously the
  library would not respect the `USER_MODEL` setting when creating its tables and would instead reference the
  `auth_user` table.. which we don't want)
- add `--no-cache` flag to the `make build` command

### Fixed

- fix schedule UI types and permissions

## v1.1.7 (2022-12-09)

### Fixed

- Update fallback role for schedule write RBAC permission
- Mobile App Verification tab in the user settings modal is now hidden for users that do not have proper
  permissions to use it

## v1.1.6 (2022-12-09)

### Added

- RBAC permission support
- Add `time_zone` serializer validation for OnCall shifts and calendar/web schedules. In addition, add database migration
  to update values that may be invalid
- Add a `permalinks.web` field, which is a permalink to the alert group web app page, to the alert group internal/public
  API responses
- Added the ability to customize job-migrate `ttlSecondsAfterFinished` field in the helm chart

### Fixed

- Got 500 error when saving Outgoing Webhook ([#890](https://github.com/grafana/oncall/issues/890))
- v1.0.13 helm chart - update the OnCall backend pods image pull policy to "Always" (and explicitly set tag to `latest`).
  This should resolve some recent issues experienced where the frontend/backend versions are not aligned.

### Changed

- When editing templates for alert group presentation or outgoing webhooks, errors and warnings are now displayed in
  the UI as notification popups or displayed in the preview.
- Errors and warnings that occur when rendering templates during notification or webhooks will now render
  and display the error/warning as the result.

## v1.1.5 (2022-11-24)

### Added

- Added a QR code in the "Mobile App Verification" tab on the user settings modal to connect the mobile
  application to your OnCall instance

### Fixed

- UI bug fixes for Grafana 9.3 ([#860](https://github.com/grafana/oncall/pull/860))
- Bug fix for saving source link template ([#898](https://github.com/grafana/oncall/pull/898))

## v1.1.4 (2022-11-23)

### Fixed

- Bug fix for [#882](https://github.com/grafana/oncall/pull/882) which was causing the OnCall web calendars to not load
- Bug fix which, when installing the plugin, or after removing a Grafana API token, caused the plugin to not load properly

## v1.1.3 (2022-11-22)

- Bug Fixes

### Changed

- For OSS installations of OnCall, initial configuration is now simplified. When running for local development, you no
  longer need to configure the plugin via the UI. This is achieved through passing one environment variable to both the
  backend & frontend containers, both of which have been preconfigured for you in `docker-compose-developer.yml`.
  - The Grafana API URL **must be** passed as an environment variable, `GRAFANA_API_URL`, to the OnCall backend
    (and can be configured by updating this env var in your `./dev/.env.dev` file)
  - The OnCall API URL can optionally be passed as an environment variable, `ONCALL_API_URL`, to the OnCall UI.
    If the environment variable is found, the plugin will "auto-configure", otherwise you will be shown a simple
    configuration form to provide this info.
- For Helm installations, if you are running Grafana externally (eg. `grafana.enabled` is set to `false`
  in your `values.yaml`), you will now be required to specify `externalGrafana.url` in `values.yaml`.
- `make start` will now idempotently check to see if a "127.0.0.1 grafana" record exists in `/etc/hosts`
  (using a tool called [`hostess`](https://github.com/cbednarski/hostess)). This is to support using `http://grafana:3000`
  as the `Organization.grafana_url` in two scenarios:
  - `oncall_engine`/`oncall_celery` -> `grafana` Docker container communication
  - public URL generation. There are some instances where `Organization.grafana_url` is referenced to generate public
    URLs to a Grafana plugin page. Without the `/etc/hosts` record, navigating to `http://grafana:3000/some_page` in
    your browser, you would obviously get an error from your browser.

## v1.1.2 (2022-11-18)

- Bug Fixes

## v1.1.1 (2022-11-16)

- Compatibility with Grafana 9.3.0
- Bug Fixes

## v1.0.52 (2022-11-09)

- Allow use of API keys as alternative to account auth token for Twilio
- Remove `grafana_plugin_management` Django app
- Enable new schedules UI
- Bug fixes

## v1.0.51 (2022-11-05)

- Bug Fixes

## v1.0.50 (2022-11-03)

- Updates to documentation
- Improvements to web schedules
- Bug fixes

## v1.0.49 (2022-11-01)

- Enable SMTP email backend by default
- Fix Grafana sidebar frontend bug

## v1.0.48 (2022-11-01)

- verify_number management command
- chatops page redesign

## v1.0.47 (2022-11-01)

- Bug fixes

## v1.0.46 (2022-10-28)

- Bug fixes
- remove `POST /api/internal/v1/custom_buttons/{id}/action` endpoint

## v1.0.45 (2022-10-27)

- Bug fix to revert commit which removed unused engine code

## v1.0.44 (2022-10-26)

- Bug fix for an issue that was affecting phone verification

## v1.0.43 (2022-10-25)

- Bug fixes

## v1.0.42 (2022-10-24)

- Fix posting resolution notes to Slack

## v1.0.41 (2022-10-24)

- Add personal email notifications
- Bug fixes

## v1.0.40 (2022-10-05)

- Improved database and celery backends support
- Added script to import PagerDuty users to Grafana
- Bug fixes

## v1.0.39 (2022-10-03)

- Fix issue in v1.0.38 blocking the creation of schedules and webhooks in the UI

## v1.0.38 (2022-09-30)

- Fix exception handling for adding resolution notes when slack and oncall users are out of sync.
- Fix all day events showing as having gaps in slack notifications
- Improve plugin configuration error message readability
- Add `telegram` key to `permalinks` property in `AlertGroup` public API response schema

## v1.0.37 (2022-09-21)

- Improve API token creation form
- Fix alert group bulk action bugs
- Add `permalinks` property to `AlertGroup` public API response schema
- Scheduling system bug fixes
- Public API bug fixes

## v1.0.36 (2022-09-12)

- Alpha web schedules frontend/backend updates
- Bug fixes

## v1.0.35 (2022-09-07)

- Bug fixes

## v1.0.34 (2022-09-06)

- Fix schedule notification spam

## v1.0.33 (2022-09-06)

- Add raw alert view
- Add GitHub star button for OSS installations
- Restore alert group search functionality
- Bug fixes

## v1.0.32 (2022-09-01)

- Bug fixes

## v1.0.31 (2022-09-01)

- Bump celery version
- Fix oss to cloud connection

## v1.0.30 (2022-08-31)

- Bug fix: check user notification policy before access

## v1.0.29 (2022-08-31)

- Add arm64 docker image

## v1.0.28 (2022-08-31)

- Bug fixes

## v1.0.27 (2022-08-30)

- Bug fixes

## v1.0.26 (2022-08-26)

- Insight log's format fixes
- Remove UserNotificationPolicy auto-recreating

## v1.0.25 (2022-08-24)

- Bug fixes

## v1.0.24 (2022-08-24)

- Insight logs
- Default DATA_UPLOAD_MAX_MEMORY_SIZE to 1mb

## v1.0.23 (2022-08-23)

- Bug fixes

## v1.0.22 (2022-08-16)

- Make STATIC_URL configurable from environment variable

## v1.0.21 (2022-08-12)

- Bug fixes

## v1.0.19 (2022-08-10)

- Bug fixes

## v1.0.15 (2022-08-03)

- Bug fixes

## v1.0.13 (2022-07-27)

- Optimize alert group list view
- Fix a bug related to Twilio setup

## v1.0.12 (2022-07-26)

- Update push-notifications dependency
- Rework how absolute URLs are built
- Fix to show maintenance windows per team
- Logging improvements
- Internal api to get a schedule final events

## v1.0.10 (2022-07-22)

- Speed-up of alert group web caching
- Internal api for OnCall shifts

## v1.0.9 (2022-07-21)

- Frontend bug fixes & improvements
- Support regex_replace() in templates
- Bring back alert group caching and list view

## v1.0.7 (2022-07-18)

- Backend & frontend bug fixes
- Deployment improvements
- Reshape webhook payload for outgoing webhooks
- Add escalation chain usage info on escalation chains page
- Improve alert group list load speeds and simplify caching system

## v1.0.6 (2022-07-12)

- Manual Incidents enabled for teams
- Fix phone notifications for OSS
- Public API improvements

## v1.0.5 (2022-07-06)

- Bump Django to 3.2.14
- Fix PagerDuty iCal parsing

## 1.0.4 (2022-06-28)

- Allow Telegram DMs without channel connection.

## 1.0.3 (2022-06-27)

- Fix users public api endpoint. Now it returns users with all roles.
- Fix redundant notifications about gaps in schedules.
- Frontend fixes.

## 1.0.2 (2022-06-17)

- Fix Grafana Alerting integration to handle API changes in Grafana 9
- Improve public api endpoint for outgoing webhooks (/actions) by adding ability to create, update and delete
  outgoing webhook instance

## 1.0.0 (2022-06-14)

- First Public Release

## 0.0.71 (2022-06-06)

- Initial Commit Release<|MERGE_RESOLUTION|>--- conflicted
+++ resolved
@@ -7,19 +7,17 @@
 
 ## Unreleased
 
-<<<<<<< HEAD
+### Added
+
+- Added user timezone field to the users public API response ([#3311](https://github.com/grafana/oncall/pull/3311))
+
+### Changed
+
+- Split Integrations table into Connections and Direct Paging tabs ([#3290](https://github.com/grafana/oncall/pull/3290))
+
 ### Fixed
 
 - Fix issue where Slack user connection error message is sometimes shown despite successful connection by @joeyorlando ([#3327](https://github.com/grafana/oncall/pull/3327))
-=======
-### Added
-
-- Added user timezone field to the users public API response ([#3311](https://github.com/grafana/oncall/pull/3311))
-
-### Changed
-
-- Split Integrations table into Connections and Direct Paging tabs ([#3290](https://github.com/grafana/oncall/pull/3290))
->>>>>>> 7734c480
 
 ## v1.3.57 (2023-11-10)
 
