--- conflicted
+++ resolved
@@ -7,18 +7,14 @@
 
 ## Unreleased
 
-<<<<<<< HEAD
-### Changed
-
+### Added
+
+- Add a new mobile app push notification which notifies users when they are going on call by @joeyorlando ([#1814](https://github.com/grafana/oncall/pull/1814))
+
+### Changed
+
+- Improve ical comparison when checking for imported ical updates ([1870](https://github.com/grafana/oncall/pull/1870))
 - Upgrade to Python 3.11.3 by @joeyorlando ([#1849](https://github.com/grafana/oncall/pull/1849))
-=======
-### Added
-
-- Add a new mobile app push notification which notifies users when they are going on call by @joeyorlando ([#1814](https://github.com/grafana/oncall/pull/1814))
-
-### Changed
-
-- Improve ical comparison when checking for imported ical updates ([1870](https://github.com/grafana/oncall/pull/1870))
 
 ### Fixed
 
@@ -51,7 +47,6 @@
 ### Fixed
 
 - Fix bugs in web title and message templates rendering and visual representation ([1747](https://github.com/grafana/oncall/pull/1747))
->>>>>>> a61b0d8b
 
 ## v1.2.16 (2023-04-27)
 
