# Change Log

<<<<<<< HEAD
=======
## v1.0.13 (2022-07-27)
- Optimize alert group list view
- Fix a bug related to Twilio setup

>>>>>>> 81373fd0
## v1.0.12 (2022-07-26)
- Update push-notifications dependency
- Rework how absolute URLs are built
- Fix to show maintenance windows per team
- Logging improvements
- Internal api to get a schedule final events

## v1.0.10 (2022-07-22)
- Speed-up of alert group web caching
- Internal api for OnCall shifts

## v1.0.9 (2022-07-21)
- Frontend bug fixes & improvements
- Support regex_replace() in templates
- Bring back alert group caching and list view

## v1.0.7 (2022-07-18)
- Backend & frontend bug fixes
- Deployment improvements
- Reshape webhook payload for outgoing webhooks
- Add escalation chain usage info on escalation chains page
- Improve alert group list load speeds and simplify caching system

## v1.0.6 (2022-07-12)
- Manual Incidents enabled for teams
- Fix phone notifications for OSS
- Public API improvements

## v1.0.5 (2022-07-06)
- Bump Django to 3.2.14
- Fix PagerDuty iCal parsing

## 1.0.4 (2022-06-28)
- Allow Telegram DMs without channel connection.

## 1.0.3 (2022-06-27)
- Fix users public api endpoint. Now it returns users with all roles.
- Fix redundant notifications about gaps in schedules.
- Frontend fixes.

## 1.0.2 (2022-06-17)

- Fix Grafana Alerting integration to handle API changes in Grafana 9
- Improve public api endpoint for for outgoing webhooks (/actions) by adding ability to create, update and delete outgoing webhook instance

## 1.0.0 (2022-06-14)

- First Public Release

## 0.0.71 (2022-06-06)

- Initial Commit Release<|MERGE_RESOLUTION|>--- conflicted
+++ resolved
@@ -1,12 +1,9 @@
 # Change Log
 
-<<<<<<< HEAD
-=======
 ## v1.0.13 (2022-07-27)
 - Optimize alert group list view
 - Fix a bug related to Twilio setup
 
->>>>>>> 81373fd0
 ## v1.0.12 (2022-07-26)
 - Update push-notifications dependency
 - Rework how absolute URLs are built
