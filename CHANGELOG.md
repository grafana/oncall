# Changelog

All notable changes to this project will be documented in this file.

The format is based on [Keep a Changelog](https://keepachangelog.com/en/1.0.0/),
and this project adheres to [Semantic Versioning](https://semver.org/spec/v2.0.0.html).

## Unreleased

<<<<<<< HEAD
=======
### Fixed

- Fix metrics calculation and OnCall dashboard, rename dashboard @Ferril ([#2895](https://github.com/grafana/oncall/pull/2895))

>>>>>>> 4a8d0f3a
## v1.3.28 (2023-08-29)

### Changed

- Switch engine to alpine base image ([2872](https://github.com/grafana/oncall/pull/2872))

### Fixed

- Address bug when a Shift Swap Request is accepted either via the web or mobile UI, and the Slack message is not
  updated to reflect the latest state by @joeyorlando ([#2886](https://github.com/grafana/oncall/pull/2886))
- Fix issue where Grafana integration would fail to parse alerting config for routes without receivers @mderynck
  ([#2894](https://github.com/grafana/oncall/pull/2894))

## v1.3.27 (2023-08-25)

### Added

- Public API for webhooks @mderynck ([#2790](https://github.com/grafana/oncall/pull/2790))
- Use Telegram polling protocol instead of a webhook if `FEATURE_TELEGRAM_LONG_POLLING_ENABLED` set to `True` by @alexintech
  ([#2250](https://github.com/grafana/oncall/pull/2250))

### Changed

- Public API for actions now wraps webhooks @mderynck ([#2790](https://github.com/grafana/oncall/pull/2790))
- Allow mobile app to access status endpoint @mderynck ([#2791](https://github.com/grafana/oncall/pull/2791))
- Enable shifts export endpoint for all schedule types ([#2863](https://github.com/grafana/oncall/pull/2863))
- Use priority field to track primary/overrides calendar in schedule iCal export ([#2871](https://github.com/grafana/oncall/pull/2871))

### Fixed

- Fix public api docs for escalation policies by @Ferril ([#2830](https://github.com/grafana/oncall/pull/2830))

## v1.3.26 (2023-08-22)

### Changed

- Increase mobile app verification token TTL by @joeyorlando ([#2859](https://github.com/grafana/oncall/pull/2859))

### Fixed

- Changed HTTP Endpoint to Email for inbound email integrations
  ([#2816](https://github.com/grafana/oncall/issues/2816))
- Enable inbound email feature flag by default by @vadimkerr ([#2846](https://github.com/grafana/oncall/pull/2846))
- Fixed initial search on Users page ([#2842](https://github.com/grafana/oncall/issues/2842))

## v1.3.25 (2023-08-18)

### Changed

- Improve Grafana Alerting integration by @Ferril @teodosii ([#2742](https://github.com/grafana/oncall/pull/2742))
- Fixed UTC conversion for escalation chain step of timerange
  ([#2781](https://github.com/grafana/oncall/issues/2781))

### Fixed

- Check for possible split events in range when resolving schedule ([#2828](https://github.com/grafana/oncall/pull/2828))

## v1.3.24 (2023-08-17)

### Added

- Shift swap requests public API ([#2775](https://github.com/grafana/oncall/pull/2775))
- Shift swap request Slack follow-ups by @vadimkerr ([#2798](https://github.com/grafana/oncall/pull/2798))
- Shift swap request push notification follow-ups by @vadimkerr ([#2805](https://github.com/grafana/oncall/pull/2805))

### Changed

- Improve default AlertManager template ([#2794](https://github.com/grafana/oncall/pull/2794))

### Fixed

- Ignore ical cancelled events when calculating shifts ([#2776](https://github.com/grafana/oncall/pull/2776))
- Fix Slack acknowledgment reminders by @vadimkerr ([#2769](https://github.com/grafana/oncall/pull/2769))
- Fix issue with updating "Require resolution note" setting by @Ferril ([#2782](https://github.com/grafana/oncall/pull/2782))
- Don't send notifications about past SSRs when turning on info notifications by @vadimkerr ([#2783](https://github.com/grafana/oncall/pull/2783))
- Add schedule shift type validation on create/preview ([#2789](https://github.com/grafana/oncall/pull/2789))
- Add alertmanager integration for heartbeat support ([2807](https://github.com/grafana/oncall/pull/2807))

## v1.3.23 (2023-08-10)

### Added

- Shift Swap Requests Web UI ([#2593](https://github.com/grafana/oncall/issues/2593))
- Final schedule shifts should lay in one line ([#1665](https://github.com/grafana/oncall/issues/1665))
- Add backend support for push notification sounds with custom extensions by @vadimkerr ([#2759](https://github.com/grafana/oncall/pull/2759))

### Changed

- Add stack slug to organization options for direct paging Slash command by @vadimkerr ([#2743](https://github.com/grafana/oncall/pull/2743))
- Avoid creating (or notifying about) potential event splits resulting from untaken swap requests ([#2748](https://github.com/grafana/oncall/pull/2748))
- Refactor heartbeats into a periodic task ([2723](https://github.com/grafana/oncall/pull/2723))

### Fixed

- Do not show override shortcut when web overrides are disabled ([#2745](https://github.com/grafana/oncall/pull/2745))
- Handle ical schedule import with duplicated event UIDs ([#2760](https://github.com/grafana/oncall/pull/2760))
- Allow Editor to access Phone Verification ([#2772](https://github.com/grafana/oncall/pull/2772))

## v1.3.22 (2023-08-03)

### Added

- Add mobile app push notifications for shift swap requests by @vadimkerr ([#2717](https://github.com/grafana/oncall/pull/2717))

### Changed

- Skip past due swap requests when calculating events ([2718](https://github.com/grafana/oncall/pull/2718))
- Update schedule slack notifications to use schedule final events by @Ferril ([#2710](https://github.com/grafana/oncall/pull/2710))

### Fixed

- Fix schedule final_events datetime filtering when splitting override ([#2715](https://github.com/grafana/oncall/pull/2715))
- Fix swap requests event filter limits in schedule events ([#2716](https://github.com/grafana/oncall/pull/2716))
- Fix Alerting contact point auto-creation ([2721](https://github.com/grafana/oncall/pull/2721))

## v1.3.21 (2023-08-01)

### Added

- [Helm] Add `extraContainers` for engine, celery and migrate-job pods to define sidecars by @lu1as ([#2650](https://github.com/grafana/oncall/pull/2650))
  – Rework of AlertManager integration ([#2643](https://github.com/grafana/oncall/pull/2643))

## v1.3.20 (2023-07-31)

### Added

- Add filter_shift_swaps endpoint to schedules API ([#2684](https://github.com/grafana/oncall/pull/2684))
- Add shifts endpoint to shift swap API ([#2697](https://github.com/grafana/oncall/pull/2697/))

### Fixed

- Fix helm env variable validation logic when specifying Twilio auth related values by @njohnstone2 ([#2674](https://github.com/grafana/oncall/pull/2674))
- Fixed mobile app verification not sending SMS to phone number ([#2687](https://github.com/grafana/oncall/issues/2687))

## v1.3.19 (2023-07-28)

### Fixed

- Fix one of the latest migrations failing on SQLite by @vadimkerr ([#2680](https://github.com/grafana/oncall/pull/2680))

### Added

- Apply swap requests details to schedule events ([#2677](https://github.com/grafana/oncall/pull/2677))

## v1.3.18 (2023-07-28)

### Changed

- Update the direct paging feature to page for acknowledged & silenced alert groups,
  and show a warning for resolved alert groups by @vadimkerr ([#2639](https://github.com/grafana/oncall/pull/2639))
- Change calls to get instances from GCOM to paginate by @mderynck ([#2669](https://github.com/grafana/oncall/pull/2669))
- Update checking on-call users to use schedule final events ([#2651](https://github.com/grafana/oncall/pull/2651))

### Fixed

- Remove checks delaying plugin load and cause "Initializing plugin..." ([2624](https://github.com/grafana/oncall/pull/2624))
- Fix "Continue escalation if >X alerts per Y minutes" escalation step by @vadimkerr ([#2636](https://github.com/grafana/oncall/pull/2636))
- Post to Telegram ChatOps channel option is not showing in the integrations page
  by @alexintech ([#2498](https://github.com/grafana/oncall/pull/2498))

## v1.3.17 (2023-07-25)

### Added

- Added banner on the ChatOps screen for OSS to let the user know if no chatops integration is enabled
  ([#1735](https://github.com/grafana/oncall/issues/1735))
- Add `rbac_enabled` to `GET /api/internal/v1/current_team` response schema + `rbac_permissions` to `GET /api/internal/v1/user`
  response schema by @joeyorlando ([#2611](https://github.com/grafana/oncall/pull/2611))

### Fixed

- Bring heartbeats back to UI by @maskin25 ([#2550](https://github.com/grafana/oncall/pull/2550))
- Address issue when Grafana feature flags which were enabled via the `feature_flags.enabled` were only properly being
  parsed, when they were space-delimited. This fix allows them to be _either_ space or comma-delimited.
  by @joeyorlando ([#2623](https://github.com/grafana/oncall/pull/2623))

## v1.3.16 (2023-07-21)

### Added

- Allow persisting mobile app's timezone, to allow for more accurate datetime related notifications by @joeyorlando
  ([#2601](https://github.com/grafana/oncall/pull/2601))
- Add filter integrations by type ([2609](https://github.com/grafana/oncall/pull/2609))

### Changed

- Update direct paging docs by @vadimkerr ([#2600](https://github.com/grafana/oncall/pull/2600))
- Improve APIs for creating/updating direct paging integrations by @vadimkerr ([#2603](https://github.com/grafana/oncall/pull/2603))
- Remove unnecessary team checks in public API by @vadimkerr ([#2606](https://github.com/grafana/oncall/pull/2606))

### Fixed

- Fix Slack direct paging issue when there are more than 100 schedules by @vadimkerr ([#2594](https://github.com/grafana/oncall/pull/2594))
- Fix webhooks unable to be copied if they contain password or authorization header ([#2608](https://github.com/grafana/oncall/pull/2608))

## v1.3.15 (2023-07-19)

### Changed

- Deprecate `AlertGroup.is_archived` column. Column will be removed in a subsequent release. By @joeyorlando ([#2524](https://github.com/grafana/oncall/pull/2524)).
- Update Slack "invite" feature to use direct paging by @vadimkerr ([#2562](https://github.com/grafana/oncall/pull/2562))
- Change "Current responders" to "Additional Responders" in web UI by @vadimkerr ([#2567](https://github.com/grafana/oncall/pull/2567))

### Fixed

- Fix duplicate orders on routes and escalation policies by @vadimkerr ([#2568](https://github.com/grafana/oncall/pull/2568))
- Fixed Slack channels sync by @Ferril ([#2571](https://github.com/grafana/oncall/pull/2571))
- Fixed rendering of slack connection errors ([#2526](https://github.com/grafana/oncall/pull/2526))

## v1.3.14 (2023-07-17)

### Changed

- Added `PHONE_PROVIDER` configuration check by @sreway ([#2523](https://github.com/grafana/oncall/pull/2523))
- Deprecate `/oncall` Slack command, update direct paging functionality by @vadimkerr ([#2537](https://github.com/grafana/oncall/pull/2537))
- Change plugin version to drop the `v` prefix. ([#2540](https://github.com/grafana/oncall/pull/2540))

## v1.3.13 (2023-07-17)

### Changed

- Remove deprecated `heartbeat.HeartBeat` model/table by @joeyorlando ([#2534](https://github.com/grafana/oncall/pull/2534))

## v1.3.12 (2023-07-14)

### Added

- Add `page_size`, `current_page_number`, and `total_pages` attributes to paginated API responses by @joeyorlando ([#2471](https://github.com/grafana/oncall/pull/2471))

### Fixed

- New webhooks incorrectly masking authorization header by @mderynck ([#2541](https://github.com/grafana/oncall/pull/2541))

## v1.3.11 (2023-07-13)

### Added

- Release new webhooks functionality by @mderynck @matiasb @maskin25 @teodosii @raphael-batte ([#1830](https://github.com/grafana/oncall/pull/1830))

### Changed

- Custom button webhooks are deprecated, they will be automatically migrated to new webhooks. ([#1830](https://github.com/grafana/oncall/pull/1830))

## v1.3.10 (2023-07-13)

### Added

- [Helm] Added ability to specify `resources` definition within the `wait-for-db` init container by @Shelestov7
  ([#2501](https://github.com/grafana/oncall/pull/2501))
- Added index on `started_at` column in `alerts_alertgroup` table. This substantially speeds up query used by the `check_escalation_finished_task`
  task. By @joeyorlando and @Konstantinov-Innokentii ([#2516](https://github.com/grafana/oncall/pull/2516)).

### Changed

- Deprecated `/maintenance` web UI page. Maintenance is now handled at the integration level and can be performed
  within a single integration's page. by @Ukochka ([#2497](https://github.com/grafana/oncall/issues/2497))

### Fixed

- Fixed a bug in the integration maintenance mode workflow where a user could not start/stop an integration's
  maintenance mode by @joeyorlando ([#2511](https://github.com/grafana/oncall/issues/2511))
- Schedules: Long popup does not fit screen & buttons unreachable & objects outside of the popup [#1002](https://github.com/grafana/oncall/issues/1002)
- New schedules white theme issues [#2356](https://github.com/grafana/oncall/issues/2356)

## v1.3.9 (2023-07-12)

### Added

- Bring new Jinja editor to webhooks ([#2344](https://github.com/grafana/oncall/issues/2344))

### Fixed

- Add debounce on Select UI components to avoid making API search requests on each key-down event by
  @maskin25 ([#2466](https://github.com/grafana/oncall/pull/2466))
- Make Direct paging integration configurable ([2483](https://github.com/grafana/oncall/pull/2483))

## v1.3.8 (2023-07-11)

### Added

- Add `event.users.avatar_full` field to `GET /api/internal/v1/schedules/{schedule_id}/filter_events`
  payload by @joeyorlando ([#2459](https://github.com/grafana/oncall/pull/2459))
- Add `affinity` and `tolerations` for `celery` and `migrations` pods into helm chart + unit test for chart

### Changed

- Modified DRF pagination class used by `GET /api/internal/v1/alert_receive_channels` and `GET /api/internal/v1/schedules`
  endpoints so that the `next` and `previous` pagination links are properly set when OnCall is run behind
  a reverse proxy by @joeyorlando ([#2467](https://github.com/grafana/oncall/pull/2467))
- Polish user settings and warnings ([#2425](https://github.com/grafana/oncall/pull/2425))

### Fixed

- Address issue where we were improperly parsing Grafana feature flags that were enabled via the `feature_flags.enabled`
  method by @joeyorlando ([#2477](https://github.com/grafana/oncall/pull/2477))
- Fix cuddled list Markdown issue by @vadimkerr ([#2488](https://github.com/grafana/oncall/pull/2488))
- Fixed schedules slack notifications for deleted organizations ([#2493](https://github.com/grafana/oncall/pull/2493))

## v1.3.7 (2023-07-06)

### Changed

- OnCall Metrics dashboard update ([#2400](https://github.com/grafana/oncall/pull/2400))

## v1.3.6 (2023-07-05)

### Fixed

- Address issue where having multiple registered mobile apps for a user could lead to issues in delivering push
  notifications by @joeyorlando ([#2421](https://github.com/grafana/oncall/pull/2421))

## v1.3.5 (2023-07-05)

### Fixed

- Fix for phone provider initialization which can lead to an HTTP 500 on startup ([#2434](https://github.com/grafana/oncall/pull/2434))

## v1.3.4 (2023-07-05)

### Added

- Add full avatar URL for on-call users in schedule internal API by @vadimkerr ([#2414](https://github.com/grafana/oncall/pull/2414))
- Add phone call using the zvonok.com service by @sreway ([#2339](https://github.com/grafana/oncall/pull/2339))

### Changed

- UI drawer updates for webhooks2 ([#2419](https://github.com/grafana/oncall/pull/2419))
- Removed url from sms notification, changed format ([#2317](https://github.com/grafana/oncall/pull/2317))

## v1.3.3 (2023-06-29)

### Added

- Docs for `/resolution_notes` public api endpoint [#222](https://github.com/grafana/oncall/issues/222)

### Fixed

- Change alerts order for `/alert` public api endpoint [#1031](https://github.com/grafana/oncall/issues/1031)
- Change resolution notes order for `/resolution_notes` public api endpoint to show notes for the newest alert group
  on top ([#2404](https://github.com/grafana/oncall/pull/2404))
- Remove attempt to check token when editor/viewers are accessing the plugin @mderynck ([#2410](https://github.com/grafana/oncall/pull/2410))

## v1.3.2 (2023-06-29)

### Added

- Add metric "how many alert groups user was notified of" to Prometheus exporter ([#2334](https://github.com/grafana/oncall/pull/2334/))

### Changed

- Change permissions used during setup to better represent actions being taken by @mderynck ([#2242](https://github.com/grafana/oncall/pull/2242))
- Display 100000+ in stats when there are more than 100000 alert groups in the result ([#1901](https://github.com/grafana/oncall/pull/1901))
- Change OnCall plugin to use service accounts and api tokens for communicating with backend, by @mderynck ([#2385](https://github.com/grafana/oncall/pull/2385))
- RabbitMQ Docker image upgraded from 3.7.19 to 3.12.0 in `docker-compose-developer.yml` and
  `docker-compose-mysql-rabbitmq.yml`. **Note**: if you use one of these config files for your deployment
  you _may_ need to follow the RabbitMQ "upgrade steps" listed [here](https://rabbitmq.com/upgrade.html#rabbitmq-version-upgradability)
  by @joeyorlando ([#2359](https://github.com/grafana/oncall/pull/2359))

### Fixed

- For "You're Going OnCall" push notifications, show shift times in the user's configured timezone, otherwise UTC
  by @joeyorlando ([#2351](https://github.com/grafana/oncall/pull/2351))

## v1.3.1 (2023-06-26)

### Fixed

- Fix phone call & SMS relay by @vadimkerr ([#2345](https://github.com/grafana/oncall/pull/2345))

## v1.3.0 (2023-06-26)

### Added

- Secrets consistency for the chart. Bugfixing [#1016](https://github.com/grafana/oncall/pull/1016)

### Changed

- `telegram.webhookUrl` now defaults to `https://<base_url>` if not set
- UI Updates for the integrations page ([#2310](https://github.com/grafana/oncall/pull/2310))
- Prefer shift start when displaying rotation start value for existing shifts ([#2316](https://github.com/grafana/oncall/pull/2316))

### Fixed

- Fixed minor schedule preview issue missing last day ([#2316](https://github.com/grafana/oncall/pull/2316))

## v1.2.46 (2023-06-22)

### Added

- Make it possible to completely delete a rotation oncall ([#1505](https://github.com/grafana/oncall/issues/1505))
- Polish rotation modal form oncall ([#1506](https://github.com/grafana/oncall/issues/1506))
- Quick actions when editing a schedule oncall ([#1507](https://github.com/grafana/oncall/issues/1507))
- Enable schedule related profile settings oncall ([#1508](https://github.com/grafana/oncall/issues/1508))
- Highlight user shifts oncall ([#1509](https://github.com/grafana/oncall/issues/1509))
- Rename or Description for Schedules Rotations ([#1460](https://github.com/grafana/oncall/issues/1406))
- Add documentation for OnCall metrics exporter ([#2149](https://github.com/grafana/oncall/pull/2149))
- Add dashboard for OnCall metrics ([#1973](https://github.com/grafana/oncall/pull/1973))

## Changed

- Change mobile shift notifications title and subtitle by @imtoori ([#2288](https://github.com/grafana/oncall/pull/2288))
- Make web schedule updates to trigger sync refresh of its ical representation ([#2279](https://github.com/grafana/oncall/pull/2279))

## Fixed

- Fix duplicate orders for user notification policies by @vadimkerr ([#2278](https://github.com/grafana/oncall/pull/2278))
- Fix broken markup on alert group page, declutter, make time format consistent ([#2296](https://github.com/grafana/oncall/pull/2295))

## v1.2.45 (2023-06-19)

### Changed

- Change .Values.externalRabbitmq.passwordKey from `password` to `""` (default value `rabbitmq-password`) ([#864](https://github.com/grafana/oncall/pull/864))
- Remove deprecated `permissions` string array from the internal API user serializer by @joeyorlando ([#2269](https://github.com/grafana/oncall/pull/2269))

### Added

- Add `locale` column to mobile app user settings table by @joeyorlando [#2131](https://github.com/grafana/oncall/pull/2131)
- Update notification text for "You're going on call" push notifications to include information about the shift start
  and end times by @joeyorlando ([#2131](https://github.com/grafana/oncall/pull/2131))

### Fixed

- Handle non-UTC UNTIL datetime value when repeating ical events [#2241](https://github.com/grafana/oncall/pull/2241)
- Optimize AlertManager auto-resolve mechanism

## v1.2.44 (2023-06-14)

### Added

- Users with the Viewer basic role can now connect and use the mobile app ([#1892](https://github.com/grafana/oncall/pull/1892))
- Add helm chart support for redis and mysql existing secrets [#2156](https://github.com/grafana/oncall/pull/2156)

### Changed

- Removed `SlackActionRecord` model and database table by @joeyorlando [#2201](https://github.com/grafana/oncall/pull/2201)
- Require users when creating a schedule rotation using the web UI [#2220](https://github.com/grafana/oncall/pull/2220)

### Fixed

- Fix schedule shift preview to not breaking rotation shifts when there is overlap [#2218](https://github.com/grafana/oncall/pull/2218)
- Fix schedule list filter by type to allow considering multiple values [#2218](https://github.com/grafana/oncall/pull/2218)

## v1.2.43 (2023-06-12)

### Changed

- Propogate CI/CD changes

## v1.2.42 (2023-06-12)

### Changed

- Helm chart: Upgrade helm dependecies, improve local setup [#2144](https://github.com/grafana/oncall/pull/2144)

### Fixed

- Fixed bug on Filters where team param from URL was discarded [#6237](https://github.com/grafana/support-escalations/issues/6237)
- Fix receive channel filter in alert groups API [#2140](https://github.com/grafana/oncall/pull/2140)
- Helm chart: Fix usage of `env` settings as map;
  Fix usage of `mariadb.auth.database` and `mariadb.auth.username` for MYSQL env variables by @alexintech [#2146](https://github.com/grafana/oncall/pull/2146)

### Added

- Helm chart: Add unittests for rabbitmq and redis [2165](https://github.com/grafana/oncall/pull/2165)

## v1.2.41 (2023-06-08)

### Added

- Twilio Provider improvements by @Konstantinov-Innokentii, @mderynck and @joeyorlando
  [#2074](https://github.com/grafana/oncall/pull/2074) [#2034](https://github.com/grafana/oncall/pull/2034)
- Run containers as a non-root user by @alexintech [#2053](https://github.com/grafana/oncall/pull/2053)

## v1.2.40 (2023-06-07)

### Added

- Allow mobile app to consume "internal" schedules API endpoints by @joeyorlando ([#2109](https://github.com/grafana/oncall/pull/2109))
- Add inbound email address in integration API by @vadimkerr ([#2113](https://github.com/grafana/oncall/pull/2113))

### Changed

- Make viewset actions more consistent by @vadimkerr ([#2120](https://github.com/grafana/oncall/pull/2120))

### Fixed

- Fix + revert [#2057](https://github.com/grafana/oncall/pull/2057) which reverted a change which properly handles
  `Organization.DoesNotExist` exceptions for Slack events by @joeyorlando ([#TBD](https://github.com/grafana/oncall/pull/TBD))
- Fix Telegram ratelimit on live setting change by @vadimkerr and @alexintech ([#2100](https://github.com/grafana/oncall/pull/2100))

## v1.2.39 (2023-06-06)

### Changed

- Do not hide not secret settings in the web plugin UI by @alexintech ([#1964](https://github.com/grafana/oncall/pull/1964))

## v1.2.36 (2023-06-02)

### Added

- Add public API endpoint to export a schedule's final shifts by @joeyorlando ([2047](https://github.com/grafana/oncall/pull/2047))

### Fixed

- Fix demo alert for inbound email integration by @vadimkerr ([#2081](https://github.com/grafana/oncall/pull/2081))
- Fix calendar TZ used when comparing current shifts triggering slack shift notifications ([#2091](https://github.com/grafana/oncall/pull/2091))

## v1.2.35 (2023-06-01)

### Fixed

- Fix a bug with permissions for telegram user settings by @alexintech ([#2075](https://github.com/grafana/oncall/pull/2075))
- Fix orphaned messages in Slack by @vadimkerr ([#2023](https://github.com/grafana/oncall/pull/2023))
- Fix duplicated slack shift-changed notifications ([#2080](https://github.com/grafana/oncall/pull/2080))

## v1.2.34 (2023-05-31)

### Added

- Add description to "Default channel for Slack notifications" UI dropdown by @joeyorlando ([2051](https://github.com/grafana/oncall/pull/2051))

### Fixed

- Fix templates when slack or telegram is disabled ([#2064](https://github.com/grafana/oncall/pull/2064))
- Reduce number of alert groups returned by `Attach To` in slack to avoid event trigger timeout @mderynck ([#2049](https://github.com/grafana/oncall/pull/2049))

## v1.2.33 (2023-05-30)

### Fixed

- Revert #2040 breaking `/escalate` Slack command

## v1.2.32 (2023-05-30)

### Added

- Add models and framework to use different services (Phone, SMS, Verify) in Twilio depending on
  the destination country code by @mderynck ([#1976](https://github.com/grafana/oncall/pull/1976))
- Prometheus exporter backend for alert groups related metrics
- Helm chart: configuration of `uwsgi` using environment variables by @alexintech ([#2045](https://github.com/grafana/oncall/pull/2045))
- Much expanded/improved docs for mobile app ([2026](https://github.com/grafana/oncall/pull/2026>))
- Enable by-day selection when defining monthly and hourly rotations ([2037](https://github.com/grafana/oncall/pull/2037))

### Fixed

- Fix error when updating closed modal window in Slack by @vadimkerr ([#2019](https://github.com/grafana/oncall/pull/2019))
- Fix final schedule export failing to update when ical imported events set start/end as date ([#2025](https://github.com/grafana/oncall/pull/2025))
- Helm chart: fix bugs in helm chart with external postgresql configuration by @alexintech ([#2036](https://github.com/grafana/oncall/pull/2036))
- Properly address `Organization.DoesNotExist` exceptions thrown which result in HTTP 500 for the Slack `interactive_api_endpoint`
  endpoint by @joeyorlando ([#2040](https://github.com/grafana/oncall/pull/2040))
- Fix issue when trying to sync Grafana contact point and config receivers miss a key ([#2046](https://github.com/grafana/oncall/pull/2046))

### Changed

- Changed mobile notification title and subtitle. Removed the body. by @imtoori [#2027](https://github.com/grafana/oncall/pull/2027)

## v1.2.31 (2023-05-26)

### Fixed

- Fix AmazonSNS ratelimit by @Konstantinov-Innokentii ([#2032](https://github.com/grafana/oncall/pull/2032))

## v1.2.30 (2023-05-25)

### Fixed

- Fix Phone provider status callbacks [#2014](https://github.com/grafana/oncall/pull/2014)

## v1.2.29 (2023-05-25)

### Changed

- Phone provider refactoring [#1713](https://github.com/grafana/oncall/pull/1713)

### Fixed

- Handle slack metadata limit when creating paging command payload ([#2007](https://github.com/grafana/oncall/pull/2007))
- Fix issue with sometimes cached final schedule not being refreshed after an update ([#2004](https://github.com/grafana/oncall/pull/2004))

## v1.2.28 (2023-05-24)

### Fixed

- Improve plugin authentication by @vadimkerr ([#1995](https://github.com/grafana/oncall/pull/1995))
- Fix MultipleObjectsReturned error on webhook endpoints by @vadimkerr ([#1996](https://github.com/grafana/oncall/pull/1996))
- Remove user defined time period from "you're going oncall" mobile push by @iskhakov ([#2001](https://github.com/grafana/oncall/pull/2001))

## v1.2.27 (2023-05-23)

### Added

- Allow passing Firebase credentials via environment variable by @vadimkerr ([#1969](https://github.com/grafana/oncall/pull/1969))

### Changed

- Update default Alertmanager templates by @iskhakov ([#1944](https://github.com/grafana/oncall/pull/1944))

### Fixed

- Fix SQLite permission issue by @vadimkerr ([#1984](https://github.com/grafana/oncall/pull/1984))
- Remove user defined time period from "you're going oncall" mobile push ([2001](https://github.com/grafana/oncall/pull/2001))

## v1.2.26 (2023-05-18)

### Fixed

- Fix inbound email bug when attaching files by @vadimkerr ([#1970](https://github.com/grafana/oncall/pull/1970))

## v1.2.25 (2023-05-18)

### Added

- Test mobile push backend

## v1.2.24 (2023-05-17)

### Fixed

- Fixed bug in Escalation Chains where reordering an item crashed the list

## v1.2.23 (2023-05-15)

### Added

- Add a way to set a maintenance mode message and display this in the web plugin UI by @joeyorlando ([#1917](https://github.com/grafana/oncall/pull/#1917))

### Changed

- Use `user_profile_changed` Slack event instead of `user_change` to update Slack user profile by @vadimkerr ([#1938](https://github.com/grafana/oncall/pull/1938))

## v1.2.22 (2023-05-12)

### Added

- Add mobile settings for info notifications by @imtoori ([#1926](https://github.com/grafana/oncall/pull/1926))

### Fixed

- Fix bug in the "You're Going Oncall" push notification copy by @joeyorlando ([#1922](https://github.com/grafana/oncall/pull/1922))
- Fix bug with newlines in markdown converter ([#1925](https://github.com/grafana/oncall/pull/1925))
- Disable "You're Going Oncall" push notification by default ([1927](https://github.com/grafana/oncall/pull/1927))

## v1.2.21 (2023-05-09)

### Added

- Add a new mobile app push notification which notifies users when they are going on call by @joeyorlando ([#1814](https://github.com/grafana/oncall/pull/1814))
- Add a new mobile app user setting field, `important_notification_volume_override` by @joeyorlando ([#1893](https://github.com/grafana/oncall/pull/1893))

### Changed

- Improve ical comparison when checking for imported ical updates ([1870](https://github.com/grafana/oncall/pull/1870))
- Upgrade to Python 3.11.3 by @joeyorlando ([#1849](https://github.com/grafana/oncall/pull/1849))

### Fixed

- Fix issue with how OnCall determines if a cloud Grafana Instance supports RBAC by @joeyorlando ([#1880](https://github.com/grafana/oncall/pull/1880))
- Fix issue trying to set maintenance mode for integrations belonging to non-current team

## v1.2.20 (2023-05-09)

### Fixed

- Hotfix perform notification task

## v1.2.19 (2023-05-04)

### Fixed

- Fix issue with parsing response when sending Slack message

## v1.2.18 (2023-05-03)

### Added

- Documentation updates

## v1.2.17 (2023-05-02)

### Added

- Add filter descriptions to web ui by @iskhakov ([1845](https://github.com/grafana/oncall/pull/1845))
- Add "Notifications Receiver" RBAC role by @joeyorlando ([#1853](https://github.com/grafana/oncall/pull/1853))

### Changed

- Remove template editor from Slack by @iskhakov ([1847](https://github.com/grafana/oncall/pull/1847))
- Remove schedule name uniqueness restriction ([1859](https://github.com/grafana/oncall/pull/1859))

### Fixed

- Fix bugs in web title and message templates rendering and visual representation ([1747](https://github.com/grafana/oncall/pull/1747))

## v1.2.16 (2023-04-27)

### Added

- Add 2, 3 and 6 hours Alert Group silence options by @tommysitehost ([#1822](https://github.com/grafana/oncall/pull/1822))
- Add schedule related users endpoint to plugin API

### Changed

- Update web UI, Slack, and Telegram to allow silencing an acknowledged alert group by @joeyorlando ([#1831](https://github.com/grafana/oncall/pull/1831))

### Fixed

- Optimize duplicate queries occurring in AlertGroupFilter by @joeyorlando ([1809](https://github.com/grafana/oncall/pull/1809))

## v1.2.15 (2023-04-24)

### Fixed

- Helm chart: Fix helm hook for db migration job
- Performance improvements to `GET /api/internal/v1/alertgroups` endpoint by @joeyorlando and @iskhakov ([#1805](https://github.com/grafana/oncall/pull/1805))

### Added

- Add helm chart support for twilio existing secrets by @atownsend247 ([#1435](https://github.com/grafana/oncall/pull/1435))
- Add web_title, web_message and web_image_url attributes to templates ([1786](https://github.com/grafana/oncall/pull/1786))

### Changed

- Update shift API to use a default interval value (`1`) when a `frequency` is set and no `interval` is given
- Limit number of alertmanager alerts in alert group to autoresolve by 500 ([1779](https://github.com/grafana/oncall/pull/1779))
- Update schedule and personal ical exports to use final shift events

## v1.2.14 (2023-04-19)

### Fixed

- Fix broken documentation links by @shantanualsi ([#1766](https://github.com/grafana/oncall/pull/1766))
- Fix bug when updating team access settings by @vadimkerr ([#1794](https://github.com/grafana/oncall/pull/1794))

## v1.2.13 (2023-04-18)

### Changed

- Rework ical schedule export to include final events; also improve changing shifts sync

### Fixed

- Fix issue when creating web overrides for TF schedules using a non-UTC timezone

## v1.2.12 (2023-04-18)

### Changed

- Move `alerts_alertgroup.is_restricted` column to `alerts_alertreceivechannel.restricted_at` by @joeyorlando ([#1770](https://github.com/grafana/oncall/pull/1770))

### Added

- Add new field description_short to private api ([#1698](https://github.com/grafana/oncall/pull/1698))
- Added preview and migration API endpoints for route migration from regex into jinja2 ([1715](https://github.com/grafana/oncall/pull/1715))
- Helm chart: add the option to use a helm hook for the migration job ([1386](https://github.com/grafana/oncall/pull/1386))
- Add endpoints to start and stop maintenance in alert receive channel private api ([1755](https://github.com/grafana/oncall/pull/1755))
- Send demo alert with dynamic payload and get demo payload example on private api ([1700](https://github.com/grafana/oncall/pull/1700))
- Add is_default fields to templates, remove WritableSerialiserMethodField ([1759](https://github.com/grafana/oncall/pull/1759))
- Allow use of dynamic payloads in alert receive channels preview template in private api ([1756](https://github.com/grafana/oncall/pull/1756))

## v1.2.11 (2023-04-14)

### Added

- add new columns `gcom_org_contract_type`, `gcom_org_irm_sku_subscription_start_date`,
  and `gcom_org_oldest_admin_with_billing_privileges_user_id` to `user_management_organization` table,
  plus `is_restricted` column to `alerts_alertgroup` table by @joeyorlando and @teodosii ([1522](https://github.com/grafana/oncall/pull/1522))
- emit two new Django signals by @joeyorlando and @teodosii ([1522](https://github.com/grafana/oncall/pull/1522))
  - `org_sync_signal` at the end of the `engine/apps/user_management/sync.py::sync_organization` method
  - `alert_group_created_signal` when a new Alert Group is created

## v1.2.10 (2023-04-13)

### Added

- Added mine filter to schedules listing

### Fixed

- Fixed a bug in GForm's RemoteSelect where the value for Dropdown could not change
- Fixed the URL attached to an Incident created via the 'Declare Incident' button of a Slack alert by @sd2k ([#1738](https://github.com/grafana/oncall/pull/1738))

## v1.2.9 (2023-04-11)

### Fixed

- Catch the new Slack error - "message_limit_exceeded"

## v1.2.8 (2023-04-06)

### Changed

- Allow editing assigned team via public api ([1619](https://github.com/grafana/oncall/pull/1619))
- Disable mentions when resolution note is created by @iskhakov ([1696](https://github.com/grafana/oncall/pull/1696))
- Display warnings on users page in a clean and consistent way by @iskhakov ([#1681](https://github.com/grafana/oncall/pull/1681))

## v1.2.7 (2023-04-03)

### Added

- Save selected teams filter in local storage ([#1611](https://github.com/grafana/oncall/issues/1611))

### Changed

- Renamed routes from /incidents to /alert-groups ([#1678](https://github.com/grafana/oncall/pull/1678))

### Fixed

- Fix team search when filtering resources by @vadimkerr ([#1680](https://github.com/grafana/oncall/pull/1680))
- Fix issue when trying to scroll in Safari ([#415](https://github.com/grafana/oncall/issues/415))

## v1.2.6 (2023-03-30)

### Fixed

- Fixed bug when web schedules/shifts use non-UTC timezone and shift is deleted by @matiasb ([#1661](https://github.com/grafana/oncall/pull/1661))

## v1.2.5 (2023-03-30)

### Fixed

- Fixed a bug with Slack links not working in the plugin UI ([#1671](https://github.com/grafana/oncall/pull/1671))

## v1.2.4 (2023-03-30)

### Added

- Added the ability to change the team for escalation chains by @maskin25, @iskhakov and @vadimkerr ([#1658](https://github.com/grafana/oncall/pull/1658))

### Fixed

- Addressed bug with iOS mobile push notifications always being set to critical by @imtoori and @joeyorlando ([#1646](https://github.com/grafana/oncall/pull/1646))
- Fixed issue where Viewer was not able to view which people were oncall in a schedule ([#999](https://github.com/grafana/oncall/issues/999))
- Fixed a bug with syncing teams from Grafana API by @vadimkerr ([#1652](https://github.com/grafana/oncall/pull/1652))

## v1.2.3 (2023-03-28)

Only some minor performance/developer setup changes to report in this version.

## v1.2.2 (2023-03-27)

### Changed

- Drawers with Forms are not closing by clicking outside of the drawer. Only by clicking Cancel or X (by @Ukochka in [#1608](https://github.com/grafana/oncall/pull/1608))
- When the `DANGEROUS_WEBHOOKS_ENABLED` environment variable is set to true, it's possible now to create Outgoing Webhooks
  using URLs without a top-level domain (by @hoptical in [#1398](https://github.com/grafana/oncall/pull/1398))
- Updated wording when creating an integration (by @callmehyde in [#1572](https://github.com/grafana/oncall/pull/1572))
- Set FCM iOS/Android "message priority" to "high priority" for mobile app push notifications (by @joeyorlando in [#1612](https://github.com/grafana/oncall/pull/1612))
- Improve schedule quality feature (by @vadimkerr in [#1602](https://github.com/grafana/oncall/pull/1602))

### Fixed

- Update override deletion changes to set its final duration (by @matiasb in [#1599](https://github.com/grafana/oncall/pull/1599))

## v1.2.1 (2023-03-23)

### Changed

- Mobile app settings backend by @vadimkerr in ([1571](https://github.com/grafana/oncall/pull/1571))
- Fix integrations and escalations autoselect, improve GList by @maskin25 in ([1601](https://github.com/grafana/oncall/pull/1601))
- Add filters to outgoing webhooks 2 by @iskhakov in ([1598](https://github.com/grafana/oncall/pull/1598))

## v1.2.0 (2023-03-21)

### Changed

- Add team-based filtering for resources, so that users can see multiple resources at once and link them together ([1528](https://github.com/grafana/oncall/pull/1528))

## v1.1.41 (2023-03-21)

### Added

- Modified `check_escalation_finished_task` celery task to use read-only databases for its query, if one is defined +
  make the validation logic stricter + ping a configurable heartbeat on successful completion of this task ([1266](https://github.com/grafana/oncall/pull/1266))

### Changed

- Updated wording throughout plugin to use 'Alert Group' instead of 'Incident' ([1565](https://github.com/grafana/oncall/pull/1565),
  [1576](https://github.com/grafana/oncall/pull/1576))
- Check for enabled Telegram feature was added to ChatOps and to User pages ([319](https://github.com/grafana/oncall/issues/319))
- Filtering for Editors/Admins was added to rotation form. It is not allowed to assign Viewer to rotation ([1124](https://github.com/grafana/oncall/issues/1124))
- Modified search behaviour on the Escalation Chains page to allow for "partial searching" ([1578](https://github.com/grafana/oncall/pull/1578))

### Fixed

- Fixed a few permission issues on the UI ([1448](https://github.com/grafana/oncall/pull/1448))
- Fix resolution note rendering in Slack message threads where the Slack username was not
  being properly rendered ([1561](https://github.com/grafana/oncall/pull/1561))

## v1.1.40 (2023-03-16)

### Fixed

- Check for duplicated positions in terraform escalation policies create/update

### Added

- Add `regex_match` Jinja filter ([1556](https://github.com/grafana/oncall/pull/1556))

### Changed

- Allow passing `null` as a value for `escalation_chain` when creating routes via the public API ([1557](https://github.com/grafana/oncall/pull/1557))

## v1.1.39 (2023-03-16)

### Added

- Inbound email integration ([837](https://github.com/grafana/oncall/pull/837))

## v1.1.38 (2023-03-14)

### Added

- Add filtering by escalation chain to alert groups page ([1535](https://github.com/grafana/oncall/pull/1535))

### Fixed

- Improve tasks checking/triggering webhooks in new backend

## v1.1.37 (2023-03-14)

### Fixed

- Fixed redirection issue on integrations screen

### Added

- Enable web overrides for Terraform-based schedules
- Direct user paging improvements ([1358](https://github.com/grafana/oncall/issues/1358))
- Added Schedule Score quality within the schedule view ([118](https://github.com/grafana/oncall/issues/118))

## v1.1.36 (2023-03-09)

### Fixed

- Fix bug with override creation ([1515](https://github.com/grafana/oncall/pull/1515))

## v1.1.35 (2023-03-09)

### Added

- Insight logs

### Fixed

- Fixed issue with Alert group involved users filter
- Fixed email sending failure due to newline in title

## v1.1.34 (2023-03-08)

### Added

- Jinja2 based routes ([1319](https://github.com/grafana/oncall/pull/1319))

### Changed

- Remove mobile app feature flag ([1484](https://github.com/grafana/oncall/pull/1484))

### Fixed

- Prohibit creating & updating past overrides ([1474](https://github.com/grafana/oncall/pull/1474))

## v1.1.33 (2023-03-07)

### Fixed

- Show permission error for accessing Telegram as Viewer ([1273](https://github.com/grafana/oncall/issues/1273))

### Changed

- Pass email and phone limits as environment variables ([1219](https://github.com/grafana/oncall/pull/1219))

## v1.1.32 (2023-03-01)

### Fixed

- Schedule filters improvements ([941](https://github.com/grafana/oncall/issues/941))
- Fix pagination issue on schedules page ([1437](https://github.com/grafana/oncall/pull/1437))

## v1.1.31 (2023-03-01)

### Added

- Add acknowledge_signal and source link to public api

## v1.1.30 (2023-03-01)

### Fixed

- Fixed importing of global grafana styles ([672](https://github.com/grafana/oncall/issues/672))
- Fixed UI permission related bug where Editors could not export their user iCal link
- Fixed error when a shift is created using Etc/UTC as timezone
- Fixed issue with refresh ical file task not considering empty string values
- Schedules: Long popup does not fit screen & buttons unreachable & objects outside of the popup ([1002](https://github.com/grafana/oncall/issues/1002))
- Can't scroll on integration settings page ([415](https://github.com/grafana/oncall/issues/415))
- Team change in the Integration page always causes 403 ([1292](https://github.com/grafana/oncall/issues/1292))
- Schedules: Permalink doesn't work with multi-teams ([940](https://github.com/grafana/oncall/issues/940))
- Schedules list -> expanded schedule blows page width ([1293](https://github.com/grafana/oncall/issues/1293))

### Changed

- Moved reCAPTCHA to backend environment variable for more flexible configuration between different environments.
- Add pagination to schedule listing
- Show 100 latest alerts on alert group page ([1417](https://github.com/grafana/oncall/pull/1417))

## v1.1.29 (2023-02-23)

### Changed

- Allow creating schedules with type "web" using public API

### Fixed

- Fixed minor issue during the sync process where an HTTP 302 (redirect) status code from the Grafana
  instance would cause the sync to not properly finish

## v1.1.28 (2023-02-23)

### Fixed

- Fixed maintenance mode for Telegram and MSTeams

## v1.1.27 (2023-02-22)

### Added

- Added reCAPTCHA validation for requesting a mobile verification code

### Changed

- Added ratelimits for phone verification
- Link to source was added
- Header of Incident page was reworked: clickable labels instead of just names, users section was deleted
- "Go to Integration" button was deleted, because the functionality was moved to clickable labels

### Fixed

- Fixed HTTP request to Google where when fetching an iCal, the response would sometimes contain HTML instead
  of the expected iCal data

## v1.1.26 (2023-02-20)

### Fixed

- Make alert group filters persistent ([482](https://github.com/grafana/oncall/issues/482))

### Changed

- Update phone verification error message

## v1.1.25 (2023-02-20)

### Fixed

- Fixed too long declare incident link in Slack

## v1.1.24 (2023-02-16)

### Added

- Add direct user paging ([823](https://github.com/grafana/oncall/issues/823))
- Add App Store link to web UI ([1328](https://github.com/grafana/oncall/pull/1328))

### Fixed

- Cleaning of the name "Incident" ([704](https://github.com/grafana/oncall/pull/704))
- Alert Group/Alert Groups naming polishing. All the names should be with capital letters
- Design polishing ([1290](https://github.com/grafana/oncall/pull/1290))
- Not showing contact details in User tooltip if User does not have edit/admin access
- Updated slack link account to redirect back to user profile instead of chatops

### Changed

- Incidents - Removed buttons column and replaced status with toggler ([#1237](https://github.com/grafana/oncall/issues/1237))
- Responsiveness changes across multiple pages (Incidents, Integrations, Schedules) ([#1237](https://github.com/grafana/oncall/issues/1237))
- Add pagination to schedule listing

## v1.1.23 (2023-02-06)

### Fixed

- Fix bug with email case sensitivity for ICal on-call schedules ([1297](https://github.com/grafana/oncall/pull/1297))

## v1.1.22 (2023-02-03)

### Fixed

- Fix bug with root/dependant alert groups list api endpoint ([1284](https://github.com/grafana/oncall/pull/1284))
- Fixed NPE on teams switch

### Added

- Optimize alert and alert group public api endpoints and add filter by id ([1274](https://github.com/grafana/oncall/pull/1274))
- Enable mobile app backend by default on OSS

## v1.1.21 (2023-02-02)

### Added

- Add [`django-dbconn-retry` library](https://github.com/jdelic/django-dbconn-retry) to `INSTALLED_APPS` to attempt
  to alleviate occasional `django.db.utils.OperationalError` errors
- Improve alerts and alert group endpoint response time in internal API with caching ([1261](https://github.com/grafana/oncall/pull/1261))
- Optimize alert and alert group public api endpoints and add filter by id ([1274](https://github.com/grafana/oncall/pull/1274)
- Added Coming Soon for iOS on Mobile App screen

### Fixed

- Fix issue on Integrations where you were redirected back once escalation chain was loaded ([#1083](https://github.com/grafana/oncall/issues/1083))
  ([#1257](https://github.com/grafana/oncall/issues/1257))

## v1.1.20 (2023-01-30)

### Added

- Add involved users filter to alert groups listing page (+ mine shortcut)

### Changed

- Improve logging for creating contact point for Grafana Alerting integration

### Fixed

- Fix bugs related to creating contact point for Grafana Alerting integration
- Fix minor UI bug on OnCall users page where it would idefinitely show a "Loading..." message
- Only show OnCall user's table to users that are authorized
- Fixed NPE in ScheduleUserDetails component ([#1229](https://github.com/grafana/oncall/issues/1229))

## v1.1.19 (2023-01-25)

### Added

- Add Server URL below QR code for OSS for debugging purposes
- Add Slack slash command allowing to trigger a direct page via a manually created alert group
- Remove resolved and acknowledged filters as we switched to status ([#1201](https://github.com/grafana/oncall/pull/1201))
- Add sync with grafana on /users and /teams api calls from terraform plugin

### Changed

- Allow users with `viewer` role to fetch cloud connection status using the internal API ([#1181](https://github.com/grafana/oncall/pull/1181))
- When removing the Slack ChatOps integration, make it more explicit to the user what the implications of doing so are
- Improve performance of `GET /api/internal/v1/schedules` endpoint ([#1169](https://github.com/grafana/oncall/pull/1169))

### Fixed

- Removed duplicate API call, in the UI on plugin initial load, to `GET /api/internal/v1/alert_receive_channels`
- Increased plugin startup speed ([#1200](https://github.com/grafana/oncall/pull/1200))

## v1.1.18 (2023-01-18)

### Added

- Allow messaging backends to be enabled/disabled per organization ([#1151](https://github.com/grafana/oncall/pull/1151))

### Changed

- Send a Slack DM when user is not in channel ([#1144](https://github.com/grafana/oncall/pull/1144))

## v1.1.17 (2023-01-18)

### Changed

- Modified how the `Organization.is_rbac_permissions_enabled` flag is set,
  based on whether we are dealing with an open-source, or cloud installation
- Backend implementation to support direct user/schedule paging
- Changed documentation links to open in new window
- Remove helm chart signing
- Changed the user's profile modal to be wide for all tabs

### Added

- Added state filter for alert_group public API endpoint.
- Enrich user tooltip on Schedule page
- Added redirects for old-style links

### Fixed

- Updated typo in Helm chart values when specifying a custom Slack command name
- Fix for web schedules ical export to give overrides the right priority
- Fix for topnavbar to show initial loading inside PluginPage

## v1.1.16 (2023-01-12)

### Fixed

- Minor bug fix in how the value of `Organization.is_rbac_permissions_enabled` is determined

- Helm chart: default values file and documentation now reflect the correct key to set for the Slack
  slash command name, `oncall.slack.commandName`.

## v1.1.15 (2023-01-10)

### Changed

- Simplify and speed up slack rendering ([#1105](https://github.com/grafana/oncall/pull/1105))
- Faro - Point to 3 separate apps instead of just 1 for all environments ([#1110](https://github.com/grafana/oncall/pull/1110))
- Schedules - ([#1114](https://github.com/grafana/oncall/pull/1114), [#1109](https://github.com/grafana/oncall/pull/1109))

### Fixed

- Bugfix for topnavbar to place alerts inside PageNav ([#1040](https://github.com/grafana/oncall/pull/1040))

## v1.1.14 (2023-01-05)

### Changed

- Change wording from "incident" to "alert group" for the Telegram integration ([#1052](https://github.com/grafana/oncall/pull/1052))
- Soft-delete of organizations on stack deletion.

## v1.1.13 (2023-01-04)

### Added

- Integration with [Grafana Faro](https://grafana.com/docs/grafana-cloud/faro-web-sdk/) for Cloud Instances

## v1.1.12 (2023-01-03)

### Fixed

- Handle jinja exceptions during alert creation
- Handle exception for slack rate limit message

## v1.1.11 (2023-01-03)

### Fixed

- Fix error when schedule was not able to load
- Minor fixes

## v1.1.10 (2023-01-03)

### Fixed

- Minor fixes

## v1.1.9 (2023-01-03)

### Fixed

- Alert group query optimization
- Update RBAC scopes
- Fix error when schedule was not able to load
- Minor bug fixes

## v1.1.8 (2022-12-13)

### Added

- Added a `make` command, `enable-mobile-app-feature-flags`, which sets the backend feature flag in `./dev/.env.dev`,
  and updates a record in the `base_dynamicsetting` database table, which are needed to enable the mobile
  app backend features.

### Changed

- Added ability to change engine deployment update strategy via values in helm chart.
- removed APNS support
- changed the `django-push-notification` library from the `iskhakov` fork to the [`grafana` fork](https://github.com/grafana/django-push-notifications).
  This new fork basically patches an issue which affected the database migrations of this django app (previously the
  library would not respect the `USER_MODEL` setting when creating its tables and would instead reference the
  `auth_user` table.. which we don't want)
- add `--no-cache` flag to the `make build` command

### Fixed

- fix schedule UI types and permissions

## v1.1.7 (2022-12-09)

### Fixed

- Update fallback role for schedule write RBAC permission
- Mobile App Verification tab in the user settings modal is now hidden for users that do not have proper
  permissions to use it

## v1.1.6 (2022-12-09)

### Added

- RBAC permission support
- Add `time_zone` serializer validation for OnCall shifts and calendar/web schedules. In addition, add database migration
  to update values that may be invalid
- Add a `permalinks.web` field, which is a permalink to the alert group web app page, to the alert group internal/public
  API responses
- Added the ability to customize job-migrate `ttlSecondsAfterFinished` field in the helm chart

### Fixed

- Got 500 error when saving Outgoing Webhook ([#890](https://github.com/grafana/oncall/issues/890))
- v1.0.13 helm chart - update the OnCall backend pods image pull policy to "Always" (and explicitly set tag to `latest`).
  This should resolve some recent issues experienced where the frontend/backend versions are not aligned.

### Changed

- When editing templates for alert group presentation or outgoing webhooks, errors and warnings are now displayed in
  the UI as notification popups or displayed in the preview.
- Errors and warnings that occur when rendering templates during notification or webhooks will now render
  and display the error/warning as the result.

## v1.1.5 (2022-11-24)

### Added

- Added a QR code in the "Mobile App Verification" tab on the user settings modal to connect the mobile
  application to your OnCall instance

### Fixed

- UI bug fixes for Grafana 9.3 ([#860](https://github.com/grafana/oncall/pull/860))
- Bug fix for saving source link template ([#898](https://github.com/grafana/oncall/pull/898))

## v1.1.4 (2022-11-23)

### Fixed

- Bug fix for [#882](https://github.com/grafana/oncall/pull/882) which was causing the OnCall web calendars to not load
- Bug fix which, when installing the plugin, or after removing a Grafana API token, caused the plugin to not load properly

## v1.1.3 (2022-11-22)

- Bug Fixes

### Changed

- For OSS installations of OnCall, initial configuration is now simplified. When running for local development, you no
  longer need to configure the plugin via the UI. This is achieved through passing one environment variable to both the
  backend & frontend containers, both of which have been preconfigured for you in `docker-compose-developer.yml`.
  - The Grafana API URL **must be** passed as an environment variable, `GRAFANA_API_URL`, to the OnCall backend
    (and can be configured by updating this env var in your `./dev/.env.dev` file)
  - The OnCall API URL can optionally be passed as an environment variable, `ONCALL_API_URL`, to the OnCall UI.
    If the environment variable is found, the plugin will "auto-configure", otherwise you will be shown a simple
    configuration form to provide this info.
- For Helm installations, if you are running Grafana externally (eg. `grafana.enabled` is set to `false`
  in your `values.yaml`), you will now be required to specify `externalGrafana.url` in `values.yaml`.
- `make start` will now idempotently check to see if a "127.0.0.1 grafana" record exists in `/etc/hosts`
  (using a tool called [`hostess`](https://github.com/cbednarski/hostess)). This is to support using `http://grafana:3000`
  as the `Organization.grafana_url` in two scenarios:
  - `oncall_engine`/`oncall_celery` -> `grafana` Docker container communication
  - public URL generation. There are some instances where `Organization.grafana_url` is referenced to generate public
    URLs to a Grafana plugin page. Without the `/etc/hosts` record, navigating to `http://grafana:3000/some_page` in
    your browser, you would obviously get an error from your browser.

## v1.1.2 (2022-11-18)

- Bug Fixes

## v1.1.1 (2022-11-16)

- Compatibility with Grafana 9.3.0
- Bug Fixes

## v1.0.52 (2022-11-09)

- Allow use of API keys as alternative to account auth token for Twilio
- Remove `grafana_plugin_management` Django app
- Enable new schedules UI
- Bug fixes

## v1.0.51 (2022-11-05)

- Bug Fixes

## v1.0.50 (2022-11-03)

- Updates to documentation
- Improvements to web schedules
- Bug fixes

## v1.0.49 (2022-11-01)

- Enable SMTP email backend by default
- Fix Grafana sidebar frontend bug

## v1.0.48 (2022-11-01)

- verify_number management command
- chatops page redesign

## v1.0.47 (2022-11-01)

- Bug fixes

## v1.0.46 (2022-10-28)

- Bug fixes
- remove `POST /api/internal/v1/custom_buttons/{id}/action` endpoint

## v1.0.45 (2022-10-27)

- Bug fix to revert commit which removed unused engine code

## v1.0.44 (2022-10-26)

- Bug fix for an issue that was affecting phone verification

## v1.0.43 (2022-10-25)

- Bug fixes

## v1.0.42 (2022-10-24)

- Fix posting resolution notes to Slack

## v1.0.41 (2022-10-24)

- Add personal email notifications
- Bug fixes

## v1.0.40 (2022-10-05)

- Improved database and celery backends support
- Added script to import PagerDuty users to Grafana
- Bug fixes

## v1.0.39 (2022-10-03)

- Fix issue in v1.0.38 blocking the creation of schedules and webhooks in the UI

## v1.0.38 (2022-09-30)

- Fix exception handling for adding resolution notes when slack and oncall users are out of sync.
- Fix all day events showing as having gaps in slack notifications
- Improve plugin configuration error message readability
- Add `telegram` key to `permalinks` property in `AlertGroup` public API response schema

## v1.0.37 (2022-09-21)

- Improve API token creation form
- Fix alert group bulk action bugs
- Add `permalinks` property to `AlertGroup` public API response schema
- Scheduling system bug fixes
- Public API bug fixes

## v1.0.36 (2022-09-12)

- Alpha web schedules frontend/backend updates
- Bug fixes

## v1.0.35 (2022-09-07)

- Bug fixes

## v1.0.34 (2022-09-06)

- Fix schedule notification spam

## v1.0.33 (2022-09-06)

- Add raw alert view
- Add GitHub star button for OSS installations
- Restore alert group search functionality
- Bug fixes

## v1.0.32 (2022-09-01)

- Bug fixes

## v1.0.31 (2022-09-01)

- Bump celery version
- Fix oss to cloud connection

## v1.0.30 (2022-08-31)

- Bug fix: check user notification policy before access

## v1.0.29 (2022-08-31)

- Add arm64 docker image

## v1.0.28 (2022-08-31)

- Bug fixes

## v1.0.27 (2022-08-30)

- Bug fixes

## v1.0.26 (2022-08-26)

- Insight log's format fixes
- Remove UserNotificationPolicy auto-recreating

## v1.0.25 (2022-08-24)

- Bug fixes

## v1.0.24 (2022-08-24)

- Insight logs
- Default DATA_UPLOAD_MAX_MEMORY_SIZE to 1mb

## v1.0.23 (2022-08-23)

- Bug fixes

## v1.0.22 (2022-08-16)

- Make STATIC_URL configurable from environment variable

## v1.0.21 (2022-08-12)

- Bug fixes

## v1.0.19 (2022-08-10)

- Bug fixes

## v1.0.15 (2022-08-03)

- Bug fixes

## v1.0.13 (2022-07-27)

- Optimize alert group list view
- Fix a bug related to Twilio setup

## v1.0.12 (2022-07-26)

- Update push-notifications dependency
- Rework how absolute URLs are built
- Fix to show maintenance windows per team
- Logging improvements
- Internal api to get a schedule final events

## v1.0.10 (2022-07-22)

- Speed-up of alert group web caching
- Internal api for OnCall shifts

## v1.0.9 (2022-07-21)

- Frontend bug fixes & improvements
- Support regex_replace() in templates
- Bring back alert group caching and list view

## v1.0.7 (2022-07-18)

- Backend & frontend bug fixes
- Deployment improvements
- Reshape webhook payload for outgoing webhooks
- Add escalation chain usage info on escalation chains page
- Improve alert group list load speeds and simplify caching system

## v1.0.6 (2022-07-12)

- Manual Incidents enabled for teams
- Fix phone notifications for OSS
- Public API improvements

## v1.0.5 (2022-07-06)

- Bump Django to 3.2.14
- Fix PagerDuty iCal parsing

## 1.0.4 (2022-06-28)

- Allow Telegram DMs without channel connection.

## 1.0.3 (2022-06-27)

- Fix users public api endpoint. Now it returns users with all roles.
- Fix redundant notifications about gaps in schedules.
- Frontend fixes.

## 1.0.2 (2022-06-17)

- Fix Grafana Alerting integration to handle API changes in Grafana 9
- Improve public api endpoint for outgoing webhooks (/actions) by adding ability to create, update and delete
  outgoing webhook instance

## 1.0.0 (2022-06-14)

- First Public Release

## 0.0.71 (2022-06-06)

- Initial Commit Release<|MERGE_RESOLUTION|>--- conflicted
+++ resolved
@@ -7,13 +7,10 @@
 
 ## Unreleased
 
-<<<<<<< HEAD
-=======
 ### Fixed
 
 - Fix metrics calculation and OnCall dashboard, rename dashboard @Ferril ([#2895](https://github.com/grafana/oncall/pull/2895))
 
->>>>>>> 4a8d0f3a
 ## v1.3.28 (2023-08-29)
 
 ### Changed
