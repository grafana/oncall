--- conflicted
+++ resolved
@@ -1,14 +1,12 @@
 # Change Log
 
-<<<<<<< HEAD
-## v1.0.51 (TBD)
+## v1.0.52 (TBD)
 
 - Allow use of API keys as alternative to account auth token for Twilio
-=======
+
 ## v1.0.51 (2022-11-05)
 
 - Bug Fixes
->>>>>>> 818747bd
 
 ## v1.0.50 (2022-11-03)
 
