# Changelog

All notable changes to this project will be documented in this file.

The format is based on [Keep a Changelog](https://keepachangelog.com/en/1.0.0/),
and this project adheres to [Semantic Versioning](https://semver.org/spec/v2.0.0.html).

<<<<<<< HEAD
## v1.1.32 (2023-01-03)

### Added

- Add helm chart support for twilio existing secrets
=======
## Unreleased

### Fixed

- Schedule filters improvements ([941](https://github.com/grafana/oncall/issues/941))
>>>>>>> 1b0643fe

## v1.1.31 (2023-03-01)

### Added

- Add acknowledge_signal and source link to public api

## v1.1.30 (2023-03-01)

### Fixed

- Fixed importing of global grafana styles ([672](https://github.com/grafana/oncall/issues/672))
- Fixed UI permission related bug where Editors could not export their user iCal link
- Fixed error when a shift is created using Etc/UTC as timezone
- Fixed issue with refresh ical file task not considering empty string values
- Schedules: Long popup does not fit screen & buttons unreachable & objects outside of the popup ([1002](https://github.com/grafana/oncall/issues/1002))
- Can't scroll on integration settings page ([415](https://github.com/grafana/oncall/issues/415))
- Team change in the Integration page always causes 403 ([1292](https://github.com/grafana/oncall/issues/1292))
- Schedules: Permalink doesn't work with multi-teams ([940](https://github.com/grafana/oncall/issues/940))
- Schedules list -> expanded schedule blows page width ([1293](https://github.com/grafana/oncall/issues/1293))

### Changed

- Moved reCAPTCHA to backend environment variable for more flexible configuration between different environments.
- Add pagination to schedule listing
- Show 100 latest alerts on alert group page ([1417](https://github.com/grafana/oncall/pull/1417))

## v1.1.29 (2023-02-23)

### Changed

- Allow creating schedules with type "web" using public API

### Fixed

- Fixed minor issue during the sync process where an HTTP 302 (redirect) status code from the Grafana
  instance would cause the sync to not properly finish

## v1.1.28 (2023-02-23)

### Fixed

- Fixed maintenance mode for Telegram and MSTeams

## v1.1.27 (2023-02-22)

### Added

- Added reCAPTCHA validation for requesting a mobile verification code

### Changed

- Added ratelimits for phone verification

### Fixed

- Fixed HTTP request to Google where when fetching an iCal, the response would sometimes contain HTML instead
  of the expected iCal data

## v1.1.26 (2023-02-20)

### Fixed

- Make alert group filters persistent ([482](https://github.com/grafana/oncall/issues/482))

### Changed

- Update phone verification error message

## v1.1.25 (2023-02-20)

### Fixed

- Fixed too long declare incident link in Slack

## v1.1.24 (2023-02-16)

### Added

- Add direct user paging ([823](https://github.com/grafana/oncall/issues/823))
- Add App Store link to web UI ([1328](https://github.com/grafana/oncall/pull/1328))

### Fixed

- Cleaning of the name "Incident" ([704](https://github.com/grafana/oncall/pull/704))
- Alert Group/Alert Groups naming polishing. All the names should be with capital letters
- Design polishing ([1290](https://github.com/grafana/oncall/pull/1290))
- Not showing contact details in User tooltip if User does not have edit/admin access
- Updated slack link account to redirect back to user profile instead of chatops

### Changed

- Incidents - Removed buttons column and replaced status with toggler ([#1237](https://github.com/grafana/oncall/issues/1237))
- Responsiveness changes across multiple pages (Incidents, Integrations, Schedules) ([#1237](https://github.com/grafana/oncall/issues/1237))
- Add pagination to schedule listing
- Link to source was added
- Header of Incident page was reworked: clickable labels instead of just names, users section was deleted
- "Go to Integration" button was deleted, because the functionality was moved to clickable labels

## v1.1.23 (2023-02-06)

### Fixed

- Fix bug with email case sensitivity for ICal on-call schedules ([1297](https://github.com/grafana/oncall/pull/1297))

## v1.1.22 (2023-02-03)

### Fixed

- Fix bug with root/dependant alert groups list api endpoint ([1284](https://github.com/grafana/oncall/pull/1284))
- Fixed NPE on teams switch

### Added

- Optimize alert and alert group public api endpoints and add filter by id ([1274](https://github.com/grafana/oncall/pull/1274))
- Enable mobile app backend by default on OSS

## v1.1.21 (2023-02-02)

### Added

- Add [`django-dbconn-retry` library](https://github.com/jdelic/django-dbconn-retry) to `INSTALLED_APPS` to attempt
  to alleviate occasional `django.db.utils.OperationalError` errors
- Improve alerts and alert group endpoint response time in internal API with caching ([1261](https://github.com/grafana/oncall/pull/1261))
- Optimize alert and alert group public api endpoints and add filter by id ([1274](https://github.com/grafana/oncall/pull/1274)
- Added Coming Soon for iOS on Mobile App screen

### Fixed

- Fix issue on Integrations where you were redirected back once escalation chain was loaded ([#1083](https://github.com/grafana/oncall/issues/1083))
  ([#1257](https://github.com/grafana/oncall/issues/1257))

## v1.1.20 (2023-01-30)

### Added

- Add involved users filter to alert groups listing page (+ mine shortcut)

### Changed

- Improve logging for creating contact point for Grafana Alerting integration

### Fixed

- Fix bugs related to creating contact point for Grafana Alerting integration
- Fix minor UI bug on OnCall users page where it would idefinitely show a "Loading..." message
- Only show OnCall user's table to users that are authorized
- Fixed NPE in ScheduleUserDetails component ([#1229](https://github.com/grafana/oncall/issues/1229))

## v1.1.19 (2023-01-25)

### Added

- Add Server URL below QR code for OSS for debugging purposes
- Add Slack slash command allowing to trigger a direct page via a manually created alert group
- Remove resolved and acknowledged filters as we switched to status ([#1201](https://github.com/grafana/oncall/pull/1201))
- Add sync with grafana on /users and /teams api calls from terraform plugin

### Changed

- Allow users with `viewer` role to fetch cloud connection status using the internal API ([#1181](https://github.com/grafana/oncall/pull/1181))
- When removing the Slack ChatOps integration, make it more explicit to the user what the implications of doing so are
- Improve performance of `GET /api/internal/v1/schedules` endpoint ([#1169](https://github.com/grafana/oncall/pull/1169))

### Fixed

- Removed duplicate API call, in the UI on plugin initial load, to `GET /api/internal/v1/alert_receive_channels`
- Increased plugin startup speed ([#1200](https://github.com/grafana/oncall/pull/1200))

## v1.1.18 (2023-01-18)

### Added

- Allow messaging backends to be enabled/disabled per organization ([#1151](https://github.com/grafana/oncall/pull/1151))

### Changed

- Send a Slack DM when user is not in channel ([#1144](https://github.com/grafana/oncall/pull/1144))

## v1.1.17 (2023-01-18)

### Changed

- Modified how the `Organization.is_rbac_permissions_enabled` flag is set,
  based on whether we are dealing with an open-source, or cloud installation
- Backend implementation to support direct user/schedule paging
- Changed documentation links to open in new window
- Remove helm chart signing
- Changed the user's profile modal to be wide for all tabs

### Added

- Added state filter for alert_group public API endpoint.
- Enrich user tooltip on Schedule page
- Added redirects for old-style links

### Fixed

- Updated typo in Helm chart values when specifying a custom Slack command name
- Fix for web schedules ical export to give overrides the right priority
- Fix for topnavbar to show initial loading inside PluginPage

## v1.1.16 (2023-01-12)

### Fixed

- Minor bug fix in how the value of `Organization.is_rbac_permissions_enabled` is determined

- Helm chart: default values file and documentation now reflect the correct key to set for the Slack
  slash command name, `oncall.slack.commandName`.

## v1.1.15 (2023-01-10)

### Changed

- Simplify and speed up slack rendering ([#1105](https://github.com/grafana/oncall/pull/1105))
- Faro - Point to 3 separate apps instead of just 1 for all environments ([#1110](https://github.com/grafana/oncall/pull/1110))
- Schedules - ([#1114](https://github.com/grafana/oncall/pull/1114), [#1109](https://github.com/grafana/oncall/pull/1109))

### Fixed

- Bugfix for topnavbar to place alerts inside PageNav ([#1040](https://github.com/grafana/oncall/pull/1040))

## v1.1.14 (2023-01-05)

### Changed

- Change wording from "incident" to "alert group" for the Telegram integration ([#1052](https://github.com/grafana/oncall/pull/1052))
- Soft-delete of organizations on stack deletion.

## v1.1.13 (2023-01-04)

### Added

- Integration with [Grafana Faro](https://grafana.com/docs/grafana-cloud/faro-web-sdk/) for Cloud Instances

## v1.1.12 (2023-01-03)

### Fixed

- Handle jinja exceptions during alert creation
- Handle exception for slack rate limit message

## v1.1.11 (2023-01-03)

### Fixed

- Fix error when schedule was not able to load
- Minor fixes

## v1.1.10 (2023-01-03)

### Fixed

- Minor fixes

## v1.1.9 (2023-01-03)

### Fixed

- Alert group query optimization
- Update RBAC scopes
- Fix error when schedule was not able to load
- Minor bug fixes

## v1.1.8 (2022-12-13)

### Added

- Added a `make` command, `enable-mobile-app-feature-flags`, which sets the backend feature flag in `./dev/.env.dev`,
  and updates a record in the `base_dynamicsetting` database table, which are needed to enable the mobile
  app backend features.

### Changed

- Added ability to change engine deployment update strategy via values in helm chart.
- removed APNS support
- changed the `django-push-notification` library from the `iskhakov` fork to the [`grafana` fork](https://github.com/grafana/django-push-notifications).
  This new fork basically patches an issue which affected the database migrations of this django app (previously the
  library would not respect the `USER_MODEL` setting when creating its tables and would instead reference the
  `auth_user` table.. which we don't want)
- add `--no-cache` flag to the `make build` command

### Fixed

- fix schedule UI types and permissions

## v1.1.7 (2022-12-09)

### Fixed

- Update fallback role for schedule write RBAC permission
- Mobile App Verification tab in the user settings modal is now hidden for users that do not have proper
  permissions to use it

## v1.1.6 (2022-12-09)

### Added

- RBAC permission support
- Add `time_zone` serializer validation for OnCall shifts and calendar/web schedules. In addition, add database migration
  to update values that may be invalid
- Add a `permalinks.web` field, which is a permalink to the alert group web app page, to the alert group internal/public
  API responses
- Added the ability to customize job-migrate `ttlSecondsAfterFinished` field in the helm chart

### Fixed

- Got 500 error when saving Outgoing Webhook ([#890](https://github.com/grafana/oncall/issues/890))
- v1.0.13 helm chart - update the OnCall backend pods image pull policy to "Always" (and explicitly set tag to `latest`).
  This should resolve some recent issues experienced where the frontend/backend versions are not aligned.

### Changed

- When editing templates for alert group presentation or outgoing webhooks, errors and warnings are now displayed in
  the UI as notification popups or displayed in the preview.
- Errors and warnings that occur when rendering templates during notification or webhooks will now render
  and display the error/warning as the result.

## v1.1.5 (2022-11-24)

### Added

- Added a QR code in the "Mobile App Verification" tab on the user settings modal to connect the mobile
  application to your OnCall instance

### Fixed

- UI bug fixes for Grafana 9.3 ([#860](https://github.com/grafana/oncall/pull/860))
- Bug fix for saving source link template ([#898](https://github.com/grafana/oncall/pull/898))

## v1.1.4 (2022-11-23)

### Fixed

- Bug fix for [#882](https://github.com/grafana/oncall/pull/882) which was causing the OnCall web calendars to not load
- Bug fix which, when installing the plugin, or after removing a Grafana API token, caused the plugin to not load properly

## v1.1.3 (2022-11-22)

- Bug Fixes

### Changed

- For OSS installations of OnCall, initial configuration is now simplified. When running for local development, you no
  longer need to configure the plugin via the UI. This is achieved through passing one environment variable to both the
  backend & frontend containers, both of which have been preconfigured for you in `docker-compose-developer.yml`.
  - The Grafana API URL **must be** passed as an environment variable, `GRAFANA_API_URL`, to the OnCall backend
    (and can be configured by updating this env var in your `./dev/.env.dev` file)
  - The OnCall API URL can optionally be passed as an environment variable, `ONCALL_API_URL`, to the OnCall UI.
    If the environment variable is found, the plugin will "auto-configure", otherwise you will be shown a simple
    configuration form to provide this info.
- For Helm installations, if you are running Grafana externally (eg. `grafana.enabled` is set to `false`
  in your `values.yaml`), you will now be required to specify `externalGrafana.url` in `values.yaml`.
- `make start` will now idempotently check to see if a "127.0.0.1 grafana" record exists in `/etc/hosts`
  (using a tool called [`hostess`](https://github.com/cbednarski/hostess)). This is to support using `http://grafana:3000`
  as the `Organization.grafana_url` in two scenarios:
  - `oncall_engine`/`oncall_celery` -> `grafana` Docker container communication
  - public URL generation. There are some instances where `Organization.grafana_url` is referenced to generate public
    URLs to a Grafana plugin page. Without the `/etc/hosts` record, navigating to `http://grafana:3000/some_page` in
    your browser, you would obviously get an error from your browser.

## v1.1.2 (2022-11-18)

- Bug Fixes

## v1.1.1 (2022-11-16)

- Compatibility with Grafana 9.3.0
- Bug Fixes

## v1.0.52 (2022-11-09)

- Allow use of API keys as alternative to account auth token for Twilio
- Remove `grafana_plugin_management` Django app
- Enable new schedules UI
- Bug fixes

## v1.0.51 (2022-11-05)

- Bug Fixes

## v1.0.50 (2022-11-03)

- Updates to documentation
- Improvements to web schedules
- Bug fixes

## v1.0.49 (2022-11-01)

- Enable SMTP email backend by default
- Fix Grafana sidebar frontend bug

## v1.0.48 (2022-11-01)

- verify_number management command
- chatops page redesign

## v1.0.47 (2022-11-01)

- Bug fixes

## v1.0.46 (2022-10-28)

- Bug fixes
- remove `POST /api/internal/v1/custom_buttons/{id}/action` endpoint

## v1.0.45 (2022-10-27)

- Bug fix to revert commit which removed unused engine code

## v1.0.44 (2022-10-26)

- Bug fix for an issue that was affecting phone verification

## v1.0.43 (2022-10-25)

- Bug fixes

## v1.0.42 (2022-10-24)

- Fix posting resolution notes to Slack

## v1.0.41 (2022-10-24)

- Add personal email notifications
- Bug fixes

## v1.0.40 (2022-10-05)

- Improved database and celery backends support
- Added script to import PagerDuty users to Grafana
- Bug fixes

## v1.0.39 (2022-10-03)

- Fix issue in v1.0.38 blocking the creation of schedules and webhooks in the UI

## v1.0.38 (2022-09-30)

- Fix exception handling for adding resolution notes when slack and oncall users are out of sync.
- Fix all day events showing as having gaps in slack notifications
- Improve plugin configuration error message readability
- Add `telegram` key to `permalinks` property in `AlertGroup` public API response schema

## v1.0.37 (2022-09-21)

- Improve API token creation form
- Fix alert group bulk action bugs
- Add `permalinks` property to `AlertGroup` public API response schema
- Scheduling system bug fixes
- Public API bug fixes

## v1.0.36 (2022-09-12)

- Alpha web schedules frontend/backend updates
- Bug fixes

## v1.0.35 (2022-09-07)

- Bug fixes

## v1.0.34 (2022-09-06)

- Fix schedule notification spam

## v1.0.33 (2022-09-06)

- Add raw alert view
- Add GitHub star button for OSS installations
- Restore alert group search functionality
- Bug fixes

## v1.0.32 (2022-09-01)

- Bug fixes

## v1.0.31 (2022-09-01)

- Bump celery version
- Fix oss to cloud connection

## v1.0.30 (2022-08-31)

- Bug fix: check user notification policy before access

## v1.0.29 (2022-08-31)

- Add arm64 docker image

## v1.0.28 (2022-08-31)

- Bug fixes

## v1.0.27 (2022-08-30)

- Bug fixes

## v1.0.26 (2022-08-26)

- Insight log's format fixes
- Remove UserNotificationPolicy auto-recreating

## v1.0.25 (2022-08-24)

- Bug fixes

## v1.0.24 (2022-08-24)

- Insight logs
- Default DATA_UPLOAD_MAX_MEMORY_SIZE to 1mb

## v1.0.23 (2022-08-23)

- Bug fixes

## v1.0.22 (2022-08-16)

- Make STATIC_URL configurable from environment variable

## v1.0.21 (2022-08-12)

- Bug fixes

## v1.0.19 (2022-08-10)

- Bug fixes

## v1.0.15 (2022-08-03)

- Bug fixes

## v1.0.13 (2022-07-27)

- Optimize alert group list view
- Fix a bug related to Twilio setup

## v1.0.12 (2022-07-26)

- Update push-notifications dependency
- Rework how absolute URLs are built
- Fix to show maintenance windows per team
- Logging improvements
- Internal api to get a schedule final events

## v1.0.10 (2022-07-22)

- Speed-up of alert group web caching
- Internal api for OnCall shifts

## v1.0.9 (2022-07-21)

- Frontend bug fixes & improvements
- Support regex_replace() in templates
- Bring back alert group caching and list view

## v1.0.7 (2022-07-18)

- Backend & frontend bug fixes
- Deployment improvements
- Reshape webhook payload for outgoing webhooks
- Add escalation chain usage info on escalation chains page
- Improve alert group list load speeds and simplify caching system

## v1.0.6 (2022-07-12)

- Manual Incidents enabled for teams
- Fix phone notifications for OSS
- Public API improvements

## v1.0.5 (2022-07-06)

- Bump Django to 3.2.14
- Fix PagerDuty iCal parsing

## 1.0.4 (2022-06-28)

- Allow Telegram DMs without channel connection.

## 1.0.3 (2022-06-27)

- Fix users public api endpoint. Now it returns users with all roles.
- Fix redundant notifications about gaps in schedules.
- Frontend fixes.

## 1.0.2 (2022-06-17)

- Fix Grafana Alerting integration to handle API changes in Grafana 9
- Improve public api endpoint for outgoing webhooks (/actions) by adding ability to create, update and delete
  outgoing webhook instance

## 1.0.0 (2022-06-14)

- First Public Release

## 0.0.71 (2022-06-06)

- Initial Commit Release<|MERGE_RESOLUTION|>--- conflicted
+++ resolved
@@ -5,19 +5,15 @@
 The format is based on [Keep a Changelog](https://keepachangelog.com/en/1.0.0/),
 and this project adheres to [Semantic Versioning](https://semver.org/spec/v2.0.0.html).
 
-<<<<<<< HEAD
-## v1.1.32 (2023-01-03)
+## Unreleased
 
 ### Added
 
 - Add helm chart support for twilio existing secrets
-=======
-## Unreleased
 
 ### Fixed
 
 - Schedule filters improvements ([941](https://github.com/grafana/oncall/issues/941))
->>>>>>> 1b0643fe
 
 ## v1.1.31 (2023-03-01)
 
