--- conflicted
+++ resolved
@@ -7,16 +7,14 @@
 
 ## Unreleased
 
-<<<<<<< HEAD
 ### Added
 
 - Add new field description_short to private api ([#1698](https://github.com/grafana/oncall/pull/1698))
-=======
+
 ### Changed
 
 - Disable mentions when resolution note is created by @iskhakov ([1696](https://github.com/grafana/oncall/pull/1696))
 - Display warnings on users page in a clean and consistent way by @iskhakov ([#1681](https://github.com/grafana/oncall/pull/1681))
->>>>>>> 42291748
 
 ## v1.2.7 (2023-04-03)
 
