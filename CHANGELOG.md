--- conflicted
+++ resolved
@@ -7,15 +7,13 @@
 
 ## Unreleased
 
-<<<<<<< HEAD
+### Added
+
+- Add option to create new contact point for existing integrations ([#2909](https://github.com/grafana/oncall/issues/2909))
+
 ### Changed
 
 - Enable email notification step by default on Helm by @vadimkerr ([#2975](https://github.com/grafana/oncall/pull/2975))
-=======
-### Added
-
-- Add option to create new contact point for existing integrations ([#2909](https://github.com/grafana/oncall/issues/2909))
->>>>>>> cc8d6ad0
 
 ## v1.3.35 (2023-09-05)
 
