--- conflicted
+++ resolved
@@ -7,11 +7,10 @@
 
 ## Unreleased
 
-<<<<<<< HEAD
 ### Changed
 
 - Run containers as a non-root user by @alexintech [#2053](https://github.com/grafana/oncall/pull/2053)
-=======
+
 ### Fixed
 
 - Fix a bug with permissions for telegram user settings by @alexintech ([#2075](https://github.com/grafana/oncall/pull/2075))
@@ -27,7 +26,6 @@
 
 - Fix templates when slack or telegram is disabled ([#2064](https://github.com/grafana/oncall/pull/2064))
 - Reduce number of alert groups returned by `Attach To` in slack to avoid event trigger timeout @mderynck ([#2049](https://github.com/grafana/oncall/pull/2049))
->>>>>>> d1373b58
 
 ## v1.2.33 (2023-05-30)
 
