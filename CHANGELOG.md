# Changelog

All notable changes to this project will be documented in this file.

The format is based on [Keep a Changelog](https://keepachangelog.com/en/1.0.0/),
and this project adheres to [Semantic Versioning](https://semver.org/spec/v2.0.0.html).

<<<<<<< HEAD
=======
## Unreleased

### Added

- Add a new mobile app push notification which notifies users when they are going on call by @joeyorlando ([#1814](https://github.com/grafana/oncall/pull/1814))
- Add a new mobile app user setting field, `important_notification_volume_override` by @joeyorlando ([#1893](https://github.com/grafana/oncall/pull/1893))

### Changed

- Improve ical comparison when checking for imported ical updates ([1870](https://github.com/grafana/oncall/pull/1870))
- Upgrade to Python 3.11.3 by @joeyorlando ([#1849](https://github.com/grafana/oncall/pull/1849))

### Fixed

- Fix issue with how OnCall determines if a cloud Grafana Instance supports RBAC by @joeyorlando ([#1880](https://github.com/grafana/oncall/pull/1880))
- Fix issue trying to set maintenance mode for integrations belonging to non-current team

>>>>>>> 49d2f477
## v1.2.19 (2023-05-04)

### Fixed

- Fix issue with parsing response when sending Slack message

## v1.2.18 (2023-05-03)

### Added

- Documentation updates

## v1.2.17 (2023-05-02)

### Added

- Add filter descriptions to web ui by @iskhakov ([1845](https://github.com/grafana/oncall/pull/1845))
- Add "Notifications Receiver" RBAC role by @joeyorlando ([#1853](https://github.com/grafana/oncall/pull/1853))

### Changed

- Remove template editor from Slack by @iskhakov ([1847](https://github.com/grafana/oncall/pull/1847))
- Remove schedule name uniqueness restriction ([1859](https://github.com/grafana/oncall/pull/1859))

### Fixed

- Fix bugs in web title and message templates rendering and visual representation ([1747](https://github.com/grafana/oncall/pull/1747))

## v1.2.16 (2023-04-27)

### Added

- Add 2, 3 and 6 hours Alert Group silence options by @tommysitehost ([#1822](https://github.com/grafana/oncall/pull/1822))
- Add schedule related users endpoint to plugin API

### Changed

- Update web UI, Slack, and Telegram to allow silencing an acknowledged alert group by @joeyorlando ([#1831](https://github.com/grafana/oncall/pull/1831))

### Fixed

- Optimize duplicate queries occurring in AlertGroupFilter by @joeyorlando ([1809](https://github.com/grafana/oncall/pull/1809))

## v1.2.15 (2023-04-24)

### Fixed

- Helm chart: Fix helm hook for db migration job
- Performance improvements to `GET /api/internal/v1/alertgroups` endpoint by @joeyorlando and @iskhakov ([#1805](https://github.com/grafana/oncall/pull/1805))

### Added

- Add helm chart support for twilio existing secrets by @atownsend247 ([#1435](https://github.com/grafana/oncall/pull/1435))
- Add web_title, web_message and web_image_url attributes to templates ([1786](https://github.com/grafana/oncall/pull/1786))

### Changed

- Update shift API to use a default interval value (`1`) when a `frequency` is set and no `interval` is given
- Limit number of alertmanager alerts in alert group to autoresolve by 500 ([1779](https://github.com/grafana/oncall/pull/1779))
- Update schedule and personal ical exports to use final shift events

## v1.2.14 (2023-04-19)

### Fixed

- Fix broken documentation links by @shantanualsi ([#1766](https://github.com/grafana/oncall/pull/1766))
- Fix bug when updating team access settings by @vadimkerr ([#1794](https://github.com/grafana/oncall/pull/1794))

## v1.2.13 (2023-04-18)

### Changed

- Rework ical schedule export to include final events; also improve changing shifts sync

### Fixed

- Fix issue when creating web overrides for TF schedules using a non-UTC timezone

## v1.2.12 (2023-04-18)

### Changed

- Move `alerts_alertgroup.is_restricted` column to `alerts_alertreceivechannel.restricted_at` by @joeyorlando ([#1770](https://github.com/grafana/oncall/pull/1770))

### Added

- Add new field description_short to private api ([#1698](https://github.com/grafana/oncall/pull/1698))
- Added preview and migration API endpoints for route migration from regex into jinja2 ([1715](https://github.com/grafana/oncall/pull/1715))
- Helm chart: add the option to use a helm hook for the migration job ([1386](https://github.com/grafana/oncall/pull/1386))
- Add endpoints to start and stop maintenance in alert receive channel private api ([1755](https://github.com/grafana/oncall/pull/1755))
- Send demo alert with dynamic payload and get demo payload example on private api ([1700](https://github.com/grafana/oncall/pull/1700))
- Add is_default fields to templates, remove WritableSerialiserMethodField ([1759](https://github.com/grafana/oncall/pull/1759))
- Allow use of dynamic payloads in alert receive channels preview template in private api ([1756](https://github.com/grafana/oncall/pull/1756))

## v1.2.11 (2023-04-14)

### Added

- add new columns `gcom_org_contract_type`, `gcom_org_irm_sku_subscription_start_date`,
  and `gcom_org_oldest_admin_with_billing_privileges_user_id` to `user_management_organization` table,
  plus `is_restricted` column to `alerts_alertgroup` table by @joeyorlando and @teodosii ([1522](https://github.com/grafana/oncall/pull/1522))
- emit two new Django signals by @joeyorlando and @teodosii ([1522](https://github.com/grafana/oncall/pull/1522))
  - `org_sync_signal` at the end of the `engine/apps/user_management/sync.py::sync_organization` method
  - `alert_group_created_signal` when a new Alert Group is created

## v1.2.10 (2023-04-13)

### Added

- Added mine filter to schedules listing

### Fixed

- Fixed a bug in GForm's RemoteSelect where the value for Dropdown could not change
- Fixed the URL attached to an Incident created via the 'Declare Incident' button of a Slack alert by @sd2k ([#1738](https://github.com/grafana/oncall/pull/1738))

## v1.2.9 (2023-04-11)

### Fixed

- Catch the new Slack error - "message_limit_exceeded"

## v1.2.8 (2023-04-06)

### Changed

- Allow editing assigned team via public api ([1619](https://github.com/grafana/oncall/pull/1619))
- Disable mentions when resolution note is created by @iskhakov ([1696](https://github.com/grafana/oncall/pull/1696))
- Display warnings on users page in a clean and consistent way by @iskhakov ([#1681](https://github.com/grafana/oncall/pull/1681))

## v1.2.7 (2023-04-03)

### Added

- Save selected teams filter in local storage ([#1611](https://github.com/grafana/oncall/issues/1611))

### Changed

- Renamed routes from /incidents to /alert-groups ([#1678](https://github.com/grafana/oncall/pull/1678))

### Fixed

- Fix team search when filtering resources by @vadimkerr ([#1680](https://github.com/grafana/oncall/pull/1680))
- Fix issue when trying to scroll in Safari ([#415](https://github.com/grafana/oncall/issues/415))

## v1.2.6 (2023-03-30)

### Fixed

- Fixed bug when web schedules/shifts use non-UTC timezone and shift is deleted by @matiasb ([#1661](https://github.com/grafana/oncall/pull/1661))

## v1.2.5 (2023-03-30)

### Fixed

- Fixed a bug with Slack links not working in the plugin UI ([#1671](https://github.com/grafana/oncall/pull/1671))

## v1.2.4 (2023-03-30)

### Added

- Added the ability to change the team for escalation chains by @maskin25, @iskhakov and @vadimkerr ([#1658](https://github.com/grafana/oncall/pull/1658))

### Fixed

- Addressed bug with iOS mobile push notifications always being set to critical by @imtoori and @joeyorlando ([#1646](https://github.com/grafana/oncall/pull/1646))
- Fixed issue where Viewer was not able to view which people were oncall in a schedule ([#999](https://github.com/grafana/oncall/issues/999))
- Fixed a bug with syncing teams from Grafana API by @vadimkerr ([#1652](https://github.com/grafana/oncall/pull/1652))

## v1.2.3 (2023-03-28)

Only some minor performance/developer setup changes to report in this version.

## v1.2.2 (2023-03-27)

### Changed

- Drawers with Forms are not closing by clicking outside of the drawer. Only by clicking Cancel or X (by @Ukochka in [#1608](https://github.com/grafana/oncall/pull/1608))
- When the `DANGEROUS_WEBHOOKS_ENABLED` environment variable is set to true, it's possible now to create Outgoing Webhooks
  using URLs without a top-level domain (by @hoptical in [#1398](https://github.com/grafana/oncall/pull/1398))
- Updated wording when creating an integration (by @callmehyde in [#1572](https://github.com/grafana/oncall/pull/1572))
- Set FCM iOS/Android "message priority" to "high priority" for mobile app push notifications (by @joeyorlando in [#1612](https://github.com/grafana/oncall/pull/1612))
- Improve schedule quality feature (by @vadimkerr in [#1602](https://github.com/grafana/oncall/pull/1602))

### Fixed

- Update override deletion changes to set its final duration (by @matiasb in [#1599](https://github.com/grafana/oncall/pull/1599))

## v1.2.1 (2023-03-23)

### Changed

- Mobile app settings backend by @vadimkerr in ([1571](https://github.com/grafana/oncall/pull/1571))
- Fix integrations and escalations autoselect, improve GList by @maskin25 in ([1601](https://github.com/grafana/oncall/pull/1601))
- Add filters to outgoing webhooks 2 by @iskhakov in ([1598](https://github.com/grafana/oncall/pull/1598))

## v1.2.0 (2023-03-21)

### Changed

- Add team-based filtering for resources, so that users can see multiple resources at once and link them together ([1528](https://github.com/grafana/oncall/pull/1528))

## v1.1.41 (2023-03-21)

### Added

- Modified `check_escalation_finished_task` celery task to use read-only databases for its query, if one is defined +
  make the validation logic stricter + ping a configurable heartbeat on successful completion of this task ([1266](https://github.com/grafana/oncall/pull/1266))

### Changed

- Updated wording throughout plugin to use 'Alert Group' instead of 'Incident' ([1565](https://github.com/grafana/oncall/pull/1565),
  [1576](https://github.com/grafana/oncall/pull/1576))
- Check for enabled Telegram feature was added to ChatOps and to User pages ([319](https://github.com/grafana/oncall/issues/319))
- Filtering for Editors/Admins was added to rotation form. It is not allowed to assign Viewer to rotation ([1124](https://github.com/grafana/oncall/issues/1124))
- Modified search behaviour on the Escalation Chains page to allow for "partial searching" ([1578](https://github.com/grafana/oncall/pull/1578))

### Fixed

- Fixed a few permission issues on the UI ([1448](https://github.com/grafana/oncall/pull/1448))
- Fix resolution note rendering in Slack message threads where the Slack username was not
  being properly rendered ([1561](https://github.com/grafana/oncall/pull/1561))

## v1.1.40 (2023-03-16)

### Fixed

- Check for duplicated positions in terraform escalation policies create/update

### Added

- Add `regex_match` Jinja filter ([1556](https://github.com/grafana/oncall/pull/1556))

### Changed

- Allow passing `null` as a value for `escalation_chain` when creating routes via the public API ([1557](https://github.com/grafana/oncall/pull/1557))

## v1.1.39 (2023-03-16)

### Added

- Inbound email integration ([837](https://github.com/grafana/oncall/pull/837))

## v1.1.38 (2023-03-14)

### Added

- Add filtering by escalation chain to alert groups page ([1535](https://github.com/grafana/oncall/pull/1535))

### Fixed

- Improve tasks checking/triggering webhooks in new backend

## v1.1.37 (2023-03-14)

### Fixed

- Fixed redirection issue on integrations screen

### Added

- Enable web overrides for Terraform-based schedules
- Direct user paging improvements ([1358](https://github.com/grafana/oncall/issues/1358))
- Added Schedule Score quality within the schedule view ([118](https://github.com/grafana/oncall/issues/118))

## v1.1.36 (2023-03-09)

### Fixed

- Fix bug with override creation ([1515](https://github.com/grafana/oncall/pull/1515))

## v1.1.35 (2023-03-09)

### Added

- Insight logs

### Fixed

- Fixed issue with Alert group involved users filter
- Fixed email sending failure due to newline in title

## v1.1.34 (2023-03-08)

### Added

- Jinja2 based routes ([1319](https://github.com/grafana/oncall/pull/1319))

### Changed

- Remove mobile app feature flag ([1484](https://github.com/grafana/oncall/pull/1484))

### Fixed

- Prohibit creating & updating past overrides ([1474](https://github.com/grafana/oncall/pull/1474))

## v1.1.33 (2023-03-07)

### Fixed

- Show permission error for accessing Telegram as Viewer ([1273](https://github.com/grafana/oncall/issues/1273))

### Changed

- Pass email and phone limits as environment variables ([1219](https://github.com/grafana/oncall/pull/1219))

## v1.1.32 (2023-03-01)

### Fixed

- Schedule filters improvements ([941](https://github.com/grafana/oncall/issues/941))
- Fix pagination issue on schedules page ([1437](https://github.com/grafana/oncall/pull/1437))

## v1.1.31 (2023-03-01)

### Added

- Add acknowledge_signal and source link to public api

## v1.1.30 (2023-03-01)

### Fixed

- Fixed importing of global grafana styles ([672](https://github.com/grafana/oncall/issues/672))
- Fixed UI permission related bug where Editors could not export their user iCal link
- Fixed error when a shift is created using Etc/UTC as timezone
- Fixed issue with refresh ical file task not considering empty string values
- Schedules: Long popup does not fit screen & buttons unreachable & objects outside of the popup ([1002](https://github.com/grafana/oncall/issues/1002))
- Can't scroll on integration settings page ([415](https://github.com/grafana/oncall/issues/415))
- Team change in the Integration page always causes 403 ([1292](https://github.com/grafana/oncall/issues/1292))
- Schedules: Permalink doesn't work with multi-teams ([940](https://github.com/grafana/oncall/issues/940))
- Schedules list -> expanded schedule blows page width ([1293](https://github.com/grafana/oncall/issues/1293))

### Changed

- Moved reCAPTCHA to backend environment variable for more flexible configuration between different environments.
- Add pagination to schedule listing
- Show 100 latest alerts on alert group page ([1417](https://github.com/grafana/oncall/pull/1417))

## v1.1.29 (2023-02-23)

### Changed

- Allow creating schedules with type "web" using public API

### Fixed

- Fixed minor issue during the sync process where an HTTP 302 (redirect) status code from the Grafana
  instance would cause the sync to not properly finish

## v1.1.28 (2023-02-23)

### Fixed

- Fixed maintenance mode for Telegram and MSTeams

## v1.1.27 (2023-02-22)

### Added

- Added reCAPTCHA validation for requesting a mobile verification code

### Changed

- Added ratelimits for phone verification
- Link to source was added
- Header of Incident page was reworked: clickable labels instead of just names, users section was deleted
- "Go to Integration" button was deleted, because the functionality was moved to clickable labels

### Fixed

- Fixed HTTP request to Google where when fetching an iCal, the response would sometimes contain HTML instead
  of the expected iCal data

## v1.1.26 (2023-02-20)

### Fixed

- Make alert group filters persistent ([482](https://github.com/grafana/oncall/issues/482))

### Changed

- Update phone verification error message

## v1.1.25 (2023-02-20)

### Fixed

- Fixed too long declare incident link in Slack

## v1.1.24 (2023-02-16)

### Added

- Add direct user paging ([823](https://github.com/grafana/oncall/issues/823))
- Add App Store link to web UI ([1328](https://github.com/grafana/oncall/pull/1328))

### Fixed

- Cleaning of the name "Incident" ([704](https://github.com/grafana/oncall/pull/704))
- Alert Group/Alert Groups naming polishing. All the names should be with capital letters
- Design polishing ([1290](https://github.com/grafana/oncall/pull/1290))
- Not showing contact details in User tooltip if User does not have edit/admin access
- Updated slack link account to redirect back to user profile instead of chatops

### Changed

- Incidents - Removed buttons column and replaced status with toggler ([#1237](https://github.com/grafana/oncall/issues/1237))
- Responsiveness changes across multiple pages (Incidents, Integrations, Schedules) ([#1237](https://github.com/grafana/oncall/issues/1237))
- Add pagination to schedule listing

## v1.1.23 (2023-02-06)

### Fixed

- Fix bug with email case sensitivity for ICal on-call schedules ([1297](https://github.com/grafana/oncall/pull/1297))

## v1.1.22 (2023-02-03)

### Fixed

- Fix bug with root/dependant alert groups list api endpoint ([1284](https://github.com/grafana/oncall/pull/1284))
- Fixed NPE on teams switch

### Added

- Optimize alert and alert group public api endpoints and add filter by id ([1274](https://github.com/grafana/oncall/pull/1274))
- Enable mobile app backend by default on OSS

## v1.1.21 (2023-02-02)

### Added

- Add [`django-dbconn-retry` library](https://github.com/jdelic/django-dbconn-retry) to `INSTALLED_APPS` to attempt
  to alleviate occasional `django.db.utils.OperationalError` errors
- Improve alerts and alert group endpoint response time in internal API with caching ([1261](https://github.com/grafana/oncall/pull/1261))
- Optimize alert and alert group public api endpoints and add filter by id ([1274](https://github.com/grafana/oncall/pull/1274)
- Added Coming Soon for iOS on Mobile App screen

### Fixed

- Fix issue on Integrations where you were redirected back once escalation chain was loaded ([#1083](https://github.com/grafana/oncall/issues/1083))
  ([#1257](https://github.com/grafana/oncall/issues/1257))

## v1.1.20 (2023-01-30)

### Added

- Add involved users filter to alert groups listing page (+ mine shortcut)

### Changed

- Improve logging for creating contact point for Grafana Alerting integration

### Fixed

- Fix bugs related to creating contact point for Grafana Alerting integration
- Fix minor UI bug on OnCall users page where it would idefinitely show a "Loading..." message
- Only show OnCall user's table to users that are authorized
- Fixed NPE in ScheduleUserDetails component ([#1229](https://github.com/grafana/oncall/issues/1229))

## v1.1.19 (2023-01-25)

### Added

- Add Server URL below QR code for OSS for debugging purposes
- Add Slack slash command allowing to trigger a direct page via a manually created alert group
- Remove resolved and acknowledged filters as we switched to status ([#1201](https://github.com/grafana/oncall/pull/1201))
- Add sync with grafana on /users and /teams api calls from terraform plugin

### Changed

- Allow users with `viewer` role to fetch cloud connection status using the internal API ([#1181](https://github.com/grafana/oncall/pull/1181))
- When removing the Slack ChatOps integration, make it more explicit to the user what the implications of doing so are
- Improve performance of `GET /api/internal/v1/schedules` endpoint ([#1169](https://github.com/grafana/oncall/pull/1169))

### Fixed

- Removed duplicate API call, in the UI on plugin initial load, to `GET /api/internal/v1/alert_receive_channels`
- Increased plugin startup speed ([#1200](https://github.com/grafana/oncall/pull/1200))

## v1.1.18 (2023-01-18)

### Added

- Allow messaging backends to be enabled/disabled per organization ([#1151](https://github.com/grafana/oncall/pull/1151))

### Changed

- Send a Slack DM when user is not in channel ([#1144](https://github.com/grafana/oncall/pull/1144))

## v1.1.17 (2023-01-18)

### Changed

- Modified how the `Organization.is_rbac_permissions_enabled` flag is set,
  based on whether we are dealing with an open-source, or cloud installation
- Backend implementation to support direct user/schedule paging
- Changed documentation links to open in new window
- Remove helm chart signing
- Changed the user's profile modal to be wide for all tabs

### Added

- Added state filter for alert_group public API endpoint.
- Enrich user tooltip on Schedule page
- Added redirects for old-style links

### Fixed

- Updated typo in Helm chart values when specifying a custom Slack command name
- Fix for web schedules ical export to give overrides the right priority
- Fix for topnavbar to show initial loading inside PluginPage

## v1.1.16 (2023-01-12)

### Fixed

- Minor bug fix in how the value of `Organization.is_rbac_permissions_enabled` is determined

- Helm chart: default values file and documentation now reflect the correct key to set for the Slack
  slash command name, `oncall.slack.commandName`.

## v1.1.15 (2023-01-10)

### Changed

- Simplify and speed up slack rendering ([#1105](https://github.com/grafana/oncall/pull/1105))
- Faro - Point to 3 separate apps instead of just 1 for all environments ([#1110](https://github.com/grafana/oncall/pull/1110))
- Schedules - ([#1114](https://github.com/grafana/oncall/pull/1114), [#1109](https://github.com/grafana/oncall/pull/1109))

### Fixed

- Bugfix for topnavbar to place alerts inside PageNav ([#1040](https://github.com/grafana/oncall/pull/1040))

## v1.1.14 (2023-01-05)

### Changed

- Change wording from "incident" to "alert group" for the Telegram integration ([#1052](https://github.com/grafana/oncall/pull/1052))
- Soft-delete of organizations on stack deletion.

## v1.1.13 (2023-01-04)

### Added

- Integration with [Grafana Faro](https://grafana.com/docs/grafana-cloud/faro-web-sdk/) for Cloud Instances

## v1.1.12 (2023-01-03)

### Fixed

- Handle jinja exceptions during alert creation
- Handle exception for slack rate limit message

## v1.1.11 (2023-01-03)

### Fixed

- Fix error when schedule was not able to load
- Minor fixes

## v1.1.10 (2023-01-03)

### Fixed

- Minor fixes

## v1.1.9 (2023-01-03)

### Fixed

- Alert group query optimization
- Update RBAC scopes
- Fix error when schedule was not able to load
- Minor bug fixes

## v1.1.8 (2022-12-13)

### Added

- Added a `make` command, `enable-mobile-app-feature-flags`, which sets the backend feature flag in `./dev/.env.dev`,
  and updates a record in the `base_dynamicsetting` database table, which are needed to enable the mobile
  app backend features.

### Changed

- Added ability to change engine deployment update strategy via values in helm chart.
- removed APNS support
- changed the `django-push-notification` library from the `iskhakov` fork to the [`grafana` fork](https://github.com/grafana/django-push-notifications).
  This new fork basically patches an issue which affected the database migrations of this django app (previously the
  library would not respect the `USER_MODEL` setting when creating its tables and would instead reference the
  `auth_user` table.. which we don't want)
- add `--no-cache` flag to the `make build` command

### Fixed

- fix schedule UI types and permissions

## v1.1.7 (2022-12-09)

### Fixed

- Update fallback role for schedule write RBAC permission
- Mobile App Verification tab in the user settings modal is now hidden for users that do not have proper
  permissions to use it

## v1.1.6 (2022-12-09)

### Added

- RBAC permission support
- Add `time_zone` serializer validation for OnCall shifts and calendar/web schedules. In addition, add database migration
  to update values that may be invalid
- Add a `permalinks.web` field, which is a permalink to the alert group web app page, to the alert group internal/public
  API responses
- Added the ability to customize job-migrate `ttlSecondsAfterFinished` field in the helm chart

### Fixed

- Got 500 error when saving Outgoing Webhook ([#890](https://github.com/grafana/oncall/issues/890))
- v1.0.13 helm chart - update the OnCall backend pods image pull policy to "Always" (and explicitly set tag to `latest`).
  This should resolve some recent issues experienced where the frontend/backend versions are not aligned.

### Changed

- When editing templates for alert group presentation or outgoing webhooks, errors and warnings are now displayed in
  the UI as notification popups or displayed in the preview.
- Errors and warnings that occur when rendering templates during notification or webhooks will now render
  and display the error/warning as the result.

## v1.1.5 (2022-11-24)

### Added

- Added a QR code in the "Mobile App Verification" tab on the user settings modal to connect the mobile
  application to your OnCall instance

### Fixed

- UI bug fixes for Grafana 9.3 ([#860](https://github.com/grafana/oncall/pull/860))
- Bug fix for saving source link template ([#898](https://github.com/grafana/oncall/pull/898))

## v1.1.4 (2022-11-23)

### Fixed

- Bug fix for [#882](https://github.com/grafana/oncall/pull/882) which was causing the OnCall web calendars to not load
- Bug fix which, when installing the plugin, or after removing a Grafana API token, caused the plugin to not load properly

## v1.1.3 (2022-11-22)

- Bug Fixes

### Changed

- For OSS installations of OnCall, initial configuration is now simplified. When running for local development, you no
  longer need to configure the plugin via the UI. This is achieved through passing one environment variable to both the
  backend & frontend containers, both of which have been preconfigured for you in `docker-compose-developer.yml`.
  - The Grafana API URL **must be** passed as an environment variable, `GRAFANA_API_URL`, to the OnCall backend
    (and can be configured by updating this env var in your `./dev/.env.dev` file)
  - The OnCall API URL can optionally be passed as an environment variable, `ONCALL_API_URL`, to the OnCall UI.
    If the environment variable is found, the plugin will "auto-configure", otherwise you will be shown a simple
    configuration form to provide this info.
- For Helm installations, if you are running Grafana externally (eg. `grafana.enabled` is set to `false`
  in your `values.yaml`), you will now be required to specify `externalGrafana.url` in `values.yaml`.
- `make start` will now idempotently check to see if a "127.0.0.1 grafana" record exists in `/etc/hosts`
  (using a tool called [`hostess`](https://github.com/cbednarski/hostess)). This is to support using `http://grafana:3000`
  as the `Organization.grafana_url` in two scenarios:
  - `oncall_engine`/`oncall_celery` -> `grafana` Docker container communication
  - public URL generation. There are some instances where `Organization.grafana_url` is referenced to generate public
    URLs to a Grafana plugin page. Without the `/etc/hosts` record, navigating to `http://grafana:3000/some_page` in
    your browser, you would obviously get an error from your browser.

## v1.1.2 (2022-11-18)

- Bug Fixes

## v1.1.1 (2022-11-16)

- Compatibility with Grafana 9.3.0
- Bug Fixes

## v1.0.52 (2022-11-09)

- Allow use of API keys as alternative to account auth token for Twilio
- Remove `grafana_plugin_management` Django app
- Enable new schedules UI
- Bug fixes

## v1.0.51 (2022-11-05)

- Bug Fixes

## v1.0.50 (2022-11-03)

- Updates to documentation
- Improvements to web schedules
- Bug fixes

## v1.0.49 (2022-11-01)

- Enable SMTP email backend by default
- Fix Grafana sidebar frontend bug

## v1.0.48 (2022-11-01)

- verify_number management command
- chatops page redesign

## v1.0.47 (2022-11-01)

- Bug fixes

## v1.0.46 (2022-10-28)

- Bug fixes
- remove `POST /api/internal/v1/custom_buttons/{id}/action` endpoint

## v1.0.45 (2022-10-27)

- Bug fix to revert commit which removed unused engine code

## v1.0.44 (2022-10-26)

- Bug fix for an issue that was affecting phone verification

## v1.0.43 (2022-10-25)

- Bug fixes

## v1.0.42 (2022-10-24)

- Fix posting resolution notes to Slack

## v1.0.41 (2022-10-24)

- Add personal email notifications
- Bug fixes

## v1.0.40 (2022-10-05)

- Improved database and celery backends support
- Added script to import PagerDuty users to Grafana
- Bug fixes

## v1.0.39 (2022-10-03)

- Fix issue in v1.0.38 blocking the creation of schedules and webhooks in the UI

## v1.0.38 (2022-09-30)

- Fix exception handling for adding resolution notes when slack and oncall users are out of sync.
- Fix all day events showing as having gaps in slack notifications
- Improve plugin configuration error message readability
- Add `telegram` key to `permalinks` property in `AlertGroup` public API response schema

## v1.0.37 (2022-09-21)

- Improve API token creation form
- Fix alert group bulk action bugs
- Add `permalinks` property to `AlertGroup` public API response schema
- Scheduling system bug fixes
- Public API bug fixes

## v1.0.36 (2022-09-12)

- Alpha web schedules frontend/backend updates
- Bug fixes

## v1.0.35 (2022-09-07)

- Bug fixes

## v1.0.34 (2022-09-06)

- Fix schedule notification spam

## v1.0.33 (2022-09-06)

- Add raw alert view
- Add GitHub star button for OSS installations
- Restore alert group search functionality
- Bug fixes

## v1.0.32 (2022-09-01)

- Bug fixes

## v1.0.31 (2022-09-01)

- Bump celery version
- Fix oss to cloud connection

## v1.0.30 (2022-08-31)

- Bug fix: check user notification policy before access

## v1.0.29 (2022-08-31)

- Add arm64 docker image

## v1.0.28 (2022-08-31)

- Bug fixes

## v1.0.27 (2022-08-30)

- Bug fixes

## v1.0.26 (2022-08-26)

- Insight log's format fixes
- Remove UserNotificationPolicy auto-recreating

## v1.0.25 (2022-08-24)

- Bug fixes

## v1.0.24 (2022-08-24)

- Insight logs
- Default DATA_UPLOAD_MAX_MEMORY_SIZE to 1mb

## v1.0.23 (2022-08-23)

- Bug fixes

## v1.0.22 (2022-08-16)

- Make STATIC_URL configurable from environment variable

## v1.0.21 (2022-08-12)

- Bug fixes

## v1.0.19 (2022-08-10)

- Bug fixes

## v1.0.15 (2022-08-03)

- Bug fixes

## v1.0.13 (2022-07-27)

- Optimize alert group list view
- Fix a bug related to Twilio setup

## v1.0.12 (2022-07-26)

- Update push-notifications dependency
- Rework how absolute URLs are built
- Fix to show maintenance windows per team
- Logging improvements
- Internal api to get a schedule final events

## v1.0.10 (2022-07-22)

- Speed-up of alert group web caching
- Internal api for OnCall shifts

## v1.0.9 (2022-07-21)

- Frontend bug fixes & improvements
- Support regex_replace() in templates
- Bring back alert group caching and list view

## v1.0.7 (2022-07-18)

- Backend & frontend bug fixes
- Deployment improvements
- Reshape webhook payload for outgoing webhooks
- Add escalation chain usage info on escalation chains page
- Improve alert group list load speeds and simplify caching system

## v1.0.6 (2022-07-12)

- Manual Incidents enabled for teams
- Fix phone notifications for OSS
- Public API improvements

## v1.0.5 (2022-07-06)

- Bump Django to 3.2.14
- Fix PagerDuty iCal parsing

## 1.0.4 (2022-06-28)

- Allow Telegram DMs without channel connection.

## 1.0.3 (2022-06-27)

- Fix users public api endpoint. Now it returns users with all roles.
- Fix redundant notifications about gaps in schedules.
- Frontend fixes.

## 1.0.2 (2022-06-17)

- Fix Grafana Alerting integration to handle API changes in Grafana 9
- Improve public api endpoint for outgoing webhooks (/actions) by adding ability to create, update and delete
  outgoing webhook instance

## 1.0.0 (2022-06-14)

- First Public Release

## 0.0.71 (2022-06-06)

- Initial Commit Release<|MERGE_RESOLUTION|>--- conflicted
+++ resolved
@@ -5,8 +5,6 @@
 The format is based on [Keep a Changelog](https://keepachangelog.com/en/1.0.0/),
 and this project adheres to [Semantic Versioning](https://semver.org/spec/v2.0.0.html).
 
-<<<<<<< HEAD
-=======
 ## Unreleased
 
 ### Added
@@ -24,7 +22,12 @@
 - Fix issue with how OnCall determines if a cloud Grafana Instance supports RBAC by @joeyorlando ([#1880](https://github.com/grafana/oncall/pull/1880))
 - Fix issue trying to set maintenance mode for integrations belonging to non-current team
 
->>>>>>> 49d2f477
+## v1.2.20 (2023-05-09)
+
+### Fixed
+
+- Hotfix perform notification task
+
 ## v1.2.19 (2023-05-04)
 
 ### Fixed
