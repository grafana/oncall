--- conflicted
+++ resolved
@@ -5,19 +5,17 @@
 The format is based on [Keep a Changelog](https://keepachangelog.com/en/1.0.0/),
 and this project adheres to [Semantic Versioning](https://semver.org/spec/v2.0.0.html).
 
-<<<<<<< HEAD
 ## Unreleased
 
 ### Added
 
 - Support e2e tests in Tilt and Makefile ([#3516](https://github.com/grafana/oncall/pull/3516))
-=======
+
 ## v1.3.80 (2023-12-14)
 
 ### Added
 
 - Create success log records for delivered personal notifications ([3557](https://github.com/grafana/oncall/pull/3557))
->>>>>>> 96d3e18e
 
 ## v1.3.79 (2023-12-14)
 
