--- conflicted
+++ resolved
@@ -5,21 +5,19 @@
 The format is based on [Keep a Changelog](https://keepachangelog.com/en/1.0.0/),
 and this project adheres to [Semantic Versioning](https://semver.org/spec/v2.0.0.html).
 
-<<<<<<< HEAD
+## Unreleased
+
+### Added
+
+- Added user timezone field to the users public API response  ([#3311](https://github.com/grafana/oncall/pull/3311))
+
+## v1.3.57 (2023-11-10)
+
+### Fixed
+
+- Fix AmazonSNS integration to handle exceptions the same as other integrations @mderynck ([#3315](https://github.com/grafana/oncall/pull/3315))
+
 ## v1.3.56 (2023-11-10)
-
-### Fixed
-
-- Added user timezone field to the users public API response  ([#3311](https://github.com/grafana/oncall/pull/3311))
-=======
-## v1.3.57 (2023-11-10)
-
-### Fixed
-
-- Fix AmazonSNS integration to handle exceptions the same as other integrations @mderynck ([#3315](https://github.com/grafana/oncall/pull/3315))
-
-## v1.3.56 (2023-11-10)
->>>>>>> f5d75f3e
 
 ## v1.3.55 (2023-11-07)
 
