# Changelog

All notable changes to this project will be documented in this file.

The format is based on [Keep a Changelog](https://keepachangelog.com/en/1.0.0/),
and this project adheres to [Semantic Versioning](https://semver.org/spec/v2.0.0.html).

## Unreleased

<<<<<<< HEAD
### Added

- Check for basic role permissions on get/create/update labels @Ferril ([#3173](https://github.com/grafana/oncall/pull/3173))
=======
### Fixed

- Discard old pending network requests in the UI (Users/Schedules) [#3172](https://github.com/grafana/oncall/pull/3172)
- Fix resolution note source for mobile app by @vadimkerr ([#3174](https://github.com/grafana/oncall/pull/3174))
>>>>>>> 66b0d163

## v1.3.45 (2023-10-19)

### Added

- Use shift data from event object
- Update shifts public API to improve web shifts support ([#3165](https://github.com/grafana/oncall/pull/3165))

### Fixed

- Update ical schedule creation/update to trigger final schedule refresh ([#3156](https://github.com/grafana/oncall/pull/3156))
- Handle None role when syncing users from Grafana ([#3147](https://github.com/grafana/oncall/pull/3147))
- Polish "Build 'When I am on-call' for web UI" [#2915](https://github.com/grafana/oncall/issues/2915)
- Fix iCal schedule incorrect view [#2001](https://github.com/grafana/oncall-private/issues/2001)
- Fix rotation name rendering issue [#2324](https://github.com/grafana/oncall/issues/2324)

### Changed

- Add user TZ information to next shifts per user endpoint ([#3157](https://github.com/grafana/oncall/pull/3157))

## v1.3.44 (2023-10-16)

### Added

- Update plugin OnCaller role permissions ([#3145](https://github.com/grafana/oncall/pull/3145))
- Add labels implementation for OnCall integrations under the feature flag ([#3014](https://github.com/grafana/oncall/pull/3014))

### Fixed

- Fix plugin status to always return URL with trailing / @mderynck ([#3122](https://github.com/grafana/oncall/pull/3122))

## v1.3.43 (2023-10-05)

### Added

- Make it possible to acknowledge/unacknowledge and resolve/unresolve alert groups via API by @vadimkerr ([#3108](https://github.com/grafana/oncall/pull/3108))

### Changed

- Improve alert group deletion API by @vadimkerr ([#3124](https://github.com/grafana/oncall/pull/3124))
- Removed Integrations Name max characters limit
  ([#3123](https://github.com/grafana/oncall/pull/3123))
- Truncate long table rows (Integration Name/Alert Group) and show tooltip for the truncated content
  ([#3123](https://github.com/grafana/oncall/pull/3123))

## v1.3.42 (2023-10-04)

### Added

- Add additional shift info in schedule filter_events internal API ([#3110](https://github.com/grafana/oncall/pull/3110))

## v1.3.41 (2023-10-04)

### Added

- New RBAC action `grafana-oncall-app.alert-groups:direct-paging` and role "Alert Groups Direct Paging" by @joeyorlando
  ([#3107](https://github.com/grafana/oncall/pull/3107))

### Fixed

- Accept empty and null user when updating webhook via API @mderynck ([#3094](https://github.com/grafana/oncall/pull/3094))
- Fix slack notification for a shift which end is affected by a taken swap ([#3092](https://github.com/grafana/oncall/pull/3092))

## v1.3.40 (2023-09-28)

### Added

- Create Direct Paging integration by default for every team, create default E-Mail notification policy for every user ([#3064](https://github.com/grafana/oncall/pull/3064))

## v1.3.39 (2023-09-27)

### Added

- Presets for webhooks @mderynck ([#2996](https://github.com/grafana/oncall/pull/2996))
- Add `enable_web_overrides` option to schedules public API ([#3062](https://github.com/grafana/oncall/pull/3062))

### Fixed

- Fix regression in public actions endpoint handling user field by @mderynck ([#3053](https://github.com/grafana/oncall/pull/3053))

### Changed

- Rework how users are fetched from DB when getting users from schedules ical representation ([#3067](https://github.com/grafana/oncall/pull/3067))

## v1.3.38 (2023-09-19)

### Fixed

- Fix Slack access token length issue by @toolchainX ([#3016](https://github.com/grafana/oncall/pull/3016))
- Fix shifts for current user internal endpoint to return the right shift PK ([#3036](https://github.com/grafana/oncall/pull/3036))
- Handle Slack ratelimit on alert group deletion by @vadimkerr ([#3038](https://github.com/grafana/oncall/pull/3038))

## v1.3.37 (2023-09-12)

### Added

- Notify user via Slack/mobile push-notification when their shift swap request is taken by @joeyorlando ([#2992](https://github.com/grafana/oncall/pull/2992))
- Unify breadcrumbs behaviour with other Grafana Apps and main core# ([1906](https://github.com/grafana/oncall/issues/1906))

### Changed

- Improve Slack error handling by @vadimkerr ([#3000](https://github.com/grafana/oncall/pull/3000))

### Fixed

- Avoid task retries because of missing AlertGroupLogRecord on send_alert_group_signal ([#3001](https://github.com/grafana/oncall/pull/3001))
- Update escalation policies public API to handle new webhooks ([#2999](https://github.com/grafana/oncall/pull/2999))

## v1.3.36 (2023-09-07)

### Added

- Add option to create new contact point for existing integrations ([#2909](https://github.com/grafana/oncall/issues/2909))

### Changed

- Enable email notification step by default on Helm by @vadimkerr ([#2975](https://github.com/grafana/oncall/pull/2975))
- Handle slack resolution note errors consistently ([#2976](https://github.com/grafana/oncall/pull/2976))

### Fixed

- Don't update Slack user groups for deleted organizations by @vadimkerr ([#2985](https://github.com/grafana/oncall/pull/2985))
- Fix Slack integration leftovers after disconnecting by @vadimkerr ([#2986](https://github.com/grafana/oncall/pull/2986))
- Fix handling Slack rate limits by @vadimkerr ([#2991](https://github.com/grafana/oncall/pull/2991))

## v1.3.35 (2023-09-05)

### Fixed

- Fix issue in `SlackClientWithErrorHandling` paginted API calls by @joeyorlando

## v1.3.34 (2023-09-05)

### Fixed

- Fix issue in `apps.slack.tasks.populate_slack_channels_for_team` task by @joeyorlando ([#2969](https://github.com/grafana/oncall/pull/2969))

## v1.3.33 (2023-09-05)

### Fixed

- Fix issue in `apps.slack.tasks.post_or_update_log_report_message_task` task related to passing tuple to `text` arg
  for `SlackClient.chat_postMessage` method by @joeyorlando ([#2966](https://github.com/grafana/oncall/pull/2966))

## v1.3.32 (2023-09-05)

### Added

- Add internal API endpoint for getting schedules shifts for current user by @Ferril ([#2928](https://github.com/grafana/oncall/pull/2928))

### Changed

- Make Slack integration not post an alert group message if it's already deleted + refactor AlertGroup and
  SlackMessage foreign key relationship by @vadimkerr ([#2957](https://github.com/grafana/oncall/pull/2957))

### Fixed

- Reject file uploads when POSTing to an integration endpoint ([#2958](https://github.com/grafana/oncall/pull/2958))

## v1.3.31 (2023-09-04)

### Fixed

- Fix for Cloud plugin install not refreshing page after completion ([2974](https://github.com/grafana/oncall/issues/2874))
- Fix escalation snapshot building if user was deleted @Ferril ([#2954](https://github.com/grafana/oncall/pull/2954))

### Added

- ([Use Tilt for local development](https://github.com/grafana/oncall/pull/1396))

### Changed

- Update slack schedule shift-changed notification ([#2949](https://github.com/grafana/oncall/pull/2949))

## v1.3.30 (2023-08-31)

### Added

- Add optional param to expand user details in shift swaps internal endpoints ([#2923](https://github.com/grafana/oncall/pull/2923))

### Changed

- Update Shift Swap Request Slack message formatting by @joeyorlando ([#2918](https://github.com/grafana/oncall/pull/2918))
- Performance and UX tweaks to integrations page ([#2869](https://github.com/grafana/oncall/pull/2869))
- Expand users details in filter swaps internal endpoint ([#2921](https://github.com/grafana/oncall/pull/2921))
- Truncate exported final shifts to match the requested period ([#2924](https://github.com/grafana/oncall/pull/2924))

### Fixed

- Fix issue with helm chart when specifying `broker.type=rabbitmq` where Redis environment variables
  were not longer being injected by @joeyorlando ([#2927](https://github.com/grafana/oncall/pull/2927))
- Fix silence for alert groups with empty escalation chain @Ferril ([#2929](https://github.com/grafana/oncall/pull/2929))
- Fixed NPE when migrating legacy Grafana Alerting integrations ([#2908](https://github.com/grafana/oncall/issues/2908))
- Fix `IntegrityError` exceptions that occasionally would occur when trying to create `ResolutionNoteSlackMessage`
  objects by @joeyorlando ([#2933](https://github.com/grafana/oncall/pull/2933))

## v1.3.29 (2023-08-29)

### Fixed

- Fix metrics calculation and OnCall dashboard, rename dashboard @Ferril ([#2895](https://github.com/grafana/oncall/pull/2895))
- Fix slack schedule notification settings dialog ([#2902](https://github.com/grafana/oncall/pull/2902))

## v1.3.28 (2023-08-29)

### Changed

- Switch engine to alpine base image ([2872](https://github.com/grafana/oncall/pull/2872))

### Added

- Visualization of shift swap requests in Overrides and swaps section ([#2844](https://github.com/grafana/oncall/issues/2844))

### Fixed

- Address bug when a Shift Swap Request is accepted either via the web or mobile UI, and the Slack message is not
  updated to reflect the latest state by @joeyorlando ([#2886](https://github.com/grafana/oncall/pull/2886))
- Fix issue where Grafana integration would fail to parse alerting config for routes without receivers @mderynck
  ([#2894](https://github.com/grafana/oncall/pull/2894))

## v1.3.27 (2023-08-25)

### Added

- Public API for webhooks @mderynck ([#2790](https://github.com/grafana/oncall/pull/2790))
- Use Telegram polling protocol instead of a webhook if `FEATURE_TELEGRAM_LONG_POLLING_ENABLED` set to `True` by @alexintech
  ([#2250](https://github.com/grafana/oncall/pull/2250))

### Changed

- Public API for actions now wraps webhooks @mderynck ([#2790](https://github.com/grafana/oncall/pull/2790))
- Allow mobile app to access status endpoint @mderynck ([#2791](https://github.com/grafana/oncall/pull/2791))
- Enable shifts export endpoint for all schedule types ([#2863](https://github.com/grafana/oncall/pull/2863))
- Use priority field to track primary/overrides calendar in schedule iCal export ([#2871](https://github.com/grafana/oncall/pull/2871))

### Fixed

- Fix public api docs for escalation policies by @Ferril ([#2830](https://github.com/grafana/oncall/pull/2830))

## v1.3.26 (2023-08-22)

### Changed

- Increase mobile app verification token TTL by @joeyorlando ([#2859](https://github.com/grafana/oncall/pull/2859))

### Fixed

- Changed HTTP Endpoint to Email for inbound email integrations
  ([#2816](https://github.com/grafana/oncall/issues/2816))
- Enable inbound email feature flag by default by @vadimkerr ([#2846](https://github.com/grafana/oncall/pull/2846))
- Fixed initial search on Users page ([#2842](https://github.com/grafana/oncall/issues/2842))

## v1.3.25 (2023-08-18)

### Changed

- Improve Grafana Alerting integration by @Ferril @teodosii ([#2742](https://github.com/grafana/oncall/pull/2742))
- Fixed UTC conversion for escalation chain step of timerange
  ([#2781](https://github.com/grafana/oncall/issues/2781))

### Fixed

- Check for possible split events in range when resolving schedule ([#2828](https://github.com/grafana/oncall/pull/2828))

## v1.3.24 (2023-08-17)

### Added

- Shift swap requests public API ([#2775](https://github.com/grafana/oncall/pull/2775))
- Shift swap request Slack follow-ups by @vadimkerr ([#2798](https://github.com/grafana/oncall/pull/2798))
- Shift swap request push notification follow-ups by @vadimkerr ([#2805](https://github.com/grafana/oncall/pull/2805))

### Changed

- Improve default AlertManager template ([#2794](https://github.com/grafana/oncall/pull/2794))

### Fixed

- Ignore ical cancelled events when calculating shifts ([#2776](https://github.com/grafana/oncall/pull/2776))
- Fix Slack acknowledgment reminders by @vadimkerr ([#2769](https://github.com/grafana/oncall/pull/2769))
- Fix issue with updating "Require resolution note" setting by @Ferril ([#2782](https://github.com/grafana/oncall/pull/2782))
- Don't send notifications about past SSRs when turning on info notifications by @vadimkerr ([#2783](https://github.com/grafana/oncall/pull/2783))
- Add schedule shift type validation on create/preview ([#2789](https://github.com/grafana/oncall/pull/2789))
- Add alertmanager integration for heartbeat support ([2807](https://github.com/grafana/oncall/pull/2807))

## v1.3.23 (2023-08-10)

### Added

- Shift Swap Requests Web UI ([#2593](https://github.com/grafana/oncall/issues/2593))
- Final schedule shifts should lay in one line ([#1665](https://github.com/grafana/oncall/issues/1665))
- Add backend support for push notification sounds with custom extensions by @vadimkerr ([#2759](https://github.com/grafana/oncall/pull/2759))

### Changed

- Add stack slug to organization options for direct paging Slash command by @vadimkerr ([#2743](https://github.com/grafana/oncall/pull/2743))
- Avoid creating (or notifying about) potential event splits resulting from untaken swap requests ([#2748](https://github.com/grafana/oncall/pull/2748))
- Refactor heartbeats into a periodic task ([2723](https://github.com/grafana/oncall/pull/2723))

### Fixed

- Do not show override shortcut when web overrides are disabled ([#2745](https://github.com/grafana/oncall/pull/2745))
- Handle ical schedule import with duplicated event UIDs ([#2760](https://github.com/grafana/oncall/pull/2760))
- Allow Editor to access Phone Verification ([#2772](https://github.com/grafana/oncall/pull/2772))

## v1.3.22 (2023-08-03)

### Added

- Add mobile app push notifications for shift swap requests by @vadimkerr ([#2717](https://github.com/grafana/oncall/pull/2717))

### Changed

- Skip past due swap requests when calculating events ([2718](https://github.com/grafana/oncall/pull/2718))
- Update schedule slack notifications to use schedule final events by @Ferril ([#2710](https://github.com/grafana/oncall/pull/2710))

### Fixed

- Fix schedule final_events datetime filtering when splitting override ([#2715](https://github.com/grafana/oncall/pull/2715))
- Fix swap requests event filter limits in schedule events ([#2716](https://github.com/grafana/oncall/pull/2716))
- Fix Alerting contact point auto-creation ([2721](https://github.com/grafana/oncall/pull/2721))

## v1.3.21 (2023-08-01)

### Added

- [Helm] Add `extraContainers` for engine, celery and migrate-job pods to define sidecars by @lu1as ([#2650](https://github.com/grafana/oncall/pull/2650))
  – Rework of AlertManager integration ([#2643](https://github.com/grafana/oncall/pull/2643))

## v1.3.20 (2023-07-31)

### Added

- Add filter_shift_swaps endpoint to schedules API ([#2684](https://github.com/grafana/oncall/pull/2684))
- Add shifts endpoint to shift swap API ([#2697](https://github.com/grafana/oncall/pull/2697/))

### Fixed

- Fix helm env variable validation logic when specifying Twilio auth related values by @njohnstone2 ([#2674](https://github.com/grafana/oncall/pull/2674))
- Fixed mobile app verification not sending SMS to phone number ([#2687](https://github.com/grafana/oncall/issues/2687))

## v1.3.19 (2023-07-28)

### Fixed

- Fix one of the latest migrations failing on SQLite by @vadimkerr ([#2680](https://github.com/grafana/oncall/pull/2680))

### Added

- Apply swap requests details to schedule events ([#2677](https://github.com/grafana/oncall/pull/2677))

## v1.3.18 (2023-07-28)

### Changed

- Update the direct paging feature to page for acknowledged & silenced alert groups,
  and show a warning for resolved alert groups by @vadimkerr ([#2639](https://github.com/grafana/oncall/pull/2639))
- Change calls to get instances from GCOM to paginate by @mderynck ([#2669](https://github.com/grafana/oncall/pull/2669))
- Update checking on-call users to use schedule final events ([#2651](https://github.com/grafana/oncall/pull/2651))

### Fixed

- Remove checks delaying plugin load and cause "Initializing plugin..." ([2624](https://github.com/grafana/oncall/pull/2624))
- Fix "Continue escalation if >X alerts per Y minutes" escalation step by @vadimkerr ([#2636](https://github.com/grafana/oncall/pull/2636))
- Post to Telegram ChatOps channel option is not showing in the integrations page
  by @alexintech ([#2498](https://github.com/grafana/oncall/pull/2498))

## v1.3.17 (2023-07-25)

### Added

- Added banner on the ChatOps screen for OSS to let the user know if no chatops integration is enabled
  ([#1735](https://github.com/grafana/oncall/issues/1735))
- Add `rbac_enabled` to `GET /api/internal/v1/current_team` response schema + `rbac_permissions` to `GET /api/internal/v1/user`
  response schema by @joeyorlando ([#2611](https://github.com/grafana/oncall/pull/2611))

### Fixed

- Bring heartbeats back to UI by @maskin25 ([#2550](https://github.com/grafana/oncall/pull/2550))
- Address issue when Grafana feature flags which were enabled via the `feature_flags.enabled` were only properly being
  parsed, when they were space-delimited. This fix allows them to be _either_ space or comma-delimited.
  by @joeyorlando ([#2623](https://github.com/grafana/oncall/pull/2623))

## v1.3.16 (2023-07-21)

### Added

- Allow persisting mobile app's timezone, to allow for more accurate datetime related notifications by @joeyorlando
  ([#2601](https://github.com/grafana/oncall/pull/2601))
- Add filter integrations by type ([2609](https://github.com/grafana/oncall/pull/2609))

### Changed

- Update direct paging docs by @vadimkerr ([#2600](https://github.com/grafana/oncall/pull/2600))
- Improve APIs for creating/updating direct paging integrations by @vadimkerr ([#2603](https://github.com/grafana/oncall/pull/2603))
- Remove unnecessary team checks in public API by @vadimkerr ([#2606](https://github.com/grafana/oncall/pull/2606))

### Fixed

- Fix Slack direct paging issue when there are more than 100 schedules by @vadimkerr ([#2594](https://github.com/grafana/oncall/pull/2594))
- Fix webhooks unable to be copied if they contain password or authorization header ([#2608](https://github.com/grafana/oncall/pull/2608))

## v1.3.15 (2023-07-19)

### Changed

- Deprecate `AlertGroup.is_archived` column. Column will be removed in a subsequent release. By @joeyorlando ([#2524](https://github.com/grafana/oncall/pull/2524)).
- Update Slack "invite" feature to use direct paging by @vadimkerr ([#2562](https://github.com/grafana/oncall/pull/2562))
- Change "Current responders" to "Additional Responders" in web UI by @vadimkerr ([#2567](https://github.com/grafana/oncall/pull/2567))

### Fixed

- Fix duplicate orders on routes and escalation policies by @vadimkerr ([#2568](https://github.com/grafana/oncall/pull/2568))
- Fixed Slack channels sync by @Ferril ([#2571](https://github.com/grafana/oncall/pull/2571))
- Fixed rendering of slack connection errors ([#2526](https://github.com/grafana/oncall/pull/2526))

## v1.3.14 (2023-07-17)

### Changed

- Added `PHONE_PROVIDER` configuration check by @sreway ([#2523](https://github.com/grafana/oncall/pull/2523))
- Deprecate `/oncall` Slack command, update direct paging functionality by @vadimkerr ([#2537](https://github.com/grafana/oncall/pull/2537))
- Change plugin version to drop the `v` prefix. ([#2540](https://github.com/grafana/oncall/pull/2540))

## v1.3.13 (2023-07-17)

### Changed

- Remove deprecated `heartbeat.HeartBeat` model/table by @joeyorlando ([#2534](https://github.com/grafana/oncall/pull/2534))

## v1.3.12 (2023-07-14)

### Added

- Add `page_size`, `current_page_number`, and `total_pages` attributes to paginated API responses by @joeyorlando ([#2471](https://github.com/grafana/oncall/pull/2471))

### Fixed

- New webhooks incorrectly masking authorization header by @mderynck ([#2541](https://github.com/grafana/oncall/pull/2541))

## v1.3.11 (2023-07-13)

### Added

- Release new webhooks functionality by @mderynck @matiasb @maskin25 @teodosii @raphael-batte ([#1830](https://github.com/grafana/oncall/pull/1830))

### Changed

- Custom button webhooks are deprecated, they will be automatically migrated to new webhooks. ([#1830](https://github.com/grafana/oncall/pull/1830))

## v1.3.10 (2023-07-13)

### Added

- [Helm] Added ability to specify `resources` definition within the `wait-for-db` init container by @Shelestov7
  ([#2501](https://github.com/grafana/oncall/pull/2501))
- Added index on `started_at` column in `alerts_alertgroup` table. This substantially speeds up query used by the `check_escalation_finished_task`
  task. By @joeyorlando and @Konstantinov-Innokentii ([#2516](https://github.com/grafana/oncall/pull/2516)).

### Changed

- Deprecated `/maintenance` web UI page. Maintenance is now handled at the integration level and can be performed
  within a single integration's page. by @Ukochka ([#2497](https://github.com/grafana/oncall/issues/2497))

### Fixed

- Fixed a bug in the integration maintenance mode workflow where a user could not start/stop an integration's
  maintenance mode by @joeyorlando ([#2511](https://github.com/grafana/oncall/issues/2511))
- Schedules: Long popup does not fit screen & buttons unreachable & objects outside of the popup [#1002](https://github.com/grafana/oncall/issues/1002)
- New schedules white theme issues [#2356](https://github.com/grafana/oncall/issues/2356)

## v1.3.9 (2023-07-12)

### Added

- Bring new Jinja editor to webhooks ([#2344](https://github.com/grafana/oncall/issues/2344))

### Fixed

- Add debounce on Select UI components to avoid making API search requests on each key-down event by
  @maskin25 ([#2466](https://github.com/grafana/oncall/pull/2466))
- Make Direct paging integration configurable ([2483](https://github.com/grafana/oncall/pull/2483))

## v1.3.8 (2023-07-11)

### Added

- Add `event.users.avatar_full` field to `GET /api/internal/v1/schedules/{schedule_id}/filter_events`
  payload by @joeyorlando ([#2459](https://github.com/grafana/oncall/pull/2459))
- Add `affinity` and `tolerations` for `celery` and `migrations` pods into helm chart + unit test for chart

### Changed

- Modified DRF pagination class used by `GET /api/internal/v1/alert_receive_channels` and `GET /api/internal/v1/schedules`
  endpoints so that the `next` and `previous` pagination links are properly set when OnCall is run behind
  a reverse proxy by @joeyorlando ([#2467](https://github.com/grafana/oncall/pull/2467))
- Polish user settings and warnings ([#2425](https://github.com/grafana/oncall/pull/2425))

### Fixed

- Address issue where we were improperly parsing Grafana feature flags that were enabled via the `feature_flags.enabled`
  method by @joeyorlando ([#2477](https://github.com/grafana/oncall/pull/2477))
- Fix cuddled list Markdown issue by @vadimkerr ([#2488](https://github.com/grafana/oncall/pull/2488))
- Fixed schedules slack notifications for deleted organizations ([#2493](https://github.com/grafana/oncall/pull/2493))

## v1.3.7 (2023-07-06)

### Changed

- OnCall Metrics dashboard update ([#2400](https://github.com/grafana/oncall/pull/2400))

## v1.3.6 (2023-07-05)

### Fixed

- Address issue where having multiple registered mobile apps for a user could lead to issues in delivering push
  notifications by @joeyorlando ([#2421](https://github.com/grafana/oncall/pull/2421))

## v1.3.5 (2023-07-05)

### Fixed

- Fix for phone provider initialization which can lead to an HTTP 500 on startup ([#2434](https://github.com/grafana/oncall/pull/2434))

## v1.3.4 (2023-07-05)

### Added

- Add full avatar URL for on-call users in schedule internal API by @vadimkerr ([#2414](https://github.com/grafana/oncall/pull/2414))
- Add phone call using the zvonok.com service by @sreway ([#2339](https://github.com/grafana/oncall/pull/2339))

### Changed

- UI drawer updates for webhooks2 ([#2419](https://github.com/grafana/oncall/pull/2419))
- Removed url from sms notification, changed format ([#2317](https://github.com/grafana/oncall/pull/2317))

## v1.3.3 (2023-06-29)

### Added

- Docs for `/resolution_notes` public api endpoint [#222](https://github.com/grafana/oncall/issues/222)

### Fixed

- Change alerts order for `/alert` public api endpoint [#1031](https://github.com/grafana/oncall/issues/1031)
- Change resolution notes order for `/resolution_notes` public api endpoint to show notes for the newest alert group
  on top ([#2404](https://github.com/grafana/oncall/pull/2404))
- Remove attempt to check token when editor/viewers are accessing the plugin @mderynck ([#2410](https://github.com/grafana/oncall/pull/2410))

## v1.3.2 (2023-06-29)

### Added

- Add metric "how many alert groups user was notified of" to Prometheus exporter ([#2334](https://github.com/grafana/oncall/pull/2334/))

### Changed

- Change permissions used during setup to better represent actions being taken by @mderynck ([#2242](https://github.com/grafana/oncall/pull/2242))
- Display 100000+ in stats when there are more than 100000 alert groups in the result ([#1901](https://github.com/grafana/oncall/pull/1901))
- Change OnCall plugin to use service accounts and api tokens for communicating with backend, by @mderynck ([#2385](https://github.com/grafana/oncall/pull/2385))
- RabbitMQ Docker image upgraded from 3.7.19 to 3.12.0 in `docker-compose-developer.yml` and
  `docker-compose-mysql-rabbitmq.yml`. **Note**: if you use one of these config files for your deployment
  you _may_ need to follow the RabbitMQ "upgrade steps" listed [here](https://rabbitmq.com/upgrade.html#rabbitmq-version-upgradability)
  by @joeyorlando ([#2359](https://github.com/grafana/oncall/pull/2359))

### Fixed

- For "You're Going OnCall" push notifications, show shift times in the user's configured timezone, otherwise UTC
  by @joeyorlando ([#2351](https://github.com/grafana/oncall/pull/2351))

## v1.3.1 (2023-06-26)

### Fixed

- Fix phone call & SMS relay by @vadimkerr ([#2345](https://github.com/grafana/oncall/pull/2345))

## v1.3.0 (2023-06-26)

### Added

- Secrets consistency for the chart. Bugfixing [#1016](https://github.com/grafana/oncall/pull/1016)

### Changed

- `telegram.webhookUrl` now defaults to `https://<base_url>` if not set
- UI Updates for the integrations page ([#2310](https://github.com/grafana/oncall/pull/2310))
- Prefer shift start when displaying rotation start value for existing shifts ([#2316](https://github.com/grafana/oncall/pull/2316))

### Fixed

- Fixed minor schedule preview issue missing last day ([#2316](https://github.com/grafana/oncall/pull/2316))

## v1.2.46 (2023-06-22)

### Added

- Make it possible to completely delete a rotation oncall ([#1505](https://github.com/grafana/oncall/issues/1505))
- Polish rotation modal form oncall ([#1506](https://github.com/grafana/oncall/issues/1506))
- Quick actions when editing a schedule oncall ([#1507](https://github.com/grafana/oncall/issues/1507))
- Enable schedule related profile settings oncall ([#1508](https://github.com/grafana/oncall/issues/1508))
- Highlight user shifts oncall ([#1509](https://github.com/grafana/oncall/issues/1509))
- Rename or Description for Schedules Rotations ([#1460](https://github.com/grafana/oncall/issues/1406))
- Add documentation for OnCall metrics exporter ([#2149](https://github.com/grafana/oncall/pull/2149))
- Add dashboard for OnCall metrics ([#1973](https://github.com/grafana/oncall/pull/1973))

## Changed

- Change mobile shift notifications title and subtitle by @imtoori ([#2288](https://github.com/grafana/oncall/pull/2288))
- Make web schedule updates to trigger sync refresh of its ical representation ([#2279](https://github.com/grafana/oncall/pull/2279))

## Fixed

- Fix duplicate orders for user notification policies by @vadimkerr ([#2278](https://github.com/grafana/oncall/pull/2278))
- Fix broken markup on alert group page, declutter, make time format consistent ([#2296](https://github.com/grafana/oncall/pull/2295))

## v1.2.45 (2023-06-19)

### Changed

- Change .Values.externalRabbitmq.passwordKey from `password` to `""` (default value `rabbitmq-password`) ([#864](https://github.com/grafana/oncall/pull/864))
- Remove deprecated `permissions` string array from the internal API user serializer by @joeyorlando ([#2269](https://github.com/grafana/oncall/pull/2269))

### Added

- Add `locale` column to mobile app user settings table by @joeyorlando [#2131](https://github.com/grafana/oncall/pull/2131)
- Update notification text for "You're going on call" push notifications to include information about the shift start
  and end times by @joeyorlando ([#2131](https://github.com/grafana/oncall/pull/2131))

### Fixed

- Handle non-UTC UNTIL datetime value when repeating ical events [#2241](https://github.com/grafana/oncall/pull/2241)
- Optimize AlertManager auto-resolve mechanism

## v1.2.44 (2023-06-14)

### Added

- Users with the Viewer basic role can now connect and use the mobile app ([#1892](https://github.com/grafana/oncall/pull/1892))
- Add helm chart support for redis and mysql existing secrets [#2156](https://github.com/grafana/oncall/pull/2156)

### Changed

- Removed `SlackActionRecord` model and database table by @joeyorlando [#2201](https://github.com/grafana/oncall/pull/2201)
- Require users when creating a schedule rotation using the web UI [#2220](https://github.com/grafana/oncall/pull/2220)

### Fixed

- Fix schedule shift preview to not breaking rotation shifts when there is overlap [#2218](https://github.com/grafana/oncall/pull/2218)
- Fix schedule list filter by type to allow considering multiple values [#2218](https://github.com/grafana/oncall/pull/2218)

## v1.2.43 (2023-06-12)

### Changed

- Propogate CI/CD changes

## v1.2.42 (2023-06-12)

### Changed

- Helm chart: Upgrade helm dependecies, improve local setup [#2144](https://github.com/grafana/oncall/pull/2144)

### Fixed

- Fixed bug on Filters where team param from URL was discarded [#6237](https://github.com/grafana/support-escalations/issues/6237)
- Fix receive channel filter in alert groups API [#2140](https://github.com/grafana/oncall/pull/2140)
- Helm chart: Fix usage of `env` settings as map;
  Fix usage of `mariadb.auth.database` and `mariadb.auth.username` for MYSQL env variables by @alexintech [#2146](https://github.com/grafana/oncall/pull/2146)

### Added

- Helm chart: Add unittests for rabbitmq and redis [2165](https://github.com/grafana/oncall/pull/2165)

## v1.2.41 (2023-06-08)

### Added

- Twilio Provider improvements by @Konstantinov-Innokentii, @mderynck and @joeyorlando
  [#2074](https://github.com/grafana/oncall/pull/2074) [#2034](https://github.com/grafana/oncall/pull/2034)
- Run containers as a non-root user by @alexintech [#2053](https://github.com/grafana/oncall/pull/2053)

## v1.2.40 (2023-06-07)

### Added

- Allow mobile app to consume "internal" schedules API endpoints by @joeyorlando ([#2109](https://github.com/grafana/oncall/pull/2109))
- Add inbound email address in integration API by @vadimkerr ([#2113](https://github.com/grafana/oncall/pull/2113))

### Changed

- Make viewset actions more consistent by @vadimkerr ([#2120](https://github.com/grafana/oncall/pull/2120))

### Fixed

- Fix + revert [#2057](https://github.com/grafana/oncall/pull/2057) which reverted a change which properly handles
  `Organization.DoesNotExist` exceptions for Slack events by @joeyorlando ([#TBD](https://github.com/grafana/oncall/pull/TBD))
- Fix Telegram ratelimit on live setting change by @vadimkerr and @alexintech ([#2100](https://github.com/grafana/oncall/pull/2100))

## v1.2.39 (2023-06-06)

### Changed

- Do not hide not secret settings in the web plugin UI by @alexintech ([#1964](https://github.com/grafana/oncall/pull/1964))

## v1.2.36 (2023-06-02)

### Added

- Add public API endpoint to export a schedule's final shifts by @joeyorlando ([2047](https://github.com/grafana/oncall/pull/2047))

### Fixed

- Fix demo alert for inbound email integration by @vadimkerr ([#2081](https://github.com/grafana/oncall/pull/2081))
- Fix calendar TZ used when comparing current shifts triggering slack shift notifications ([#2091](https://github.com/grafana/oncall/pull/2091))

## v1.2.35 (2023-06-01)

### Fixed

- Fix a bug with permissions for telegram user settings by @alexintech ([#2075](https://github.com/grafana/oncall/pull/2075))
- Fix orphaned messages in Slack by @vadimkerr ([#2023](https://github.com/grafana/oncall/pull/2023))
- Fix duplicated slack shift-changed notifications ([#2080](https://github.com/grafana/oncall/pull/2080))

## v1.2.34 (2023-05-31)

### Added

- Add description to "Default channel for Slack notifications" UI dropdown by @joeyorlando ([2051](https://github.com/grafana/oncall/pull/2051))

### Fixed

- Fix templates when slack or telegram is disabled ([#2064](https://github.com/grafana/oncall/pull/2064))
- Reduce number of alert groups returned by `Attach To` in slack to avoid event trigger timeout @mderynck ([#2049](https://github.com/grafana/oncall/pull/2049))

## v1.2.33 (2023-05-30)

### Fixed

- Revert #2040 breaking `/escalate` Slack command

## v1.2.32 (2023-05-30)

### Added

- Add models and framework to use different services (Phone, SMS, Verify) in Twilio depending on
  the destination country code by @mderynck ([#1976](https://github.com/grafana/oncall/pull/1976))
- Prometheus exporter backend for alert groups related metrics
- Helm chart: configuration of `uwsgi` using environment variables by @alexintech ([#2045](https://github.com/grafana/oncall/pull/2045))
- Much expanded/improved docs for mobile app ([2026](https://github.com/grafana/oncall/pull/2026>))
- Enable by-day selection when defining monthly and hourly rotations ([2037](https://github.com/grafana/oncall/pull/2037))

### Fixed

- Fix error when updating closed modal window in Slack by @vadimkerr ([#2019](https://github.com/grafana/oncall/pull/2019))
- Fix final schedule export failing to update when ical imported events set start/end as date ([#2025](https://github.com/grafana/oncall/pull/2025))
- Helm chart: fix bugs in helm chart with external postgresql configuration by @alexintech ([#2036](https://github.com/grafana/oncall/pull/2036))
- Properly address `Organization.DoesNotExist` exceptions thrown which result in HTTP 500 for the Slack `interactive_api_endpoint`
  endpoint by @joeyorlando ([#2040](https://github.com/grafana/oncall/pull/2040))
- Fix issue when trying to sync Grafana contact point and config receivers miss a key ([#2046](https://github.com/grafana/oncall/pull/2046))

### Changed

- Changed mobile notification title and subtitle. Removed the body. by @imtoori [#2027](https://github.com/grafana/oncall/pull/2027)

## v1.2.31 (2023-05-26)

### Fixed

- Fix AmazonSNS ratelimit by @Konstantinov-Innokentii ([#2032](https://github.com/grafana/oncall/pull/2032))

## v1.2.30 (2023-05-25)

### Fixed

- Fix Phone provider status callbacks [#2014](https://github.com/grafana/oncall/pull/2014)

## v1.2.29 (2023-05-25)

### Changed

- Phone provider refactoring [#1713](https://github.com/grafana/oncall/pull/1713)

### Fixed

- Handle slack metadata limit when creating paging command payload ([#2007](https://github.com/grafana/oncall/pull/2007))
- Fix issue with sometimes cached final schedule not being refreshed after an update ([#2004](https://github.com/grafana/oncall/pull/2004))

## v1.2.28 (2023-05-24)

### Fixed

- Improve plugin authentication by @vadimkerr ([#1995](https://github.com/grafana/oncall/pull/1995))
- Fix MultipleObjectsReturned error on webhook endpoints by @vadimkerr ([#1996](https://github.com/grafana/oncall/pull/1996))
- Remove user defined time period from "you're going oncall" mobile push by @iskhakov ([#2001](https://github.com/grafana/oncall/pull/2001))

## v1.2.27 (2023-05-23)

### Added

- Allow passing Firebase credentials via environment variable by @vadimkerr ([#1969](https://github.com/grafana/oncall/pull/1969))

### Changed

- Update default Alertmanager templates by @iskhakov ([#1944](https://github.com/grafana/oncall/pull/1944))

### Fixed

- Fix SQLite permission issue by @vadimkerr ([#1984](https://github.com/grafana/oncall/pull/1984))
- Remove user defined time period from "you're going oncall" mobile push ([2001](https://github.com/grafana/oncall/pull/2001))

## v1.2.26 (2023-05-18)

### Fixed

- Fix inbound email bug when attaching files by @vadimkerr ([#1970](https://github.com/grafana/oncall/pull/1970))

## v1.2.25 (2023-05-18)

### Added

- Test mobile push backend

## v1.2.24 (2023-05-17)

### Fixed

- Fixed bug in Escalation Chains where reordering an item crashed the list

## v1.2.23 (2023-05-15)

### Added

- Add a way to set a maintenance mode message and display this in the web plugin UI by @joeyorlando ([#1917](https://github.com/grafana/oncall/pull/#1917))

### Changed

- Use `user_profile_changed` Slack event instead of `user_change` to update Slack user profile by @vadimkerr ([#1938](https://github.com/grafana/oncall/pull/1938))

## v1.2.22 (2023-05-12)

### Added

- Add mobile settings for info notifications by @imtoori ([#1926](https://github.com/grafana/oncall/pull/1926))

### Fixed

- Fix bug in the "You're Going Oncall" push notification copy by @joeyorlando ([#1922](https://github.com/grafana/oncall/pull/1922))
- Fix bug with newlines in markdown converter ([#1925](https://github.com/grafana/oncall/pull/1925))
- Disable "You're Going Oncall" push notification by default ([1927](https://github.com/grafana/oncall/pull/1927))

## v1.2.21 (2023-05-09)

### Added

- Add a new mobile app push notification which notifies users when they are going on call by @joeyorlando ([#1814](https://github.com/grafana/oncall/pull/1814))
- Add a new mobile app user setting field, `important_notification_volume_override` by @joeyorlando ([#1893](https://github.com/grafana/oncall/pull/1893))

### Changed

- Improve ical comparison when checking for imported ical updates ([1870](https://github.com/grafana/oncall/pull/1870))
- Upgrade to Python 3.11.3 by @joeyorlando ([#1849](https://github.com/grafana/oncall/pull/1849))

### Fixed

- Fix issue with how OnCall determines if a cloud Grafana Instance supports RBAC by @joeyorlando ([#1880](https://github.com/grafana/oncall/pull/1880))
- Fix issue trying to set maintenance mode for integrations belonging to non-current team

## v1.2.20 (2023-05-09)

### Fixed

- Hotfix perform notification task

## v1.2.19 (2023-05-04)

### Fixed

- Fix issue with parsing response when sending Slack message

## v1.2.18 (2023-05-03)

### Added

- Documentation updates

## v1.2.17 (2023-05-02)

### Added

- Add filter descriptions to web ui by @iskhakov ([1845](https://github.com/grafana/oncall/pull/1845))
- Add "Notifications Receiver" RBAC role by @joeyorlando ([#1853](https://github.com/grafana/oncall/pull/1853))

### Changed

- Remove template editor from Slack by @iskhakov ([1847](https://github.com/grafana/oncall/pull/1847))
- Remove schedule name uniqueness restriction ([1859](https://github.com/grafana/oncall/pull/1859))

### Fixed

- Fix bugs in web title and message templates rendering and visual representation ([1747](https://github.com/grafana/oncall/pull/1747))

## v1.2.16 (2023-04-27)

### Added

- Add 2, 3 and 6 hours Alert Group silence options by @tommysitehost ([#1822](https://github.com/grafana/oncall/pull/1822))
- Add schedule related users endpoint to plugin API

### Changed

- Update web UI, Slack, and Telegram to allow silencing an acknowledged alert group by @joeyorlando ([#1831](https://github.com/grafana/oncall/pull/1831))

### Fixed

- Optimize duplicate queries occurring in AlertGroupFilter by @joeyorlando ([1809](https://github.com/grafana/oncall/pull/1809))

## v1.2.15 (2023-04-24)

### Fixed

- Helm chart: Fix helm hook for db migration job
- Performance improvements to `GET /api/internal/v1/alertgroups` endpoint by @joeyorlando and @iskhakov ([#1805](https://github.com/grafana/oncall/pull/1805))

### Added

- Add helm chart support for twilio existing secrets by @atownsend247 ([#1435](https://github.com/grafana/oncall/pull/1435))
- Add web_title, web_message and web_image_url attributes to templates ([1786](https://github.com/grafana/oncall/pull/1786))

### Changed

- Update shift API to use a default interval value (`1`) when a `frequency` is set and no `interval` is given
- Limit number of alertmanager alerts in alert group to autoresolve by 500 ([1779](https://github.com/grafana/oncall/pull/1779))
- Update schedule and personal ical exports to use final shift events

## v1.2.14 (2023-04-19)

### Fixed

- Fix broken documentation links by @shantanualsi ([#1766](https://github.com/grafana/oncall/pull/1766))
- Fix bug when updating team access settings by @vadimkerr ([#1794](https://github.com/grafana/oncall/pull/1794))

## v1.2.13 (2023-04-18)

### Changed

- Rework ical schedule export to include final events; also improve changing shifts sync

### Fixed

- Fix issue when creating web overrides for TF schedules using a non-UTC timezone

## v1.2.12 (2023-04-18)

### Changed

- Move `alerts_alertgroup.is_restricted` column to `alerts_alertreceivechannel.restricted_at` by @joeyorlando ([#1770](https://github.com/grafana/oncall/pull/1770))

### Added

- Add new field description_short to private api ([#1698](https://github.com/grafana/oncall/pull/1698))
- Added preview and migration API endpoints for route migration from regex into jinja2 ([1715](https://github.com/grafana/oncall/pull/1715))
- Helm chart: add the option to use a helm hook for the migration job ([1386](https://github.com/grafana/oncall/pull/1386))
- Add endpoints to start and stop maintenance in alert receive channel private api ([1755](https://github.com/grafana/oncall/pull/1755))
- Send demo alert with dynamic payload and get demo payload example on private api ([1700](https://github.com/grafana/oncall/pull/1700))
- Add is_default fields to templates, remove WritableSerialiserMethodField ([1759](https://github.com/grafana/oncall/pull/1759))
- Allow use of dynamic payloads in alert receive channels preview template in private api ([1756](https://github.com/grafana/oncall/pull/1756))

## v1.2.11 (2023-04-14)

### Added

- add new columns `gcom_org_contract_type`, `gcom_org_irm_sku_subscription_start_date`,
  and `gcom_org_oldest_admin_with_billing_privileges_user_id` to `user_management_organization` table,
  plus `is_restricted` column to `alerts_alertgroup` table by @joeyorlando and @teodosii ([1522](https://github.com/grafana/oncall/pull/1522))
- emit two new Django signals by @joeyorlando and @teodosii ([1522](https://github.com/grafana/oncall/pull/1522))
  - `org_sync_signal` at the end of the `engine/apps/user_management/sync.py::sync_organization` method
  - `alert_group_created_signal` when a new Alert Group is created

## v1.2.10 (2023-04-13)

### Added

- Added mine filter to schedules listing

### Fixed

- Fixed a bug in GForm's RemoteSelect where the value for Dropdown could not change
- Fixed the URL attached to an Incident created via the 'Declare Incident' button of a Slack alert by @sd2k ([#1738](https://github.com/grafana/oncall/pull/1738))

## v1.2.9 (2023-04-11)

### Fixed

- Catch the new Slack error - "message_limit_exceeded"

## v1.2.8 (2023-04-06)

### Changed

- Allow editing assigned team via public api ([1619](https://github.com/grafana/oncall/pull/1619))
- Disable mentions when resolution note is created by @iskhakov ([1696](https://github.com/grafana/oncall/pull/1696))
- Display warnings on users page in a clean and consistent way by @iskhakov ([#1681](https://github.com/grafana/oncall/pull/1681))

## v1.2.7 (2023-04-03)

### Added

- Save selected teams filter in local storage ([#1611](https://github.com/grafana/oncall/issues/1611))

### Changed

- Renamed routes from /incidents to /alert-groups ([#1678](https://github.com/grafana/oncall/pull/1678))

### Fixed

- Fix team search when filtering resources by @vadimkerr ([#1680](https://github.com/grafana/oncall/pull/1680))
- Fix issue when trying to scroll in Safari ([#415](https://github.com/grafana/oncall/issues/415))

## v1.2.6 (2023-03-30)

### Fixed

- Fixed bug when web schedules/shifts use non-UTC timezone and shift is deleted by @matiasb ([#1661](https://github.com/grafana/oncall/pull/1661))

## v1.2.5 (2023-03-30)

### Fixed

- Fixed a bug with Slack links not working in the plugin UI ([#1671](https://github.com/grafana/oncall/pull/1671))

## v1.2.4 (2023-03-30)

### Added

- Added the ability to change the team for escalation chains by @maskin25, @iskhakov and @vadimkerr ([#1658](https://github.com/grafana/oncall/pull/1658))

### Fixed

- Addressed bug with iOS mobile push notifications always being set to critical by @imtoori and @joeyorlando ([#1646](https://github.com/grafana/oncall/pull/1646))
- Fixed issue where Viewer was not able to view which people were oncall in a schedule ([#999](https://github.com/grafana/oncall/issues/999))
- Fixed a bug with syncing teams from Grafana API by @vadimkerr ([#1652](https://github.com/grafana/oncall/pull/1652))

## v1.2.3 (2023-03-28)

Only some minor performance/developer setup changes to report in this version.

## v1.2.2 (2023-03-27)

### Changed

- Drawers with Forms are not closing by clicking outside of the drawer. Only by clicking Cancel or X (by @Ukochka in [#1608](https://github.com/grafana/oncall/pull/1608))
- When the `DANGEROUS_WEBHOOKS_ENABLED` environment variable is set to true, it's possible now to create Outgoing Webhooks
  using URLs without a top-level domain (by @hoptical in [#1398](https://github.com/grafana/oncall/pull/1398))
- Updated wording when creating an integration (by @callmehyde in [#1572](https://github.com/grafana/oncall/pull/1572))
- Set FCM iOS/Android "message priority" to "high priority" for mobile app push notifications (by @joeyorlando in [#1612](https://github.com/grafana/oncall/pull/1612))
- Improve schedule quality feature (by @vadimkerr in [#1602](https://github.com/grafana/oncall/pull/1602))

### Fixed

- Update override deletion changes to set its final duration (by @matiasb in [#1599](https://github.com/grafana/oncall/pull/1599))

## v1.2.1 (2023-03-23)

### Changed

- Mobile app settings backend by @vadimkerr in ([1571](https://github.com/grafana/oncall/pull/1571))
- Fix integrations and escalations autoselect, improve GList by @maskin25 in ([1601](https://github.com/grafana/oncall/pull/1601))
- Add filters to outgoing webhooks 2 by @iskhakov in ([1598](https://github.com/grafana/oncall/pull/1598))

## v1.2.0 (2023-03-21)

### Changed

- Add team-based filtering for resources, so that users can see multiple resources at once and link them together ([1528](https://github.com/grafana/oncall/pull/1528))

## v1.1.41 (2023-03-21)

### Added

- Modified `check_escalation_finished_task` celery task to use read-only databases for its query, if one is defined +
  make the validation logic stricter + ping a configurable heartbeat on successful completion of this task ([1266](https://github.com/grafana/oncall/pull/1266))

### Changed

- Updated wording throughout plugin to use 'Alert Group' instead of 'Incident' ([1565](https://github.com/grafana/oncall/pull/1565),
  [1576](https://github.com/grafana/oncall/pull/1576))
- Check for enabled Telegram feature was added to ChatOps and to User pages ([319](https://github.com/grafana/oncall/issues/319))
- Filtering for Editors/Admins was added to rotation form. It is not allowed to assign Viewer to rotation ([1124](https://github.com/grafana/oncall/issues/1124))
- Modified search behaviour on the Escalation Chains page to allow for "partial searching" ([1578](https://github.com/grafana/oncall/pull/1578))

### Fixed

- Fixed a few permission issues on the UI ([1448](https://github.com/grafana/oncall/pull/1448))
- Fix resolution note rendering in Slack message threads where the Slack username was not
  being properly rendered ([1561](https://github.com/grafana/oncall/pull/1561))

## v1.1.40 (2023-03-16)

### Fixed

- Check for duplicated positions in terraform escalation policies create/update

### Added

- Add `regex_match` Jinja filter ([1556](https://github.com/grafana/oncall/pull/1556))

### Changed

- Allow passing `null` as a value for `escalation_chain` when creating routes via the public API ([1557](https://github.com/grafana/oncall/pull/1557))

## v1.1.39 (2023-03-16)

### Added

- Inbound email integration ([837](https://github.com/grafana/oncall/pull/837))

## v1.1.38 (2023-03-14)

### Added

- Add filtering by escalation chain to alert groups page ([1535](https://github.com/grafana/oncall/pull/1535))

### Fixed

- Improve tasks checking/triggering webhooks in new backend

## v1.1.37 (2023-03-14)

### Fixed

- Fixed redirection issue on integrations screen

### Added

- Enable web overrides for Terraform-based schedules
- Direct user paging improvements ([1358](https://github.com/grafana/oncall/issues/1358))
- Added Schedule Score quality within the schedule view ([118](https://github.com/grafana/oncall/issues/118))

## v1.1.36 (2023-03-09)

### Fixed

- Fix bug with override creation ([1515](https://github.com/grafana/oncall/pull/1515))

## v1.1.35 (2023-03-09)

### Added

- Insight logs

### Fixed

- Fixed issue with Alert group involved users filter
- Fixed email sending failure due to newline in title

## v1.1.34 (2023-03-08)

### Added

- Jinja2 based routes ([1319](https://github.com/grafana/oncall/pull/1319))

### Changed

- Remove mobile app feature flag ([1484](https://github.com/grafana/oncall/pull/1484))

### Fixed

- Prohibit creating & updating past overrides ([1474](https://github.com/grafana/oncall/pull/1474))

## v1.1.33 (2023-03-07)

### Fixed

- Show permission error for accessing Telegram as Viewer ([1273](https://github.com/grafana/oncall/issues/1273))

### Changed

- Pass email and phone limits as environment variables ([1219](https://github.com/grafana/oncall/pull/1219))

## v1.1.32 (2023-03-01)

### Fixed

- Schedule filters improvements ([941](https://github.com/grafana/oncall/issues/941))
- Fix pagination issue on schedules page ([1437](https://github.com/grafana/oncall/pull/1437))

## v1.1.31 (2023-03-01)

### Added

- Add acknowledge_signal and source link to public api

## v1.1.30 (2023-03-01)

### Fixed

- Fixed importing of global grafana styles ([672](https://github.com/grafana/oncall/issues/672))
- Fixed UI permission related bug where Editors could not export their user iCal link
- Fixed error when a shift is created using Etc/UTC as timezone
- Fixed issue with refresh ical file task not considering empty string values
- Schedules: Long popup does not fit screen & buttons unreachable & objects outside of the popup ([1002](https://github.com/grafana/oncall/issues/1002))
- Can't scroll on integration settings page ([415](https://github.com/grafana/oncall/issues/415))
- Team change in the Integration page always causes 403 ([1292](https://github.com/grafana/oncall/issues/1292))
- Schedules: Permalink doesn't work with multi-teams ([940](https://github.com/grafana/oncall/issues/940))
- Schedules list -> expanded schedule blows page width ([1293](https://github.com/grafana/oncall/issues/1293))

### Changed

- Moved reCAPTCHA to backend environment variable for more flexible configuration between different environments.
- Add pagination to schedule listing
- Show 100 latest alerts on alert group page ([1417](https://github.com/grafana/oncall/pull/1417))

## v1.1.29 (2023-02-23)

### Changed

- Allow creating schedules with type "web" using public API

### Fixed

- Fixed minor issue during the sync process where an HTTP 302 (redirect) status code from the Grafana
  instance would cause the sync to not properly finish

## v1.1.28 (2023-02-23)

### Fixed

- Fixed maintenance mode for Telegram and MSTeams

## v1.1.27 (2023-02-22)

### Added

- Added reCAPTCHA validation for requesting a mobile verification code

### Changed

- Added ratelimits for phone verification
- Link to source was added
- Header of Incident page was reworked: clickable labels instead of just names, users section was deleted
- "Go to Integration" button was deleted, because the functionality was moved to clickable labels

### Fixed

- Fixed HTTP request to Google where when fetching an iCal, the response would sometimes contain HTML instead
  of the expected iCal data

## v1.1.26 (2023-02-20)

### Fixed

- Make alert group filters persistent ([482](https://github.com/grafana/oncall/issues/482))

### Changed

- Update phone verification error message

## v1.1.25 (2023-02-20)

### Fixed

- Fixed too long declare incident link in Slack

## v1.1.24 (2023-02-16)

### Added

- Add direct user paging ([823](https://github.com/grafana/oncall/issues/823))
- Add App Store link to web UI ([1328](https://github.com/grafana/oncall/pull/1328))

### Fixed

- Cleaning of the name "Incident" ([704](https://github.com/grafana/oncall/pull/704))
- Alert Group/Alert Groups naming polishing. All the names should be with capital letters
- Design polishing ([1290](https://github.com/grafana/oncall/pull/1290))
- Not showing contact details in User tooltip if User does not have edit/admin access
- Updated slack link account to redirect back to user profile instead of chatops

### Changed

- Incidents - Removed buttons column and replaced status with toggler ([#1237](https://github.com/grafana/oncall/issues/1237))
- Responsiveness changes across multiple pages (Incidents, Integrations, Schedules) ([#1237](https://github.com/grafana/oncall/issues/1237))
- Add pagination to schedule listing

## v1.1.23 (2023-02-06)

### Fixed

- Fix bug with email case sensitivity for ICal on-call schedules ([1297](https://github.com/grafana/oncall/pull/1297))

## v1.1.22 (2023-02-03)

### Fixed

- Fix bug with root/dependant alert groups list api endpoint ([1284](https://github.com/grafana/oncall/pull/1284))
- Fixed NPE on teams switch

### Added

- Optimize alert and alert group public api endpoints and add filter by id ([1274](https://github.com/grafana/oncall/pull/1274))
- Enable mobile app backend by default on OSS

## v1.1.21 (2023-02-02)

### Added

- Add [`django-dbconn-retry` library](https://github.com/jdelic/django-dbconn-retry) to `INSTALLED_APPS` to attempt
  to alleviate occasional `django.db.utils.OperationalError` errors
- Improve alerts and alert group endpoint response time in internal API with caching ([1261](https://github.com/grafana/oncall/pull/1261))
- Optimize alert and alert group public api endpoints and add filter by id ([1274](https://github.com/grafana/oncall/pull/1274)
- Added Coming Soon for iOS on Mobile App screen

### Fixed

- Fix issue on Integrations where you were redirected back once escalation chain was loaded ([#1083](https://github.com/grafana/oncall/issues/1083))
  ([#1257](https://github.com/grafana/oncall/issues/1257))

## v1.1.20 (2023-01-30)

### Added

- Add involved users filter to alert groups listing page (+ mine shortcut)

### Changed

- Improve logging for creating contact point for Grafana Alerting integration

### Fixed

- Fix bugs related to creating contact point for Grafana Alerting integration
- Fix minor UI bug on OnCall users page where it would idefinitely show a "Loading..." message
- Only show OnCall user's table to users that are authorized
- Fixed NPE in ScheduleUserDetails component ([#1229](https://github.com/grafana/oncall/issues/1229))

## v1.1.19 (2023-01-25)

### Added

- Add Server URL below QR code for OSS for debugging purposes
- Add Slack slash command allowing to trigger a direct page via a manually created alert group
- Remove resolved and acknowledged filters as we switched to status ([#1201](https://github.com/grafana/oncall/pull/1201))
- Add sync with grafana on /users and /teams api calls from terraform plugin

### Changed

- Allow users with `viewer` role to fetch cloud connection status using the internal API ([#1181](https://github.com/grafana/oncall/pull/1181))
- When removing the Slack ChatOps integration, make it more explicit to the user what the implications of doing so are
- Improve performance of `GET /api/internal/v1/schedules` endpoint ([#1169](https://github.com/grafana/oncall/pull/1169))

### Fixed

- Removed duplicate API call, in the UI on plugin initial load, to `GET /api/internal/v1/alert_receive_channels`
- Increased plugin startup speed ([#1200](https://github.com/grafana/oncall/pull/1200))

## v1.1.18 (2023-01-18)

### Added

- Allow messaging backends to be enabled/disabled per organization ([#1151](https://github.com/grafana/oncall/pull/1151))

### Changed

- Send a Slack DM when user is not in channel ([#1144](https://github.com/grafana/oncall/pull/1144))

## v1.1.17 (2023-01-18)

### Changed

- Modified how the `Organization.is_rbac_permissions_enabled` flag is set,
  based on whether we are dealing with an open-source, or cloud installation
- Backend implementation to support direct user/schedule paging
- Changed documentation links to open in new window
- Remove helm chart signing
- Changed the user's profile modal to be wide for all tabs

### Added

- Added state filter for alert_group public API endpoint.
- Enrich user tooltip on Schedule page
- Added redirects for old-style links

### Fixed

- Updated typo in Helm chart values when specifying a custom Slack command name
- Fix for web schedules ical export to give overrides the right priority
- Fix for topnavbar to show initial loading inside PluginPage

## v1.1.16 (2023-01-12)

### Fixed

- Minor bug fix in how the value of `Organization.is_rbac_permissions_enabled` is determined

- Helm chart: default values file and documentation now reflect the correct key to set for the Slack
  slash command name, `oncall.slack.commandName`.

## v1.1.15 (2023-01-10)

### Changed

- Simplify and speed up slack rendering ([#1105](https://github.com/grafana/oncall/pull/1105))
- Faro - Point to 3 separate apps instead of just 1 for all environments ([#1110](https://github.com/grafana/oncall/pull/1110))
- Schedules - ([#1114](https://github.com/grafana/oncall/pull/1114), [#1109](https://github.com/grafana/oncall/pull/1109))

### Fixed

- Bugfix for topnavbar to place alerts inside PageNav ([#1040](https://github.com/grafana/oncall/pull/1040))

## v1.1.14 (2023-01-05)

### Changed

- Change wording from "incident" to "alert group" for the Telegram integration ([#1052](https://github.com/grafana/oncall/pull/1052))
- Soft-delete of organizations on stack deletion.

## v1.1.13 (2023-01-04)

### Added

- Integration with [Grafana Faro](https://grafana.com/docs/grafana-cloud/faro-web-sdk/) for Cloud Instances

## v1.1.12 (2023-01-03)

### Fixed

- Handle jinja exceptions during alert creation
- Handle exception for slack rate limit message

## v1.1.11 (2023-01-03)

### Fixed

- Fix error when schedule was not able to load
- Minor fixes

## v1.1.10 (2023-01-03)

### Fixed

- Minor fixes

## v1.1.9 (2023-01-03)

### Fixed

- Alert group query optimization
- Update RBAC scopes
- Fix error when schedule was not able to load
- Minor bug fixes

## v1.1.8 (2022-12-13)

### Added

- Added a `make` command, `enable-mobile-app-feature-flags`, which sets the backend feature flag in `./dev/.env.dev`,
  and updates a record in the `base_dynamicsetting` database table, which are needed to enable the mobile
  app backend features.

### Changed

- Added ability to change engine deployment update strategy via values in helm chart.
- removed APNS support
- changed the `django-push-notification` library from the `iskhakov` fork to the [`grafana` fork](https://github.com/grafana/django-push-notifications).
  This new fork basically patches an issue which affected the database migrations of this django app (previously the
  library would not respect the `USER_MODEL` setting when creating its tables and would instead reference the
  `auth_user` table.. which we don't want)
- add `--no-cache` flag to the `make build` command

### Fixed

- fix schedule UI types and permissions

## v1.1.7 (2022-12-09)

### Fixed

- Update fallback role for schedule write RBAC permission
- Mobile App Verification tab in the user settings modal is now hidden for users that do not have proper
  permissions to use it

## v1.1.6 (2022-12-09)

### Added

- RBAC permission support
- Add `time_zone` serializer validation for OnCall shifts and calendar/web schedules. In addition, add database migration
  to update values that may be invalid
- Add a `permalinks.web` field, which is a permalink to the alert group web app page, to the alert group internal/public
  API responses
- Added the ability to customize job-migrate `ttlSecondsAfterFinished` field in the helm chart

### Fixed

- Got 500 error when saving Outgoing Webhook ([#890](https://github.com/grafana/oncall/issues/890))
- v1.0.13 helm chart - update the OnCall backend pods image pull policy to "Always" (and explicitly set tag to `latest`).
  This should resolve some recent issues experienced where the frontend/backend versions are not aligned.

### Changed

- When editing templates for alert group presentation or outgoing webhooks, errors and warnings are now displayed in
  the UI as notification popups or displayed in the preview.
- Errors and warnings that occur when rendering templates during notification or webhooks will now render
  and display the error/warning as the result.

## v1.1.5 (2022-11-24)

### Added

- Added a QR code in the "Mobile App Verification" tab on the user settings modal to connect the mobile
  application to your OnCall instance

### Fixed

- UI bug fixes for Grafana 9.3 ([#860](https://github.com/grafana/oncall/pull/860))
- Bug fix for saving source link template ([#898](https://github.com/grafana/oncall/pull/898))

## v1.1.4 (2022-11-23)

### Fixed

- Bug fix for [#882](https://github.com/grafana/oncall/pull/882) which was causing the OnCall web calendars to not load
- Bug fix which, when installing the plugin, or after removing a Grafana API token, caused the plugin to not load properly

## v1.1.3 (2022-11-22)

- Bug Fixes

### Changed

- For OSS installations of OnCall, initial configuration is now simplified. When running for local development, you no
  longer need to configure the plugin via the UI. This is achieved through passing one environment variable to both the
  backend & frontend containers, both of which have been preconfigured for you in `docker-compose-developer.yml`.
  - The Grafana API URL **must be** passed as an environment variable, `GRAFANA_API_URL`, to the OnCall backend
    (and can be configured by updating this env var in your `./dev/.env.dev` file)
  - The OnCall API URL can optionally be passed as an environment variable, `ONCALL_API_URL`, to the OnCall UI.
    If the environment variable is found, the plugin will "auto-configure", otherwise you will be shown a simple
    configuration form to provide this info.
- For Helm installations, if you are running Grafana externally (eg. `grafana.enabled` is set to `false`
  in your `values.yaml`), you will now be required to specify `externalGrafana.url` in `values.yaml`.
- `make start` will now idempotently check to see if a "127.0.0.1 grafana" record exists in `/etc/hosts`
  (using a tool called [`hostess`](https://github.com/cbednarski/hostess)). This is to support using `http://grafana:3000`
  as the `Organization.grafana_url` in two scenarios:
  - `oncall_engine`/`oncall_celery` -> `grafana` Docker container communication
  - public URL generation. There are some instances where `Organization.grafana_url` is referenced to generate public
    URLs to a Grafana plugin page. Without the `/etc/hosts` record, navigating to `http://grafana:3000/some_page` in
    your browser, you would obviously get an error from your browser.

## v1.1.2 (2022-11-18)

- Bug Fixes

## v1.1.1 (2022-11-16)

- Compatibility with Grafana 9.3.0
- Bug Fixes

## v1.0.52 (2022-11-09)

- Allow use of API keys as alternative to account auth token for Twilio
- Remove `grafana_plugin_management` Django app
- Enable new schedules UI
- Bug fixes

## v1.0.51 (2022-11-05)

- Bug Fixes

## v1.0.50 (2022-11-03)

- Updates to documentation
- Improvements to web schedules
- Bug fixes

## v1.0.49 (2022-11-01)

- Enable SMTP email backend by default
- Fix Grafana sidebar frontend bug

## v1.0.48 (2022-11-01)

- verify_number management command
- chatops page redesign

## v1.0.47 (2022-11-01)

- Bug fixes

## v1.0.46 (2022-10-28)

- Bug fixes
- remove `POST /api/internal/v1/custom_buttons/{id}/action` endpoint

## v1.0.45 (2022-10-27)

- Bug fix to revert commit which removed unused engine code

## v1.0.44 (2022-10-26)

- Bug fix for an issue that was affecting phone verification

## v1.0.43 (2022-10-25)

- Bug fixes

## v1.0.42 (2022-10-24)

- Fix posting resolution notes to Slack

## v1.0.41 (2022-10-24)

- Add personal email notifications
- Bug fixes

## v1.0.40 (2022-10-05)

- Improved database and celery backends support
- Added script to import PagerDuty users to Grafana
- Bug fixes

## v1.0.39 (2022-10-03)

- Fix issue in v1.0.38 blocking the creation of schedules and webhooks in the UI

## v1.0.38 (2022-09-30)

- Fix exception handling for adding resolution notes when slack and oncall users are out of sync.
- Fix all day events showing as having gaps in slack notifications
- Improve plugin configuration error message readability
- Add `telegram` key to `permalinks` property in `AlertGroup` public API response schema

## v1.0.37 (2022-09-21)

- Improve API token creation form
- Fix alert group bulk action bugs
- Add `permalinks` property to `AlertGroup` public API response schema
- Scheduling system bug fixes
- Public API bug fixes

## v1.0.36 (2022-09-12)

- Alpha web schedules frontend/backend updates
- Bug fixes

## v1.0.35 (2022-09-07)

- Bug fixes

## v1.0.34 (2022-09-06)

- Fix schedule notification spam

## v1.0.33 (2022-09-06)

- Add raw alert view
- Add GitHub star button for OSS installations
- Restore alert group search functionality
- Bug fixes

## v1.0.32 (2022-09-01)

- Bug fixes

## v1.0.31 (2022-09-01)

- Bump celery version
- Fix oss to cloud connection

## v1.0.30 (2022-08-31)

- Bug fix: check user notification policy before access

## v1.0.29 (2022-08-31)

- Add arm64 docker image

## v1.0.28 (2022-08-31)

- Bug fixes

## v1.0.27 (2022-08-30)

- Bug fixes

## v1.0.26 (2022-08-26)

- Insight log's format fixes
- Remove UserNotificationPolicy auto-recreating

## v1.0.25 (2022-08-24)

- Bug fixes

## v1.0.24 (2022-08-24)

- Insight logs
- Default DATA_UPLOAD_MAX_MEMORY_SIZE to 1mb

## v1.0.23 (2022-08-23)

- Bug fixes

## v1.0.22 (2022-08-16)

- Make STATIC_URL configurable from environment variable

## v1.0.21 (2022-08-12)

- Bug fixes

## v1.0.19 (2022-08-10)

- Bug fixes

## v1.0.15 (2022-08-03)

- Bug fixes

## v1.0.13 (2022-07-27)

- Optimize alert group list view
- Fix a bug related to Twilio setup

## v1.0.12 (2022-07-26)

- Update push-notifications dependency
- Rework how absolute URLs are built
- Fix to show maintenance windows per team
- Logging improvements
- Internal api to get a schedule final events

## v1.0.10 (2022-07-22)

- Speed-up of alert group web caching
- Internal api for OnCall shifts

## v1.0.9 (2022-07-21)

- Frontend bug fixes & improvements
- Support regex_replace() in templates
- Bring back alert group caching and list view

## v1.0.7 (2022-07-18)

- Backend & frontend bug fixes
- Deployment improvements
- Reshape webhook payload for outgoing webhooks
- Add escalation chain usage info on escalation chains page
- Improve alert group list load speeds and simplify caching system

## v1.0.6 (2022-07-12)

- Manual Incidents enabled for teams
- Fix phone notifications for OSS
- Public API improvements

## v1.0.5 (2022-07-06)

- Bump Django to 3.2.14
- Fix PagerDuty iCal parsing

## 1.0.4 (2022-06-28)

- Allow Telegram DMs without channel connection.

## 1.0.3 (2022-06-27)

- Fix users public api endpoint. Now it returns users with all roles.
- Fix redundant notifications about gaps in schedules.
- Frontend fixes.

## 1.0.2 (2022-06-17)

- Fix Grafana Alerting integration to handle API changes in Grafana 9
- Improve public api endpoint for outgoing webhooks (/actions) by adding ability to create, update and delete
  outgoing webhook instance

## 1.0.0 (2022-06-14)

- First Public Release

## 0.0.71 (2022-06-06)

- Initial Commit Release<|MERGE_RESOLUTION|>--- conflicted
+++ resolved
@@ -7,16 +7,15 @@
 
 ## Unreleased
 
-<<<<<<< HEAD
 ### Added
 
 - Check for basic role permissions on get/create/update labels @Ferril ([#3173](https://github.com/grafana/oncall/pull/3173))
-=======
+
 ### Fixed
 
 - Discard old pending network requests in the UI (Users/Schedules) [#3172](https://github.com/grafana/oncall/pull/3172)
 - Fix resolution note source for mobile app by @vadimkerr ([#3174](https://github.com/grafana/oncall/pull/3174))
->>>>>>> 66b0d163
+
 
 ## v1.3.45 (2023-10-19)
 
