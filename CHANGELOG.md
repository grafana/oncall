# Changelog

All notable changes to this project will be documented in this file.

The format is based on [Keep a Changelog](https://keepachangelog.com/en/1.0.0/),
and this project adheres to [Semantic Versioning](https://semver.org/spec/v2.0.0.html).

<<<<<<< HEAD
## Unreleased

### Added

- Make it possible to acknowledge/unacknowledge and resolve/unresolve alert groups via API by @vadimkerr ([#3108](https://github.com/grafana/oncall/pull/3108))
=======
## v1.3.42 (2023-10-04)

### Added

- Add additional shift info in schedule filter_events internal API ([#3110](https://github.com/grafana/oncall/pull/3110))
>>>>>>> 7d0594a9

## v1.3.41 (2023-10-04)

### Added

- New RBAC action `grafana-oncall-app.alert-groups:direct-paging` and role "Alert Groups Direct Paging" by @joeyorlando
  ([#3107](https://github.com/grafana/oncall/pull/3107))

### Fixed

- Accept empty and null user when updating webhook via API @mderynck ([#3094](https://github.com/grafana/oncall/pull/3094))
- Fix slack notification for a shift which end is affected by a taken swap ([#3092](https://github.com/grafana/oncall/pull/3092))

## v1.3.40 (2023-09-28)

### Added

- Create Direct Paging integration by default for every team, create default E-Mail notification policy for every user ([#3064](https://github.com/grafana/oncall/pull/3064))

## v1.3.39 (2023-09-27)

### Added

- Presets for webhooks @mderynck ([#2996](https://github.com/grafana/oncall/pull/2996))
- Add `enable_web_overrides` option to schedules public API ([#3062](https://github.com/grafana/oncall/pull/3062))

### Fixed

- Fix regression in public actions endpoint handling user field by @mderynck ([#3053](https://github.com/grafana/oncall/pull/3053))

### Changed

- Rework how users are fetched from DB when getting users from schedules ical representation ([#3067](https://github.com/grafana/oncall/pull/3067))

## v1.3.38 (2023-09-19)

### Fixed

- Fix Slack access token length issue by @toolchainX ([#3016](https://github.com/grafana/oncall/pull/3016))
- Fix shifts for current user internal endpoint to return the right shift PK ([#3036](https://github.com/grafana/oncall/pull/3036))
- Handle Slack ratelimit on alert group deletion by @vadimkerr ([#3038](https://github.com/grafana/oncall/pull/3038))

## v1.3.37 (2023-09-12)

### Added

- Notify user via Slack/mobile push-notification when their shift swap request is taken by @joeyorlando ([#2992](https://github.com/grafana/oncall/pull/2992))
- Unify breadcrumbs behaviour with other Grafana Apps and main core# ([1906](https://github.com/grafana/oncall/issues/1906))

### Changed

- Improve Slack error handling by @vadimkerr ([#3000](https://github.com/grafana/oncall/pull/3000))

### Fixed

- Avoid task retries because of missing AlertGroupLogRecord on send_alert_group_signal ([#3001](https://github.com/grafana/oncall/pull/3001))
- Update escalation policies public API to handle new webhooks ([#2999](https://github.com/grafana/oncall/pull/2999))

## v1.3.36 (2023-09-07)

### Added

- Add option to create new contact point for existing integrations ([#2909](https://github.com/grafana/oncall/issues/2909))

### Changed

- Enable email notification step by default on Helm by @vadimkerr ([#2975](https://github.com/grafana/oncall/pull/2975))
- Handle slack resolution note errors consistently ([#2976](https://github.com/grafana/oncall/pull/2976))

### Fixed

- Don't update Slack user groups for deleted organizations by @vadimkerr ([#2985](https://github.com/grafana/oncall/pull/2985))
- Fix Slack integration leftovers after disconnecting by @vadimkerr ([#2986](https://github.com/grafana/oncall/pull/2986))
- Fix handling Slack rate limits by @vadimkerr ([#2991](https://github.com/grafana/oncall/pull/2991))

## v1.3.35 (2023-09-05)

### Fixed

- Fix issue in `SlackClientWithErrorHandling` paginted API calls by @joeyorlando

## v1.3.34 (2023-09-05)

### Fixed

- Fix issue in `apps.slack.tasks.populate_slack_channels_for_team` task by @joeyorlando ([#2969](https://github.com/grafana/oncall/pull/2969))

## v1.3.33 (2023-09-05)

### Fixed

- Fix issue in `apps.slack.tasks.post_or_update_log_report_message_task` task related to passing tuple to `text` arg
  for `SlackClient.chat_postMessage` method by @joeyorlando ([#2966](https://github.com/grafana/oncall/pull/2966))

## v1.3.32 (2023-09-05)

### Added

- Add internal API endpoint for getting schedules shifts for current user by @Ferril ([#2928](https://github.com/grafana/oncall/pull/2928))

### Changed

- Make Slack integration not post an alert group message if it's already deleted + refactor AlertGroup and
  SlackMessage foreign key relationship by @vadimkerr ([#2957](https://github.com/grafana/oncall/pull/2957))

### Fixed

- Reject file uploads when POSTing to an integration endpoint ([#2958](https://github.com/grafana/oncall/pull/2958))

## v1.3.31 (2023-09-04)

### Fixed

- Fix for Cloud plugin install not refreshing page after completion ([2974](https://github.com/grafana/oncall/issues/2874))
- Fix escalation snapshot building if user was deleted @Ferril ([#2954](https://github.com/grafana/oncall/pull/2954))

### Added

- ([Use Tilt for local development](https://github.com/grafana/oncall/pull/1396))

### Changed

- Update slack schedule shift-changed notification ([#2949](https://github.com/grafana/oncall/pull/2949))

## v1.3.30 (2023-08-31)

### Added

- Add optional param to expand user details in shift swaps internal endpoints ([#2923](https://github.com/grafana/oncall/pull/2923))

### Changed

- Update Shift Swap Request Slack message formatting by @joeyorlando ([#2918](https://github.com/grafana/oncall/pull/2918))
- Performance and UX tweaks to integrations page ([#2869](https://github.com/grafana/oncall/pull/2869))
- Expand users details in filter swaps internal endpoint ([#2921](https://github.com/grafana/oncall/pull/2921))
- Truncate exported final shifts to match the requested period ([#2924](https://github.com/grafana/oncall/pull/2924))

### Fixed

- Fix issue with helm chart when specifying `broker.type=rabbitmq` where Redis environment variables
  were not longer being injected by @joeyorlando ([#2927](https://github.com/grafana/oncall/pull/2927))
- Fix silence for alert groups with empty escalation chain @Ferril ([#2929](https://github.com/grafana/oncall/pull/2929))
- Fixed NPE when migrating legacy Grafana Alerting integrations ([#2908](https://github.com/grafana/oncall/issues/2908))
- Fix `IntegrityError` exceptions that occasionally would occur when trying to create `ResolutionNoteSlackMessage`
  objects by @joeyorlando ([#2933](https://github.com/grafana/oncall/pull/2933))

## v1.3.29 (2023-08-29)

### Fixed

- Fix metrics calculation and OnCall dashboard, rename dashboard @Ferril ([#2895](https://github.com/grafana/oncall/pull/2895))
- Fix slack schedule notification settings dialog ([#2902](https://github.com/grafana/oncall/pull/2902))

## v1.3.28 (2023-08-29)

### Changed

- Switch engine to alpine base image ([2872](https://github.com/grafana/oncall/pull/2872))

### Added

- Visualization of shift swap requests in Overrides and swaps section ([#2844](https://github.com/grafana/oncall/issues/2844))

### Fixed

- Address bug when a Shift Swap Request is accepted either via the web or mobile UI, and the Slack message is not
  updated to reflect the latest state by @joeyorlando ([#2886](https://github.com/grafana/oncall/pull/2886))
- Fix issue where Grafana integration would fail to parse alerting config for routes without receivers @mderynck
  ([#2894](https://github.com/grafana/oncall/pull/2894))

## v1.3.27 (2023-08-25)

### Added

- Public API for webhooks @mderynck ([#2790](https://github.com/grafana/oncall/pull/2790))
- Use Telegram polling protocol instead of a webhook if `FEATURE_TELEGRAM_LONG_POLLING_ENABLED` set to `True` by @alexintech
  ([#2250](https://github.com/grafana/oncall/pull/2250))

### Changed

- Public API for actions now wraps webhooks @mderynck ([#2790](https://github.com/grafana/oncall/pull/2790))
- Allow mobile app to access status endpoint @mderynck ([#2791](https://github.com/grafana/oncall/pull/2791))
- Enable shifts export endpoint for all schedule types ([#2863](https://github.com/grafana/oncall/pull/2863))
- Use priority field to track primary/overrides calendar in schedule iCal export ([#2871](https://github.com/grafana/oncall/pull/2871))

### Fixed

- Fix public api docs for escalation policies by @Ferril ([#2830](https://github.com/grafana/oncall/pull/2830))

## v1.3.26 (2023-08-22)

### Changed

- Increase mobile app verification token TTL by @joeyorlando ([#2859](https://github.com/grafana/oncall/pull/2859))

### Fixed

- Changed HTTP Endpoint to Email for inbound email integrations
  ([#2816](https://github.com/grafana/oncall/issues/2816))
- Enable inbound email feature flag by default by @vadimkerr ([#2846](https://github.com/grafana/oncall/pull/2846))
- Fixed initial search on Users page ([#2842](https://github.com/grafana/oncall/issues/2842))

## v1.3.25 (2023-08-18)

### Changed

- Improve Grafana Alerting integration by @Ferril @teodosii ([#2742](https://github.com/grafana/oncall/pull/2742))
- Fixed UTC conversion for escalation chain step of timerange
  ([#2781](https://github.com/grafana/oncall/issues/2781))

### Fixed

- Check for possible split events in range when resolving schedule ([#2828](https://github.com/grafana/oncall/pull/2828))

## v1.3.24 (2023-08-17)

### Added

- Shift swap requests public API ([#2775](https://github.com/grafana/oncall/pull/2775))
- Shift swap request Slack follow-ups by @vadimkerr ([#2798](https://github.com/grafana/oncall/pull/2798))
- Shift swap request push notification follow-ups by @vadimkerr ([#2805](https://github.com/grafana/oncall/pull/2805))

### Changed

- Improve default AlertManager template ([#2794](https://github.com/grafana/oncall/pull/2794))

### Fixed

- Ignore ical cancelled events when calculating shifts ([#2776](https://github.com/grafana/oncall/pull/2776))
- Fix Slack acknowledgment reminders by @vadimkerr ([#2769](https://github.com/grafana/oncall/pull/2769))
- Fix issue with updating "Require resolution note" setting by @Ferril ([#2782](https://github.com/grafana/oncall/pull/2782))
- Don't send notifications about past SSRs when turning on info notifications by @vadimkerr ([#2783](https://github.com/grafana/oncall/pull/2783))
- Add schedule shift type validation on create/preview ([#2789](https://github.com/grafana/oncall/pull/2789))
- Add alertmanager integration for heartbeat support ([2807](https://github.com/grafana/oncall/pull/2807))

## v1.3.23 (2023-08-10)

### Added

- Shift Swap Requests Web UI ([#2593](https://github.com/grafana/oncall/issues/2593))
- Final schedule shifts should lay in one line ([#1665](https://github.com/grafana/oncall/issues/1665))
- Add backend support for push notification sounds with custom extensions by @vadimkerr ([#2759](https://github.com/grafana/oncall/pull/2759))

### Changed

- Add stack slug to organization options for direct paging Slash command by @vadimkerr ([#2743](https://github.com/grafana/oncall/pull/2743))
- Avoid creating (or notifying about) potential event splits resulting from untaken swap requests ([#2748](https://github.com/grafana/oncall/pull/2748))
- Refactor heartbeats into a periodic task ([2723](https://github.com/grafana/oncall/pull/2723))

### Fixed

- Do not show override shortcut when web overrides are disabled ([#2745](https://github.com/grafana/oncall/pull/2745))
- Handle ical schedule import with duplicated event UIDs ([#2760](https://github.com/grafana/oncall/pull/2760))
- Allow Editor to access Phone Verification ([#2772](https://github.com/grafana/oncall/pull/2772))

## v1.3.22 (2023-08-03)

### Added

- Add mobile app push notifications for shift swap requests by @vadimkerr ([#2717](https://github.com/grafana/oncall/pull/2717))

### Changed

- Skip past due swap requests when calculating events ([2718](https://github.com/grafana/oncall/pull/2718))
- Update schedule slack notifications to use schedule final events by @Ferril ([#2710](https://github.com/grafana/oncall/pull/2710))

### Fixed

- Fix schedule final_events datetime filtering when splitting override ([#2715](https://github.com/grafana/oncall/pull/2715))
- Fix swap requests event filter limits in schedule events ([#2716](https://github.com/grafana/oncall/pull/2716))
- Fix Alerting contact point auto-creation ([2721](https://github.com/grafana/oncall/pull/2721))

## v1.3.21 (2023-08-01)

### Added

- [Helm] Add `extraContainers` for engine, celery and migrate-job pods to define sidecars by @lu1as ([#2650](https://github.com/grafana/oncall/pull/2650))
  – Rework of AlertManager integration ([#2643](https://github.com/grafana/oncall/pull/2643))

## v1.3.20 (2023-07-31)

### Added

- Add filter_shift_swaps endpoint to schedules API ([#2684](https://github.com/grafana/oncall/pull/2684))
- Add shifts endpoint to shift swap API ([#2697](https://github.com/grafana/oncall/pull/2697/))

### Fixed

- Fix helm env variable validation logic when specifying Twilio auth related values by @njohnstone2 ([#2674](https://github.com/grafana/oncall/pull/2674))
- Fixed mobile app verification not sending SMS to phone number ([#2687](https://github.com/grafana/oncall/issues/2687))

## v1.3.19 (2023-07-28)

### Fixed

- Fix one of the latest migrations failing on SQLite by @vadimkerr ([#2680](https://github.com/grafana/oncall/pull/2680))

### Added

- Apply swap requests details to schedule events ([#2677](https://github.com/grafana/oncall/pull/2677))

## v1.3.18 (2023-07-28)

### Changed

- Update the direct paging feature to page for acknowledged & silenced alert groups,
  and show a warning for resolved alert groups by @vadimkerr ([#2639](https://github.com/grafana/oncall/pull/2639))
- Change calls to get instances from GCOM to paginate by @mderynck ([#2669](https://github.com/grafana/oncall/pull/2669))
- Update checking on-call users to use schedule final events ([#2651](https://github.com/grafana/oncall/pull/2651))

### Fixed

- Remove checks delaying plugin load and cause "Initializing plugin..." ([2624](https://github.com/grafana/oncall/pull/2624))
- Fix "Continue escalation if >X alerts per Y minutes" escalation step by @vadimkerr ([#2636](https://github.com/grafana/oncall/pull/2636))
- Post to Telegram ChatOps channel option is not showing in the integrations page
  by @alexintech ([#2498](https://github.com/grafana/oncall/pull/2498))

## v1.3.17 (2023-07-25)

### Added

- Added banner on the ChatOps screen for OSS to let the user know if no chatops integration is enabled
  ([#1735](https://github.com/grafana/oncall/issues/1735))
- Add `rbac_enabled` to `GET /api/internal/v1/current_team` response schema + `rbac_permissions` to `GET /api/internal/v1/user`
  response schema by @joeyorlando ([#2611](https://github.com/grafana/oncall/pull/2611))

### Fixed

- Bring heartbeats back to UI by @maskin25 ([#2550](https://github.com/grafana/oncall/pull/2550))
- Address issue when Grafana feature flags which were enabled via the `feature_flags.enabled` were only properly being
  parsed, when they were space-delimited. This fix allows them to be _either_ space or comma-delimited.
  by @joeyorlando ([#2623](https://github.com/grafana/oncall/pull/2623))

## v1.3.16 (2023-07-21)

### Added

- Allow persisting mobile app's timezone, to allow for more accurate datetime related notifications by @joeyorlando
  ([#2601](https://github.com/grafana/oncall/pull/2601))
- Add filter integrations by type ([2609](https://github.com/grafana/oncall/pull/2609))

### Changed

- Update direct paging docs by @vadimkerr ([#2600](https://github.com/grafana/oncall/pull/2600))
- Improve APIs for creating/updating direct paging integrations by @vadimkerr ([#2603](https://github.com/grafana/oncall/pull/2603))
- Remove unnecessary team checks in public API by @vadimkerr ([#2606](https://github.com/grafana/oncall/pull/2606))

### Fixed

- Fix Slack direct paging issue when there are more than 100 schedules by @vadimkerr ([#2594](https://github.com/grafana/oncall/pull/2594))
- Fix webhooks unable to be copied if they contain password or authorization header ([#2608](https://github.com/grafana/oncall/pull/2608))

## v1.3.15 (2023-07-19)

### Changed

- Deprecate `AlertGroup.is_archived` column. Column will be removed in a subsequent release. By @joeyorlando ([#2524](https://github.com/grafana/oncall/pull/2524)).
- Update Slack "invite" feature to use direct paging by @vadimkerr ([#2562](https://github.com/grafana/oncall/pull/2562))
- Change "Current responders" to "Additional Responders" in web UI by @vadimkerr ([#2567](https://github.com/grafana/oncall/pull/2567))

### Fixed

- Fix duplicate orders on routes and escalation policies by @vadimkerr ([#2568](https://github.com/grafana/oncall/pull/2568))
- Fixed Slack channels sync by @Ferril ([#2571](https://github.com/grafana/oncall/pull/2571))
- Fixed rendering of slack connection errors ([#2526](https://github.com/grafana/oncall/pull/2526))

## v1.3.14 (2023-07-17)

### Changed

- Added `PHONE_PROVIDER` configuration check by @sreway ([#2523](https://github.com/grafana/oncall/pull/2523))
- Deprecate `/oncall` Slack command, update direct paging functionality by @vadimkerr ([#2537](https://github.com/grafana/oncall/pull/2537))
- Change plugin version to drop the `v` prefix. ([#2540](https://github.com/grafana/oncall/pull/2540))

## v1.3.13 (2023-07-17)

### Changed

- Remove deprecated `heartbeat.HeartBeat` model/table by @joeyorlando ([#2534](https://github.com/grafana/oncall/pull/2534))

## v1.3.12 (2023-07-14)

### Added

- Add `page_size`, `current_page_number`, and `total_pages` attributes to paginated API responses by @joeyorlando ([#2471](https://github.com/grafana/oncall/pull/2471))

### Fixed

- New webhooks incorrectly masking authorization header by @mderynck ([#2541](https://github.com/grafana/oncall/pull/2541))

## v1.3.11 (2023-07-13)

### Added

- Release new webhooks functionality by @mderynck @matiasb @maskin25 @teodosii @raphael-batte ([#1830](https://github.com/grafana/oncall/pull/1830))

### Changed

- Custom button webhooks are deprecated, they will be automatically migrated to new webhooks. ([#1830](https://github.com/grafana/oncall/pull/1830))

## v1.3.10 (2023-07-13)

### Added

- [Helm] Added ability to specify `resources` definition within the `wait-for-db` init container by @Shelestov7
  ([#2501](https://github.com/grafana/oncall/pull/2501))
- Added index on `started_at` column in `alerts_alertgroup` table. This substantially speeds up query used by the `check_escalation_finished_task`
  task. By @joeyorlando and @Konstantinov-Innokentii ([#2516](https://github.com/grafana/oncall/pull/2516)).

### Changed

- Deprecated `/maintenance` web UI page. Maintenance is now handled at the integration level and can be performed
  within a single integration's page. by @Ukochka ([#2497](https://github.com/grafana/oncall/issues/2497))

### Fixed

- Fixed a bug in the integration maintenance mode workflow where a user could not start/stop an integration's
  maintenance mode by @joeyorlando ([#2511](https://github.com/grafana/oncall/issues/2511))
- Schedules: Long popup does not fit screen & buttons unreachable & objects outside of the popup [#1002](https://github.com/grafana/oncall/issues/1002)
- New schedules white theme issues [#2356](https://github.com/grafana/oncall/issues/2356)

## v1.3.9 (2023-07-12)

### Added

- Bring new Jinja editor to webhooks ([#2344](https://github.com/grafana/oncall/issues/2344))

### Fixed

- Add debounce on Select UI components to avoid making API search requests on each key-down event by
  @maskin25 ([#2466](https://github.com/grafana/oncall/pull/2466))
- Make Direct paging integration configurable ([2483](https://github.com/grafana/oncall/pull/2483))

## v1.3.8 (2023-07-11)

### Added

- Add `event.users.avatar_full` field to `GET /api/internal/v1/schedules/{schedule_id}/filter_events`
  payload by @joeyorlando ([#2459](https://github.com/grafana/oncall/pull/2459))
- Add `affinity` and `tolerations` for `celery` and `migrations` pods into helm chart + unit test for chart

### Changed

- Modified DRF pagination class used by `GET /api/internal/v1/alert_receive_channels` and `GET /api/internal/v1/schedules`
  endpoints so that the `next` and `previous` pagination links are properly set when OnCall is run behind
  a reverse proxy by @joeyorlando ([#2467](https://github.com/grafana/oncall/pull/2467))
- Polish user settings and warnings ([#2425](https://github.com/grafana/oncall/pull/2425))

### Fixed

- Address issue where we were improperly parsing Grafana feature flags that were enabled via the `feature_flags.enabled`
  method by @joeyorlando ([#2477](https://github.com/grafana/oncall/pull/2477))
- Fix cuddled list Markdown issue by @vadimkerr ([#2488](https://github.com/grafana/oncall/pull/2488))
- Fixed schedules slack notifications for deleted organizations ([#2493](https://github.com/grafana/oncall/pull/2493))

## v1.3.7 (2023-07-06)

### Changed

- OnCall Metrics dashboard update ([#2400](https://github.com/grafana/oncall/pull/2400))

## v1.3.6 (2023-07-05)

### Fixed

- Address issue where having multiple registered mobile apps for a user could lead to issues in delivering push
  notifications by @joeyorlando ([#2421](https://github.com/grafana/oncall/pull/2421))

## v1.3.5 (2023-07-05)

### Fixed

- Fix for phone provider initialization which can lead to an HTTP 500 on startup ([#2434](https://github.com/grafana/oncall/pull/2434))

## v1.3.4 (2023-07-05)

### Added

- Add full avatar URL for on-call users in schedule internal API by @vadimkerr ([#2414](https://github.com/grafana/oncall/pull/2414))
- Add phone call using the zvonok.com service by @sreway ([#2339](https://github.com/grafana/oncall/pull/2339))

### Changed

- UI drawer updates for webhooks2 ([#2419](https://github.com/grafana/oncall/pull/2419))
- Removed url from sms notification, changed format ([#2317](https://github.com/grafana/oncall/pull/2317))

## v1.3.3 (2023-06-29)

### Added

- Docs for `/resolution_notes` public api endpoint [#222](https://github.com/grafana/oncall/issues/222)

### Fixed

- Change alerts order for `/alert` public api endpoint [#1031](https://github.com/grafana/oncall/issues/1031)
- Change resolution notes order for `/resolution_notes` public api endpoint to show notes for the newest alert group
  on top ([#2404](https://github.com/grafana/oncall/pull/2404))
- Remove attempt to check token when editor/viewers are accessing the plugin @mderynck ([#2410](https://github.com/grafana/oncall/pull/2410))

## v1.3.2 (2023-06-29)

### Added

- Add metric "how many alert groups user was notified of" to Prometheus exporter ([#2334](https://github.com/grafana/oncall/pull/2334/))

### Changed

- Change permissions used during setup to better represent actions being taken by @mderynck ([#2242](https://github.com/grafana/oncall/pull/2242))
- Display 100000+ in stats when there are more than 100000 alert groups in the result ([#1901](https://github.com/grafana/oncall/pull/1901))
- Change OnCall plugin to use service accounts and api tokens for communicating with backend, by @mderynck ([#2385](https://github.com/grafana/oncall/pull/2385))
- RabbitMQ Docker image upgraded from 3.7.19 to 3.12.0 in `docker-compose-developer.yml` and
  `docker-compose-mysql-rabbitmq.yml`. **Note**: if you use one of these config files for your deployment
  you _may_ need to follow the RabbitMQ "upgrade steps" listed [here](https://rabbitmq.com/upgrade.html#rabbitmq-version-upgradability)
  by @joeyorlando ([#2359](https://github.com/grafana/oncall/pull/2359))

### Fixed

- For "You're Going OnCall" push notifications, show shift times in the user's configured timezone, otherwise UTC
  by @joeyorlando ([#2351](https://github.com/grafana/oncall/pull/2351))

## v1.3.1 (2023-06-26)

### Fixed

- Fix phone call & SMS relay by @vadimkerr ([#2345](https://github.com/grafana/oncall/pull/2345))

## v1.3.0 (2023-06-26)

### Added

- Secrets consistency for the chart. Bugfixing [#1016](https://github.com/grafana/oncall/pull/1016)

### Changed

- `telegram.webhookUrl` now defaults to `https://<base_url>` if not set
- UI Updates for the integrations page ([#2310](https://github.com/grafana/oncall/pull/2310))
- Prefer shift start when displaying rotation start value for existing shifts ([#2316](https://github.com/grafana/oncall/pull/2316))

### Fixed

- Fixed minor schedule preview issue missing last day ([#2316](https://github.com/grafana/oncall/pull/2316))

## v1.2.46 (2023-06-22)

### Added

- Make it possible to completely delete a rotation oncall ([#1505](https://github.com/grafana/oncall/issues/1505))
- Polish rotation modal form oncall ([#1506](https://github.com/grafana/oncall/issues/1506))
- Quick actions when editing a schedule oncall ([#1507](https://github.com/grafana/oncall/issues/1507))
- Enable schedule related profile settings oncall ([#1508](https://github.com/grafana/oncall/issues/1508))
- Highlight user shifts oncall ([#1509](https://github.com/grafana/oncall/issues/1509))
- Rename or Description for Schedules Rotations ([#1460](https://github.com/grafana/oncall/issues/1406))
- Add documentation for OnCall metrics exporter ([#2149](https://github.com/grafana/oncall/pull/2149))
- Add dashboard for OnCall metrics ([#1973](https://github.com/grafana/oncall/pull/1973))

## Changed

- Change mobile shift notifications title and subtitle by @imtoori ([#2288](https://github.com/grafana/oncall/pull/2288))
- Make web schedule updates to trigger sync refresh of its ical representation ([#2279](https://github.com/grafana/oncall/pull/2279))

## Fixed

- Fix duplicate orders for user notification policies by @vadimkerr ([#2278](https://github.com/grafana/oncall/pull/2278))
- Fix broken markup on alert group page, declutter, make time format consistent ([#2296](https://github.com/grafana/oncall/pull/2295))

## v1.2.45 (2023-06-19)

### Changed

- Change .Values.externalRabbitmq.passwordKey from `password` to `""` (default value `rabbitmq-password`) ([#864](https://github.com/grafana/oncall/pull/864))
- Remove deprecated `permissions` string array from the internal API user serializer by @joeyorlando ([#2269](https://github.com/grafana/oncall/pull/2269))

### Added

- Add `locale` column to mobile app user settings table by @joeyorlando [#2131](https://github.com/grafana/oncall/pull/2131)
- Update notification text for "You're going on call" push notifications to include information about the shift start
  and end times by @joeyorlando ([#2131](https://github.com/grafana/oncall/pull/2131))

### Fixed

- Handle non-UTC UNTIL datetime value when repeating ical events [#2241](https://github.com/grafana/oncall/pull/2241)
- Optimize AlertManager auto-resolve mechanism

## v1.2.44 (2023-06-14)

### Added

- Users with the Viewer basic role can now connect and use the mobile app ([#1892](https://github.com/grafana/oncall/pull/1892))
- Add helm chart support for redis and mysql existing secrets [#2156](https://github.com/grafana/oncall/pull/2156)

### Changed

- Removed `SlackActionRecord` model and database table by @joeyorlando [#2201](https://github.com/grafana/oncall/pull/2201)
- Require users when creating a schedule rotation using the web UI [#2220](https://github.com/grafana/oncall/pull/2220)

### Fixed

- Fix schedule shift preview to not breaking rotation shifts when there is overlap [#2218](https://github.com/grafana/oncall/pull/2218)
- Fix schedule list filter by type to allow considering multiple values [#2218](https://github.com/grafana/oncall/pull/2218)

## v1.2.43 (2023-06-12)

### Changed

- Propogate CI/CD changes

## v1.2.42 (2023-06-12)

### Changed

- Helm chart: Upgrade helm dependecies, improve local setup [#2144](https://github.com/grafana/oncall/pull/2144)

### Fixed

- Fixed bug on Filters where team param from URL was discarded [#6237](https://github.com/grafana/support-escalations/issues/6237)
- Fix receive channel filter in alert groups API [#2140](https://github.com/grafana/oncall/pull/2140)
- Helm chart: Fix usage of `env` settings as map;
  Fix usage of `mariadb.auth.database` and `mariadb.auth.username` for MYSQL env variables by @alexintech [#2146](https://github.com/grafana/oncall/pull/2146)

### Added

- Helm chart: Add unittests for rabbitmq and redis [2165](https://github.com/grafana/oncall/pull/2165)

## v1.2.41 (2023-06-08)

### Added

- Twilio Provider improvements by @Konstantinov-Innokentii, @mderynck and @joeyorlando
  [#2074](https://github.com/grafana/oncall/pull/2074) [#2034](https://github.com/grafana/oncall/pull/2034)
- Run containers as a non-root user by @alexintech [#2053](https://github.com/grafana/oncall/pull/2053)

## v1.2.40 (2023-06-07)

### Added

- Allow mobile app to consume "internal" schedules API endpoints by @joeyorlando ([#2109](https://github.com/grafana/oncall/pull/2109))
- Add inbound email address in integration API by @vadimkerr ([#2113](https://github.com/grafana/oncall/pull/2113))

### Changed

- Make viewset actions more consistent by @vadimkerr ([#2120](https://github.com/grafana/oncall/pull/2120))

### Fixed

- Fix + revert [#2057](https://github.com/grafana/oncall/pull/2057) which reverted a change which properly handles
  `Organization.DoesNotExist` exceptions for Slack events by @joeyorlando ([#TBD](https://github.com/grafana/oncall/pull/TBD))
- Fix Telegram ratelimit on live setting change by @vadimkerr and @alexintech ([#2100](https://github.com/grafana/oncall/pull/2100))

## v1.2.39 (2023-06-06)

### Changed

- Do not hide not secret settings in the web plugin UI by @alexintech ([#1964](https://github.com/grafana/oncall/pull/1964))

## v1.2.36 (2023-06-02)

### Added

- Add public API endpoint to export a schedule's final shifts by @joeyorlando ([2047](https://github.com/grafana/oncall/pull/2047))

### Fixed

- Fix demo alert for inbound email integration by @vadimkerr ([#2081](https://github.com/grafana/oncall/pull/2081))
- Fix calendar TZ used when comparing current shifts triggering slack shift notifications ([#2091](https://github.com/grafana/oncall/pull/2091))

## v1.2.35 (2023-06-01)

### Fixed

- Fix a bug with permissions for telegram user settings by @alexintech ([#2075](https://github.com/grafana/oncall/pull/2075))
- Fix orphaned messages in Slack by @vadimkerr ([#2023](https://github.com/grafana/oncall/pull/2023))
- Fix duplicated slack shift-changed notifications ([#2080](https://github.com/grafana/oncall/pull/2080))

## v1.2.34 (2023-05-31)

### Added

- Add description to "Default channel for Slack notifications" UI dropdown by @joeyorlando ([2051](https://github.com/grafana/oncall/pull/2051))

### Fixed

- Fix templates when slack or telegram is disabled ([#2064](https://github.com/grafana/oncall/pull/2064))
- Reduce number of alert groups returned by `Attach To` in slack to avoid event trigger timeout @mderynck ([#2049](https://github.com/grafana/oncall/pull/2049))

## v1.2.33 (2023-05-30)

### Fixed

- Revert #2040 breaking `/escalate` Slack command

## v1.2.32 (2023-05-30)

### Added

- Add models and framework to use different services (Phone, SMS, Verify) in Twilio depending on
  the destination country code by @mderynck ([#1976](https://github.com/grafana/oncall/pull/1976))
- Prometheus exporter backend for alert groups related metrics
- Helm chart: configuration of `uwsgi` using environment variables by @alexintech ([#2045](https://github.com/grafana/oncall/pull/2045))
- Much expanded/improved docs for mobile app ([2026](https://github.com/grafana/oncall/pull/2026>))
- Enable by-day selection when defining monthly and hourly rotations ([2037](https://github.com/grafana/oncall/pull/2037))

### Fixed

- Fix error when updating closed modal window in Slack by @vadimkerr ([#2019](https://github.com/grafana/oncall/pull/2019))
- Fix final schedule export failing to update when ical imported events set start/end as date ([#2025](https://github.com/grafana/oncall/pull/2025))
- Helm chart: fix bugs in helm chart with external postgresql configuration by @alexintech ([#2036](https://github.com/grafana/oncall/pull/2036))
- Properly address `Organization.DoesNotExist` exceptions thrown which result in HTTP 500 for the Slack `interactive_api_endpoint`
  endpoint by @joeyorlando ([#2040](https://github.com/grafana/oncall/pull/2040))
- Fix issue when trying to sync Grafana contact point and config receivers miss a key ([#2046](https://github.com/grafana/oncall/pull/2046))

### Changed

- Changed mobile notification title and subtitle. Removed the body. by @imtoori [#2027](https://github.com/grafana/oncall/pull/2027)

## v1.2.31 (2023-05-26)

### Fixed

- Fix AmazonSNS ratelimit by @Konstantinov-Innokentii ([#2032](https://github.com/grafana/oncall/pull/2032))

## v1.2.30 (2023-05-25)

### Fixed

- Fix Phone provider status callbacks [#2014](https://github.com/grafana/oncall/pull/2014)

## v1.2.29 (2023-05-25)

### Changed

- Phone provider refactoring [#1713](https://github.com/grafana/oncall/pull/1713)

### Fixed

- Handle slack metadata limit when creating paging command payload ([#2007](https://github.com/grafana/oncall/pull/2007))
- Fix issue with sometimes cached final schedule not being refreshed after an update ([#2004](https://github.com/grafana/oncall/pull/2004))

## v1.2.28 (2023-05-24)

### Fixed

- Improve plugin authentication by @vadimkerr ([#1995](https://github.com/grafana/oncall/pull/1995))
- Fix MultipleObjectsReturned error on webhook endpoints by @vadimkerr ([#1996](https://github.com/grafana/oncall/pull/1996))
- Remove user defined time period from "you're going oncall" mobile push by @iskhakov ([#2001](https://github.com/grafana/oncall/pull/2001))

## v1.2.27 (2023-05-23)

### Added

- Allow passing Firebase credentials via environment variable by @vadimkerr ([#1969](https://github.com/grafana/oncall/pull/1969))

### Changed

- Update default Alertmanager templates by @iskhakov ([#1944](https://github.com/grafana/oncall/pull/1944))

### Fixed

- Fix SQLite permission issue by @vadimkerr ([#1984](https://github.com/grafana/oncall/pull/1984))
- Remove user defined time period from "you're going oncall" mobile push ([2001](https://github.com/grafana/oncall/pull/2001))

## v1.2.26 (2023-05-18)

### Fixed

- Fix inbound email bug when attaching files by @vadimkerr ([#1970](https://github.com/grafana/oncall/pull/1970))

## v1.2.25 (2023-05-18)

### Added

- Test mobile push backend

## v1.2.24 (2023-05-17)

### Fixed

- Fixed bug in Escalation Chains where reordering an item crashed the list

## v1.2.23 (2023-05-15)

### Added

- Add a way to set a maintenance mode message and display this in the web plugin UI by @joeyorlando ([#1917](https://github.com/grafana/oncall/pull/#1917))

### Changed

- Use `user_profile_changed` Slack event instead of `user_change` to update Slack user profile by @vadimkerr ([#1938](https://github.com/grafana/oncall/pull/1938))

## v1.2.22 (2023-05-12)

### Added

- Add mobile settings for info notifications by @imtoori ([#1926](https://github.com/grafana/oncall/pull/1926))

### Fixed

- Fix bug in the "You're Going Oncall" push notification copy by @joeyorlando ([#1922](https://github.com/grafana/oncall/pull/1922))
- Fix bug with newlines in markdown converter ([#1925](https://github.com/grafana/oncall/pull/1925))
- Disable "You're Going Oncall" push notification by default ([1927](https://github.com/grafana/oncall/pull/1927))

## v1.2.21 (2023-05-09)

### Added

- Add a new mobile app push notification which notifies users when they are going on call by @joeyorlando ([#1814](https://github.com/grafana/oncall/pull/1814))
- Add a new mobile app user setting field, `important_notification_volume_override` by @joeyorlando ([#1893](https://github.com/grafana/oncall/pull/1893))

### Changed

- Improve ical comparison when checking for imported ical updates ([1870](https://github.com/grafana/oncall/pull/1870))
- Upgrade to Python 3.11.3 by @joeyorlando ([#1849](https://github.com/grafana/oncall/pull/1849))

### Fixed

- Fix issue with how OnCall determines if a cloud Grafana Instance supports RBAC by @joeyorlando ([#1880](https://github.com/grafana/oncall/pull/1880))
- Fix issue trying to set maintenance mode for integrations belonging to non-current team

## v1.2.20 (2023-05-09)

### Fixed

- Hotfix perform notification task

## v1.2.19 (2023-05-04)

### Fixed

- Fix issue with parsing response when sending Slack message

## v1.2.18 (2023-05-03)

### Added

- Documentation updates

## v1.2.17 (2023-05-02)

### Added

- Add filter descriptions to web ui by @iskhakov ([1845](https://github.com/grafana/oncall/pull/1845))
- Add "Notifications Receiver" RBAC role by @joeyorlando ([#1853](https://github.com/grafana/oncall/pull/1853))

### Changed

- Remove template editor from Slack by @iskhakov ([1847](https://github.com/grafana/oncall/pull/1847))
- Remove schedule name uniqueness restriction ([1859](https://github.com/grafana/oncall/pull/1859))

### Fixed

- Fix bugs in web title and message templates rendering and visual representation ([1747](https://github.com/grafana/oncall/pull/1747))

## v1.2.16 (2023-04-27)

### Added

- Add 2, 3 and 6 hours Alert Group silence options by @tommysitehost ([#1822](https://github.com/grafana/oncall/pull/1822))
- Add schedule related users endpoint to plugin API

### Changed

- Update web UI, Slack, and Telegram to allow silencing an acknowledged alert group by @joeyorlando ([#1831](https://github.com/grafana/oncall/pull/1831))

### Fixed

- Optimize duplicate queries occurring in AlertGroupFilter by @joeyorlando ([1809](https://github.com/grafana/oncall/pull/1809))

## v1.2.15 (2023-04-24)

### Fixed

- Helm chart: Fix helm hook for db migration job
- Performance improvements to `GET /api/internal/v1/alertgroups` endpoint by @joeyorlando and @iskhakov ([#1805](https://github.com/grafana/oncall/pull/1805))

### Added

- Add helm chart support for twilio existing secrets by @atownsend247 ([#1435](https://github.com/grafana/oncall/pull/1435))
- Add web_title, web_message and web_image_url attributes to templates ([1786](https://github.com/grafana/oncall/pull/1786))

### Changed

- Update shift API to use a default interval value (`1`) when a `frequency` is set and no `interval` is given
- Limit number of alertmanager alerts in alert group to autoresolve by 500 ([1779](https://github.com/grafana/oncall/pull/1779))
- Update schedule and personal ical exports to use final shift events

## v1.2.14 (2023-04-19)

### Fixed

- Fix broken documentation links by @shantanualsi ([#1766](https://github.com/grafana/oncall/pull/1766))
- Fix bug when updating team access settings by @vadimkerr ([#1794](https://github.com/grafana/oncall/pull/1794))

## v1.2.13 (2023-04-18)

### Changed

- Rework ical schedule export to include final events; also improve changing shifts sync

### Fixed

- Fix issue when creating web overrides for TF schedules using a non-UTC timezone

## v1.2.12 (2023-04-18)

### Changed

- Move `alerts_alertgroup.is_restricted` column to `alerts_alertreceivechannel.restricted_at` by @joeyorlando ([#1770](https://github.com/grafana/oncall/pull/1770))

### Added

- Add new field description_short to private api ([#1698](https://github.com/grafana/oncall/pull/1698))
- Added preview and migration API endpoints for route migration from regex into jinja2 ([1715](https://github.com/grafana/oncall/pull/1715))
- Helm chart: add the option to use a helm hook for the migration job ([1386](https://github.com/grafana/oncall/pull/1386))
- Add endpoints to start and stop maintenance in alert receive channel private api ([1755](https://github.com/grafana/oncall/pull/1755))
- Send demo alert with dynamic payload and get demo payload example on private api ([1700](https://github.com/grafana/oncall/pull/1700))
- Add is_default fields to templates, remove WritableSerialiserMethodField ([1759](https://github.com/grafana/oncall/pull/1759))
- Allow use of dynamic payloads in alert receive channels preview template in private api ([1756](https://github.com/grafana/oncall/pull/1756))

## v1.2.11 (2023-04-14)

### Added

- add new columns `gcom_org_contract_type`, `gcom_org_irm_sku_subscription_start_date`,
  and `gcom_org_oldest_admin_with_billing_privileges_user_id` to `user_management_organization` table,
  plus `is_restricted` column to `alerts_alertgroup` table by @joeyorlando and @teodosii ([1522](https://github.com/grafana/oncall/pull/1522))
- emit two new Django signals by @joeyorlando and @teodosii ([1522](https://github.com/grafana/oncall/pull/1522))
  - `org_sync_signal` at the end of the `engine/apps/user_management/sync.py::sync_organization` method
  - `alert_group_created_signal` when a new Alert Group is created

## v1.2.10 (2023-04-13)

### Added

- Added mine filter to schedules listing

### Fixed

- Fixed a bug in GForm's RemoteSelect where the value for Dropdown could not change
- Fixed the URL attached to an Incident created via the 'Declare Incident' button of a Slack alert by @sd2k ([#1738](https://github.com/grafana/oncall/pull/1738))

## v1.2.9 (2023-04-11)

### Fixed

- Catch the new Slack error - "message_limit_exceeded"

## v1.2.8 (2023-04-06)

### Changed

- Allow editing assigned team via public api ([1619](https://github.com/grafana/oncall/pull/1619))
- Disable mentions when resolution note is created by @iskhakov ([1696](https://github.com/grafana/oncall/pull/1696))
- Display warnings on users page in a clean and consistent way by @iskhakov ([#1681](https://github.com/grafana/oncall/pull/1681))

## v1.2.7 (2023-04-03)

### Added

- Save selected teams filter in local storage ([#1611](https://github.com/grafana/oncall/issues/1611))

### Changed

- Renamed routes from /incidents to /alert-groups ([#1678](https://github.com/grafana/oncall/pull/1678))

### Fixed

- Fix team search when filtering resources by @vadimkerr ([#1680](https://github.com/grafana/oncall/pull/1680))
- Fix issue when trying to scroll in Safari ([#415](https://github.com/grafana/oncall/issues/415))

## v1.2.6 (2023-03-30)

### Fixed

- Fixed bug when web schedules/shifts use non-UTC timezone and shift is deleted by @matiasb ([#1661](https://github.com/grafana/oncall/pull/1661))

## v1.2.5 (2023-03-30)

### Fixed

- Fixed a bug with Slack links not working in the plugin UI ([#1671](https://github.com/grafana/oncall/pull/1671))

## v1.2.4 (2023-03-30)

### Added

- Added the ability to change the team for escalation chains by @maskin25, @iskhakov and @vadimkerr ([#1658](https://github.com/grafana/oncall/pull/1658))

### Fixed

- Addressed bug with iOS mobile push notifications always being set to critical by @imtoori and @joeyorlando ([#1646](https://github.com/grafana/oncall/pull/1646))
- Fixed issue where Viewer was not able to view which people were oncall in a schedule ([#999](https://github.com/grafana/oncall/issues/999))
- Fixed a bug with syncing teams from Grafana API by @vadimkerr ([#1652](https://github.com/grafana/oncall/pull/1652))

## v1.2.3 (2023-03-28)

Only some minor performance/developer setup changes to report in this version.

## v1.2.2 (2023-03-27)

### Changed

- Drawers with Forms are not closing by clicking outside of the drawer. Only by clicking Cancel or X (by @Ukochka in [#1608](https://github.com/grafana/oncall/pull/1608))
- When the `DANGEROUS_WEBHOOKS_ENABLED` environment variable is set to true, it's possible now to create Outgoing Webhooks
  using URLs without a top-level domain (by @hoptical in [#1398](https://github.com/grafana/oncall/pull/1398))
- Updated wording when creating an integration (by @callmehyde in [#1572](https://github.com/grafana/oncall/pull/1572))
- Set FCM iOS/Android "message priority" to "high priority" for mobile app push notifications (by @joeyorlando in [#1612](https://github.com/grafana/oncall/pull/1612))
- Improve schedule quality feature (by @vadimkerr in [#1602](https://github.com/grafana/oncall/pull/1602))

### Fixed

- Update override deletion changes to set its final duration (by @matiasb in [#1599](https://github.com/grafana/oncall/pull/1599))

## v1.2.1 (2023-03-23)

### Changed

- Mobile app settings backend by @vadimkerr in ([1571](https://github.com/grafana/oncall/pull/1571))
- Fix integrations and escalations autoselect, improve GList by @maskin25 in ([1601](https://github.com/grafana/oncall/pull/1601))
- Add filters to outgoing webhooks 2 by @iskhakov in ([1598](https://github.com/grafana/oncall/pull/1598))

## v1.2.0 (2023-03-21)

### Changed

- Add team-based filtering for resources, so that users can see multiple resources at once and link them together ([1528](https://github.com/grafana/oncall/pull/1528))

## v1.1.41 (2023-03-21)

### Added

- Modified `check_escalation_finished_task` celery task to use read-only databases for its query, if one is defined +
  make the validation logic stricter + ping a configurable heartbeat on successful completion of this task ([1266](https://github.com/grafana/oncall/pull/1266))

### Changed

- Updated wording throughout plugin to use 'Alert Group' instead of 'Incident' ([1565](https://github.com/grafana/oncall/pull/1565),
  [1576](https://github.com/grafana/oncall/pull/1576))
- Check for enabled Telegram feature was added to ChatOps and to User pages ([319](https://github.com/grafana/oncall/issues/319))
- Filtering for Editors/Admins was added to rotation form. It is not allowed to assign Viewer to rotation ([1124](https://github.com/grafana/oncall/issues/1124))
- Modified search behaviour on the Escalation Chains page to allow for "partial searching" ([1578](https://github.com/grafana/oncall/pull/1578))

### Fixed

- Fixed a few permission issues on the UI ([1448](https://github.com/grafana/oncall/pull/1448))
- Fix resolution note rendering in Slack message threads where the Slack username was not
  being properly rendered ([1561](https://github.com/grafana/oncall/pull/1561))

## v1.1.40 (2023-03-16)

### Fixed

- Check for duplicated positions in terraform escalation policies create/update

### Added

- Add `regex_match` Jinja filter ([1556](https://github.com/grafana/oncall/pull/1556))

### Changed

- Allow passing `null` as a value for `escalation_chain` when creating routes via the public API ([1557](https://github.com/grafana/oncall/pull/1557))

## v1.1.39 (2023-03-16)

### Added

- Inbound email integration ([837](https://github.com/grafana/oncall/pull/837))

## v1.1.38 (2023-03-14)

### Added

- Add filtering by escalation chain to alert groups page ([1535](https://github.com/grafana/oncall/pull/1535))

### Fixed

- Improve tasks checking/triggering webhooks in new backend

## v1.1.37 (2023-03-14)

### Fixed

- Fixed redirection issue on integrations screen

### Added

- Enable web overrides for Terraform-based schedules
- Direct user paging improvements ([1358](https://github.com/grafana/oncall/issues/1358))
- Added Schedule Score quality within the schedule view ([118](https://github.com/grafana/oncall/issues/118))

## v1.1.36 (2023-03-09)

### Fixed

- Fix bug with override creation ([1515](https://github.com/grafana/oncall/pull/1515))

## v1.1.35 (2023-03-09)

### Added

- Insight logs

### Fixed

- Fixed issue with Alert group involved users filter
- Fixed email sending failure due to newline in title

## v1.1.34 (2023-03-08)

### Added

- Jinja2 based routes ([1319](https://github.com/grafana/oncall/pull/1319))

### Changed

- Remove mobile app feature flag ([1484](https://github.com/grafana/oncall/pull/1484))

### Fixed

- Prohibit creating & updating past overrides ([1474](https://github.com/grafana/oncall/pull/1474))

## v1.1.33 (2023-03-07)

### Fixed

- Show permission error for accessing Telegram as Viewer ([1273](https://github.com/grafana/oncall/issues/1273))

### Changed

- Pass email and phone limits as environment variables ([1219](https://github.com/grafana/oncall/pull/1219))

## v1.1.32 (2023-03-01)

### Fixed

- Schedule filters improvements ([941](https://github.com/grafana/oncall/issues/941))
- Fix pagination issue on schedules page ([1437](https://github.com/grafana/oncall/pull/1437))

## v1.1.31 (2023-03-01)

### Added

- Add acknowledge_signal and source link to public api

## v1.1.30 (2023-03-01)

### Fixed

- Fixed importing of global grafana styles ([672](https://github.com/grafana/oncall/issues/672))
- Fixed UI permission related bug where Editors could not export their user iCal link
- Fixed error when a shift is created using Etc/UTC as timezone
- Fixed issue with refresh ical file task not considering empty string values
- Schedules: Long popup does not fit screen & buttons unreachable & objects outside of the popup ([1002](https://github.com/grafana/oncall/issues/1002))
- Can't scroll on integration settings page ([415](https://github.com/grafana/oncall/issues/415))
- Team change in the Integration page always causes 403 ([1292](https://github.com/grafana/oncall/issues/1292))
- Schedules: Permalink doesn't work with multi-teams ([940](https://github.com/grafana/oncall/issues/940))
- Schedules list -> expanded schedule blows page width ([1293](https://github.com/grafana/oncall/issues/1293))

### Changed

- Moved reCAPTCHA to backend environment variable for more flexible configuration between different environments.
- Add pagination to schedule listing
- Show 100 latest alerts on alert group page ([1417](https://github.com/grafana/oncall/pull/1417))

## v1.1.29 (2023-02-23)

### Changed

- Allow creating schedules with type "web" using public API

### Fixed

- Fixed minor issue during the sync process where an HTTP 302 (redirect) status code from the Grafana
  instance would cause the sync to not properly finish

## v1.1.28 (2023-02-23)

### Fixed

- Fixed maintenance mode for Telegram and MSTeams

## v1.1.27 (2023-02-22)

### Added

- Added reCAPTCHA validation for requesting a mobile verification code

### Changed

- Added ratelimits for phone verification
- Link to source was added
- Header of Incident page was reworked: clickable labels instead of just names, users section was deleted
- "Go to Integration" button was deleted, because the functionality was moved to clickable labels

### Fixed

- Fixed HTTP request to Google where when fetching an iCal, the response would sometimes contain HTML instead
  of the expected iCal data

## v1.1.26 (2023-02-20)

### Fixed

- Make alert group filters persistent ([482](https://github.com/grafana/oncall/issues/482))

### Changed

- Update phone verification error message

## v1.1.25 (2023-02-20)

### Fixed

- Fixed too long declare incident link in Slack

## v1.1.24 (2023-02-16)

### Added

- Add direct user paging ([823](https://github.com/grafana/oncall/issues/823))
- Add App Store link to web UI ([1328](https://github.com/grafana/oncall/pull/1328))

### Fixed

- Cleaning of the name "Incident" ([704](https://github.com/grafana/oncall/pull/704))
- Alert Group/Alert Groups naming polishing. All the names should be with capital letters
- Design polishing ([1290](https://github.com/grafana/oncall/pull/1290))
- Not showing contact details in User tooltip if User does not have edit/admin access
- Updated slack link account to redirect back to user profile instead of chatops

### Changed

- Incidents - Removed buttons column and replaced status with toggler ([#1237](https://github.com/grafana/oncall/issues/1237))
- Responsiveness changes across multiple pages (Incidents, Integrations, Schedules) ([#1237](https://github.com/grafana/oncall/issues/1237))
- Add pagination to schedule listing

## v1.1.23 (2023-02-06)

### Fixed

- Fix bug with email case sensitivity for ICal on-call schedules ([1297](https://github.com/grafana/oncall/pull/1297))

## v1.1.22 (2023-02-03)

### Fixed

- Fix bug with root/dependant alert groups list api endpoint ([1284](https://github.com/grafana/oncall/pull/1284))
- Fixed NPE on teams switch

### Added

- Optimize alert and alert group public api endpoints and add filter by id ([1274](https://github.com/grafana/oncall/pull/1274))
- Enable mobile app backend by default on OSS

## v1.1.21 (2023-02-02)

### Added

- Add [`django-dbconn-retry` library](https://github.com/jdelic/django-dbconn-retry) to `INSTALLED_APPS` to attempt
  to alleviate occasional `django.db.utils.OperationalError` errors
- Improve alerts and alert group endpoint response time in internal API with caching ([1261](https://github.com/grafana/oncall/pull/1261))
- Optimize alert and alert group public api endpoints and add filter by id ([1274](https://github.com/grafana/oncall/pull/1274)
- Added Coming Soon for iOS on Mobile App screen

### Fixed

- Fix issue on Integrations where you were redirected back once escalation chain was loaded ([#1083](https://github.com/grafana/oncall/issues/1083))
  ([#1257](https://github.com/grafana/oncall/issues/1257))

## v1.1.20 (2023-01-30)

### Added

- Add involved users filter to alert groups listing page (+ mine shortcut)

### Changed

- Improve logging for creating contact point for Grafana Alerting integration

### Fixed

- Fix bugs related to creating contact point for Grafana Alerting integration
- Fix minor UI bug on OnCall users page where it would idefinitely show a "Loading..." message
- Only show OnCall user's table to users that are authorized
- Fixed NPE in ScheduleUserDetails component ([#1229](https://github.com/grafana/oncall/issues/1229))

## v1.1.19 (2023-01-25)

### Added

- Add Server URL below QR code for OSS for debugging purposes
- Add Slack slash command allowing to trigger a direct page via a manually created alert group
- Remove resolved and acknowledged filters as we switched to status ([#1201](https://github.com/grafana/oncall/pull/1201))
- Add sync with grafana on /users and /teams api calls from terraform plugin

### Changed

- Allow users with `viewer` role to fetch cloud connection status using the internal API ([#1181](https://github.com/grafana/oncall/pull/1181))
- When removing the Slack ChatOps integration, make it more explicit to the user what the implications of doing so are
- Improve performance of `GET /api/internal/v1/schedules` endpoint ([#1169](https://github.com/grafana/oncall/pull/1169))

### Fixed

- Removed duplicate API call, in the UI on plugin initial load, to `GET /api/internal/v1/alert_receive_channels`
- Increased plugin startup speed ([#1200](https://github.com/grafana/oncall/pull/1200))

## v1.1.18 (2023-01-18)

### Added

- Allow messaging backends to be enabled/disabled per organization ([#1151](https://github.com/grafana/oncall/pull/1151))

### Changed

- Send a Slack DM when user is not in channel ([#1144](https://github.com/grafana/oncall/pull/1144))

## v1.1.17 (2023-01-18)

### Changed

- Modified how the `Organization.is_rbac_permissions_enabled` flag is set,
  based on whether we are dealing with an open-source, or cloud installation
- Backend implementation to support direct user/schedule paging
- Changed documentation links to open in new window
- Remove helm chart signing
- Changed the user's profile modal to be wide for all tabs

### Added

- Added state filter for alert_group public API endpoint.
- Enrich user tooltip on Schedule page
- Added redirects for old-style links

### Fixed

- Updated typo in Helm chart values when specifying a custom Slack command name
- Fix for web schedules ical export to give overrides the right priority
- Fix for topnavbar to show initial loading inside PluginPage

## v1.1.16 (2023-01-12)

### Fixed

- Minor bug fix in how the value of `Organization.is_rbac_permissions_enabled` is determined

- Helm chart: default values file and documentation now reflect the correct key to set for the Slack
  slash command name, `oncall.slack.commandName`.

## v1.1.15 (2023-01-10)

### Changed

- Simplify and speed up slack rendering ([#1105](https://github.com/grafana/oncall/pull/1105))
- Faro - Point to 3 separate apps instead of just 1 for all environments ([#1110](https://github.com/grafana/oncall/pull/1110))
- Schedules - ([#1114](https://github.com/grafana/oncall/pull/1114), [#1109](https://github.com/grafana/oncall/pull/1109))

### Fixed

- Bugfix for topnavbar to place alerts inside PageNav ([#1040](https://github.com/grafana/oncall/pull/1040))

## v1.1.14 (2023-01-05)

### Changed

- Change wording from "incident" to "alert group" for the Telegram integration ([#1052](https://github.com/grafana/oncall/pull/1052))
- Soft-delete of organizations on stack deletion.

## v1.1.13 (2023-01-04)

### Added

- Integration with [Grafana Faro](https://grafana.com/docs/grafana-cloud/faro-web-sdk/) for Cloud Instances

## v1.1.12 (2023-01-03)

### Fixed

- Handle jinja exceptions during alert creation
- Handle exception for slack rate limit message

## v1.1.11 (2023-01-03)

### Fixed

- Fix error when schedule was not able to load
- Minor fixes

## v1.1.10 (2023-01-03)

### Fixed

- Minor fixes

## v1.1.9 (2023-01-03)

### Fixed

- Alert group query optimization
- Update RBAC scopes
- Fix error when schedule was not able to load
- Minor bug fixes

## v1.1.8 (2022-12-13)

### Added

- Added a `make` command, `enable-mobile-app-feature-flags`, which sets the backend feature flag in `./dev/.env.dev`,
  and updates a record in the `base_dynamicsetting` database table, which are needed to enable the mobile
  app backend features.

### Changed

- Added ability to change engine deployment update strategy via values in helm chart.
- removed APNS support
- changed the `django-push-notification` library from the `iskhakov` fork to the [`grafana` fork](https://github.com/grafana/django-push-notifications).
  This new fork basically patches an issue which affected the database migrations of this django app (previously the
  library would not respect the `USER_MODEL` setting when creating its tables and would instead reference the
  `auth_user` table.. which we don't want)
- add `--no-cache` flag to the `make build` command

### Fixed

- fix schedule UI types and permissions

## v1.1.7 (2022-12-09)

### Fixed

- Update fallback role for schedule write RBAC permission
- Mobile App Verification tab in the user settings modal is now hidden for users that do not have proper
  permissions to use it

## v1.1.6 (2022-12-09)

### Added

- RBAC permission support
- Add `time_zone` serializer validation for OnCall shifts and calendar/web schedules. In addition, add database migration
  to update values that may be invalid
- Add a `permalinks.web` field, which is a permalink to the alert group web app page, to the alert group internal/public
  API responses
- Added the ability to customize job-migrate `ttlSecondsAfterFinished` field in the helm chart

### Fixed

- Got 500 error when saving Outgoing Webhook ([#890](https://github.com/grafana/oncall/issues/890))
- v1.0.13 helm chart - update the OnCall backend pods image pull policy to "Always" (and explicitly set tag to `latest`).
  This should resolve some recent issues experienced where the frontend/backend versions are not aligned.

### Changed

- When editing templates for alert group presentation or outgoing webhooks, errors and warnings are now displayed in
  the UI as notification popups or displayed in the preview.
- Errors and warnings that occur when rendering templates during notification or webhooks will now render
  and display the error/warning as the result.

## v1.1.5 (2022-11-24)

### Added

- Added a QR code in the "Mobile App Verification" tab on the user settings modal to connect the mobile
  application to your OnCall instance

### Fixed

- UI bug fixes for Grafana 9.3 ([#860](https://github.com/grafana/oncall/pull/860))
- Bug fix for saving source link template ([#898](https://github.com/grafana/oncall/pull/898))

## v1.1.4 (2022-11-23)

### Fixed

- Bug fix for [#882](https://github.com/grafana/oncall/pull/882) which was causing the OnCall web calendars to not load
- Bug fix which, when installing the plugin, or after removing a Grafana API token, caused the plugin to not load properly

## v1.1.3 (2022-11-22)

- Bug Fixes

### Changed

- For OSS installations of OnCall, initial configuration is now simplified. When running for local development, you no
  longer need to configure the plugin via the UI. This is achieved through passing one environment variable to both the
  backend & frontend containers, both of which have been preconfigured for you in `docker-compose-developer.yml`.
  - The Grafana API URL **must be** passed as an environment variable, `GRAFANA_API_URL`, to the OnCall backend
    (and can be configured by updating this env var in your `./dev/.env.dev` file)
  - The OnCall API URL can optionally be passed as an environment variable, `ONCALL_API_URL`, to the OnCall UI.
    If the environment variable is found, the plugin will "auto-configure", otherwise you will be shown a simple
    configuration form to provide this info.
- For Helm installations, if you are running Grafana externally (eg. `grafana.enabled` is set to `false`
  in your `values.yaml`), you will now be required to specify `externalGrafana.url` in `values.yaml`.
- `make start` will now idempotently check to see if a "127.0.0.1 grafana" record exists in `/etc/hosts`
  (using a tool called [`hostess`](https://github.com/cbednarski/hostess)). This is to support using `http://grafana:3000`
  as the `Organization.grafana_url` in two scenarios:
  - `oncall_engine`/`oncall_celery` -> `grafana` Docker container communication
  - public URL generation. There are some instances where `Organization.grafana_url` is referenced to generate public
    URLs to a Grafana plugin page. Without the `/etc/hosts` record, navigating to `http://grafana:3000/some_page` in
    your browser, you would obviously get an error from your browser.

## v1.1.2 (2022-11-18)

- Bug Fixes

## v1.1.1 (2022-11-16)

- Compatibility with Grafana 9.3.0
- Bug Fixes

## v1.0.52 (2022-11-09)

- Allow use of API keys as alternative to account auth token for Twilio
- Remove `grafana_plugin_management` Django app
- Enable new schedules UI
- Bug fixes

## v1.0.51 (2022-11-05)

- Bug Fixes

## v1.0.50 (2022-11-03)

- Updates to documentation
- Improvements to web schedules
- Bug fixes

## v1.0.49 (2022-11-01)

- Enable SMTP email backend by default
- Fix Grafana sidebar frontend bug

## v1.0.48 (2022-11-01)

- verify_number management command
- chatops page redesign

## v1.0.47 (2022-11-01)

- Bug fixes

## v1.0.46 (2022-10-28)

- Bug fixes
- remove `POST /api/internal/v1/custom_buttons/{id}/action` endpoint

## v1.0.45 (2022-10-27)

- Bug fix to revert commit which removed unused engine code

## v1.0.44 (2022-10-26)

- Bug fix for an issue that was affecting phone verification

## v1.0.43 (2022-10-25)

- Bug fixes

## v1.0.42 (2022-10-24)

- Fix posting resolution notes to Slack

## v1.0.41 (2022-10-24)

- Add personal email notifications
- Bug fixes

## v1.0.40 (2022-10-05)

- Improved database and celery backends support
- Added script to import PagerDuty users to Grafana
- Bug fixes

## v1.0.39 (2022-10-03)

- Fix issue in v1.0.38 blocking the creation of schedules and webhooks in the UI

## v1.0.38 (2022-09-30)

- Fix exception handling for adding resolution notes when slack and oncall users are out of sync.
- Fix all day events showing as having gaps in slack notifications
- Improve plugin configuration error message readability
- Add `telegram` key to `permalinks` property in `AlertGroup` public API response schema

## v1.0.37 (2022-09-21)

- Improve API token creation form
- Fix alert group bulk action bugs
- Add `permalinks` property to `AlertGroup` public API response schema
- Scheduling system bug fixes
- Public API bug fixes

## v1.0.36 (2022-09-12)

- Alpha web schedules frontend/backend updates
- Bug fixes

## v1.0.35 (2022-09-07)

- Bug fixes

## v1.0.34 (2022-09-06)

- Fix schedule notification spam

## v1.0.33 (2022-09-06)

- Add raw alert view
- Add GitHub star button for OSS installations
- Restore alert group search functionality
- Bug fixes

## v1.0.32 (2022-09-01)

- Bug fixes

## v1.0.31 (2022-09-01)

- Bump celery version
- Fix oss to cloud connection

## v1.0.30 (2022-08-31)

- Bug fix: check user notification policy before access

## v1.0.29 (2022-08-31)

- Add arm64 docker image

## v1.0.28 (2022-08-31)

- Bug fixes

## v1.0.27 (2022-08-30)

- Bug fixes

## v1.0.26 (2022-08-26)

- Insight log's format fixes
- Remove UserNotificationPolicy auto-recreating

## v1.0.25 (2022-08-24)

- Bug fixes

## v1.0.24 (2022-08-24)

- Insight logs
- Default DATA_UPLOAD_MAX_MEMORY_SIZE to 1mb

## v1.0.23 (2022-08-23)

- Bug fixes

## v1.0.22 (2022-08-16)

- Make STATIC_URL configurable from environment variable

## v1.0.21 (2022-08-12)

- Bug fixes

## v1.0.19 (2022-08-10)

- Bug fixes

## v1.0.15 (2022-08-03)

- Bug fixes

## v1.0.13 (2022-07-27)

- Optimize alert group list view
- Fix a bug related to Twilio setup

## v1.0.12 (2022-07-26)

- Update push-notifications dependency
- Rework how absolute URLs are built
- Fix to show maintenance windows per team
- Logging improvements
- Internal api to get a schedule final events

## v1.0.10 (2022-07-22)

- Speed-up of alert group web caching
- Internal api for OnCall shifts

## v1.0.9 (2022-07-21)

- Frontend bug fixes & improvements
- Support regex_replace() in templates
- Bring back alert group caching and list view

## v1.0.7 (2022-07-18)

- Backend & frontend bug fixes
- Deployment improvements
- Reshape webhook payload for outgoing webhooks
- Add escalation chain usage info on escalation chains page
- Improve alert group list load speeds and simplify caching system

## v1.0.6 (2022-07-12)

- Manual Incidents enabled for teams
- Fix phone notifications for OSS
- Public API improvements

## v1.0.5 (2022-07-06)

- Bump Django to 3.2.14
- Fix PagerDuty iCal parsing

## 1.0.4 (2022-06-28)

- Allow Telegram DMs without channel connection.

## 1.0.3 (2022-06-27)

- Fix users public api endpoint. Now it returns users with all roles.
- Fix redundant notifications about gaps in schedules.
- Frontend fixes.

## 1.0.2 (2022-06-17)

- Fix Grafana Alerting integration to handle API changes in Grafana 9
- Improve public api endpoint for outgoing webhooks (/actions) by adding ability to create, update and delete
  outgoing webhook instance

## 1.0.0 (2022-06-14)

- First Public Release

## 0.0.71 (2022-06-06)

- Initial Commit Release<|MERGE_RESOLUTION|>--- conflicted
+++ resolved
@@ -5,19 +5,17 @@
 The format is based on [Keep a Changelog](https://keepachangelog.com/en/1.0.0/),
 and this project adheres to [Semantic Versioning](https://semver.org/spec/v2.0.0.html).
 
-<<<<<<< HEAD
 ## Unreleased
 
 ### Added
 
 - Make it possible to acknowledge/unacknowledge and resolve/unresolve alert groups via API by @vadimkerr ([#3108](https://github.com/grafana/oncall/pull/3108))
-=======
+
 ## v1.3.42 (2023-10-04)
 
 ### Added
 
 - Add additional shift info in schedule filter_events internal API ([#3110](https://github.com/grafana/oncall/pull/3110))
->>>>>>> 7d0594a9
 
 ## v1.3.41 (2023-10-04)
 
