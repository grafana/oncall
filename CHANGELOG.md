--- conflicted
+++ resolved
@@ -5,8 +5,7 @@
 The format is based on [Keep a Changelog](https://keepachangelog.com/en/1.0.0/),
 and this project adheres to [Semantic Versioning](https://semver.org/spec/v2.0.0.html).
 
-<<<<<<< HEAD
-## v1.1.9 (TBD)
+## v1.1.14 (TBD)
 
 ### Added
 
@@ -20,7 +19,7 @@
 ### Fixed
 
 - TBD
-=======
+
 ## v1.1.13 (2023-01-04)
 
 ### Added
@@ -55,7 +54,6 @@
 - Update RBAC scopes
 - Fix error when schedule was not able to load
 - Minor bug fixes
->>>>>>> 7a1f176c
 
 ## v1.1.8 (2022-12-13)
 
