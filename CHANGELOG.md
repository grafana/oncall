--- conflicted
+++ resolved
@@ -7,23 +7,18 @@
 
 ## Unreleased
 
-<<<<<<< HEAD
-### Added
-
+### Added
+
+- Add filter descriptions to web ui by @iskhakov ([1845](https://github.com/grafana/oncall/pull/1845))
 - Add "Notifications Receiver" RBAC role by @joeyorlando ([#1853](https://github.com/grafana/oncall/pull/1853))
-=======
+
 ### Changed
 
 - Remove template editor from Slack by @iskhakov ([1847](https://github.com/grafana/oncall/pull/1847))
 
-### Added
-
-- Add filter descriptions to web ui by @iskhakov ([1845](https://github.com/grafana/oncall/pull/1845))
-
 ### Fixed
 
 - Fix bugs in web title and message templates rendering and visual representation ([1747](https://github.com/grafana/oncall/pull/1747))
->>>>>>> 50eb1fed
 
 ## v1.2.16 (2023-04-27)
 
