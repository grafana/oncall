# Changelog

All notable changes to this project will be documented in this file.

The format is based on [Keep a Changelog](https://keepachangelog.com/en/1.0.0/),
and this project adheres to [Semantic Versioning](https://semver.org/spec/v2.0.0.html).

## Unreleased

<<<<<<< HEAD
### Fixed

- Fix schedules invalid dates issue ([#support-escalations/issues/8084](https://github.com/grafana/support-escalations/issues/8084))
=======
## v1.3.76 (2023-12-11)

### Fixed

– Fix minor UI bugs
>>>>>>> 3de2b1d4

## v1.3.75 (2023-12-08)

### Fixed

- Fix setting integration team to default on update @Ferril ([#3530](https://github.com/grafana/oncall/pull/3530))

## v1.3.74 (2023-12-06)

### Fixed

- Fix missing timestamp value in old grafana API endpoint ([#3522](https://github.com/grafana/oncall/pull/3522))

## v1.3.73 (2023-12-06)

### Added

- Track alert received timestamp on alert group creation ([#3513](https://github.com/grafana/oncall/pull/3513))

## v1.3.72 (2023-12-05)

### Fixed

- Address metrics calculation issue which occurred when `USE_REDIS_CLUSTER` env var was set by @joeyorlando ([#3510](https://github.com/grafana/oncall/pull/3510))

## v1.3.71 (2023-12-05)

### Added

- Add `datetimeformat_as_timezone` Jinja2 template helper filter by @jorgeav ([#3426](https://github.com/grafana/oncall/pull/3426))

### Changed

- Disallow creating and deleting direct paging integrations by @vadimkerr ([#3475](https://github.com/grafana/oncall/pull/3475))
- Renamed "Connections" tab to "Monitoring Systems" and "Direct Paging" to "Manual Direct Paging" on Integrations page

## v1.3.70 (2023-12-01)

Maintenance release

## v1.3.69 (2023-12-01)

Maintenance release + bugfixes

## v1.3.68 (2023-11-30)

### Fixed

- Create missing direct paging integrations on organization sync by @vadimkerr ([#3468](https://github.com/grafana/oncall/pull/3468))

## v1.3.67 (2023-11-30)

Minor bugfixes + dependency updates :)

## v1.3.66 (2023-11-30)

### Fixed

- Delete duplicate direct paging integrations by @vadimkerr ([#3412](https://github.com/grafana/oncall/pull/3412))

## v1.3.65 (2023-11-29)

### Added

- Add options to customize table columns in AlertGroup page ([3281](https://github.com/grafana/oncall/pull/3281))
- Add proxying capabilities for the OnCall mobile API by @joeyorlando ([#3449](https://github.com/grafana/oncall/pull/3449))

### Fixed

- User profile UI tweaks ([#3443](https://github.com/grafana/oncall/pull/3443))
- Ensure stack_id and org_id are ints @mderynck [(#3458](https://github.com/grafana/oncall/pull/3458))

## v1.3.64 (2023-11-28)

### Fixed

- Fix excess usage of bots_info slack api call to avoid ratelimits ([#3440](https://github.com/grafana/oncall/pull/3440))

## v1.3.63 (2023-11-28)

### Added

- Add ability to use Grafana Service Account Tokens for OnCall API (This is only enabled for resolution_notes
  endpoint currently) @mderynck ([#3189](https://github.com/grafana/oncall/pull/3189))
- Add ability for webhook presets to mask sensitive headers @mderynck
  ([#3189](https://github.com/grafana/oncall/pull/3189))

### Changed

- Use instance ID for cloud Grafana service token auth @mderynck ([#3435](https://github.com/grafana/oncall/pull/3435))

### Fixed

- Fixed issue that blocked saving webhooks with presets if the preset is controlling the URL @mderynck
  ([#3189](https://github.com/grafana/oncall/pull/3189))
- User filter doesn't display current value on Alert Groups page ([1714](https://github.com/grafana/oncall/issues/1714))
- Remove displaying rotation modal for Terraform/API based schedules
- Filters polishing ([3183](https://github.com/grafana/oncall/issues/3183))
- Fixed permissions so User settings reader role included list users @mderynck ([#3419](https://github.com/grafana/oncall/pull/3419))
- Fixed alert group rendering when some links were broken because of replacing `-` to `_` @Ferril ([#3424](https://github.com/grafana/oncall/pull/3424))
- Make telegram on_alert_group_action_triggered asynchronous([#3471](https://github.com/grafana/oncall/pull/3471))

## v1.3.62 (2023-11-21)

### Added

- Add builtin slack retry on ratelimited error ([#3401](https://github.com/grafana/oncall/pull/3401))

### Changed

- Add integration id to alert creation logging @mderynck ([#3392](https://github.com/grafana/oncall/pull/3392))

## v1.3.61 (2023-11-21)

### Fixed

- Fix deleting integrations with duplicate names by @vadimkerr ([#3397](https://github.com/grafana/oncall/pull/3397))

## v1.3.60 (2023-11-20)

### Fixed

- Fixes forwarding of Amazon SNS headers @mderynck ([#3371](https://github.com/grafana/oncall/pull/3371))
- Fixes issue when using the `/escalate` Slack command and selecting a team by @joeyorlando ([#3381](https://github.com/grafana/oncall/pull/3381))
- Fix issue when RBAC is enabled where Viewers with "Notifications Receiver" role do not properly show up in schedule
  rotations by @joeyorlando ([#3378](https://github.com/grafana/oncall/pull/3378))

## v1.3.59 (2023-11-16)

### Added

- Populate `users` field of the public Shift GET API with `rolling_users` from the type override created from web UI([#3303](https://github.com/grafana/oncall/pull/3303))
- Do not retry to update slack user group on every API error ([#3363](https://github.com/grafana/oncall/pull/3363))
- Allow specifying a comma-separated list of redis-servers to the `REDIS_URI` engine environment variable by @joeyorlando
  ([#3368](https://github.com/grafana/oncall/pull/3368))

### Fixed

- Fixed recurrency limit issue in the Rotation Modal ([#3358](https://github.com/grafana/oncall/pull/3358))
- Added dragging boundary constraints for Rotation Modal and show scroll for the users list ([#3365](https://github.com/grafana/oncall/pull/3365))
- Delete direct paging integration on team delete by @vadimkerr ([#3367](https://github.com/grafana/oncall/pull/3367))

## v1.3.58 (2023-11-14)

### Added

- Added user timezone field to the users public API response ([#3311](https://github.com/grafana/oncall/pull/3311))
- Allow filtering users by public primary key in internal API ([#3339](https://github.com/grafana/oncall/pull/3339))

### Changed

- Split Integrations table into Connections and Direct Paging tabs ([#3290](https://github.com/grafana/oncall/pull/3290))

### Fixed

- Fix issue where Slack user connection error message is sometimes shown despite successful connection by @joeyorlando ([#3327](https://github.com/grafana/oncall/pull/3327))
- Forward headers for Amazon SNS when organizations are moved @mderynck ([#3326](https://github.com/grafana/oncall/pull/3326))
- Fix styling when light theme is turned on via system preferences
  by excluding dark theme css vars in this case ([#3336](https://github.com/grafana/oncall/pull/3336))
- Fix issue when acknowledge reminder works for deleted organizations @Ferril ([#3345](https://github.com/grafana/oncall/pull/3345))
- Fix generating QR code ([#3347](https://github.com/grafana/oncall/pull/3347))

## v1.3.57 (2023-11-10)

### Fixed

- Fix AmazonSNS integration to handle exceptions the same as other integrations @mderynck ([#3315](https://github.com/grafana/oncall/pull/3315))

## v1.3.56 (2023-11-10)

## v1.3.55 (2023-11-07)

### Changed

- Unify naming of Grafana Cloud / Cloud OnCall / Grafana Cloud OnCall
  so that it's always Grafana Cloud OnCall ([#3279](https://github.com/grafana/oncall/pull/3279))

### Fixed

- Fix escalation policy importance going back to default by @vadimkerr ([#3282](https://github.com/grafana/oncall/pull/3282))
- Improve user permissions query ([#3291](https://github.com/grafana/oncall/pull/3291))

## v1.3.54 (2023-11-06)

### Added

- Add `b64decode` Jinja2 template helper filter by @jorgeav ([#3242](https://github.com/grafana/oncall/pull/3242))

## v1.3.53 (2023-11-03)

### Fixed

- Fix db migration for mobile app @Ferril ([#3260](https://github.com/grafana/oncall/pull/3260))

## v1.3.52 (2023-11-02)

### Fixed

- Address `TypeError` that occurs under some scenarios on the Alert Group detail page

### Changed

- Change wording for push notifications timing choices @Ferril ([#3253](https://github.com/grafana/oncall/pull/3253))

## v1.3.51 (2023-11-02)

### Fixed

- Postpone Legacy AlertManager and Grafana Alerting integration auto-migration date ([3250])(<https://github.com/grafana/oncall/pull/3250>)

## v1.3.50 (2023-11-02)

### Fixed

- Return alert groups for deleted integrations on private api ([3223](https://github.com/grafana/oncall/pull/3223))

## v1.3.49 (2023-10-31)

### Changed

- Removed the hardcoding of page size on frontend ([#3205](https://github.com/grafana/oncall/pull/3205))
- Prevent additional polling on Incidents if the previous request didn't complete
  ([#3205](https://github.com/grafana/oncall/pull/3205))
- Order results from `GET /teams` internal API endpoint by ascending name by @joeyorlando ([#3220](https://github.com/grafana/oncall/pull/3220))
- Order alert groups internal API endpoint by descending started_at by @mderynck ([#3240](https://github.com/grafana/oncall/pull/3240))

### Fixed

- Improve slow `GET /users` + `GET /teams` internal API endpoints by @joeyorlando ([#3220](https://github.com/grafana/oncall/pull/3220))
- Fix search issue when searching for teams in the add responders popup window by @joeyorlando ([#3220](https://github.com/grafana/oncall/pull/3220))
- CSS changes to add responders dropdown to fix long search results list by @joeyorlando ([#3220](https://github.com/grafana/oncall/pull/3220))
- Do not allow to update terraform-based shifts in web UI schedule API ([#3224](https://github.com/grafana/oncall/pull/3224))

## v1.3.48 (2023-10-30)

### Added

- Data type changed from `DateField` to `DateTimeField` on the `final_shifts` API endpoint. Endpoint now accepts either
  a date or a datetime ([#3103](https://github.com/grafana/oncall/pull/3103))

### Changed

- Simplify Direct Paging workflow. Now when using Direct Paging you either simply specify a team, or one or more users
  to page by @joeyorlando ([#3128](https://github.com/grafana/oncall/pull/3128))
- Enable timing options for mobile push notifications, allow multi-select by @Ferril ([#3187](https://github.com/grafana/oncall/pull/3187))

### Fixed

- Fix RBAC authorization bugs related to interacting with Alert Group Slack messages by @joeyorlando ([#3213](https://github.com/grafana/oncall/pull/3213))

## v1.3.47 (2023-10-25)

### Fixed

- Add filtering term length check for channel filter endpoints @Ferril ([#3192](https://github.com/grafana/oncall/pull/3192))

## v1.3.46 (2023-10-23)

### Added

- Check for basic role permissions on get/create/update labels @Ferril ([#3173](https://github.com/grafana/oncall/pull/3173))

### Fixed

- Discard old pending network requests in the UI (Users/Schedules) [#3172](https://github.com/grafana/oncall/pull/3172)
- Fix resolution note source for mobile app by @vadimkerr ([#3174](https://github.com/grafana/oncall/pull/3174))
- Fix iCal imported schedules related users and next shifts per user ([#3178](https://github.com/grafana/oncall/pull/3178))
- Fix references to removed access control functions in Grafana @mderynck ([#3184](https://github.com/grafana/oncall/pull/3184))

### Changed

- Upgrade Django to 4.2.6 and update iCal related deps ([#3176](https://github.com/grafana/oncall/pull/3176))

## v1.3.45 (2023-10-19)

### Added

- Use shift data from event object
- Update shifts public API to improve web shifts support ([#3165](https://github.com/grafana/oncall/pull/3165))

### Fixed

- Update ical schedule creation/update to trigger final schedule refresh ([#3156](https://github.com/grafana/oncall/pull/3156))
- Handle None role when syncing users from Grafana ([#3147](https://github.com/grafana/oncall/pull/3147))
- Polish "Build 'When I am on-call' for web UI" [#2915](https://github.com/grafana/oncall/issues/2915)
- Fix iCal schedule incorrect view [#2001](https://github.com/grafana/oncall-private/issues/2001)
- Fix rotation name rendering issue [#2324](https://github.com/grafana/oncall/issues/2324)

### Changed

- Add user TZ information to next shifts per user endpoint ([#3157](https://github.com/grafana/oncall/pull/3157))

## v1.3.44 (2023-10-16)

### Added

- Update plugin OnCaller role permissions ([#3145](https://github.com/grafana/oncall/pull/3145))
- Add labels implementation for OnCall integrations under the feature flag ([#3014](https://github.com/grafana/oncall/pull/3014))

### Fixed

- Fix plugin status to always return URL with trailing / @mderynck ([#3122](https://github.com/grafana/oncall/pull/3122))

## v1.3.43 (2023-10-05)

### Added

- Make it possible to acknowledge/unacknowledge and resolve/unresolve alert groups via API by @vadimkerr ([#3108](https://github.com/grafana/oncall/pull/3108))

### Changed

- Improve alert group deletion API by @vadimkerr ([#3124](https://github.com/grafana/oncall/pull/3124))
- Removed Integrations Name max characters limit
  ([#3123](https://github.com/grafana/oncall/pull/3123))
- Truncate long table rows (Integration Name/Alert Group) and show tooltip for the truncated content
  ([#3123](https://github.com/grafana/oncall/pull/3123))

## v1.3.42 (2023-10-04)

### Added

- Add additional shift info in schedule filter_events internal API ([#3110](https://github.com/grafana/oncall/pull/3110))

## v1.3.41 (2023-10-04)

### Added

- New RBAC action `grafana-oncall-app.alert-groups:direct-paging` and role "Alert Groups Direct Paging" by @joeyorlando
  ([#3107](https://github.com/grafana/oncall/pull/3107))

### Fixed

- Accept empty and null user when updating webhook via API @mderynck ([#3094](https://github.com/grafana/oncall/pull/3094))
- Fix slack notification for a shift which end is affected by a taken swap ([#3092](https://github.com/grafana/oncall/pull/3092))

## v1.3.40 (2023-09-28)

### Added

- Create Direct Paging integration by default for every team, create default E-Mail notification policy for every user ([#3064](https://github.com/grafana/oncall/pull/3064))

## v1.3.39 (2023-09-27)

### Added

- Presets for webhooks @mderynck ([#2996](https://github.com/grafana/oncall/pull/2996))
- Add `enable_web_overrides` option to schedules public API ([#3062](https://github.com/grafana/oncall/pull/3062))

### Fixed

- Fix regression in public actions endpoint handling user field by @mderynck ([#3053](https://github.com/grafana/oncall/pull/3053))

### Changed

- Rework how users are fetched from DB when getting users from schedules ical representation ([#3067](https://github.com/grafana/oncall/pull/3067))

## v1.3.38 (2023-09-19)

### Fixed

- Fix Slack access token length issue by @toolchainX ([#3016](https://github.com/grafana/oncall/pull/3016))
- Fix shifts for current user internal endpoint to return the right shift PK ([#3036](https://github.com/grafana/oncall/pull/3036))
- Handle Slack ratelimit on alert group deletion by @vadimkerr ([#3038](https://github.com/grafana/oncall/pull/3038))

## v1.3.37 (2023-09-12)

### Added

- Notify user via Slack/mobile push-notification when their shift swap request is taken by @joeyorlando ([#2992](https://github.com/grafana/oncall/pull/2992))
- Unify breadcrumbs behaviour with other Grafana Apps and main core# ([1906](https://github.com/grafana/oncall/issues/1906))

### Changed

- Improve Slack error handling by @vadimkerr ([#3000](https://github.com/grafana/oncall/pull/3000))

### Fixed

- Avoid task retries because of missing AlertGroupLogRecord on send_alert_group_signal ([#3001](https://github.com/grafana/oncall/pull/3001))
- Update escalation policies public API to handle new webhooks ([#2999](https://github.com/grafana/oncall/pull/2999))

## v1.3.36 (2023-09-07)

### Added

- Add option to create new contact point for existing integrations ([#2909](https://github.com/grafana/oncall/issues/2909))

### Changed

- Enable email notification step by default on Helm by @vadimkerr ([#2975](https://github.com/grafana/oncall/pull/2975))
- Handle slack resolution note errors consistently ([#2976](https://github.com/grafana/oncall/pull/2976))

### Fixed

- Don't update Slack user groups for deleted organizations by @vadimkerr ([#2985](https://github.com/grafana/oncall/pull/2985))
- Fix Slack integration leftovers after disconnecting by @vadimkerr ([#2986](https://github.com/grafana/oncall/pull/2986))
- Fix handling Slack rate limits by @vadimkerr ([#2991](https://github.com/grafana/oncall/pull/2991))

## v1.3.35 (2023-09-05)

### Fixed

- Fix issue in `SlackClientWithErrorHandling` paginted API calls by @joeyorlando

## v1.3.34 (2023-09-05)

### Fixed

- Fix issue in `apps.slack.tasks.populate_slack_channels_for_team` task by @joeyorlando ([#2969](https://github.com/grafana/oncall/pull/2969))

## v1.3.33 (2023-09-05)

### Fixed

- Fix issue in `apps.slack.tasks.post_or_update_log_report_message_task` task related to passing tuple to `text` arg
  for `SlackClient.chat_postMessage` method by @joeyorlando ([#2966](https://github.com/grafana/oncall/pull/2966))

## v1.3.32 (2023-09-05)

### Added

- Add internal API endpoint for getting schedules shifts for current user by @Ferril ([#2928](https://github.com/grafana/oncall/pull/2928))

### Changed

- Make Slack integration not post an alert group message if it's already deleted + refactor AlertGroup and
  SlackMessage foreign key relationship by @vadimkerr ([#2957](https://github.com/grafana/oncall/pull/2957))

### Fixed

- Reject file uploads when POSTing to an integration endpoint ([#2958](https://github.com/grafana/oncall/pull/2958))

## v1.3.31 (2023-09-04)

### Fixed

- Fix for Cloud plugin install not refreshing page after completion ([2974](https://github.com/grafana/oncall/issues/2874))
- Fix escalation snapshot building if user was deleted @Ferril ([#2954](https://github.com/grafana/oncall/pull/2954))

### Added

- ([Use Tilt for local development](https://github.com/grafana/oncall/pull/1396))

### Changed

- Update slack schedule shift-changed notification ([#2949](https://github.com/grafana/oncall/pull/2949))

## v1.3.30 (2023-08-31)

### Added

- Add optional param to expand user details in shift swaps internal endpoints ([#2923](https://github.com/grafana/oncall/pull/2923))

### Changed

- Update Shift Swap Request Slack message formatting by @joeyorlando ([#2918](https://github.com/grafana/oncall/pull/2918))
- Performance and UX tweaks to integrations page ([#2869](https://github.com/grafana/oncall/pull/2869))
- Expand users details in filter swaps internal endpoint ([#2921](https://github.com/grafana/oncall/pull/2921))
- Truncate exported final shifts to match the requested period ([#2924](https://github.com/grafana/oncall/pull/2924))

### Fixed

- Fix issue with helm chart when specifying `broker.type=rabbitmq` where Redis environment variables
  were not longer being injected by @joeyorlando ([#2927](https://github.com/grafana/oncall/pull/2927))
- Fix silence for alert groups with empty escalation chain @Ferril ([#2929](https://github.com/grafana/oncall/pull/2929))
- Fixed NPE when migrating legacy Grafana Alerting integrations ([#2908](https://github.com/grafana/oncall/issues/2908))
- Fix `IntegrityError` exceptions that occasionally would occur when trying to create `ResolutionNoteSlackMessage`
  objects by @joeyorlando ([#2933](https://github.com/grafana/oncall/pull/2933))

## v1.3.29 (2023-08-29)

### Fixed

- Fix metrics calculation and OnCall dashboard, rename dashboard @Ferril ([#2895](https://github.com/grafana/oncall/pull/2895))
- Fix slack schedule notification settings dialog ([#2902](https://github.com/grafana/oncall/pull/2902))

## v1.3.28 (2023-08-29)

### Changed

- Switch engine to alpine base image ([2872](https://github.com/grafana/oncall/pull/2872))

### Added

- Visualization of shift swap requests in Overrides and swaps section ([#2844](https://github.com/grafana/oncall/issues/2844))

### Fixed

- Address bug when a Shift Swap Request is accepted either via the web or mobile UI, and the Slack message is not
  updated to reflect the latest state by @joeyorlando ([#2886](https://github.com/grafana/oncall/pull/2886))
- Fix issue where Grafana integration would fail to parse alerting config for routes without receivers @mderynck
  ([#2894](https://github.com/grafana/oncall/pull/2894))

## v1.3.27 (2023-08-25)

### Added

- Public API for webhooks @mderynck ([#2790](https://github.com/grafana/oncall/pull/2790))
- Use Telegram polling protocol instead of a webhook if `FEATURE_TELEGRAM_LONG_POLLING_ENABLED` set to `True` by @alexintech
  ([#2250](https://github.com/grafana/oncall/pull/2250))

### Changed

- Public API for actions now wraps webhooks @mderynck ([#2790](https://github.com/grafana/oncall/pull/2790))
- Allow mobile app to access status endpoint @mderynck ([#2791](https://github.com/grafana/oncall/pull/2791))
- Enable shifts export endpoint for all schedule types ([#2863](https://github.com/grafana/oncall/pull/2863))
- Use priority field to track primary/overrides calendar in schedule iCal export ([#2871](https://github.com/grafana/oncall/pull/2871))

### Fixed

- Fix public api docs for escalation policies by @Ferril ([#2830](https://github.com/grafana/oncall/pull/2830))

## v1.3.26 (2023-08-22)

### Changed

- Increase mobile app verification token TTL by @joeyorlando ([#2859](https://github.com/grafana/oncall/pull/2859))

### Fixed

- Changed HTTP Endpoint to Email for inbound email integrations
  ([#2816](https://github.com/grafana/oncall/issues/2816))
- Enable inbound email feature flag by default by @vadimkerr ([#2846](https://github.com/grafana/oncall/pull/2846))
- Fixed initial search on Users page ([#2842](https://github.com/grafana/oncall/issues/2842))

## v1.3.25 (2023-08-18)

### Changed

- Improve Grafana Alerting integration by @Ferril @teodosii ([#2742](https://github.com/grafana/oncall/pull/2742))
- Fixed UTC conversion for escalation chain step of timerange
  ([#2781](https://github.com/grafana/oncall/issues/2781))

### Fixed

- Check for possible split events in range when resolving schedule ([#2828](https://github.com/grafana/oncall/pull/2828))

## v1.3.24 (2023-08-17)

### Added

- Shift swap requests public API ([#2775](https://github.com/grafana/oncall/pull/2775))
- Shift swap request Slack follow-ups by @vadimkerr ([#2798](https://github.com/grafana/oncall/pull/2798))
- Shift swap request push notification follow-ups by @vadimkerr ([#2805](https://github.com/grafana/oncall/pull/2805))

### Changed

- Improve default AlertManager template ([#2794](https://github.com/grafana/oncall/pull/2794))

### Fixed

- Ignore ical cancelled events when calculating shifts ([#2776](https://github.com/grafana/oncall/pull/2776))
- Fix Slack acknowledgment reminders by @vadimkerr ([#2769](https://github.com/grafana/oncall/pull/2769))
- Fix issue with updating "Require resolution note" setting by @Ferril ([#2782](https://github.com/grafana/oncall/pull/2782))
- Don't send notifications about past SSRs when turning on info notifications by @vadimkerr ([#2783](https://github.com/grafana/oncall/pull/2783))
- Add schedule shift type validation on create/preview ([#2789](https://github.com/grafana/oncall/pull/2789))
- Add alertmanager integration for heartbeat support ([2807](https://github.com/grafana/oncall/pull/2807))

## v1.3.23 (2023-08-10)

### Added

- Shift Swap Requests Web UI ([#2593](https://github.com/grafana/oncall/issues/2593))
- Final schedule shifts should lay in one line ([#1665](https://github.com/grafana/oncall/issues/1665))
- Add backend support for push notification sounds with custom extensions by @vadimkerr ([#2759](https://github.com/grafana/oncall/pull/2759))

### Changed

- Add stack slug to organization options for direct paging Slash command by @vadimkerr ([#2743](https://github.com/grafana/oncall/pull/2743))
- Avoid creating (or notifying about) potential event splits resulting from untaken swap requests ([#2748](https://github.com/grafana/oncall/pull/2748))
- Refactor heartbeats into a periodic task ([2723](https://github.com/grafana/oncall/pull/2723))

### Fixed

- Do not show override shortcut when web overrides are disabled ([#2745](https://github.com/grafana/oncall/pull/2745))
- Handle ical schedule import with duplicated event UIDs ([#2760](https://github.com/grafana/oncall/pull/2760))
- Allow Editor to access Phone Verification ([#2772](https://github.com/grafana/oncall/pull/2772))

## v1.3.22 (2023-08-03)

### Added

- Add mobile app push notifications for shift swap requests by @vadimkerr ([#2717](https://github.com/grafana/oncall/pull/2717))

### Changed

- Skip past due swap requests when calculating events ([2718](https://github.com/grafana/oncall/pull/2718))
- Update schedule slack notifications to use schedule final events by @Ferril ([#2710](https://github.com/grafana/oncall/pull/2710))

### Fixed

- Fix schedule final_events datetime filtering when splitting override ([#2715](https://github.com/grafana/oncall/pull/2715))
- Fix swap requests event filter limits in schedule events ([#2716](https://github.com/grafana/oncall/pull/2716))
- Fix Alerting contact point auto-creation ([2721](https://github.com/grafana/oncall/pull/2721))

## v1.3.21 (2023-08-01)

### Added

- [Helm] Add `extraContainers` for engine, celery and migrate-job pods to define sidecars by @lu1as ([#2650](https://github.com/grafana/oncall/pull/2650))
  – Rework of AlertManager integration ([#2643](https://github.com/grafana/oncall/pull/2643))

## v1.3.20 (2023-07-31)

### Added

- Add filter_shift_swaps endpoint to schedules API ([#2684](https://github.com/grafana/oncall/pull/2684))
- Add shifts endpoint to shift swap API ([#2697](https://github.com/grafana/oncall/pull/2697/))

### Fixed

- Fix helm env variable validation logic when specifying Twilio auth related values by @njohnstone2 ([#2674](https://github.com/grafana/oncall/pull/2674))
- Fixed mobile app verification not sending SMS to phone number ([#2687](https://github.com/grafana/oncall/issues/2687))

## v1.3.19 (2023-07-28)

### Fixed

- Fix one of the latest migrations failing on SQLite by @vadimkerr ([#2680](https://github.com/grafana/oncall/pull/2680))

### Added

- Apply swap requests details to schedule events ([#2677](https://github.com/grafana/oncall/pull/2677))

## v1.3.18 (2023-07-28)

### Changed

- Update the direct paging feature to page for acknowledged & silenced alert groups,
  and show a warning for resolved alert groups by @vadimkerr ([#2639](https://github.com/grafana/oncall/pull/2639))
- Change calls to get instances from GCOM to paginate by @mderynck ([#2669](https://github.com/grafana/oncall/pull/2669))
- Update checking on-call users to use schedule final events ([#2651](https://github.com/grafana/oncall/pull/2651))

### Fixed

- Remove checks delaying plugin load and cause "Initializing plugin..." ([2624](https://github.com/grafana/oncall/pull/2624))
- Fix "Continue escalation if >X alerts per Y minutes" escalation step by @vadimkerr ([#2636](https://github.com/grafana/oncall/pull/2636))
- Post to Telegram ChatOps channel option is not showing in the integrations page
  by @alexintech ([#2498](https://github.com/grafana/oncall/pull/2498))

## v1.3.17 (2023-07-25)

### Added

- Added banner on the ChatOps screen for OSS to let the user know if no chatops integration is enabled
  ([#1735](https://github.com/grafana/oncall/issues/1735))
- Add `rbac_enabled` to `GET /api/internal/v1/current_team` response schema + `rbac_permissions` to `GET /api/internal/v1/user`
  response schema by @joeyorlando ([#2611](https://github.com/grafana/oncall/pull/2611))

### Fixed

- Bring heartbeats back to UI by @maskin25 ([#2550](https://github.com/grafana/oncall/pull/2550))
- Address issue when Grafana feature flags which were enabled via the `feature_flags.enabled` were only properly being
  parsed, when they were space-delimited. This fix allows them to be _either_ space or comma-delimited.
  by @joeyorlando ([#2623](https://github.com/grafana/oncall/pull/2623))

## v1.3.16 (2023-07-21)

### Added

- Allow persisting mobile app's timezone, to allow for more accurate datetime related notifications by @joeyorlando
  ([#2601](https://github.com/grafana/oncall/pull/2601))
- Add filter integrations by type ([2609](https://github.com/grafana/oncall/pull/2609))

### Changed

- Update direct paging docs by @vadimkerr ([#2600](https://github.com/grafana/oncall/pull/2600))
- Improve APIs for creating/updating direct paging integrations by @vadimkerr ([#2603](https://github.com/grafana/oncall/pull/2603))
- Remove unnecessary team checks in public API by @vadimkerr ([#2606](https://github.com/grafana/oncall/pull/2606))

### Fixed

- Fix Slack direct paging issue when there are more than 100 schedules by @vadimkerr ([#2594](https://github.com/grafana/oncall/pull/2594))
- Fix webhooks unable to be copied if they contain password or authorization header ([#2608](https://github.com/grafana/oncall/pull/2608))

## v1.3.15 (2023-07-19)

### Changed

- Deprecate `AlertGroup.is_archived` column. Column will be removed in a subsequent release. By @joeyorlando ([#2524](https://github.com/grafana/oncall/pull/2524)).
- Update Slack "invite" feature to use direct paging by @vadimkerr ([#2562](https://github.com/grafana/oncall/pull/2562))
- Change "Current responders" to "Additional Responders" in web UI by @vadimkerr ([#2567](https://github.com/grafana/oncall/pull/2567))

### Fixed

- Fix duplicate orders on routes and escalation policies by @vadimkerr ([#2568](https://github.com/grafana/oncall/pull/2568))
- Fixed Slack channels sync by @Ferril ([#2571](https://github.com/grafana/oncall/pull/2571))
- Fixed rendering of slack connection errors ([#2526](https://github.com/grafana/oncall/pull/2526))

## v1.3.14 (2023-07-17)

### Changed

- Added `PHONE_PROVIDER` configuration check by @sreway ([#2523](https://github.com/grafana/oncall/pull/2523))
- Deprecate `/oncall` Slack command, update direct paging functionality by @vadimkerr ([#2537](https://github.com/grafana/oncall/pull/2537))
- Change plugin version to drop the `v` prefix. ([#2540](https://github.com/grafana/oncall/pull/2540))

## v1.3.13 (2023-07-17)

### Changed

- Remove deprecated `heartbeat.HeartBeat` model/table by @joeyorlando ([#2534](https://github.com/grafana/oncall/pull/2534))

## v1.3.12 (2023-07-14)

### Added

- Add `page_size`, `current_page_number`, and `total_pages` attributes to paginated API responses by @joeyorlando ([#2471](https://github.com/grafana/oncall/pull/2471))

### Fixed

- New webhooks incorrectly masking authorization header by @mderynck ([#2541](https://github.com/grafana/oncall/pull/2541))

## v1.3.11 (2023-07-13)

### Added

- Release new webhooks functionality by @mderynck @matiasb @maskin25 @teodosii @raphael-batte ([#1830](https://github.com/grafana/oncall/pull/1830))

### Changed

- Custom button webhooks are deprecated, they will be automatically migrated to new webhooks. ([#1830](https://github.com/grafana/oncall/pull/1830))

## v1.3.10 (2023-07-13)

### Added

- [Helm] Added ability to specify `resources` definition within the `wait-for-db` init container by @Shelestov7
  ([#2501](https://github.com/grafana/oncall/pull/2501))
- Added index on `started_at` column in `alerts_alertgroup` table. This substantially speeds up query used by the `check_escalation_finished_task`
  task. By @joeyorlando and @Konstantinov-Innokentii ([#2516](https://github.com/grafana/oncall/pull/2516)).

### Changed

- Deprecated `/maintenance` web UI page. Maintenance is now handled at the integration level and can be performed
  within a single integration's page. by @Ukochka ([#2497](https://github.com/grafana/oncall/issues/2497))

### Fixed

- Fixed a bug in the integration maintenance mode workflow where a user could not start/stop an integration's
  maintenance mode by @joeyorlando ([#2511](https://github.com/grafana/oncall/issues/2511))
- Schedules: Long popup does not fit screen & buttons unreachable & objects outside of the popup [#1002](https://github.com/grafana/oncall/issues/1002)
- New schedules white theme issues [#2356](https://github.com/grafana/oncall/issues/2356)

## v1.3.9 (2023-07-12)

### Added

- Bring new Jinja editor to webhooks ([#2344](https://github.com/grafana/oncall/issues/2344))

### Fixed

- Add debounce on Select UI components to avoid making API search requests on each key-down event by
  @maskin25 ([#2466](https://github.com/grafana/oncall/pull/2466))
- Make Direct paging integration configurable ([2483](https://github.com/grafana/oncall/pull/2483))

## v1.3.8 (2023-07-11)

### Added

- Add `event.users.avatar_full` field to `GET /api/internal/v1/schedules/{schedule_id}/filter_events`
  payload by @joeyorlando ([#2459](https://github.com/grafana/oncall/pull/2459))
- Add `affinity` and `tolerations` for `celery` and `migrations` pods into helm chart + unit test for chart

### Changed

- Modified DRF pagination class used by `GET /api/internal/v1/alert_receive_channels` and `GET /api/internal/v1/schedules`
  endpoints so that the `next` and `previous` pagination links are properly set when OnCall is run behind
  a reverse proxy by @joeyorlando ([#2467](https://github.com/grafana/oncall/pull/2467))
- Polish user settings and warnings ([#2425](https://github.com/grafana/oncall/pull/2425))

### Fixed

- Address issue where we were improperly parsing Grafana feature flags that were enabled via the `feature_flags.enabled`
  method by @joeyorlando ([#2477](https://github.com/grafana/oncall/pull/2477))
- Fix cuddled list Markdown issue by @vadimkerr ([#2488](https://github.com/grafana/oncall/pull/2488))
- Fixed schedules slack notifications for deleted organizations ([#2493](https://github.com/grafana/oncall/pull/2493))

## v1.3.7 (2023-07-06)

### Changed

- OnCall Metrics dashboard update ([#2400](https://github.com/grafana/oncall/pull/2400))

## v1.3.6 (2023-07-05)

### Fixed

- Address issue where having multiple registered mobile apps for a user could lead to issues in delivering push
  notifications by @joeyorlando ([#2421](https://github.com/grafana/oncall/pull/2421))

## v1.3.5 (2023-07-05)

### Fixed

- Fix for phone provider initialization which can lead to an HTTP 500 on startup ([#2434](https://github.com/grafana/oncall/pull/2434))

## v1.3.4 (2023-07-05)

### Added

- Add full avatar URL for on-call users in schedule internal API by @vadimkerr ([#2414](https://github.com/grafana/oncall/pull/2414))
- Add phone call using the zvonok.com service by @sreway ([#2339](https://github.com/grafana/oncall/pull/2339))

### Changed

- UI drawer updates for webhooks2 ([#2419](https://github.com/grafana/oncall/pull/2419))
- Removed url from sms notification, changed format ([#2317](https://github.com/grafana/oncall/pull/2317))

## v1.3.3 (2023-06-29)

### Added

- Docs for `/resolution_notes` public api endpoint [#222](https://github.com/grafana/oncall/issues/222)

### Fixed

- Change alerts order for `/alert` public api endpoint [#1031](https://github.com/grafana/oncall/issues/1031)
- Change resolution notes order for `/resolution_notes` public api endpoint to show notes for the newest alert group
  on top ([#2404](https://github.com/grafana/oncall/pull/2404))
- Remove attempt to check token when editor/viewers are accessing the plugin @mderynck ([#2410](https://github.com/grafana/oncall/pull/2410))

## v1.3.2 (2023-06-29)

### Added

- Add metric "how many alert groups user was notified of" to Prometheus exporter ([#2334](https://github.com/grafana/oncall/pull/2334/))

### Changed

- Change permissions used during setup to better represent actions being taken by @mderynck ([#2242](https://github.com/grafana/oncall/pull/2242))
- Display 100000+ in stats when there are more than 100000 alert groups in the result ([#1901](https://github.com/grafana/oncall/pull/1901))
- Change OnCall plugin to use service accounts and api tokens for communicating with backend, by @mderynck ([#2385](https://github.com/grafana/oncall/pull/2385))
- RabbitMQ Docker image upgraded from 3.7.19 to 3.12.0 in `docker-compose-developer.yml` and
  `docker-compose-mysql-rabbitmq.yml`. **Note**: if you use one of these config files for your deployment
  you _may_ need to follow the RabbitMQ "upgrade steps" listed [here](https://rabbitmq.com/upgrade.html#rabbitmq-version-upgradability)
  by @joeyorlando ([#2359](https://github.com/grafana/oncall/pull/2359))

### Fixed

- For "You're Going OnCall" push notifications, show shift times in the user's configured timezone, otherwise UTC
  by @joeyorlando ([#2351](https://github.com/grafana/oncall/pull/2351))

## v1.3.1 (2023-06-26)

### Fixed

- Fix phone call & SMS relay by @vadimkerr ([#2345](https://github.com/grafana/oncall/pull/2345))

## v1.3.0 (2023-06-26)

### Added

- Secrets consistency for the chart. Bugfixing [#1016](https://github.com/grafana/oncall/pull/1016)

### Changed

- `telegram.webhookUrl` now defaults to `https://<base_url>` if not set
- UI Updates for the integrations page ([#2310](https://github.com/grafana/oncall/pull/2310))
- Prefer shift start when displaying rotation start value for existing shifts ([#2316](https://github.com/grafana/oncall/pull/2316))

### Fixed

- Fixed minor schedule preview issue missing last day ([#2316](https://github.com/grafana/oncall/pull/2316))

## v1.2.46 (2023-06-22)

### Added

- Make it possible to completely delete a rotation oncall ([#1505](https://github.com/grafana/oncall/issues/1505))
- Polish rotation modal form oncall ([#1506](https://github.com/grafana/oncall/issues/1506))
- Quick actions when editing a schedule oncall ([#1507](https://github.com/grafana/oncall/issues/1507))
- Enable schedule related profile settings oncall ([#1508](https://github.com/grafana/oncall/issues/1508))
- Highlight user shifts oncall ([#1509](https://github.com/grafana/oncall/issues/1509))
- Rename or Description for Schedules Rotations ([#1460](https://github.com/grafana/oncall/issues/1406))
- Add documentation for OnCall metrics exporter ([#2149](https://github.com/grafana/oncall/pull/2149))
- Add dashboard for OnCall metrics ([#1973](https://github.com/grafana/oncall/pull/1973))

## Changed

- Change mobile shift notifications title and subtitle by @imtoori ([#2288](https://github.com/grafana/oncall/pull/2288))
- Make web schedule updates to trigger sync refresh of its ical representation ([#2279](https://github.com/grafana/oncall/pull/2279))

## Fixed

- Fix duplicate orders for user notification policies by @vadimkerr ([#2278](https://github.com/grafana/oncall/pull/2278))
- Fix broken markup on alert group page, declutter, make time format consistent ([#2296](https://github.com/grafana/oncall/pull/2295))

## v1.2.45 (2023-06-19)

### Changed

- Change .Values.externalRabbitmq.passwordKey from `password` to `""` (default value `rabbitmq-password`) ([#864](https://github.com/grafana/oncall/pull/864))
- Remove deprecated `permissions` string array from the internal API user serializer by @joeyorlando ([#2269](https://github.com/grafana/oncall/pull/2269))

### Added

- Add `locale` column to mobile app user settings table by @joeyorlando [#2131](https://github.com/grafana/oncall/pull/2131)
- Update notification text for "You're going on call" push notifications to include information about the shift start
  and end times by @joeyorlando ([#2131](https://github.com/grafana/oncall/pull/2131))

### Fixed

- Handle non-UTC UNTIL datetime value when repeating ical events [#2241](https://github.com/grafana/oncall/pull/2241)
- Optimize AlertManager auto-resolve mechanism

## v1.2.44 (2023-06-14)

### Added

- Users with the Viewer basic role can now connect and use the mobile app ([#1892](https://github.com/grafana/oncall/pull/1892))
- Add helm chart support for redis and mysql existing secrets [#2156](https://github.com/grafana/oncall/pull/2156)

### Changed

- Removed `SlackActionRecord` model and database table by @joeyorlando [#2201](https://github.com/grafana/oncall/pull/2201)
- Require users when creating a schedule rotation using the web UI [#2220](https://github.com/grafana/oncall/pull/2220)

### Fixed

- Fix schedule shift preview to not breaking rotation shifts when there is overlap [#2218](https://github.com/grafana/oncall/pull/2218)
- Fix schedule list filter by type to allow considering multiple values [#2218](https://github.com/grafana/oncall/pull/2218)

## v1.2.43 (2023-06-12)

### Changed

- Propogate CI/CD changes

## v1.2.42 (2023-06-12)

### Changed

- Helm chart: Upgrade helm dependecies, improve local setup [#2144](https://github.com/grafana/oncall/pull/2144)

### Fixed

- Fixed bug on Filters where team param from URL was discarded [#6237](https://github.com/grafana/support-escalations/issues/6237)
- Fix receive channel filter in alert groups API [#2140](https://github.com/grafana/oncall/pull/2140)
- Helm chart: Fix usage of `env` settings as map;
  Fix usage of `mariadb.auth.database` and `mariadb.auth.username` for MYSQL env variables by @alexintech [#2146](https://github.com/grafana/oncall/pull/2146)

### Added

- Helm chart: Add unittests for rabbitmq and redis [2165](https://github.com/grafana/oncall/pull/2165)

## v1.2.41 (2023-06-08)

### Added

- Twilio Provider improvements by @Konstantinov-Innokentii, @mderynck and @joeyorlando
  [#2074](https://github.com/grafana/oncall/pull/2074) [#2034](https://github.com/grafana/oncall/pull/2034)
- Run containers as a non-root user by @alexintech [#2053](https://github.com/grafana/oncall/pull/2053)

## v1.2.40 (2023-06-07)

### Added

- Allow mobile app to consume "internal" schedules API endpoints by @joeyorlando ([#2109](https://github.com/grafana/oncall/pull/2109))
- Add inbound email address in integration API by @vadimkerr ([#2113](https://github.com/grafana/oncall/pull/2113))

### Changed

- Make viewset actions more consistent by @vadimkerr ([#2120](https://github.com/grafana/oncall/pull/2120))

### Fixed

- Fix + revert [#2057](https://github.com/grafana/oncall/pull/2057) which reverted a change which properly handles
  `Organization.DoesNotExist` exceptions for Slack events by @joeyorlando ([#TBD](https://github.com/grafana/oncall/pull/TBD))
- Fix Telegram ratelimit on live setting change by @vadimkerr and @alexintech ([#2100](https://github.com/grafana/oncall/pull/2100))

## v1.2.39 (2023-06-06)

### Changed

- Do not hide not secret settings in the web plugin UI by @alexintech ([#1964](https://github.com/grafana/oncall/pull/1964))

## v1.2.36 (2023-06-02)

### Added

- Add public API endpoint to export a schedule's final shifts by @joeyorlando ([2047](https://github.com/grafana/oncall/pull/2047))

### Fixed

- Fix demo alert for inbound email integration by @vadimkerr ([#2081](https://github.com/grafana/oncall/pull/2081))
- Fix calendar TZ used when comparing current shifts triggering slack shift notifications ([#2091](https://github.com/grafana/oncall/pull/2091))

## v1.2.35 (2023-06-01)

### Fixed

- Fix a bug with permissions for telegram user settings by @alexintech ([#2075](https://github.com/grafana/oncall/pull/2075))
- Fix orphaned messages in Slack by @vadimkerr ([#2023](https://github.com/grafana/oncall/pull/2023))
- Fix duplicated slack shift-changed notifications ([#2080](https://github.com/grafana/oncall/pull/2080))

## v1.2.34 (2023-05-31)

### Added

- Add description to "Default channel for Slack notifications" UI dropdown by @joeyorlando ([2051](https://github.com/grafana/oncall/pull/2051))

### Fixed

- Fix templates when slack or telegram is disabled ([#2064](https://github.com/grafana/oncall/pull/2064))
- Reduce number of alert groups returned by `Attach To` in slack to avoid event trigger timeout @mderynck ([#2049](https://github.com/grafana/oncall/pull/2049))

## v1.2.33 (2023-05-30)

### Fixed

- Revert #2040 breaking `/escalate` Slack command

## v1.2.32 (2023-05-30)

### Added

- Add models and framework to use different services (Phone, SMS, Verify) in Twilio depending on
  the destination country code by @mderynck ([#1976](https://github.com/grafana/oncall/pull/1976))
- Prometheus exporter backend for alert groups related metrics
- Helm chart: configuration of `uwsgi` using environment variables by @alexintech ([#2045](https://github.com/grafana/oncall/pull/2045))
- Much expanded/improved docs for mobile app ([2026](https://github.com/grafana/oncall/pull/2026>))
- Enable by-day selection when defining monthly and hourly rotations ([2037](https://github.com/grafana/oncall/pull/2037))

### Fixed

- Fix error when updating closed modal window in Slack by @vadimkerr ([#2019](https://github.com/grafana/oncall/pull/2019))
- Fix final schedule export failing to update when ical imported events set start/end as date ([#2025](https://github.com/grafana/oncall/pull/2025))
- Helm chart: fix bugs in helm chart with external postgresql configuration by @alexintech ([#2036](https://github.com/grafana/oncall/pull/2036))
- Properly address `Organization.DoesNotExist` exceptions thrown which result in HTTP 500 for the Slack `interactive_api_endpoint`
  endpoint by @joeyorlando ([#2040](https://github.com/grafana/oncall/pull/2040))
- Fix issue when trying to sync Grafana contact point and config receivers miss a key ([#2046](https://github.com/grafana/oncall/pull/2046))

### Changed

- Changed mobile notification title and subtitle. Removed the body. by @imtoori [#2027](https://github.com/grafana/oncall/pull/2027)

## v1.2.31 (2023-05-26)

### Fixed

- Fix AmazonSNS ratelimit by @Konstantinov-Innokentii ([#2032](https://github.com/grafana/oncall/pull/2032))

## v1.2.30 (2023-05-25)

### Fixed

- Fix Phone provider status callbacks [#2014](https://github.com/grafana/oncall/pull/2014)

## v1.2.29 (2023-05-25)

### Changed

- Phone provider refactoring [#1713](https://github.com/grafana/oncall/pull/1713)

### Fixed

- Handle slack metadata limit when creating paging command payload ([#2007](https://github.com/grafana/oncall/pull/2007))
- Fix issue with sometimes cached final schedule not being refreshed after an update ([#2004](https://github.com/grafana/oncall/pull/2004))

## v1.2.28 (2023-05-24)

### Fixed

- Improve plugin authentication by @vadimkerr ([#1995](https://github.com/grafana/oncall/pull/1995))
- Fix MultipleObjectsReturned error on webhook endpoints by @vadimkerr ([#1996](https://github.com/grafana/oncall/pull/1996))
- Remove user defined time period from "you're going oncall" mobile push by @iskhakov ([#2001](https://github.com/grafana/oncall/pull/2001))

## v1.2.27 (2023-05-23)

### Added

- Allow passing Firebase credentials via environment variable by @vadimkerr ([#1969](https://github.com/grafana/oncall/pull/1969))

### Changed

- Update default Alertmanager templates by @iskhakov ([#1944](https://github.com/grafana/oncall/pull/1944))

### Fixed

- Fix SQLite permission issue by @vadimkerr ([#1984](https://github.com/grafana/oncall/pull/1984))
- Remove user defined time period from "you're going oncall" mobile push ([2001](https://github.com/grafana/oncall/pull/2001))

## v1.2.26 (2023-05-18)

### Fixed

- Fix inbound email bug when attaching files by @vadimkerr ([#1970](https://github.com/grafana/oncall/pull/1970))

## v1.2.25 (2023-05-18)

### Added

- Test mobile push backend

## v1.2.24 (2023-05-17)

### Fixed

- Fixed bug in Escalation Chains where reordering an item crashed the list

## v1.2.23 (2023-05-15)

### Added

- Add a way to set a maintenance mode message and display this in the web plugin UI by @joeyorlando ([#1917](https://github.com/grafana/oncall/pull/#1917))

### Changed

- Use `user_profile_changed` Slack event instead of `user_change` to update Slack user profile by @vadimkerr ([#1938](https://github.com/grafana/oncall/pull/1938))

## v1.2.22 (2023-05-12)

### Added

- Add mobile settings for info notifications by @imtoori ([#1926](https://github.com/grafana/oncall/pull/1926))

### Fixed

- Fix bug in the "You're Going Oncall" push notification copy by @joeyorlando ([#1922](https://github.com/grafana/oncall/pull/1922))
- Fix bug with newlines in markdown converter ([#1925](https://github.com/grafana/oncall/pull/1925))
- Disable "You're Going Oncall" push notification by default ([1927](https://github.com/grafana/oncall/pull/1927))

## v1.2.21 (2023-05-09)

### Added

- Add a new mobile app push notification which notifies users when they are going on call by @joeyorlando ([#1814](https://github.com/grafana/oncall/pull/1814))
- Add a new mobile app user setting field, `important_notification_volume_override` by @joeyorlando ([#1893](https://github.com/grafana/oncall/pull/1893))

### Changed

- Improve ical comparison when checking for imported ical updates ([1870](https://github.com/grafana/oncall/pull/1870))
- Upgrade to Python 3.11.3 by @joeyorlando ([#1849](https://github.com/grafana/oncall/pull/1849))

### Fixed

- Fix issue with how OnCall determines if a cloud Grafana Instance supports RBAC by @joeyorlando ([#1880](https://github.com/grafana/oncall/pull/1880))
- Fix issue trying to set maintenance mode for integrations belonging to non-current team

## v1.2.20 (2023-05-09)

### Fixed

- Hotfix perform notification task

## v1.2.19 (2023-05-04)

### Fixed

- Fix issue with parsing response when sending Slack message

## v1.2.18 (2023-05-03)

### Added

- Documentation updates

## v1.2.17 (2023-05-02)

### Added

- Add filter descriptions to web ui by @iskhakov ([1845](https://github.com/grafana/oncall/pull/1845))
- Add "Notifications Receiver" RBAC role by @joeyorlando ([#1853](https://github.com/grafana/oncall/pull/1853))

### Changed

- Remove template editor from Slack by @iskhakov ([1847](https://github.com/grafana/oncall/pull/1847))
- Remove schedule name uniqueness restriction ([1859](https://github.com/grafana/oncall/pull/1859))

### Fixed

- Fix bugs in web title and message templates rendering and visual representation ([1747](https://github.com/grafana/oncall/pull/1747))

## v1.2.16 (2023-04-27)

### Added

- Add 2, 3 and 6 hours Alert Group silence options by @tommysitehost ([#1822](https://github.com/grafana/oncall/pull/1822))
- Add schedule related users endpoint to plugin API

### Changed

- Update web UI, Slack, and Telegram to allow silencing an acknowledged alert group by @joeyorlando ([#1831](https://github.com/grafana/oncall/pull/1831))

### Fixed

- Optimize duplicate queries occurring in AlertGroupFilter by @joeyorlando ([1809](https://github.com/grafana/oncall/pull/1809))

## v1.2.15 (2023-04-24)

### Fixed

- Helm chart: Fix helm hook for db migration job
- Performance improvements to `GET /api/internal/v1/alertgroups` endpoint by @joeyorlando and @iskhakov ([#1805](https://github.com/grafana/oncall/pull/1805))

### Added

- Add helm chart support for twilio existing secrets by @atownsend247 ([#1435](https://github.com/grafana/oncall/pull/1435))
- Add web_title, web_message and web_image_url attributes to templates ([1786](https://github.com/grafana/oncall/pull/1786))

### Changed

- Update shift API to use a default interval value (`1`) when a `frequency` is set and no `interval` is given
- Limit number of alertmanager alerts in alert group to autoresolve by 500 ([1779](https://github.com/grafana/oncall/pull/1779))
- Update schedule and personal ical exports to use final shift events

## v1.2.14 (2023-04-19)

### Fixed

- Fix broken documentation links by @shantanualsi ([#1766](https://github.com/grafana/oncall/pull/1766))
- Fix bug when updating team access settings by @vadimkerr ([#1794](https://github.com/grafana/oncall/pull/1794))

## v1.2.13 (2023-04-18)

### Changed

- Rework ical schedule export to include final events; also improve changing shifts sync

### Fixed

- Fix issue when creating web overrides for TF schedules using a non-UTC timezone

## v1.2.12 (2023-04-18)

### Changed

- Move `alerts_alertgroup.is_restricted` column to `alerts_alertreceivechannel.restricted_at` by @joeyorlando ([#1770](https://github.com/grafana/oncall/pull/1770))

### Added

- Add new field description_short to private api ([#1698](https://github.com/grafana/oncall/pull/1698))
- Added preview and migration API endpoints for route migration from regex into jinja2 ([1715](https://github.com/grafana/oncall/pull/1715))
- Helm chart: add the option to use a helm hook for the migration job ([1386](https://github.com/grafana/oncall/pull/1386))
- Add endpoints to start and stop maintenance in alert receive channel private api ([1755](https://github.com/grafana/oncall/pull/1755))
- Send demo alert with dynamic payload and get demo payload example on private api ([1700](https://github.com/grafana/oncall/pull/1700))
- Add is_default fields to templates, remove WritableSerialiserMethodField ([1759](https://github.com/grafana/oncall/pull/1759))
- Allow use of dynamic payloads in alert receive channels preview template in private api ([1756](https://github.com/grafana/oncall/pull/1756))

## v1.2.11 (2023-04-14)

### Added

- add new columns `gcom_org_contract_type`, `gcom_org_irm_sku_subscription_start_date`,
  and `gcom_org_oldest_admin_with_billing_privileges_user_id` to `user_management_organization` table,
  plus `is_restricted` column to `alerts_alertgroup` table by @joeyorlando and @teodosii ([1522](https://github.com/grafana/oncall/pull/1522))
- emit two new Django signals by @joeyorlando and @teodosii ([1522](https://github.com/grafana/oncall/pull/1522))
  - `org_sync_signal` at the end of the `engine/apps/user_management/sync.py::sync_organization` method
  - `alert_group_created_signal` when a new Alert Group is created

## v1.2.10 (2023-04-13)

### Added

- Added mine filter to schedules listing

### Fixed

- Fixed a bug in GForm's RemoteSelect where the value for Dropdown could not change
- Fixed the URL attached to an Incident created via the 'Declare Incident' button of a Slack alert by @sd2k ([#1738](https://github.com/grafana/oncall/pull/1738))

## v1.2.9 (2023-04-11)

### Fixed

- Catch the new Slack error - "message_limit_exceeded"

## v1.2.8 (2023-04-06)

### Changed

- Allow editing assigned team via public api ([1619](https://github.com/grafana/oncall/pull/1619))
- Disable mentions when resolution note is created by @iskhakov ([1696](https://github.com/grafana/oncall/pull/1696))
- Display warnings on users page in a clean and consistent way by @iskhakov ([#1681](https://github.com/grafana/oncall/pull/1681))

## v1.2.7 (2023-04-03)

### Added

- Save selected teams filter in local storage ([#1611](https://github.com/grafana/oncall/issues/1611))

### Changed

- Renamed routes from /incidents to /alert-groups ([#1678](https://github.com/grafana/oncall/pull/1678))

### Fixed

- Fix team search when filtering resources by @vadimkerr ([#1680](https://github.com/grafana/oncall/pull/1680))
- Fix issue when trying to scroll in Safari ([#415](https://github.com/grafana/oncall/issues/415))

## v1.2.6 (2023-03-30)

### Fixed

- Fixed bug when web schedules/shifts use non-UTC timezone and shift is deleted by @matiasb ([#1661](https://github.com/grafana/oncall/pull/1661))

## v1.2.5 (2023-03-30)

### Fixed

- Fixed a bug with Slack links not working in the plugin UI ([#1671](https://github.com/grafana/oncall/pull/1671))

## v1.2.4 (2023-03-30)

### Added

- Added the ability to change the team for escalation chains by @maskin25, @iskhakov and @vadimkerr ([#1658](https://github.com/grafana/oncall/pull/1658))

### Fixed

- Addressed bug with iOS mobile push notifications always being set to critical by @imtoori and @joeyorlando ([#1646](https://github.com/grafana/oncall/pull/1646))
- Fixed issue where Viewer was not able to view which people were oncall in a schedule ([#999](https://github.com/grafana/oncall/issues/999))
- Fixed a bug with syncing teams from Grafana API by @vadimkerr ([#1652](https://github.com/grafana/oncall/pull/1652))

## v1.2.3 (2023-03-28)

Only some minor performance/developer setup changes to report in this version.

## v1.2.2 (2023-03-27)

### Changed

- Drawers with Forms are not closing by clicking outside of the drawer. Only by clicking Cancel or X (by @Ukochka in [#1608](https://github.com/grafana/oncall/pull/1608))
- When the `DANGEROUS_WEBHOOKS_ENABLED` environment variable is set to true, it's possible now to create Outgoing Webhooks
  using URLs without a top-level domain (by @hoptical in [#1398](https://github.com/grafana/oncall/pull/1398))
- Updated wording when creating an integration (by @callmehyde in [#1572](https://github.com/grafana/oncall/pull/1572))
- Set FCM iOS/Android "message priority" to "high priority" for mobile app push notifications (by @joeyorlando in [#1612](https://github.com/grafana/oncall/pull/1612))
- Improve schedule quality feature (by @vadimkerr in [#1602](https://github.com/grafana/oncall/pull/1602))

### Fixed

- Update override deletion changes to set its final duration (by @matiasb in [#1599](https://github.com/grafana/oncall/pull/1599))

## v1.2.1 (2023-03-23)

### Changed

- Mobile app settings backend by @vadimkerr in ([1571](https://github.com/grafana/oncall/pull/1571))
- Fix integrations and escalations autoselect, improve GList by @maskin25 in ([1601](https://github.com/grafana/oncall/pull/1601))
- Add filters to outgoing webhooks 2 by @iskhakov in ([1598](https://github.com/grafana/oncall/pull/1598))

## v1.2.0 (2023-03-21)

### Changed

- Add team-based filtering for resources, so that users can see multiple resources at once and link them together ([1528](https://github.com/grafana/oncall/pull/1528))

## v1.1.41 (2023-03-21)

### Added

- Modified `check_escalation_finished_task` celery task to use read-only databases for its query, if one is defined +
  make the validation logic stricter + ping a configurable heartbeat on successful completion of this task ([1266](https://github.com/grafana/oncall/pull/1266))

### Changed

- Updated wording throughout plugin to use 'Alert Group' instead of 'Incident' ([1565](https://github.com/grafana/oncall/pull/1565),
  [1576](https://github.com/grafana/oncall/pull/1576))
- Check for enabled Telegram feature was added to ChatOps and to User pages ([319](https://github.com/grafana/oncall/issues/319))
- Filtering for Editors/Admins was added to rotation form. It is not allowed to assign Viewer to rotation ([1124](https://github.com/grafana/oncall/issues/1124))
- Modified search behaviour on the Escalation Chains page to allow for "partial searching" ([1578](https://github.com/grafana/oncall/pull/1578))

### Fixed

- Fixed a few permission issues on the UI ([1448](https://github.com/grafana/oncall/pull/1448))
- Fix resolution note rendering in Slack message threads where the Slack username was not
  being properly rendered ([1561](https://github.com/grafana/oncall/pull/1561))

## v1.1.40 (2023-03-16)

### Fixed

- Check for duplicated positions in terraform escalation policies create/update

### Added

- Add `regex_match` Jinja filter ([1556](https://github.com/grafana/oncall/pull/1556))

### Changed

- Allow passing `null` as a value for `escalation_chain` when creating routes via the public API ([1557](https://github.com/grafana/oncall/pull/1557))

## v1.1.39 (2023-03-16)

### Added

- Inbound email integration ([837](https://github.com/grafana/oncall/pull/837))

## v1.1.38 (2023-03-14)

### Added

- Add filtering by escalation chain to alert groups page ([1535](https://github.com/grafana/oncall/pull/1535))

### Fixed

- Improve tasks checking/triggering webhooks in new backend

## v1.1.37 (2023-03-14)

### Fixed

- Fixed redirection issue on integrations screen

### Added

- Enable web overrides for Terraform-based schedules
- Direct user paging improvements ([1358](https://github.com/grafana/oncall/issues/1358))
- Added Schedule Score quality within the schedule view ([118](https://github.com/grafana/oncall/issues/118))

## v1.1.36 (2023-03-09)

### Fixed

- Fix bug with override creation ([1515](https://github.com/grafana/oncall/pull/1515))

## v1.1.35 (2023-03-09)

### Added

- Insight logs

### Fixed

- Fixed issue with Alert group involved users filter
- Fixed email sending failure due to newline in title

## v1.1.34 (2023-03-08)

### Added

- Jinja2 based routes ([1319](https://github.com/grafana/oncall/pull/1319))

### Changed

- Remove mobile app feature flag ([1484](https://github.com/grafana/oncall/pull/1484))

### Fixed

- Prohibit creating & updating past overrides ([1474](https://github.com/grafana/oncall/pull/1474))

## v1.1.33 (2023-03-07)

### Fixed

- Show permission error for accessing Telegram as Viewer ([1273](https://github.com/grafana/oncall/issues/1273))

### Changed

- Pass email and phone limits as environment variables ([1219](https://github.com/grafana/oncall/pull/1219))

## v1.1.32 (2023-03-01)

### Fixed

- Schedule filters improvements ([941](https://github.com/grafana/oncall/issues/941))
- Fix pagination issue on schedules page ([1437](https://github.com/grafana/oncall/pull/1437))

## v1.1.31 (2023-03-01)

### Added

- Add acknowledge_signal and source link to public api

## v1.1.30 (2023-03-01)

### Fixed

- Fixed importing of global grafana styles ([672](https://github.com/grafana/oncall/issues/672))
- Fixed UI permission related bug where Editors could not export their user iCal link
- Fixed error when a shift is created using Etc/UTC as timezone
- Fixed issue with refresh ical file task not considering empty string values
- Schedules: Long popup does not fit screen & buttons unreachable & objects outside of the popup ([1002](https://github.com/grafana/oncall/issues/1002))
- Can't scroll on integration settings page ([415](https://github.com/grafana/oncall/issues/415))
- Team change in the Integration page always causes 403 ([1292](https://github.com/grafana/oncall/issues/1292))
- Schedules: Permalink doesn't work with multi-teams ([940](https://github.com/grafana/oncall/issues/940))
- Schedules list -> expanded schedule blows page width ([1293](https://github.com/grafana/oncall/issues/1293))

### Changed

- Moved reCAPTCHA to backend environment variable for more flexible configuration between different environments.
- Add pagination to schedule listing
- Show 100 latest alerts on alert group page ([1417](https://github.com/grafana/oncall/pull/1417))

## v1.1.29 (2023-02-23)

### Changed

- Allow creating schedules with type "web" using public API

### Fixed

- Fixed minor issue during the sync process where an HTTP 302 (redirect) status code from the Grafana
  instance would cause the sync to not properly finish

## v1.1.28 (2023-02-23)

### Fixed

- Fixed maintenance mode for Telegram and MSTeams

## v1.1.27 (2023-02-22)

### Added

- Added reCAPTCHA validation for requesting a mobile verification code

### Changed

- Added ratelimits for phone verification
- Link to source was added
- Header of Incident page was reworked: clickable labels instead of just names, users section was deleted
- "Go to Integration" button was deleted, because the functionality was moved to clickable labels

### Fixed

- Fixed HTTP request to Google where when fetching an iCal, the response would sometimes contain HTML instead
  of the expected iCal data

## v1.1.26 (2023-02-20)

### Fixed

- Make alert group filters persistent ([482](https://github.com/grafana/oncall/issues/482))

### Changed

- Update phone verification error message

## v1.1.25 (2023-02-20)

### Fixed

- Fixed too long declare incident link in Slack

## v1.1.24 (2023-02-16)

### Added

- Add direct user paging ([823](https://github.com/grafana/oncall/issues/823))
- Add App Store link to web UI ([1328](https://github.com/grafana/oncall/pull/1328))

### Fixed

- Cleaning of the name "Incident" ([704](https://github.com/grafana/oncall/pull/704))
- Alert Group/Alert Groups naming polishing. All the names should be with capital letters
- Design polishing ([1290](https://github.com/grafana/oncall/pull/1290))
- Not showing contact details in User tooltip if User does not have edit/admin access
- Updated slack link account to redirect back to user profile instead of chatops

### Changed

- Incidents - Removed buttons column and replaced status with toggler ([#1237](https://github.com/grafana/oncall/issues/1237))
- Responsiveness changes across multiple pages (Incidents, Integrations, Schedules) ([#1237](https://github.com/grafana/oncall/issues/1237))
- Add pagination to schedule listing

## v1.1.23 (2023-02-06)

### Fixed

- Fix bug with email case sensitivity for ICal on-call schedules ([1297](https://github.com/grafana/oncall/pull/1297))

## v1.1.22 (2023-02-03)

### Fixed

- Fix bug with root/dependant alert groups list api endpoint ([1284](https://github.com/grafana/oncall/pull/1284))
- Fixed NPE on teams switch

### Added

- Optimize alert and alert group public api endpoints and add filter by id ([1274](https://github.com/grafana/oncall/pull/1274))
- Enable mobile app backend by default on OSS

## v1.1.21 (2023-02-02)

### Added

- Add [`django-dbconn-retry` library](https://github.com/jdelic/django-dbconn-retry) to `INSTALLED_APPS` to attempt
  to alleviate occasional `django.db.utils.OperationalError` errors
- Improve alerts and alert group endpoint response time in internal API with caching ([1261](https://github.com/grafana/oncall/pull/1261))
- Optimize alert and alert group public api endpoints and add filter by id ([1274](https://github.com/grafana/oncall/pull/1274)
- Added Coming Soon for iOS on Mobile App screen

### Fixed

- Fix issue on Integrations where you were redirected back once escalation chain was loaded ([#1083](https://github.com/grafana/oncall/issues/1083))
  ([#1257](https://github.com/grafana/oncall/issues/1257))

## v1.1.20 (2023-01-30)

### Added

- Add involved users filter to alert groups listing page (+ mine shortcut)

### Changed

- Improve logging for creating contact point for Grafana Alerting integration

### Fixed

- Fix bugs related to creating contact point for Grafana Alerting integration
- Fix minor UI bug on OnCall users page where it would idefinitely show a "Loading..." message
- Only show OnCall user's table to users that are authorized
- Fixed NPE in ScheduleUserDetails component ([#1229](https://github.com/grafana/oncall/issues/1229))

## v1.1.19 (2023-01-25)

### Added

- Add Server URL below QR code for OSS for debugging purposes
- Add Slack slash command allowing to trigger a direct page via a manually created alert group
- Remove resolved and acknowledged filters as we switched to status ([#1201](https://github.com/grafana/oncall/pull/1201))
- Add sync with grafana on /users and /teams api calls from terraform plugin

### Changed

- Allow users with `viewer` role to fetch cloud connection status using the internal API ([#1181](https://github.com/grafana/oncall/pull/1181))
- When removing the Slack ChatOps integration, make it more explicit to the user what the implications of doing so are
- Improve performance of `GET /api/internal/v1/schedules` endpoint ([#1169](https://github.com/grafana/oncall/pull/1169))

### Fixed

- Removed duplicate API call, in the UI on plugin initial load, to `GET /api/internal/v1/alert_receive_channels`
- Increased plugin startup speed ([#1200](https://github.com/grafana/oncall/pull/1200))

## v1.1.18 (2023-01-18)

### Added

- Allow messaging backends to be enabled/disabled per organization ([#1151](https://github.com/grafana/oncall/pull/1151))

### Changed

- Send a Slack DM when user is not in channel ([#1144](https://github.com/grafana/oncall/pull/1144))

## v1.1.17 (2023-01-18)

### Changed

- Modified how the `Organization.is_rbac_permissions_enabled` flag is set,
  based on whether we are dealing with an open-source, or cloud installation
- Backend implementation to support direct user/schedule paging
- Changed documentation links to open in new window
- Remove helm chart signing
- Changed the user's profile modal to be wide for all tabs

### Added

- Added state filter for alert_group public API endpoint.
- Enrich user tooltip on Schedule page
- Added redirects for old-style links

### Fixed

- Updated typo in Helm chart values when specifying a custom Slack command name
- Fix for web schedules ical export to give overrides the right priority
- Fix for topnavbar to show initial loading inside PluginPage

## v1.1.16 (2023-01-12)

### Fixed

- Minor bug fix in how the value of `Organization.is_rbac_permissions_enabled` is determined

- Helm chart: default values file and documentation now reflect the correct key to set for the Slack
  slash command name, `oncall.slack.commandName`.

## v1.1.15 (2023-01-10)

### Changed

- Simplify and speed up slack rendering ([#1105](https://github.com/grafana/oncall/pull/1105))
- Faro - Point to 3 separate apps instead of just 1 for all environments ([#1110](https://github.com/grafana/oncall/pull/1110))
- Schedules - ([#1114](https://github.com/grafana/oncall/pull/1114), [#1109](https://github.com/grafana/oncall/pull/1109))

### Fixed

- Bugfix for topnavbar to place alerts inside PageNav ([#1040](https://github.com/grafana/oncall/pull/1040))

## v1.1.14 (2023-01-05)

### Changed

- Change wording from "incident" to "alert group" for the Telegram integration ([#1052](https://github.com/grafana/oncall/pull/1052))
- Soft-delete of organizations on stack deletion.

## v1.1.13 (2023-01-04)

### Added

- Integration with [Grafana Faro](https://grafana.com/docs/grafana-cloud/faro-web-sdk/) for Cloud Instances

## v1.1.12 (2023-01-03)

### Fixed

- Handle jinja exceptions during alert creation
- Handle exception for slack rate limit message

## v1.1.11 (2023-01-03)

### Fixed

- Fix error when schedule was not able to load
- Minor fixes

## v1.1.10 (2023-01-03)

### Fixed

- Minor fixes

## v1.1.9 (2023-01-03)

### Fixed

- Alert group query optimization
- Update RBAC scopes
- Fix error when schedule was not able to load
- Minor bug fixes

## v1.1.8 (2022-12-13)

### Added

- Added a `make` command, `enable-mobile-app-feature-flags`, which sets the backend feature flag in `./dev/.env.dev`,
  and updates a record in the `base_dynamicsetting` database table, which are needed to enable the mobile
  app backend features.

### Changed

- Added ability to change engine deployment update strategy via values in helm chart.
- removed APNS support
- changed the `django-push-notification` library from the `iskhakov` fork to the [`grafana` fork](https://github.com/grafana/django-push-notifications).
  This new fork basically patches an issue which affected the database migrations of this django app (previously the
  library would not respect the `USER_MODEL` setting when creating its tables and would instead reference the
  `auth_user` table.. which we don't want)
- add `--no-cache` flag to the `make build` command

### Fixed

- fix schedule UI types and permissions

## v1.1.7 (2022-12-09)

### Fixed

- Update fallback role for schedule write RBAC permission
- Mobile App Verification tab in the user settings modal is now hidden for users that do not have proper
  permissions to use it

## v1.1.6 (2022-12-09)

### Added

- RBAC permission support
- Add `time_zone` serializer validation for OnCall shifts and calendar/web schedules. In addition, add database migration
  to update values that may be invalid
- Add a `permalinks.web` field, which is a permalink to the alert group web app page, to the alert group internal/public
  API responses
- Added the ability to customize job-migrate `ttlSecondsAfterFinished` field in the helm chart

### Fixed

- Got 500 error when saving Outgoing Webhook ([#890](https://github.com/grafana/oncall/issues/890))
- v1.0.13 helm chart - update the OnCall backend pods image pull policy to "Always" (and explicitly set tag to `latest`).
  This should resolve some recent issues experienced where the frontend/backend versions are not aligned.

### Changed

- When editing templates for alert group presentation or outgoing webhooks, errors and warnings are now displayed in
  the UI as notification popups or displayed in the preview.
- Errors and warnings that occur when rendering templates during notification or webhooks will now render
  and display the error/warning as the result.

## v1.1.5 (2022-11-24)

### Added

- Added a QR code in the "Mobile App Verification" tab on the user settings modal to connect the mobile
  application to your OnCall instance

### Fixed

- UI bug fixes for Grafana 9.3 ([#860](https://github.com/grafana/oncall/pull/860))
- Bug fix for saving source link template ([#898](https://github.com/grafana/oncall/pull/898))

## v1.1.4 (2022-11-23)

### Fixed

- Bug fix for [#882](https://github.com/grafana/oncall/pull/882) which was causing the OnCall web calendars to not load
- Bug fix which, when installing the plugin, or after removing a Grafana API token, caused the plugin to not load properly

## v1.1.3 (2022-11-22)

- Bug Fixes

### Changed

- For OSS installations of OnCall, initial configuration is now simplified. When running for local development, you no
  longer need to configure the plugin via the UI. This is achieved through passing one environment variable to both the
  backend & frontend containers, both of which have been preconfigured for you in `docker-compose-developer.yml`.
  - The Grafana API URL **must be** passed as an environment variable, `GRAFANA_API_URL`, to the OnCall backend
    (and can be configured by updating this env var in your `./dev/.env.dev` file)
  - The OnCall API URL can optionally be passed as an environment variable, `ONCALL_API_URL`, to the OnCall UI.
    If the environment variable is found, the plugin will "auto-configure", otherwise you will be shown a simple
    configuration form to provide this info.
- For Helm installations, if you are running Grafana externally (eg. `grafana.enabled` is set to `false`
  in your `values.yaml`), you will now be required to specify `externalGrafana.url` in `values.yaml`.
- `make start` will now idempotently check to see if a "127.0.0.1 grafana" record exists in `/etc/hosts`
  (using a tool called [`hostess`](https://github.com/cbednarski/hostess)). This is to support using `http://grafana:3000`
  as the `Organization.grafana_url` in two scenarios:
  - `oncall_engine`/`oncall_celery` -> `grafana` Docker container communication
  - public URL generation. There are some instances where `Organization.grafana_url` is referenced to generate public
    URLs to a Grafana plugin page. Without the `/etc/hosts` record, navigating to `http://grafana:3000/some_page` in
    your browser, you would obviously get an error from your browser.

## v1.1.2 (2022-11-18)

- Bug Fixes

## v1.1.1 (2022-11-16)

- Compatibility with Grafana 9.3.0
- Bug Fixes

## v1.0.52 (2022-11-09)

- Allow use of API keys as alternative to account auth token for Twilio
- Remove `grafana_plugin_management` Django app
- Enable new schedules UI
- Bug fixes

## v1.0.51 (2022-11-05)

- Bug Fixes

## v1.0.50 (2022-11-03)

- Updates to documentation
- Improvements to web schedules
- Bug fixes

## v1.0.49 (2022-11-01)

- Enable SMTP email backend by default
- Fix Grafana sidebar frontend bug

## v1.0.48 (2022-11-01)

- verify_number management command
- chatops page redesign

## v1.0.47 (2022-11-01)

- Bug fixes

## v1.0.46 (2022-10-28)

- Bug fixes
- remove `POST /api/internal/v1/custom_buttons/{id}/action` endpoint

## v1.0.45 (2022-10-27)

- Bug fix to revert commit which removed unused engine code

## v1.0.44 (2022-10-26)

- Bug fix for an issue that was affecting phone verification

## v1.0.43 (2022-10-25)

- Bug fixes

## v1.0.42 (2022-10-24)

- Fix posting resolution notes to Slack

## v1.0.41 (2022-10-24)

- Add personal email notifications
- Bug fixes

## v1.0.40 (2022-10-05)

- Improved database and celery backends support
- Added script to import PagerDuty users to Grafana
- Bug fixes

## v1.0.39 (2022-10-03)

- Fix issue in v1.0.38 blocking the creation of schedules and webhooks in the UI

## v1.0.38 (2022-09-30)

- Fix exception handling for adding resolution notes when slack and oncall users are out of sync.
- Fix all day events showing as having gaps in slack notifications
- Improve plugin configuration error message readability
- Add `telegram` key to `permalinks` property in `AlertGroup` public API response schema

## v1.0.37 (2022-09-21)

- Improve API token creation form
- Fix alert group bulk action bugs
- Add `permalinks` property to `AlertGroup` public API response schema
- Scheduling system bug fixes
- Public API bug fixes

## v1.0.36 (2022-09-12)

- Alpha web schedules frontend/backend updates
- Bug fixes

## v1.0.35 (2022-09-07)

- Bug fixes

## v1.0.34 (2022-09-06)

- Fix schedule notification spam

## v1.0.33 (2022-09-06)

- Add raw alert view
- Add GitHub star button for OSS installations
- Restore alert group search functionality
- Bug fixes

## v1.0.32 (2022-09-01)

- Bug fixes

## v1.0.31 (2022-09-01)

- Bump celery version
- Fix oss to cloud connection

## v1.0.30 (2022-08-31)

- Bug fix: check user notification policy before access

## v1.0.29 (2022-08-31)

- Add arm64 docker image

## v1.0.28 (2022-08-31)

- Bug fixes

## v1.0.27 (2022-08-30)

- Bug fixes

## v1.0.26 (2022-08-26)

- Insight log's format fixes
- Remove UserNotificationPolicy auto-recreating

## v1.0.25 (2022-08-24)

- Bug fixes

## v1.0.24 (2022-08-24)

- Insight logs
- Default DATA_UPLOAD_MAX_MEMORY_SIZE to 1mb

## v1.0.23 (2022-08-23)

- Bug fixes

## v1.0.22 (2022-08-16)

- Make STATIC_URL configurable from environment variable

## v1.0.21 (2022-08-12)

- Bug fixes

## v1.0.19 (2022-08-10)

- Bug fixes

## v1.0.15 (2022-08-03)

- Bug fixes

## v1.0.13 (2022-07-27)

- Optimize alert group list view
- Fix a bug related to Twilio setup

## v1.0.12 (2022-07-26)

- Update push-notifications dependency
- Rework how absolute URLs are built
- Fix to show maintenance windows per team
- Logging improvements
- Internal api to get a schedule final events

## v1.0.10 (2022-07-22)

- Speed-up of alert group web caching
- Internal api for OnCall shifts

## v1.0.9 (2022-07-21)

- Frontend bug fixes & improvements
- Support regex_replace() in templates
- Bring back alert group caching and list view

## v1.0.7 (2022-07-18)

- Backend & frontend bug fixes
- Deployment improvements
- Reshape webhook payload for outgoing webhooks
- Add escalation chain usage info on escalation chains page
- Improve alert group list load speeds and simplify caching system

## v1.0.6 (2022-07-12)

- Manual Incidents enabled for teams
- Fix phone notifications for OSS
- Public API improvements

## v1.0.5 (2022-07-06)

- Bump Django to 3.2.14
- Fix PagerDuty iCal parsing

## 1.0.4 (2022-06-28)

- Allow Telegram DMs without channel connection.

## 1.0.3 (2022-06-27)

- Fix users public api endpoint. Now it returns users with all roles.
- Fix redundant notifications about gaps in schedules.
- Frontend fixes.

## 1.0.2 (2022-06-17)

- Fix Grafana Alerting integration to handle API changes in Grafana 9
- Improve public api endpoint for outgoing webhooks (/actions) by adding ability to create, update and delete
  outgoing webhook instance

## 1.0.0 (2022-06-14)

- First Public Release

## 0.0.71 (2022-06-06)

- Initial Commit Release<|MERGE_RESOLUTION|>--- conflicted
+++ resolved
@@ -7,17 +7,15 @@
 
 ## Unreleased
 
-<<<<<<< HEAD
 ### Fixed
 
 - Fix schedules invalid dates issue ([#support-escalations/issues/8084](https://github.com/grafana/support-escalations/issues/8084))
-=======
+
 ## v1.3.76 (2023-12-11)
 
 ### Fixed
 
 – Fix minor UI bugs
->>>>>>> 3de2b1d4
 
 ## v1.3.75 (2023-12-08)
 
