--- conflicted
+++ resolved
@@ -9,11 +9,8 @@
 
 ### Changed
 
-<<<<<<< HEAD
 - Polish user settings and warnings ([#2425](https://github.com/grafana/oncall/pull/2425))
-=======
 - Removed url from sms notification, changed format ([2317](https://github.com/grafana/oncall/pull/2317))  
->>>>>>> 5cc06b70
 
 ## v1.3.4 (2023-07-05)
 
