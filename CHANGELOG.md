# Changelog

All notable changes to this project will be documented in this file.

The format is based on [Keep a Changelog](https://keepachangelog.com/en/1.0.0/),
and this project adheres to [Semantic Versioning](https://semver.org/spec/v2.0.0.html).

## Unreleased

### Added

<<<<<<< HEAD
- Add 2, 3 and 6 hours Alert Group silence options by @tommysitehost ([#1822](https://github.com/grafana/oncall/pull/1822))
=======
- Add 2, 3 and 6 hours silence options
- Add schedule related users endpoint to plugin API
>>>>>>> 07e3a789

### Changed

- On the individual alert group page, show the "Silence" button if the alert group is firing or acknowledged.
  Previously the button would only show if the alert group was firing. By @joeyorlando ([#1831](https://github.com/grafana/oncall/pull/1831))

### Fixed

- Optimize duplicate queries occurring in AlertGroupFilter by @joeyorlando ([1809](https://github.com/grafana/oncall/pull/1809))

## v1.2.15 (2023-04-24)

### Fixed

- Helm chart: Fix helm hook for db migration job
- Performance improvements to `GET /api/internal/v1/alertgroups` endpoint by @joeyorlando and @iskhakov ([#1805](https://github.com/grafana/oncall/pull/1805))

### Added

- Add helm chart support for twilio existing secrets by @atownsend247 ([#1435](https://github.com/grafana/oncall/pull/1435))
- Add web_title, web_message and web_image_url attributes to templates ([1786](https://github.com/grafana/oncall/pull/1786))

### Changed

- Update shift API to use a default interval value (`1`) when a `frequency` is set and no `interval` is given
- Limit number of alertmanager alerts in alert group to autoresolve by 500 ([1779](https://github.com/grafana/oncall/pull/1779))
- Update schedule and personal ical exports to use final shift events

## v1.2.14 (2023-04-19)

### Fixed

- Fix broken documentation links by @shantanualsi ([#1766](https://github.com/grafana/oncall/pull/1766))
- Fix bug when updating team access settings by @vadimkerr ([#1794](https://github.com/grafana/oncall/pull/1794))

## v1.2.13 (2023-04-18)

### Changed

- Rework ical schedule export to include final events; also improve changing shifts sync

### Fixed

- Fix issue when creating web overrides for TF schedules using a non-UTC timezone

## v1.2.12 (2023-04-18)

### Changed

- Move `alerts_alertgroup.is_restricted` column to `alerts_alertreceivechannel.restricted_at` by @joeyorlando ([#1770](https://github.com/grafana/oncall/pull/1770))

### Added

- Add new field description_short to private api ([#1698](https://github.com/grafana/oncall/pull/1698))
- Added preview and migration API endpoints for route migration from regex into jinja2 ([1715](https://github.com/grafana/oncall/pull/1715))
- Helm chart: add the option to use a helm hook for the migration job ([1386](https://github.com/grafana/oncall/pull/1386))
- Add endpoints to start and stop maintenance in alert receive channel private api ([1755](https://github.com/grafana/oncall/pull/1755))
- Send demo alert with dynamic payload and get demo payload example on private api ([1700](https://github.com/grafana/oncall/pull/1700))
- Add is_default fields to templates, remove WritableSerialiserMethodField ([1759](https://github.com/grafana/oncall/pull/1759))
- Allow use of dynamic payloads in alert receive channels preview template in private api ([1756](https://github.com/grafana/oncall/pull/1756))

## v1.2.11 (2023-04-14)

### Added

- add new columns `gcom_org_contract_type`, `gcom_org_irm_sku_subscription_start_date`,
  and `gcom_org_oldest_admin_with_billing_privileges_user_id` to `user_management_organization` table,
  plus `is_restricted` column to `alerts_alertgroup` table by @joeyorlando and @teodosii ([1522](https://github.com/grafana/oncall/pull/1522))
- emit two new Django signals by @joeyorlando and @teodosii ([1522](https://github.com/grafana/oncall/pull/1522))
  - `org_sync_signal` at the end of the `engine/apps/user_management/sync.py::sync_organization` method
  - `alert_group_created_signal` when a new Alert Group is created

## v1.2.10 (2023-04-13)

### Added

- Added mine filter to schedules listing

### Fixed

- Fixed a bug in GForm's RemoteSelect where the value for Dropdown could not change
- Fixed the URL attached to an Incident created via the 'Declare Incident' button of a Slack alert by @sd2k ([#1738](https://github.com/grafana/oncall/pull/1738))

## v1.2.9 (2023-04-11)

### Fixed

- Catch the new Slack error - "message_limit_exceeded"

## v1.2.8 (2023-04-06)

### Changed

- Allow editing assigned team via public api ([1619](https://github.com/grafana/oncall/pull/1619))
- Disable mentions when resolution note is created by @iskhakov ([1696](https://github.com/grafana/oncall/pull/1696))
- Display warnings on users page in a clean and consistent way by @iskhakov ([#1681](https://github.com/grafana/oncall/pull/1681))

## v1.2.7 (2023-04-03)

### Added

- Save selected teams filter in local storage ([#1611](https://github.com/grafana/oncall/issues/1611))

### Changed

- Renamed routes from /incidents to /alert-groups ([#1678](https://github.com/grafana/oncall/pull/1678))

### Fixed

- Fix team search when filtering resources by @vadimkerr ([#1680](https://github.com/grafana/oncall/pull/1680))
- Fix issue when trying to scroll in Safari ([#415](https://github.com/grafana/oncall/issues/415))

## v1.2.6 (2023-03-30)

### Fixed

- Fixed bug when web schedules/shifts use non-UTC timezone and shift is deleted by @matiasb ([#1661](https://github.com/grafana/oncall/pull/1661))

## v1.2.5 (2023-03-30)

### Fixed

- Fixed a bug with Slack links not working in the plugin UI ([#1671](https://github.com/grafana/oncall/pull/1671))

## v1.2.4 (2023-03-30)

### Added

- Added the ability to change the team for escalation chains by @maskin25, @iskhakov and @vadimkerr ([#1658](https://github.com/grafana/oncall/pull/1658))

### Fixed

- Addressed bug with iOS mobile push notifications always being set to critical by @imtoori and @joeyorlando ([#1646](https://github.com/grafana/oncall/pull/1646))
- Fixed issue where Viewer was not able to view which people were oncall in a schedule ([#999](https://github.com/grafana/oncall/issues/999))
- Fixed a bug with syncing teams from Grafana API by @vadimkerr ([#1652](https://github.com/grafana/oncall/pull/1652))

## v1.2.3 (2023-03-28)

Only some minor performance/developer setup changes to report in this version.

## v1.2.2 (2023-03-27)

### Changed

- Drawers with Forms are not closing by clicking outside of the drawer. Only by clicking Cancel or X (by @Ukochka in [#1608](https://github.com/grafana/oncall/pull/1608))
- When the `DANGEROUS_WEBHOOKS_ENABLED` environment variable is set to true, it's possible now to create Outgoing Webhooks
  using URLs without a top-level domain (by @hoptical in [#1398](https://github.com/grafana/oncall/pull/1398))
- Updated wording when creating an integration (by @callmehyde in [#1572](https://github.com/grafana/oncall/pull/1572))
- Set FCM iOS/Android "message priority" to "high priority" for mobile app push notifications (by @joeyorlando in [#1612](https://github.com/grafana/oncall/pull/1612))
- Improve schedule quality feature (by @vadimkerr in [#1602](https://github.com/grafana/oncall/pull/1602))

### Fixed

- Update override deletion changes to set its final duration (by @matiasb in [#1599](https://github.com/grafana/oncall/pull/1599))

## v1.2.1 (2023-03-23)

### Changed

- Mobile app settings backend by @vadimkerr in ([1571](https://github.com/grafana/oncall/pull/1571))
- Fix integrations and escalations autoselect, improve GList by @maskin25 in ([1601](https://github.com/grafana/oncall/pull/1601))
- Add filters to outgoing webhooks 2 by @iskhakov in ([1598](https://github.com/grafana/oncall/pull/1598))

## v1.2.0 (2023-03-21)

### Changed

- Add team-based filtering for resources, so that users can see multiple resources at once and link them together ([1528](https://github.com/grafana/oncall/pull/1528))

## v1.1.41 (2023-03-21)

### Added

- Modified `check_escalation_finished_task` celery task to use read-only databases for its query, if one is defined +
  make the validation logic stricter + ping a configurable heartbeat on successful completion of this task ([1266](https://github.com/grafana/oncall/pull/1266))

### Changed

- Updated wording throughout plugin to use 'Alert Group' instead of 'Incident' ([1565](https://github.com/grafana/oncall/pull/1565),
  [1576](https://github.com/grafana/oncall/pull/1576))
- Check for enabled Telegram feature was added to ChatOps and to User pages ([319](https://github.com/grafana/oncall/issues/319))
- Filtering for Editors/Admins was added to rotation form. It is not allowed to assign Viewer to rotation ([1124](https://github.com/grafana/oncall/issues/1124))
- Modified search behaviour on the Escalation Chains page to allow for "partial searching" ([1578](https://github.com/grafana/oncall/pull/1578))

### Fixed

- Fixed a few permission issues on the UI ([1448](https://github.com/grafana/oncall/pull/1448))
- Fix resolution note rendering in Slack message threads where the Slack username was not
  being properly rendered ([1561](https://github.com/grafana/oncall/pull/1561))

## v1.1.40 (2023-03-16)

### Fixed

- Check for duplicated positions in terraform escalation policies create/update

### Added

- Add `regex_match` Jinja filter ([1556](https://github.com/grafana/oncall/pull/1556))

### Changed

- Allow passing `null` as a value for `escalation_chain` when creating routes via the public API ([1557](https://github.com/grafana/oncall/pull/1557))

## v1.1.39 (2023-03-16)

### Added

- Inbound email integration ([837](https://github.com/grafana/oncall/pull/837))

## v1.1.38 (2023-03-14)

### Added

- Add filtering by escalation chain to alert groups page ([1535](https://github.com/grafana/oncall/pull/1535))

### Fixed

- Improve tasks checking/triggering webhooks in new backend

## v1.1.37 (2023-03-14)

### Fixed

- Fixed redirection issue on integrations screen

### Added

- Enable web overrides for Terraform-based schedules
- Direct user paging improvements ([1358](https://github.com/grafana/oncall/issues/1358))
- Added Schedule Score quality within the schedule view ([118](https://github.com/grafana/oncall/issues/118))

## v1.1.36 (2023-03-09)

### Fixed

- Fix bug with override creation ([1515](https://github.com/grafana/oncall/pull/1515))

## v1.1.35 (2023-03-09)

### Added

- Insight logs

### Fixed

- Fixed issue with Alert group involved users filter
- Fixed email sending failure due to newline in title

## v1.1.34 (2023-03-08)

### Added

- Jinja2 based routes ([1319](https://github.com/grafana/oncall/pull/1319))

### Changed

- Remove mobile app feature flag ([1484](https://github.com/grafana/oncall/pull/1484))

### Fixed

- Prohibit creating & updating past overrides ([1474](https://github.com/grafana/oncall/pull/1474))

## v1.1.33 (2023-03-07)

### Fixed

- Show permission error for accessing Telegram as Viewer ([1273](https://github.com/grafana/oncall/issues/1273))

### Changed

- Pass email and phone limits as environment variables ([1219](https://github.com/grafana/oncall/pull/1219))

## v1.1.32 (2023-03-01)

### Fixed

- Schedule filters improvements ([941](https://github.com/grafana/oncall/issues/941))
- Fix pagination issue on schedules page ([1437](https://github.com/grafana/oncall/pull/1437))

## v1.1.31 (2023-03-01)

### Added

- Add acknowledge_signal and source link to public api

## v1.1.30 (2023-03-01)

### Fixed

- Fixed importing of global grafana styles ([672](https://github.com/grafana/oncall/issues/672))
- Fixed UI permission related bug where Editors could not export their user iCal link
- Fixed error when a shift is created using Etc/UTC as timezone
- Fixed issue with refresh ical file task not considering empty string values
- Schedules: Long popup does not fit screen & buttons unreachable & objects outside of the popup ([1002](https://github.com/grafana/oncall/issues/1002))
- Can't scroll on integration settings page ([415](https://github.com/grafana/oncall/issues/415))
- Team change in the Integration page always causes 403 ([1292](https://github.com/grafana/oncall/issues/1292))
- Schedules: Permalink doesn't work with multi-teams ([940](https://github.com/grafana/oncall/issues/940))
- Schedules list -> expanded schedule blows page width ([1293](https://github.com/grafana/oncall/issues/1293))

### Changed

- Moved reCAPTCHA to backend environment variable for more flexible configuration between different environments.
- Add pagination to schedule listing
- Show 100 latest alerts on alert group page ([1417](https://github.com/grafana/oncall/pull/1417))

## v1.1.29 (2023-02-23)

### Changed

- Allow creating schedules with type "web" using public API

### Fixed

- Fixed minor issue during the sync process where an HTTP 302 (redirect) status code from the Grafana
  instance would cause the sync to not properly finish

## v1.1.28 (2023-02-23)

### Fixed

- Fixed maintenance mode for Telegram and MSTeams

## v1.1.27 (2023-02-22)

### Added

- Added reCAPTCHA validation for requesting a mobile verification code

### Changed

- Added ratelimits for phone verification
- Link to source was added
- Header of Incident page was reworked: clickable labels instead of just names, users section was deleted
- "Go to Integration" button was deleted, because the functionality was moved to clickable labels

### Fixed

- Fixed HTTP request to Google where when fetching an iCal, the response would sometimes contain HTML instead
  of the expected iCal data

## v1.1.26 (2023-02-20)

### Fixed

- Make alert group filters persistent ([482](https://github.com/grafana/oncall/issues/482))

### Changed

- Update phone verification error message

## v1.1.25 (2023-02-20)

### Fixed

- Fixed too long declare incident link in Slack

## v1.1.24 (2023-02-16)

### Added

- Add direct user paging ([823](https://github.com/grafana/oncall/issues/823))
- Add App Store link to web UI ([1328](https://github.com/grafana/oncall/pull/1328))

### Fixed

- Cleaning of the name "Incident" ([704](https://github.com/grafana/oncall/pull/704))
- Alert Group/Alert Groups naming polishing. All the names should be with capital letters
- Design polishing ([1290](https://github.com/grafana/oncall/pull/1290))
- Not showing contact details in User tooltip if User does not have edit/admin access
- Updated slack link account to redirect back to user profile instead of chatops

### Changed

- Incidents - Removed buttons column and replaced status with toggler ([#1237](https://github.com/grafana/oncall/issues/1237))
- Responsiveness changes across multiple pages (Incidents, Integrations, Schedules) ([#1237](https://github.com/grafana/oncall/issues/1237))
- Add pagination to schedule listing

## v1.1.23 (2023-02-06)

### Fixed

- Fix bug with email case sensitivity for ICal on-call schedules ([1297](https://github.com/grafana/oncall/pull/1297))

## v1.1.22 (2023-02-03)

### Fixed

- Fix bug with root/dependant alert groups list api endpoint ([1284](https://github.com/grafana/oncall/pull/1284))
- Fixed NPE on teams switch

### Added

- Optimize alert and alert group public api endpoints and add filter by id ([1274](https://github.com/grafana/oncall/pull/1274))
- Enable mobile app backend by default on OSS

## v1.1.21 (2023-02-02)

### Added

- Add [`django-dbconn-retry` library](https://github.com/jdelic/django-dbconn-retry) to `INSTALLED_APPS` to attempt
  to alleviate occasional `django.db.utils.OperationalError` errors
- Improve alerts and alert group endpoint response time in internal API with caching ([1261](https://github.com/grafana/oncall/pull/1261))
- Optimize alert and alert group public api endpoints and add filter by id ([1274](https://github.com/grafana/oncall/pull/1274)
- Added Coming Soon for iOS on Mobile App screen

### Fixed

- Fix issue on Integrations where you were redirected back once escalation chain was loaded ([#1083](https://github.com/grafana/oncall/issues/1083))
  ([#1257](https://github.com/grafana/oncall/issues/1257))

## v1.1.20 (2023-01-30)

### Added

- Add involved users filter to alert groups listing page (+ mine shortcut)

### Changed

- Improve logging for creating contact point for Grafana Alerting integration

### Fixed

- Fix bugs related to creating contact point for Grafana Alerting integration
- Fix minor UI bug on OnCall users page where it would idefinitely show a "Loading..." message
- Only show OnCall user's table to users that are authorized
- Fixed NPE in ScheduleUserDetails component ([#1229](https://github.com/grafana/oncall/issues/1229))

## v1.1.19 (2023-01-25)

### Added

- Add Server URL below QR code for OSS for debugging purposes
- Add Slack slash command allowing to trigger a direct page via a manually created alert group
- Remove resolved and acknowledged filters as we switched to status ([#1201](https://github.com/grafana/oncall/pull/1201))
- Add sync with grafana on /users and /teams api calls from terraform plugin

### Changed

- Allow users with `viewer` role to fetch cloud connection status using the internal API ([#1181](https://github.com/grafana/oncall/pull/1181))
- When removing the Slack ChatOps integration, make it more explicit to the user what the implications of doing so are
- Improve performance of `GET /api/internal/v1/schedules` endpoint ([#1169](https://github.com/grafana/oncall/pull/1169))

### Fixed

- Removed duplicate API call, in the UI on plugin initial load, to `GET /api/internal/v1/alert_receive_channels`
- Increased plugin startup speed ([#1200](https://github.com/grafana/oncall/pull/1200))

## v1.1.18 (2023-01-18)

### Added

- Allow messaging backends to be enabled/disabled per organization ([#1151](https://github.com/grafana/oncall/pull/1151))

### Changed

- Send a Slack DM when user is not in channel ([#1144](https://github.com/grafana/oncall/pull/1144))

## v1.1.17 (2023-01-18)

### Changed

- Modified how the `Organization.is_rbac_permissions_enabled` flag is set,
  based on whether we are dealing with an open-source, or cloud installation
- Backend implementation to support direct user/schedule paging
- Changed documentation links to open in new window
- Remove helm chart signing
- Changed the user's profile modal to be wide for all tabs

### Added

- Added state filter for alert_group public API endpoint.
- Enrich user tooltip on Schedule page
- Added redirects for old-style links

### Fixed

- Updated typo in Helm chart values when specifying a custom Slack command name
- Fix for web schedules ical export to give overrides the right priority
- Fix for topnavbar to show initial loading inside PluginPage

## v1.1.16 (2023-01-12)

### Fixed

- Minor bug fix in how the value of `Organization.is_rbac_permissions_enabled` is determined

- Helm chart: default values file and documentation now reflect the correct key to set for the Slack
  slash command name, `oncall.slack.commandName`.

## v1.1.15 (2023-01-10)

### Changed

- Simplify and speed up slack rendering ([#1105](https://github.com/grafana/oncall/pull/1105))
- Faro - Point to 3 separate apps instead of just 1 for all environments ([#1110](https://github.com/grafana/oncall/pull/1110))
- Schedules - ([#1114](https://github.com/grafana/oncall/pull/1114), [#1109](https://github.com/grafana/oncall/pull/1109))

### Fixed

- Bugfix for topnavbar to place alerts inside PageNav ([#1040](https://github.com/grafana/oncall/pull/1040))

## v1.1.14 (2023-01-05)

### Changed

- Change wording from "incident" to "alert group" for the Telegram integration ([#1052](https://github.com/grafana/oncall/pull/1052))
- Soft-delete of organizations on stack deletion.

## v1.1.13 (2023-01-04)

### Added

- Integration with [Grafana Faro](https://grafana.com/docs/grafana-cloud/faro-web-sdk/) for Cloud Instances

## v1.1.12 (2023-01-03)

### Fixed

- Handle jinja exceptions during alert creation
- Handle exception for slack rate limit message

## v1.1.11 (2023-01-03)

### Fixed

- Fix error when schedule was not able to load
- Minor fixes

## v1.1.10 (2023-01-03)

### Fixed

- Minor fixes

## v1.1.9 (2023-01-03)

### Fixed

- Alert group query optimization
- Update RBAC scopes
- Fix error when schedule was not able to load
- Minor bug fixes

## v1.1.8 (2022-12-13)

### Added

- Added a `make` command, `enable-mobile-app-feature-flags`, which sets the backend feature flag in `./dev/.env.dev`,
  and updates a record in the `base_dynamicsetting` database table, which are needed to enable the mobile
  app backend features.

### Changed

- Added ability to change engine deployment update strategy via values in helm chart.
- removed APNS support
- changed the `django-push-notification` library from the `iskhakov` fork to the [`grafana` fork](https://github.com/grafana/django-push-notifications).
  This new fork basically patches an issue which affected the database migrations of this django app (previously the
  library would not respect the `USER_MODEL` setting when creating its tables and would instead reference the
  `auth_user` table.. which we don't want)
- add `--no-cache` flag to the `make build` command

### Fixed

- fix schedule UI types and permissions

## v1.1.7 (2022-12-09)

### Fixed

- Update fallback role for schedule write RBAC permission
- Mobile App Verification tab in the user settings modal is now hidden for users that do not have proper
  permissions to use it

## v1.1.6 (2022-12-09)

### Added

- RBAC permission support
- Add `time_zone` serializer validation for OnCall shifts and calendar/web schedules. In addition, add database migration
  to update values that may be invalid
- Add a `permalinks.web` field, which is a permalink to the alert group web app page, to the alert group internal/public
  API responses
- Added the ability to customize job-migrate `ttlSecondsAfterFinished` field in the helm chart

### Fixed

- Got 500 error when saving Outgoing Webhook ([#890](https://github.com/grafana/oncall/issues/890))
- v1.0.13 helm chart - update the OnCall backend pods image pull policy to "Always" (and explicitly set tag to `latest`).
  This should resolve some recent issues experienced where the frontend/backend versions are not aligned.

### Changed

- When editing templates for alert group presentation or outgoing webhooks, errors and warnings are now displayed in
  the UI as notification popups or displayed in the preview.
- Errors and warnings that occur when rendering templates during notification or webhooks will now render
  and display the error/warning as the result.

## v1.1.5 (2022-11-24)

### Added

- Added a QR code in the "Mobile App Verification" tab on the user settings modal to connect the mobile
  application to your OnCall instance

### Fixed

- UI bug fixes for Grafana 9.3 ([#860](https://github.com/grafana/oncall/pull/860))
- Bug fix for saving source link template ([#898](https://github.com/grafana/oncall/pull/898))

## v1.1.4 (2022-11-23)

### Fixed

- Bug fix for [#882](https://github.com/grafana/oncall/pull/882) which was causing the OnCall web calendars to not load
- Bug fix which, when installing the plugin, or after removing a Grafana API token, caused the plugin to not load properly

## v1.1.3 (2022-11-22)

- Bug Fixes

### Changed

- For OSS installations of OnCall, initial configuration is now simplified. When running for local development, you no
  longer need to configure the plugin via the UI. This is achieved through passing one environment variable to both the
  backend & frontend containers, both of which have been preconfigured for you in `docker-compose-developer.yml`.
  - The Grafana API URL **must be** passed as an environment variable, `GRAFANA_API_URL`, to the OnCall backend
    (and can be configured by updating this env var in your `./dev/.env.dev` file)
  - The OnCall API URL can optionally be passed as an environment variable, `ONCALL_API_URL`, to the OnCall UI.
    If the environment variable is found, the plugin will "auto-configure", otherwise you will be shown a simple
    configuration form to provide this info.
- For Helm installations, if you are running Grafana externally (eg. `grafana.enabled` is set to `false`
  in your `values.yaml`), you will now be required to specify `externalGrafana.url` in `values.yaml`.
- `make start` will now idempotently check to see if a "127.0.0.1 grafana" record exists in `/etc/hosts`
  (using a tool called [`hostess`](https://github.com/cbednarski/hostess)). This is to support using `http://grafana:3000`
  as the `Organization.grafana_url` in two scenarios:
  - `oncall_engine`/`oncall_celery` -> `grafana` Docker container communication
  - public URL generation. There are some instances where `Organization.grafana_url` is referenced to generate public
    URLs to a Grafana plugin page. Without the `/etc/hosts` record, navigating to `http://grafana:3000/some_page` in
    your browser, you would obviously get an error from your browser.

## v1.1.2 (2022-11-18)

- Bug Fixes

## v1.1.1 (2022-11-16)

- Compatibility with Grafana 9.3.0
- Bug Fixes

## v1.0.52 (2022-11-09)

- Allow use of API keys as alternative to account auth token for Twilio
- Remove `grafana_plugin_management` Django app
- Enable new schedules UI
- Bug fixes

## v1.0.51 (2022-11-05)

- Bug Fixes

## v1.0.50 (2022-11-03)

- Updates to documentation
- Improvements to web schedules
- Bug fixes

## v1.0.49 (2022-11-01)

- Enable SMTP email backend by default
- Fix Grafana sidebar frontend bug

## v1.0.48 (2022-11-01)

- verify_number management command
- chatops page redesign

## v1.0.47 (2022-11-01)

- Bug fixes

## v1.0.46 (2022-10-28)

- Bug fixes
- remove `POST /api/internal/v1/custom_buttons/{id}/action` endpoint

## v1.0.45 (2022-10-27)

- Bug fix to revert commit which removed unused engine code

## v1.0.44 (2022-10-26)

- Bug fix for an issue that was affecting phone verification

## v1.0.43 (2022-10-25)

- Bug fixes

## v1.0.42 (2022-10-24)

- Fix posting resolution notes to Slack

## v1.0.41 (2022-10-24)

- Add personal email notifications
- Bug fixes

## v1.0.40 (2022-10-05)

- Improved database and celery backends support
- Added script to import PagerDuty users to Grafana
- Bug fixes

## v1.0.39 (2022-10-03)

- Fix issue in v1.0.38 blocking the creation of schedules and webhooks in the UI

## v1.0.38 (2022-09-30)

- Fix exception handling for adding resolution notes when slack and oncall users are out of sync.
- Fix all day events showing as having gaps in slack notifications
- Improve plugin configuration error message readability
- Add `telegram` key to `permalinks` property in `AlertGroup` public API response schema

## v1.0.37 (2022-09-21)

- Improve API token creation form
- Fix alert group bulk action bugs
- Add `permalinks` property to `AlertGroup` public API response schema
- Scheduling system bug fixes
- Public API bug fixes

## v1.0.36 (2022-09-12)

- Alpha web schedules frontend/backend updates
- Bug fixes

## v1.0.35 (2022-09-07)

- Bug fixes

## v1.0.34 (2022-09-06)

- Fix schedule notification spam

## v1.0.33 (2022-09-06)

- Add raw alert view
- Add GitHub star button for OSS installations
- Restore alert group search functionality
- Bug fixes

## v1.0.32 (2022-09-01)

- Bug fixes

## v1.0.31 (2022-09-01)

- Bump celery version
- Fix oss to cloud connection

## v1.0.30 (2022-08-31)

- Bug fix: check user notification policy before access

## v1.0.29 (2022-08-31)

- Add arm64 docker image

## v1.0.28 (2022-08-31)

- Bug fixes

## v1.0.27 (2022-08-30)

- Bug fixes

## v1.0.26 (2022-08-26)

- Insight log's format fixes
- Remove UserNotificationPolicy auto-recreating

## v1.0.25 (2022-08-24)

- Bug fixes

## v1.0.24 (2022-08-24)

- Insight logs
- Default DATA_UPLOAD_MAX_MEMORY_SIZE to 1mb

## v1.0.23 (2022-08-23)

- Bug fixes

## v1.0.22 (2022-08-16)

- Make STATIC_URL configurable from environment variable

## v1.0.21 (2022-08-12)

- Bug fixes

## v1.0.19 (2022-08-10)

- Bug fixes

## v1.0.15 (2022-08-03)

- Bug fixes

## v1.0.13 (2022-07-27)

- Optimize alert group list view
- Fix a bug related to Twilio setup

## v1.0.12 (2022-07-26)

- Update push-notifications dependency
- Rework how absolute URLs are built
- Fix to show maintenance windows per team
- Logging improvements
- Internal api to get a schedule final events

## v1.0.10 (2022-07-22)

- Speed-up of alert group web caching
- Internal api for OnCall shifts

## v1.0.9 (2022-07-21)

- Frontend bug fixes & improvements
- Support regex_replace() in templates
- Bring back alert group caching and list view

## v1.0.7 (2022-07-18)

- Backend & frontend bug fixes
- Deployment improvements
- Reshape webhook payload for outgoing webhooks
- Add escalation chain usage info on escalation chains page
- Improve alert group list load speeds and simplify caching system

## v1.0.6 (2022-07-12)

- Manual Incidents enabled for teams
- Fix phone notifications for OSS
- Public API improvements

## v1.0.5 (2022-07-06)

- Bump Django to 3.2.14
- Fix PagerDuty iCal parsing

## 1.0.4 (2022-06-28)

- Allow Telegram DMs without channel connection.

## 1.0.3 (2022-06-27)

- Fix users public api endpoint. Now it returns users with all roles.
- Fix redundant notifications about gaps in schedules.
- Frontend fixes.

## 1.0.2 (2022-06-17)

- Fix Grafana Alerting integration to handle API changes in Grafana 9
- Improve public api endpoint for outgoing webhooks (/actions) by adding ability to create, update and delete
  outgoing webhook instance

## 1.0.0 (2022-06-14)

- First Public Release

## 0.0.71 (2022-06-06)

- Initial Commit Release<|MERGE_RESOLUTION|>--- conflicted
+++ resolved
@@ -9,12 +9,8 @@
 
 ### Added
 
-<<<<<<< HEAD
 - Add 2, 3 and 6 hours Alert Group silence options by @tommysitehost ([#1822](https://github.com/grafana/oncall/pull/1822))
-=======
-- Add 2, 3 and 6 hours silence options
 - Add schedule related users endpoint to plugin API
->>>>>>> 07e3a789
 
 ### Changed
 
