# Changelog

All notable changes to this project will be documented in this file.

The format is based on [Keep a Changelog](https://keepachangelog.com/en/1.0.0/),
and this project adheres to [Semantic Versioning](https://semver.org/spec/v2.0.0.html).

## Unreleased
<<<<<<< HEAD
=======

### Changed

- UI Updates for the integrations page ([#2310](https://github.com/grafana/oncall/pull/2310))

## v1.2.46 (2023-06-22)
>>>>>>> e308b529

### Added

- Secrets consistency for the chart. Bugfixing [#1016](https://github.com/grafana/oncall/pull/1016)

### Changed

- `telegram.webhookUrl` now defaults to `https://<base_url>` if not set

## v1.2.46 (2023-06-22)

### Added

- Make it possible to completely delete a rotation oncall ([#1505](https://github.com/grafana/oncall/issues/1505))
- Polish rotation modal form oncall ([#1506](https://github.com/grafana/oncall/issues/1506))
- Quick actions when editing a schedule oncall ([#1507](https://github.com/grafana/oncall/issues/1507))
- Enable schedule related profile settings oncall ([#1508](https://github.com/grafana/oncall/issues/1508))
- Highlight user shifts oncall ([#1509](https://github.com/grafana/oncall/issues/1509))
- Rename or Description for Schedules Rotations ([#1460](https://github.com/grafana/oncall/issues/1406))
- Add documentation for OnCall metrics exporter ([#2149](https://github.com/grafana/oncall/pull/2149))
- Add dashboard for OnCall metrics ([#1973](https://github.com/grafana/oncall/pull/1973))

## Changed

- Change mobile shift notifications title and subtitle by @imtoori ([#2288](https://github.com/grafana/oncall/pull/2288))
- Make web schedule updates to trigger sync refresh of its ical representation ([#2279](https://github.com/grafana/oncall/pull/2279))

## Fixed

- Fix duplicate orders for user notification policies by @vadimkerr ([#2278](https://github.com/grafana/oncall/pull/2278))
- Fix broken markup on alert group page, declutter, make time format consistent ([#2296](https://github.com/grafana/oncall/pull/2295))

## v1.2.45 (2023-06-19)

### Changed

- Change .Values.externalRabbitmq.passwordKey from `password` to `""` (default value `rabbitmq-password`) ([#864](https://github.com/grafana/oncall/pull/864))
- Remove deprecated `permissions` string array from the internal API user serializer by @joeyorlando ([#2269](https://github.com/grafana/oncall/pull/2269))

### Added

- Add `locale` column to mobile app user settings table by @joeyorlando [#2131](https://github.com/grafana/oncall/pull/2131)
- Update notification text for "You're going on call" push notifications to include information about the shift start
  and end times by @joeyorlando ([#2131](https://github.com/grafana/oncall/pull/2131))

### Fixed

- Handle non-UTC UNTIL datetime value when repeating ical events [#2241](https://github.com/grafana/oncall/pull/2241)
- Optimize AlertManager auto-resolve mechanism

## v1.2.44 (2023-06-14)

### Added

- Users with the Viewer basic role can now connect and use the mobile app ([#1892](https://github.com/grafana/oncall/pull/1892))
- Add helm chart support for redis and mysql existing secrets [#2156](https://github.com/grafana/oncall/pull/2156)

### Changed

- Removed `SlackActionRecord` model and database table by @joeyorlando [#2201](https://github.com/grafana/oncall/pull/2201)
- Require users when creating a schedule rotation using the web UI [#2220](https://github.com/grafana/oncall/pull/2220)

### Fixed

- Fix schedule shift preview to not breaking rotation shifts when there is overlap [#2218](https://github.com/grafana/oncall/pull/2218)
- Fix schedule list filter by type to allow considering multiple values [#2218](https://github.com/grafana/oncall/pull/2218)

## v1.2.43 (2023-06-12)

### Changed

- Propogate CI/CD changes

## v1.2.42 (2023-06-12)

### Changed

- Helm chart: Upgrade helm dependecies, improve local setup [#2144](https://github.com/grafana/oncall/pull/2144)

### Fixed

- Fixed bug on Filters where team param from URL was discarded [#6237](https://github.com/grafana/support-escalations/issues/6237)
- Fix receive channel filter in alert groups API [#2140](https://github.com/grafana/oncall/pull/2140)
- Helm chart: Fix usage of `env` settings as map;
  Fix usage of `mariadb.auth.database` and `mariadb.auth.username` for MYSQL env variables by @alexintech [#2146](https://github.com/grafana/oncall/pull/2146)

### Added

- Helm chart: Add unittests for rabbitmq and redis [2165](https://github.com/grafana/oncall/pull/2165)

## v1.2.41 (2023-06-08)

### Added

- Twilio Provider improvements by @Konstantinov-Innokentii, @mderynck and @joeyorlando
  [#2074](https://github.com/grafana/oncall/pull/2074) [#2034](https://github.com/grafana/oncall/pull/2034)
- Run containers as a non-root user by @alexintech [#2053](https://github.com/grafana/oncall/pull/2053)

## v1.2.40 (2023-06-07)

### Added

- Allow mobile app to consume "internal" schedules API endpoints by @joeyorlando ([#2109](https://github.com/grafana/oncall/pull/2109))
- Add inbound email address in integration API by @vadimkerr ([#2113](https://github.com/grafana/oncall/pull/2113))

### Changed

- Make viewset actions more consistent by @vadimkerr ([#2120](https://github.com/grafana/oncall/pull/2120))

### Fixed

- Fix + revert [#2057](https://github.com/grafana/oncall/pull/2057) which reverted a change which properly handles
  `Organization.DoesNotExist` exceptions for Slack events by @joeyorlando ([#TBD](https://github.com/grafana/oncall/pull/TBD))
- Fix Telegram ratelimit on live setting change by @vadimkerr and @alexintech ([#2100](https://github.com/grafana/oncall/pull/2100))

## v1.2.39 (2023-06-06)

### Changed

- Do not hide not secret settings in the web plugin UI by @alexintech ([#1964](https://github.com/grafana/oncall/pull/1964))

## v1.2.36 (2023-06-02)

### Added

- Add public API endpoint to export a schedule's final shifts by @joeyorlando ([2047](https://github.com/grafana/oncall/pull/2047))

### Fixed

- Fix demo alert for inbound email integration by @vadimkerr ([#2081](https://github.com/grafana/oncall/pull/2081))
- Fix calendar TZ used when comparing current shifts triggering slack shift notifications ([#2091](https://github.com/grafana/oncall/pull/2091))

## v1.2.35 (2023-06-01)

### Fixed

- Fix a bug with permissions for telegram user settings by @alexintech ([#2075](https://github.com/grafana/oncall/pull/2075))
- Fix orphaned messages in Slack by @vadimkerr ([#2023](https://github.com/grafana/oncall/pull/2023))
- Fix duplicated slack shift-changed notifications ([#2080](https://github.com/grafana/oncall/pull/2080))

## v1.2.34 (2023-05-31)

### Added

- Add description to "Default channel for Slack notifications" UI dropdown by @joeyorlando ([2051](https://github.com/grafana/oncall/pull/2051))

### Fixed

- Fix templates when slack or telegram is disabled ([#2064](https://github.com/grafana/oncall/pull/2064))
- Reduce number of alert groups returned by `Attach To` in slack to avoid event trigger timeout @mderynck ([#2049](https://github.com/grafana/oncall/pull/2049))

## v1.2.33 (2023-05-30)

### Fixed

- Revert #2040 breaking `/escalate` Slack command

## v1.2.32 (2023-05-30)

### Added

- Add models and framework to use different services (Phone, SMS, Verify) in Twilio depending on
  the destination country code by @mderynck ([#1976](https://github.com/grafana/oncall/pull/1976))
- Prometheus exporter backend for alert groups related metrics
- Helm chart: configuration of `uwsgi` using environment variables by @alexintech ([#2045](https://github.com/grafana/oncall/pull/2045))
- Much expanded/improved docs for mobile app ([2026](https://github.com/grafana/oncall/pull/2026>))
- Enable by-day selection when defining monthly and hourly rotations ([2037](https://github.com/grafana/oncall/pull/2037))

### Fixed

- Fix error when updating closed modal window in Slack by @vadimkerr ([#2019](https://github.com/grafana/oncall/pull/2019))
- Fix final schedule export failing to update when ical imported events set start/end as date ([#2025](https://github.com/grafana/oncall/pull/2025))
- Helm chart: fix bugs in helm chart with external postgresql configuration by @alexintech ([#2036](https://github.com/grafana/oncall/pull/2036))
- Properly address `Organization.DoesNotExist` exceptions thrown which result in HTTP 500 for the Slack `interactive_api_endpoint`
  endpoint by @joeyorlando ([#2040](https://github.com/grafana/oncall/pull/2040))
- Fix issue when trying to sync Grafana contact point and config receivers miss a key ([#2046](https://github.com/grafana/oncall/pull/2046))

### Changed

- Changed mobile notification title and subtitle. Removed the body. by @imtoori [#2027](https://github.com/grafana/oncall/pull/2027)

## v1.2.31 (2023-05-26)

### Fixed

- Fix AmazonSNS ratelimit by @Konstantinov-Innokentii ([#2032](https://github.com/grafana/oncall/pull/2032))

## v1.2.30 (2023-05-25)

### Fixed

- Fix Phone provider status callbacks [#2014](https://github.com/grafana/oncall/pull/2014)

## v1.2.29 (2023-05-25)

### Changed

- Phone provider refactoring [#1713](https://github.com/grafana/oncall/pull/1713)

### Fixed

- Handle slack metadata limit when creating paging command payload ([#2007](https://github.com/grafana/oncall/pull/2007))
- Fix issue with sometimes cached final schedule not being refreshed after an update ([#2004](https://github.com/grafana/oncall/pull/2004))

## v1.2.28 (2023-05-24)

### Fixed

- Improve plugin authentication by @vadimkerr ([#1995](https://github.com/grafana/oncall/pull/1995))
- Fix MultipleObjectsReturned error on webhook endpoints by @vadimkerr ([#1996](https://github.com/grafana/oncall/pull/1996))
- Remove user defined time period from "you're going oncall" mobile push by @iskhakov ([#2001](https://github.com/grafana/oncall/pull/2001))

## v1.2.27 (2023-05-23)

### Added

- Allow passing Firebase credentials via environment variable by @vadimkerr ([#1969](https://github.com/grafana/oncall/pull/1969))

### Changed

- Update default Alertmanager templates by @iskhakov ([#1944](https://github.com/grafana/oncall/pull/1944))

### Fixed

- Fix SQLite permission issue by @vadimkerr ([#1984](https://github.com/grafana/oncall/pull/1984))
- Remove user defined time period from "you're going oncall" mobile push ([2001](https://github.com/grafana/oncall/pull/2001))

## v1.2.26 (2023-05-18)

### Fixed

- Fix inbound email bug when attaching files by @vadimkerr ([#1970](https://github.com/grafana/oncall/pull/1970))

## v1.2.25 (2023-05-18)

### Added

- Test mobile push backend

## v1.2.24 (2023-05-17)

### Fixed

- Fixed bug in Escalation Chains where reordering an item crashed the list

## v1.2.23 (2023-05-15)

### Added

- Add a way to set a maintenance mode message and display this in the web plugin UI by @joeyorlando ([#1917](https://github.com/grafana/oncall/pull/#1917))

### Changed

- Use `user_profile_changed` Slack event instead of `user_change` to update Slack user profile by @vadimkerr ([#1938](https://github.com/grafana/oncall/pull/1938))

## v1.2.22 (2023-05-12)

### Added

- Add mobile settings for info notifications by @imtoori ([#1926](https://github.com/grafana/oncall/pull/1926))

### Fixed

- Fix bug in the "You're Going Oncall" push notification copy by @joeyorlando ([#1922](https://github.com/grafana/oncall/pull/1922))
- Fix bug with newlines in markdown converter ([#1925](https://github.com/grafana/oncall/pull/1925))
- Disable "You're Going Oncall" push notification by default ([1927](https://github.com/grafana/oncall/pull/1927))

## v1.2.21 (2023-05-09)

### Added

- Add a new mobile app push notification which notifies users when they are going on call by @joeyorlando ([#1814](https://github.com/grafana/oncall/pull/1814))
- Add a new mobile app user setting field, `important_notification_volume_override` by @joeyorlando ([#1893](https://github.com/grafana/oncall/pull/1893))

### Changed

- Improve ical comparison when checking for imported ical updates ([1870](https://github.com/grafana/oncall/pull/1870))
- Upgrade to Python 3.11.3 by @joeyorlando ([#1849](https://github.com/grafana/oncall/pull/1849))

### Fixed

- Fix issue with how OnCall determines if a cloud Grafana Instance supports RBAC by @joeyorlando ([#1880](https://github.com/grafana/oncall/pull/1880))
- Fix issue trying to set maintenance mode for integrations belonging to non-current team

## v1.2.20 (2023-05-09)

### Fixed

- Hotfix perform notification task

## v1.2.19 (2023-05-04)

### Fixed

- Fix issue with parsing response when sending Slack message

## v1.2.18 (2023-05-03)

### Added

- Documentation updates

## v1.2.17 (2023-05-02)

### Added

- Add filter descriptions to web ui by @iskhakov ([1845](https://github.com/grafana/oncall/pull/1845))
- Add "Notifications Receiver" RBAC role by @joeyorlando ([#1853](https://github.com/grafana/oncall/pull/1853))

### Changed

- Remove template editor from Slack by @iskhakov ([1847](https://github.com/grafana/oncall/pull/1847))
- Remove schedule name uniqueness restriction ([1859](https://github.com/grafana/oncall/pull/1859))

### Fixed

- Fix bugs in web title and message templates rendering and visual representation ([1747](https://github.com/grafana/oncall/pull/1747))

## v1.2.16 (2023-04-27)

### Added

- Add 2, 3 and 6 hours Alert Group silence options by @tommysitehost ([#1822](https://github.com/grafana/oncall/pull/1822))
- Add schedule related users endpoint to plugin API

### Changed

- Update web UI, Slack, and Telegram to allow silencing an acknowledged alert group by @joeyorlando ([#1831](https://github.com/grafana/oncall/pull/1831))

### Fixed

- Optimize duplicate queries occurring in AlertGroupFilter by @joeyorlando ([1809](https://github.com/grafana/oncall/pull/1809))

## v1.2.15 (2023-04-24)

### Fixed

- Helm chart: Fix helm hook for db migration job
- Performance improvements to `GET /api/internal/v1/alertgroups` endpoint by @joeyorlando and @iskhakov ([#1805](https://github.com/grafana/oncall/pull/1805))

### Added

- Add helm chart support for twilio existing secrets by @atownsend247 ([#1435](https://github.com/grafana/oncall/pull/1435))
- Add web_title, web_message and web_image_url attributes to templates ([1786](https://github.com/grafana/oncall/pull/1786))

### Changed

- Update shift API to use a default interval value (`1`) when a `frequency` is set and no `interval` is given
- Limit number of alertmanager alerts in alert group to autoresolve by 500 ([1779](https://github.com/grafana/oncall/pull/1779))
- Update schedule and personal ical exports to use final shift events

## v1.2.14 (2023-04-19)

### Fixed

- Fix broken documentation links by @shantanualsi ([#1766](https://github.com/grafana/oncall/pull/1766))
- Fix bug when updating team access settings by @vadimkerr ([#1794](https://github.com/grafana/oncall/pull/1794))

## v1.2.13 (2023-04-18)

### Changed

- Rework ical schedule export to include final events; also improve changing shifts sync

### Fixed

- Fix issue when creating web overrides for TF schedules using a non-UTC timezone

## v1.2.12 (2023-04-18)

### Changed

- Move `alerts_alertgroup.is_restricted` column to `alerts_alertreceivechannel.restricted_at` by @joeyorlando ([#1770](https://github.com/grafana/oncall/pull/1770))

### Added

- Add new field description_short to private api ([#1698](https://github.com/grafana/oncall/pull/1698))
- Added preview and migration API endpoints for route migration from regex into jinja2 ([1715](https://github.com/grafana/oncall/pull/1715))
- Helm chart: add the option to use a helm hook for the migration job ([1386](https://github.com/grafana/oncall/pull/1386))
- Add endpoints to start and stop maintenance in alert receive channel private api ([1755](https://github.com/grafana/oncall/pull/1755))
- Send demo alert with dynamic payload and get demo payload example on private api ([1700](https://github.com/grafana/oncall/pull/1700))
- Add is_default fields to templates, remove WritableSerialiserMethodField ([1759](https://github.com/grafana/oncall/pull/1759))
- Allow use of dynamic payloads in alert receive channels preview template in private api ([1756](https://github.com/grafana/oncall/pull/1756))

## v1.2.11 (2023-04-14)

### Added

- add new columns `gcom_org_contract_type`, `gcom_org_irm_sku_subscription_start_date`,
  and `gcom_org_oldest_admin_with_billing_privileges_user_id` to `user_management_organization` table,
  plus `is_restricted` column to `alerts_alertgroup` table by @joeyorlando and @teodosii ([1522](https://github.com/grafana/oncall/pull/1522))
- emit two new Django signals by @joeyorlando and @teodosii ([1522](https://github.com/grafana/oncall/pull/1522))
  - `org_sync_signal` at the end of the `engine/apps/user_management/sync.py::sync_organization` method
  - `alert_group_created_signal` when a new Alert Group is created

## v1.2.10 (2023-04-13)

### Added

- Added mine filter to schedules listing

### Fixed

- Fixed a bug in GForm's RemoteSelect where the value for Dropdown could not change
- Fixed the URL attached to an Incident created via the 'Declare Incident' button of a Slack alert by @sd2k ([#1738](https://github.com/grafana/oncall/pull/1738))

## v1.2.9 (2023-04-11)

### Fixed

- Catch the new Slack error - "message_limit_exceeded"

## v1.2.8 (2023-04-06)

### Changed

- Allow editing assigned team via public api ([1619](https://github.com/grafana/oncall/pull/1619))
- Disable mentions when resolution note is created by @iskhakov ([1696](https://github.com/grafana/oncall/pull/1696))
- Display warnings on users page in a clean and consistent way by @iskhakov ([#1681](https://github.com/grafana/oncall/pull/1681))

## v1.2.7 (2023-04-03)

### Added

- Save selected teams filter in local storage ([#1611](https://github.com/grafana/oncall/issues/1611))

### Changed

- Renamed routes from /incidents to /alert-groups ([#1678](https://github.com/grafana/oncall/pull/1678))

### Fixed

- Fix team search when filtering resources by @vadimkerr ([#1680](https://github.com/grafana/oncall/pull/1680))
- Fix issue when trying to scroll in Safari ([#415](https://github.com/grafana/oncall/issues/415))

## v1.2.6 (2023-03-30)

### Fixed

- Fixed bug when web schedules/shifts use non-UTC timezone and shift is deleted by @matiasb ([#1661](https://github.com/grafana/oncall/pull/1661))

## v1.2.5 (2023-03-30)

### Fixed

- Fixed a bug with Slack links not working in the plugin UI ([#1671](https://github.com/grafana/oncall/pull/1671))

## v1.2.4 (2023-03-30)

### Added

- Added the ability to change the team for escalation chains by @maskin25, @iskhakov and @vadimkerr ([#1658](https://github.com/grafana/oncall/pull/1658))

### Fixed

- Addressed bug with iOS mobile push notifications always being set to critical by @imtoori and @joeyorlando ([#1646](https://github.com/grafana/oncall/pull/1646))
- Fixed issue where Viewer was not able to view which people were oncall in a schedule ([#999](https://github.com/grafana/oncall/issues/999))
- Fixed a bug with syncing teams from Grafana API by @vadimkerr ([#1652](https://github.com/grafana/oncall/pull/1652))

## v1.2.3 (2023-03-28)

Only some minor performance/developer setup changes to report in this version.

## v1.2.2 (2023-03-27)

### Changed

- Drawers with Forms are not closing by clicking outside of the drawer. Only by clicking Cancel or X (by @Ukochka in [#1608](https://github.com/grafana/oncall/pull/1608))
- When the `DANGEROUS_WEBHOOKS_ENABLED` environment variable is set to true, it's possible now to create Outgoing Webhooks
  using URLs without a top-level domain (by @hoptical in [#1398](https://github.com/grafana/oncall/pull/1398))
- Updated wording when creating an integration (by @callmehyde in [#1572](https://github.com/grafana/oncall/pull/1572))
- Set FCM iOS/Android "message priority" to "high priority" for mobile app push notifications (by @joeyorlando in [#1612](https://github.com/grafana/oncall/pull/1612))
- Improve schedule quality feature (by @vadimkerr in [#1602](https://github.com/grafana/oncall/pull/1602))

### Fixed

- Update override deletion changes to set its final duration (by @matiasb in [#1599](https://github.com/grafana/oncall/pull/1599))

## v1.2.1 (2023-03-23)

### Changed

- Mobile app settings backend by @vadimkerr in ([1571](https://github.com/grafana/oncall/pull/1571))
- Fix integrations and escalations autoselect, improve GList by @maskin25 in ([1601](https://github.com/grafana/oncall/pull/1601))
- Add filters to outgoing webhooks 2 by @iskhakov in ([1598](https://github.com/grafana/oncall/pull/1598))

## v1.2.0 (2023-03-21)

### Changed

- Add team-based filtering for resources, so that users can see multiple resources at once and link them together ([1528](https://github.com/grafana/oncall/pull/1528))

## v1.1.41 (2023-03-21)

### Added

- Modified `check_escalation_finished_task` celery task to use read-only databases for its query, if one is defined +
  make the validation logic stricter + ping a configurable heartbeat on successful completion of this task ([1266](https://github.com/grafana/oncall/pull/1266))

### Changed

- Updated wording throughout plugin to use 'Alert Group' instead of 'Incident' ([1565](https://github.com/grafana/oncall/pull/1565),
  [1576](https://github.com/grafana/oncall/pull/1576))
- Check for enabled Telegram feature was added to ChatOps and to User pages ([319](https://github.com/grafana/oncall/issues/319))
- Filtering for Editors/Admins was added to rotation form. It is not allowed to assign Viewer to rotation ([1124](https://github.com/grafana/oncall/issues/1124))
- Modified search behaviour on the Escalation Chains page to allow for "partial searching" ([1578](https://github.com/grafana/oncall/pull/1578))

### Fixed

- Fixed a few permission issues on the UI ([1448](https://github.com/grafana/oncall/pull/1448))
- Fix resolution note rendering in Slack message threads where the Slack username was not
  being properly rendered ([1561](https://github.com/grafana/oncall/pull/1561))

## v1.1.40 (2023-03-16)

### Fixed

- Check for duplicated positions in terraform escalation policies create/update

### Added

- Add `regex_match` Jinja filter ([1556](https://github.com/grafana/oncall/pull/1556))

### Changed

- Allow passing `null` as a value for `escalation_chain` when creating routes via the public API ([1557](https://github.com/grafana/oncall/pull/1557))

## v1.1.39 (2023-03-16)

### Added

- Inbound email integration ([837](https://github.com/grafana/oncall/pull/837))

## v1.1.38 (2023-03-14)

### Added

- Add filtering by escalation chain to alert groups page ([1535](https://github.com/grafana/oncall/pull/1535))

### Fixed

- Improve tasks checking/triggering webhooks in new backend

## v1.1.37 (2023-03-14)

### Fixed

- Fixed redirection issue on integrations screen

### Added

- Enable web overrides for Terraform-based schedules
- Direct user paging improvements ([1358](https://github.com/grafana/oncall/issues/1358))
- Added Schedule Score quality within the schedule view ([118](https://github.com/grafana/oncall/issues/118))

## v1.1.36 (2023-03-09)

### Fixed

- Fix bug with override creation ([1515](https://github.com/grafana/oncall/pull/1515))

## v1.1.35 (2023-03-09)

### Added

- Insight logs

### Fixed

- Fixed issue with Alert group involved users filter
- Fixed email sending failure due to newline in title

## v1.1.34 (2023-03-08)

### Added

- Jinja2 based routes ([1319](https://github.com/grafana/oncall/pull/1319))

### Changed

- Remove mobile app feature flag ([1484](https://github.com/grafana/oncall/pull/1484))

### Fixed

- Prohibit creating & updating past overrides ([1474](https://github.com/grafana/oncall/pull/1474))

## v1.1.33 (2023-03-07)

### Fixed

- Show permission error for accessing Telegram as Viewer ([1273](https://github.com/grafana/oncall/issues/1273))

### Changed

- Pass email and phone limits as environment variables ([1219](https://github.com/grafana/oncall/pull/1219))

## v1.1.32 (2023-03-01)

### Fixed

- Schedule filters improvements ([941](https://github.com/grafana/oncall/issues/941))
- Fix pagination issue on schedules page ([1437](https://github.com/grafana/oncall/pull/1437))

## v1.1.31 (2023-03-01)

### Added

- Add acknowledge_signal and source link to public api

## v1.1.30 (2023-03-01)

### Fixed

- Fixed importing of global grafana styles ([672](https://github.com/grafana/oncall/issues/672))
- Fixed UI permission related bug where Editors could not export their user iCal link
- Fixed error when a shift is created using Etc/UTC as timezone
- Fixed issue with refresh ical file task not considering empty string values
- Schedules: Long popup does not fit screen & buttons unreachable & objects outside of the popup ([1002](https://github.com/grafana/oncall/issues/1002))
- Can't scroll on integration settings page ([415](https://github.com/grafana/oncall/issues/415))
- Team change in the Integration page always causes 403 ([1292](https://github.com/grafana/oncall/issues/1292))
- Schedules: Permalink doesn't work with multi-teams ([940](https://github.com/grafana/oncall/issues/940))
- Schedules list -> expanded schedule blows page width ([1293](https://github.com/grafana/oncall/issues/1293))

### Changed

- Moved reCAPTCHA to backend environment variable for more flexible configuration between different environments.
- Add pagination to schedule listing
- Show 100 latest alerts on alert group page ([1417](https://github.com/grafana/oncall/pull/1417))

## v1.1.29 (2023-02-23)

### Changed

- Allow creating schedules with type "web" using public API

### Fixed

- Fixed minor issue during the sync process where an HTTP 302 (redirect) status code from the Grafana
  instance would cause the sync to not properly finish

## v1.1.28 (2023-02-23)

### Fixed

- Fixed maintenance mode for Telegram and MSTeams

## v1.1.27 (2023-02-22)

### Added

- Added reCAPTCHA validation for requesting a mobile verification code

### Changed

- Added ratelimits for phone verification
- Link to source was added
- Header of Incident page was reworked: clickable labels instead of just names, users section was deleted
- "Go to Integration" button was deleted, because the functionality was moved to clickable labels

### Fixed

- Fixed HTTP request to Google where when fetching an iCal, the response would sometimes contain HTML instead
  of the expected iCal data

## v1.1.26 (2023-02-20)

### Fixed

- Make alert group filters persistent ([482](https://github.com/grafana/oncall/issues/482))

### Changed

- Update phone verification error message

## v1.1.25 (2023-02-20)

### Fixed

- Fixed too long declare incident link in Slack

## v1.1.24 (2023-02-16)

### Added

- Add direct user paging ([823](https://github.com/grafana/oncall/issues/823))
- Add App Store link to web UI ([1328](https://github.com/grafana/oncall/pull/1328))

### Fixed

- Cleaning of the name "Incident" ([704](https://github.com/grafana/oncall/pull/704))
- Alert Group/Alert Groups naming polishing. All the names should be with capital letters
- Design polishing ([1290](https://github.com/grafana/oncall/pull/1290))
- Not showing contact details in User tooltip if User does not have edit/admin access
- Updated slack link account to redirect back to user profile instead of chatops

### Changed

- Incidents - Removed buttons column and replaced status with toggler ([#1237](https://github.com/grafana/oncall/issues/1237))
- Responsiveness changes across multiple pages (Incidents, Integrations, Schedules) ([#1237](https://github.com/grafana/oncall/issues/1237))
- Add pagination to schedule listing

## v1.1.23 (2023-02-06)

### Fixed

- Fix bug with email case sensitivity for ICal on-call schedules ([1297](https://github.com/grafana/oncall/pull/1297))

## v1.1.22 (2023-02-03)

### Fixed

- Fix bug with root/dependant alert groups list api endpoint ([1284](https://github.com/grafana/oncall/pull/1284))
- Fixed NPE on teams switch

### Added

- Optimize alert and alert group public api endpoints and add filter by id ([1274](https://github.com/grafana/oncall/pull/1274))
- Enable mobile app backend by default on OSS

## v1.1.21 (2023-02-02)

### Added

- Add [`django-dbconn-retry` library](https://github.com/jdelic/django-dbconn-retry) to `INSTALLED_APPS` to attempt
  to alleviate occasional `django.db.utils.OperationalError` errors
- Improve alerts and alert group endpoint response time in internal API with caching ([1261](https://github.com/grafana/oncall/pull/1261))
- Optimize alert and alert group public api endpoints and add filter by id ([1274](https://github.com/grafana/oncall/pull/1274)
- Added Coming Soon for iOS on Mobile App screen

### Fixed

- Fix issue on Integrations where you were redirected back once escalation chain was loaded ([#1083](https://github.com/grafana/oncall/issues/1083))
  ([#1257](https://github.com/grafana/oncall/issues/1257))

## v1.1.20 (2023-01-30)

### Added

- Add involved users filter to alert groups listing page (+ mine shortcut)

### Changed

- Improve logging for creating contact point for Grafana Alerting integration

### Fixed

- Fix bugs related to creating contact point for Grafana Alerting integration
- Fix minor UI bug on OnCall users page where it would idefinitely show a "Loading..." message
- Only show OnCall user's table to users that are authorized
- Fixed NPE in ScheduleUserDetails component ([#1229](https://github.com/grafana/oncall/issues/1229))

## v1.1.19 (2023-01-25)

### Added

- Add Server URL below QR code for OSS for debugging purposes
- Add Slack slash command allowing to trigger a direct page via a manually created alert group
- Remove resolved and acknowledged filters as we switched to status ([#1201](https://github.com/grafana/oncall/pull/1201))
- Add sync with grafana on /users and /teams api calls from terraform plugin

### Changed

- Allow users with `viewer` role to fetch cloud connection status using the internal API ([#1181](https://github.com/grafana/oncall/pull/1181))
- When removing the Slack ChatOps integration, make it more explicit to the user what the implications of doing so are
- Improve performance of `GET /api/internal/v1/schedules` endpoint ([#1169](https://github.com/grafana/oncall/pull/1169))

### Fixed

- Removed duplicate API call, in the UI on plugin initial load, to `GET /api/internal/v1/alert_receive_channels`
- Increased plugin startup speed ([#1200](https://github.com/grafana/oncall/pull/1200))

## v1.1.18 (2023-01-18)

### Added

- Allow messaging backends to be enabled/disabled per organization ([#1151](https://github.com/grafana/oncall/pull/1151))

### Changed

- Send a Slack DM when user is not in channel ([#1144](https://github.com/grafana/oncall/pull/1144))

## v1.1.17 (2023-01-18)

### Changed

- Modified how the `Organization.is_rbac_permissions_enabled` flag is set,
  based on whether we are dealing with an open-source, or cloud installation
- Backend implementation to support direct user/schedule paging
- Changed documentation links to open in new window
- Remove helm chart signing
- Changed the user's profile modal to be wide for all tabs

### Added

- Added state filter for alert_group public API endpoint.
- Enrich user tooltip on Schedule page
- Added redirects for old-style links

### Fixed

- Updated typo in Helm chart values when specifying a custom Slack command name
- Fix for web schedules ical export to give overrides the right priority
- Fix for topnavbar to show initial loading inside PluginPage

## v1.1.16 (2023-01-12)

### Fixed

- Minor bug fix in how the value of `Organization.is_rbac_permissions_enabled` is determined

- Helm chart: default values file and documentation now reflect the correct key to set for the Slack
  slash command name, `oncall.slack.commandName`.

## v1.1.15 (2023-01-10)

### Changed

- Simplify and speed up slack rendering ([#1105](https://github.com/grafana/oncall/pull/1105))
- Faro - Point to 3 separate apps instead of just 1 for all environments ([#1110](https://github.com/grafana/oncall/pull/1110))
- Schedules - ([#1114](https://github.com/grafana/oncall/pull/1114), [#1109](https://github.com/grafana/oncall/pull/1109))

### Fixed

- Bugfix for topnavbar to place alerts inside PageNav ([#1040](https://github.com/grafana/oncall/pull/1040))

## v1.1.14 (2023-01-05)

### Changed

- Change wording from "incident" to "alert group" for the Telegram integration ([#1052](https://github.com/grafana/oncall/pull/1052))
- Soft-delete of organizations on stack deletion.

## v1.1.13 (2023-01-04)

### Added

- Integration with [Grafana Faro](https://grafana.com/docs/grafana-cloud/faro-web-sdk/) for Cloud Instances

## v1.1.12 (2023-01-03)

### Fixed

- Handle jinja exceptions during alert creation
- Handle exception for slack rate limit message

## v1.1.11 (2023-01-03)

### Fixed

- Fix error when schedule was not able to load
- Minor fixes

## v1.1.10 (2023-01-03)

### Fixed

- Minor fixes

## v1.1.9 (2023-01-03)

### Fixed

- Alert group query optimization
- Update RBAC scopes
- Fix error when schedule was not able to load
- Minor bug fixes

## v1.1.8 (2022-12-13)

### Added

- Added a `make` command, `enable-mobile-app-feature-flags`, which sets the backend feature flag in `./dev/.env.dev`,
  and updates a record in the `base_dynamicsetting` database table, which are needed to enable the mobile
  app backend features.

### Changed

- Added ability to change engine deployment update strategy via values in helm chart.
- removed APNS support
- changed the `django-push-notification` library from the `iskhakov` fork to the [`grafana` fork](https://github.com/grafana/django-push-notifications).
  This new fork basically patches an issue which affected the database migrations of this django app (previously the
  library would not respect the `USER_MODEL` setting when creating its tables and would instead reference the
  `auth_user` table.. which we don't want)
- add `--no-cache` flag to the `make build` command

### Fixed

- fix schedule UI types and permissions

## v1.1.7 (2022-12-09)

### Fixed

- Update fallback role for schedule write RBAC permission
- Mobile App Verification tab in the user settings modal is now hidden for users that do not have proper
  permissions to use it

## v1.1.6 (2022-12-09)

### Added

- RBAC permission support
- Add `time_zone` serializer validation for OnCall shifts and calendar/web schedules. In addition, add database migration
  to update values that may be invalid
- Add a `permalinks.web` field, which is a permalink to the alert group web app page, to the alert group internal/public
  API responses
- Added the ability to customize job-migrate `ttlSecondsAfterFinished` field in the helm chart

### Fixed

- Got 500 error when saving Outgoing Webhook ([#890](https://github.com/grafana/oncall/issues/890))
- v1.0.13 helm chart - update the OnCall backend pods image pull policy to "Always" (and explicitly set tag to `latest`).
  This should resolve some recent issues experienced where the frontend/backend versions are not aligned.

### Changed

- When editing templates for alert group presentation or outgoing webhooks, errors and warnings are now displayed in
  the UI as notification popups or displayed in the preview.
- Errors and warnings that occur when rendering templates during notification or webhooks will now render
  and display the error/warning as the result.

## v1.1.5 (2022-11-24)

### Added

- Added a QR code in the "Mobile App Verification" tab on the user settings modal to connect the mobile
  application to your OnCall instance

### Fixed

- UI bug fixes for Grafana 9.3 ([#860](https://github.com/grafana/oncall/pull/860))
- Bug fix for saving source link template ([#898](https://github.com/grafana/oncall/pull/898))

## v1.1.4 (2022-11-23)

### Fixed

- Bug fix for [#882](https://github.com/grafana/oncall/pull/882) which was causing the OnCall web calendars to not load
- Bug fix which, when installing the plugin, or after removing a Grafana API token, caused the plugin to not load properly

## v1.1.3 (2022-11-22)

- Bug Fixes

### Changed

- For OSS installations of OnCall, initial configuration is now simplified. When running for local development, you no
  longer need to configure the plugin via the UI. This is achieved through passing one environment variable to both the
  backend & frontend containers, both of which have been preconfigured for you in `docker-compose-developer.yml`.
  - The Grafana API URL **must be** passed as an environment variable, `GRAFANA_API_URL`, to the OnCall backend
    (and can be configured by updating this env var in your `./dev/.env.dev` file)
  - The OnCall API URL can optionally be passed as an environment variable, `ONCALL_API_URL`, to the OnCall UI.
    If the environment variable is found, the plugin will "auto-configure", otherwise you will be shown a simple
    configuration form to provide this info.
- For Helm installations, if you are running Grafana externally (eg. `grafana.enabled` is set to `false`
  in your `values.yaml`), you will now be required to specify `externalGrafana.url` in `values.yaml`.
- `make start` will now idempotently check to see if a "127.0.0.1 grafana" record exists in `/etc/hosts`
  (using a tool called [`hostess`](https://github.com/cbednarski/hostess)). This is to support using `http://grafana:3000`
  as the `Organization.grafana_url` in two scenarios:
  - `oncall_engine`/`oncall_celery` -> `grafana` Docker container communication
  - public URL generation. There are some instances where `Organization.grafana_url` is referenced to generate public
    URLs to a Grafana plugin page. Without the `/etc/hosts` record, navigating to `http://grafana:3000/some_page` in
    your browser, you would obviously get an error from your browser.

## v1.1.2 (2022-11-18)

- Bug Fixes

## v1.1.1 (2022-11-16)

- Compatibility with Grafana 9.3.0
- Bug Fixes

## v1.0.52 (2022-11-09)

- Allow use of API keys as alternative to account auth token for Twilio
- Remove `grafana_plugin_management` Django app
- Enable new schedules UI
- Bug fixes

## v1.0.51 (2022-11-05)

- Bug Fixes

## v1.0.50 (2022-11-03)

- Updates to documentation
- Improvements to web schedules
- Bug fixes

## v1.0.49 (2022-11-01)

- Enable SMTP email backend by default
- Fix Grafana sidebar frontend bug

## v1.0.48 (2022-11-01)

- verify_number management command
- chatops page redesign

## v1.0.47 (2022-11-01)

- Bug fixes

## v1.0.46 (2022-10-28)

- Bug fixes
- remove `POST /api/internal/v1/custom_buttons/{id}/action` endpoint

## v1.0.45 (2022-10-27)

- Bug fix to revert commit which removed unused engine code

## v1.0.44 (2022-10-26)

- Bug fix for an issue that was affecting phone verification

## v1.0.43 (2022-10-25)

- Bug fixes

## v1.0.42 (2022-10-24)

- Fix posting resolution notes to Slack

## v1.0.41 (2022-10-24)

- Add personal email notifications
- Bug fixes

## v1.0.40 (2022-10-05)

- Improved database and celery backends support
- Added script to import PagerDuty users to Grafana
- Bug fixes

## v1.0.39 (2022-10-03)

- Fix issue in v1.0.38 blocking the creation of schedules and webhooks in the UI

## v1.0.38 (2022-09-30)

- Fix exception handling for adding resolution notes when slack and oncall users are out of sync.
- Fix all day events showing as having gaps in slack notifications
- Improve plugin configuration error message readability
- Add `telegram` key to `permalinks` property in `AlertGroup` public API response schema

## v1.0.37 (2022-09-21)

- Improve API token creation form
- Fix alert group bulk action bugs
- Add `permalinks` property to `AlertGroup` public API response schema
- Scheduling system bug fixes
- Public API bug fixes

## v1.0.36 (2022-09-12)

- Alpha web schedules frontend/backend updates
- Bug fixes

## v1.0.35 (2022-09-07)

- Bug fixes

## v1.0.34 (2022-09-06)

- Fix schedule notification spam

## v1.0.33 (2022-09-06)

- Add raw alert view
- Add GitHub star button for OSS installations
- Restore alert group search functionality
- Bug fixes

## v1.0.32 (2022-09-01)

- Bug fixes

## v1.0.31 (2022-09-01)

- Bump celery version
- Fix oss to cloud connection

## v1.0.30 (2022-08-31)

- Bug fix: check user notification policy before access

## v1.0.29 (2022-08-31)

- Add arm64 docker image

## v1.0.28 (2022-08-31)

- Bug fixes

## v1.0.27 (2022-08-30)

- Bug fixes

## v1.0.26 (2022-08-26)

- Insight log's format fixes
- Remove UserNotificationPolicy auto-recreating

## v1.0.25 (2022-08-24)

- Bug fixes

## v1.0.24 (2022-08-24)

- Insight logs
- Default DATA_UPLOAD_MAX_MEMORY_SIZE to 1mb

## v1.0.23 (2022-08-23)

- Bug fixes

## v1.0.22 (2022-08-16)

- Make STATIC_URL configurable from environment variable

## v1.0.21 (2022-08-12)

- Bug fixes

## v1.0.19 (2022-08-10)

- Bug fixes

## v1.0.15 (2022-08-03)

- Bug fixes

## v1.0.13 (2022-07-27)

- Optimize alert group list view
- Fix a bug related to Twilio setup

## v1.0.12 (2022-07-26)

- Update push-notifications dependency
- Rework how absolute URLs are built
- Fix to show maintenance windows per team
- Logging improvements
- Internal api to get a schedule final events

## v1.0.10 (2022-07-22)

- Speed-up of alert group web caching
- Internal api for OnCall shifts

## v1.0.9 (2022-07-21)

- Frontend bug fixes & improvements
- Support regex_replace() in templates
- Bring back alert group caching and list view

## v1.0.7 (2022-07-18)

- Backend & frontend bug fixes
- Deployment improvements
- Reshape webhook payload for outgoing webhooks
- Add escalation chain usage info on escalation chains page
- Improve alert group list load speeds and simplify caching system

## v1.0.6 (2022-07-12)

- Manual Incidents enabled for teams
- Fix phone notifications for OSS
- Public API improvements

## v1.0.5 (2022-07-06)

- Bump Django to 3.2.14
- Fix PagerDuty iCal parsing

## 1.0.4 (2022-06-28)

- Allow Telegram DMs without channel connection.

## 1.0.3 (2022-06-27)

- Fix users public api endpoint. Now it returns users with all roles.
- Fix redundant notifications about gaps in schedules.
- Frontend fixes.

## 1.0.2 (2022-06-17)

- Fix Grafana Alerting integration to handle API changes in Grafana 9
- Improve public api endpoint for outgoing webhooks (/actions) by adding ability to create, update and delete
  outgoing webhook instance

## 1.0.0 (2022-06-14)

- First Public Release

## 0.0.71 (2022-06-06)

- Initial Commit Release<|MERGE_RESOLUTION|>--- conflicted
+++ resolved
@@ -6,22 +6,14 @@
 and this project adheres to [Semantic Versioning](https://semver.org/spec/v2.0.0.html).
 
 ## Unreleased
-<<<<<<< HEAD
-=======
+
+### Added
+
+- Secrets consistency for the chart. Bugfixing [#1016](https://github.com/grafana/oncall/pull/1016)
 
 ### Changed
 
 - UI Updates for the integrations page ([#2310](https://github.com/grafana/oncall/pull/2310))
-
-## v1.2.46 (2023-06-22)
->>>>>>> e308b529
-
-### Added
-
-- Secrets consistency for the chart. Bugfixing [#1016](https://github.com/grafana/oncall/pull/1016)
-
-### Changed
-
 - `telegram.webhookUrl` now defaults to `https://<base_url>` if not set
 
 ## v1.2.46 (2023-06-22)
