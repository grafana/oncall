# Changelog

All notable changes to this project will be documented in this file.

The format is based on [Keep a Changelog](https://keepachangelog.com/en/1.0.0/),
and this project adheres to [Semantic Versioning](https://semver.org/spec/v2.0.0.html).

## v1.2.35 (2023-06-01)

### Fixed

- Fix a bug with permissions for telegram user settings by @alexintech ([#2075](https://github.com/grafana/oncall/pull/2075))
- Fix orphaned messages in Slack by @vadimkerr ([#2023](https://github.com/grafana/oncall/pull/2023))
<<<<<<< HEAD
- Fix demo alert for inbound email integration by @vadimkerr ([#2081](https://github.com/grafana/oncall/pull/2081))
=======
- Fix duplicated slack shift-changed notifications ([#2080](https://github.com/grafana/oncall/pull/2080))
>>>>>>> 362c382d

## v1.2.34 (2023-05-31)

### Added

- Add description to "Default channel for Slack notifications" UI dropdown by @joeyorlando ([2051](https://github.com/grafana/oncall/pull/2051))

### Fixed

- Fix templates when slack or telegram is disabled ([#2064](https://github.com/grafana/oncall/pull/2064))
- Reduce number of alert groups returned by `Attach To` in slack to avoid event trigger timeout @mderynck ([#2049](https://github.com/grafana/oncall/pull/2049))

## v1.2.33 (2023-05-30)

### Fixed

- Revert #2040 breaking `/escalate` Slack command

## v1.2.32 (2023-05-30)

### Added

- Add models and framework to use different services (Phone, SMS, Verify) in Twilio depending on
  the destination country code by @mderynck ([#1976](https://github.com/grafana/oncall/pull/1976))
- Prometheus exporter backend for alert groups related metrics
- Helm chart: configuration of `uwsgi` using environment variables by @alexintech ([#2045](https://github.com/grafana/oncall/pull/2045))
- Much expanded/improved docs for mobile app ([2026](https://github.com/grafana/oncall/pull/2026>))
- Enable by-day selection when defining monthly and hourly rotations ([2037](https://github.com/grafana/oncall/pull/2037))

### Fixed

- Fix error when updating closed modal window in Slack by @vadimkerr ([#2019](https://github.com/grafana/oncall/pull/2019))
- Fix final schedule export failing to update when ical imported events set start/end as date ([#2025](https://github.com/grafana/oncall/pull/2025))
- Helm chart: fix bugs in helm chart with external postgresql configuration by @alexintech ([#2036](https://github.com/grafana/oncall/pull/2036))
- Properly address `Organization.DoesNotExist` exceptions thrown which result in HTTP 500 for the Slack `interactive_api_endpoint`
  endpoint by @joeyorlando ([#2040](https://github.com/grafana/oncall/pull/2040))
- Fix issue when trying to sync Grafana contact point and config receivers miss a key ([#2046](https://github.com/grafana/oncall/pull/2046))

### Changed

- Changed mobile notification title and subtitle. Removed the body. by @imtoori [#2027](https://github.com/grafana/oncall/pull/2027)

## v1.2.31 (2023-05-26)

### Fixed

- Fix AmazonSNS ratelimit by @Konstantinov-Innokentii ([#2032](https://github.com/grafana/oncall/pull/2032))

## v1.2.30 (2023-05-25)

### Fixed

- Fix Phone provider status callbacks [#2014](https://github.com/grafana/oncall/pull/2014)

## v1.2.29 (2023-05-25)

### Changed

- Phone provider refactoring [#1713](https://github.com/grafana/oncall/pull/1713)

### Fixed

- Handle slack metadata limit when creating paging command payload ([#2007](https://github.com/grafana/oncall/pull/2007))
- Fix issue with sometimes cached final schedule not being refreshed after an update ([#2004](https://github.com/grafana/oncall/pull/2004))

## v1.2.28 (2023-05-24)

### Fixed

- Improve plugin authentication by @vadimkerr ([#1995](https://github.com/grafana/oncall/pull/1995))
- Fix MultipleObjectsReturned error on webhook endpoints by @vadimkerr ([#1996](https://github.com/grafana/oncall/pull/1996))
- Remove user defined time period from "you're going oncall" mobile push by @iskhakov ([#2001](https://github.com/grafana/oncall/pull/2001))

## v1.2.27 (2023-05-23)

### Added

- Allow passing Firebase credentials via environment variable by @vadimkerr ([#1969](https://github.com/grafana/oncall/pull/1969))

### Changed

- Update default Alertmanager templates by @iskhakov ([#1944](https://github.com/grafana/oncall/pull/1944))

### Fixed

- Fix SQLite permission issue by @vadimkerr ([#1984](https://github.com/grafana/oncall/pull/1984))
- Remove user defined time period from "you're going oncall" mobile push ([2001](https://github.com/grafana/oncall/pull/2001))

## v1.2.26 (2023-05-18)

### Fixed

- Fix inbound email bug when attaching files by @vadimkerr ([#1970](https://github.com/grafana/oncall/pull/1970))

## v1.2.25 (2023-05-18)

### Added

- Test mobile push backend

## v1.2.24 (2023-05-17)

### Fixed

- Fixed bug in Escalation Chains where reordering an item crashed the list

## v1.2.23 (2023-05-15)

### Added

- Add a way to set a maintenance mode message and display this in the web plugin UI by @joeyorlando ([#1917](https://github.com/grafana/oncall/pull/#1917))

### Changed

- Use `user_profile_changed` Slack event instead of `user_change` to update Slack user profile by @vadimkerr ([#1938](https://github.com/grafana/oncall/pull/1938))

## v1.2.22 (2023-05-12)

### Added

- Add mobile settings for info notifications by @imtoori ([#1926](https://github.com/grafana/oncall/pull/1926))

### Fixed

- Fix bug in the "You're Going Oncall" push notification copy by @joeyorlando ([#1922](https://github.com/grafana/oncall/pull/1922))
- Fix bug with newlines in markdown converter ([#1925](https://github.com/grafana/oncall/pull/1925))
- Disable "You're Going Oncall" push notification by default ([1927](https://github.com/grafana/oncall/pull/1927))

## v1.2.21 (2023-05-09)

### Added

- Add a new mobile app push notification which notifies users when they are going on call by @joeyorlando ([#1814](https://github.com/grafana/oncall/pull/1814))
- Add a new mobile app user setting field, `important_notification_volume_override` by @joeyorlando ([#1893](https://github.com/grafana/oncall/pull/1893))

### Changed

- Improve ical comparison when checking for imported ical updates ([1870](https://github.com/grafana/oncall/pull/1870))
- Upgrade to Python 3.11.3 by @joeyorlando ([#1849](https://github.com/grafana/oncall/pull/1849))

### Fixed

- Fix issue with how OnCall determines if a cloud Grafana Instance supports RBAC by @joeyorlando ([#1880](https://github.com/grafana/oncall/pull/1880))
- Fix issue trying to set maintenance mode for integrations belonging to non-current team

## v1.2.20 (2023-05-09)

### Fixed

- Hotfix perform notification task

## v1.2.19 (2023-05-04)

### Fixed

- Fix issue with parsing response when sending Slack message

## v1.2.18 (2023-05-03)

### Added

- Documentation updates

## v1.2.17 (2023-05-02)

### Added

- Add filter descriptions to web ui by @iskhakov ([1845](https://github.com/grafana/oncall/pull/1845))
- Add "Notifications Receiver" RBAC role by @joeyorlando ([#1853](https://github.com/grafana/oncall/pull/1853))

### Changed

- Remove template editor from Slack by @iskhakov ([1847](https://github.com/grafana/oncall/pull/1847))
- Remove schedule name uniqueness restriction ([1859](https://github.com/grafana/oncall/pull/1859))

### Fixed

- Fix bugs in web title and message templates rendering and visual representation ([1747](https://github.com/grafana/oncall/pull/1747))

## v1.2.16 (2023-04-27)

### Added

- Add 2, 3 and 6 hours Alert Group silence options by @tommysitehost ([#1822](https://github.com/grafana/oncall/pull/1822))
- Add schedule related users endpoint to plugin API

### Changed

- Update web UI, Slack, and Telegram to allow silencing an acknowledged alert group by @joeyorlando ([#1831](https://github.com/grafana/oncall/pull/1831))

### Fixed

- Optimize duplicate queries occurring in AlertGroupFilter by @joeyorlando ([1809](https://github.com/grafana/oncall/pull/1809))

## v1.2.15 (2023-04-24)

### Fixed

- Helm chart: Fix helm hook for db migration job
- Performance improvements to `GET /api/internal/v1/alertgroups` endpoint by @joeyorlando and @iskhakov ([#1805](https://github.com/grafana/oncall/pull/1805))

### Added

- Add helm chart support for twilio existing secrets by @atownsend247 ([#1435](https://github.com/grafana/oncall/pull/1435))
- Add web_title, web_message and web_image_url attributes to templates ([1786](https://github.com/grafana/oncall/pull/1786))

### Changed

- Update shift API to use a default interval value (`1`) when a `frequency` is set and no `interval` is given
- Limit number of alertmanager alerts in alert group to autoresolve by 500 ([1779](https://github.com/grafana/oncall/pull/1779))
- Update schedule and personal ical exports to use final shift events

## v1.2.14 (2023-04-19)

### Fixed

- Fix broken documentation links by @shantanualsi ([#1766](https://github.com/grafana/oncall/pull/1766))
- Fix bug when updating team access settings by @vadimkerr ([#1794](https://github.com/grafana/oncall/pull/1794))

## v1.2.13 (2023-04-18)

### Changed

- Rework ical schedule export to include final events; also improve changing shifts sync

### Fixed

- Fix issue when creating web overrides for TF schedules using a non-UTC timezone

## v1.2.12 (2023-04-18)

### Changed

- Move `alerts_alertgroup.is_restricted` column to `alerts_alertreceivechannel.restricted_at` by @joeyorlando ([#1770](https://github.com/grafana/oncall/pull/1770))

### Added

- Add new field description_short to private api ([#1698](https://github.com/grafana/oncall/pull/1698))
- Added preview and migration API endpoints for route migration from regex into jinja2 ([1715](https://github.com/grafana/oncall/pull/1715))
- Helm chart: add the option to use a helm hook for the migration job ([1386](https://github.com/grafana/oncall/pull/1386))
- Add endpoints to start and stop maintenance in alert receive channel private api ([1755](https://github.com/grafana/oncall/pull/1755))
- Send demo alert with dynamic payload and get demo payload example on private api ([1700](https://github.com/grafana/oncall/pull/1700))
- Add is_default fields to templates, remove WritableSerialiserMethodField ([1759](https://github.com/grafana/oncall/pull/1759))
- Allow use of dynamic payloads in alert receive channels preview template in private api ([1756](https://github.com/grafana/oncall/pull/1756))

## v1.2.11 (2023-04-14)

### Added

- add new columns `gcom_org_contract_type`, `gcom_org_irm_sku_subscription_start_date`,
  and `gcom_org_oldest_admin_with_billing_privileges_user_id` to `user_management_organization` table,
  plus `is_restricted` column to `alerts_alertgroup` table by @joeyorlando and @teodosii ([1522](https://github.com/grafana/oncall/pull/1522))
- emit two new Django signals by @joeyorlando and @teodosii ([1522](https://github.com/grafana/oncall/pull/1522))
  - `org_sync_signal` at the end of the `engine/apps/user_management/sync.py::sync_organization` method
  - `alert_group_created_signal` when a new Alert Group is created

## v1.2.10 (2023-04-13)

### Added

- Added mine filter to schedules listing

### Fixed

- Fixed a bug in GForm's RemoteSelect where the value for Dropdown could not change
- Fixed the URL attached to an Incident created via the 'Declare Incident' button of a Slack alert by @sd2k ([#1738](https://github.com/grafana/oncall/pull/1738))

## v1.2.9 (2023-04-11)

### Fixed

- Catch the new Slack error - "message_limit_exceeded"

## v1.2.8 (2023-04-06)

### Changed

- Allow editing assigned team via public api ([1619](https://github.com/grafana/oncall/pull/1619))
- Disable mentions when resolution note is created by @iskhakov ([1696](https://github.com/grafana/oncall/pull/1696))
- Display warnings on users page in a clean and consistent way by @iskhakov ([#1681](https://github.com/grafana/oncall/pull/1681))

## v1.2.7 (2023-04-03)

### Added

- Save selected teams filter in local storage ([#1611](https://github.com/grafana/oncall/issues/1611))

### Changed

- Renamed routes from /incidents to /alert-groups ([#1678](https://github.com/grafana/oncall/pull/1678))

### Fixed

- Fix team search when filtering resources by @vadimkerr ([#1680](https://github.com/grafana/oncall/pull/1680))
- Fix issue when trying to scroll in Safari ([#415](https://github.com/grafana/oncall/issues/415))

## v1.2.6 (2023-03-30)

### Fixed

- Fixed bug when web schedules/shifts use non-UTC timezone and shift is deleted by @matiasb ([#1661](https://github.com/grafana/oncall/pull/1661))

## v1.2.5 (2023-03-30)

### Fixed

- Fixed a bug with Slack links not working in the plugin UI ([#1671](https://github.com/grafana/oncall/pull/1671))

## v1.2.4 (2023-03-30)

### Added

- Added the ability to change the team for escalation chains by @maskin25, @iskhakov and @vadimkerr ([#1658](https://github.com/grafana/oncall/pull/1658))

### Fixed

- Addressed bug with iOS mobile push notifications always being set to critical by @imtoori and @joeyorlando ([#1646](https://github.com/grafana/oncall/pull/1646))
- Fixed issue where Viewer was not able to view which people were oncall in a schedule ([#999](https://github.com/grafana/oncall/issues/999))
- Fixed a bug with syncing teams from Grafana API by @vadimkerr ([#1652](https://github.com/grafana/oncall/pull/1652))

## v1.2.3 (2023-03-28)

Only some minor performance/developer setup changes to report in this version.

## v1.2.2 (2023-03-27)

### Changed

- Drawers with Forms are not closing by clicking outside of the drawer. Only by clicking Cancel or X (by @Ukochka in [#1608](https://github.com/grafana/oncall/pull/1608))
- When the `DANGEROUS_WEBHOOKS_ENABLED` environment variable is set to true, it's possible now to create Outgoing Webhooks
  using URLs without a top-level domain (by @hoptical in [#1398](https://github.com/grafana/oncall/pull/1398))
- Updated wording when creating an integration (by @callmehyde in [#1572](https://github.com/grafana/oncall/pull/1572))
- Set FCM iOS/Android "message priority" to "high priority" for mobile app push notifications (by @joeyorlando in [#1612](https://github.com/grafana/oncall/pull/1612))
- Improve schedule quality feature (by @vadimkerr in [#1602](https://github.com/grafana/oncall/pull/1602))

### Fixed

- Update override deletion changes to set its final duration (by @matiasb in [#1599](https://github.com/grafana/oncall/pull/1599))

## v1.2.1 (2023-03-23)

### Changed

- Mobile app settings backend by @vadimkerr in ([1571](https://github.com/grafana/oncall/pull/1571))
- Fix integrations and escalations autoselect, improve GList by @maskin25 in ([1601](https://github.com/grafana/oncall/pull/1601))
- Add filters to outgoing webhooks 2 by @iskhakov in ([1598](https://github.com/grafana/oncall/pull/1598))

## v1.2.0 (2023-03-21)

### Changed

- Add team-based filtering for resources, so that users can see multiple resources at once and link them together ([1528](https://github.com/grafana/oncall/pull/1528))

## v1.1.41 (2023-03-21)

### Added

- Modified `check_escalation_finished_task` celery task to use read-only databases for its query, if one is defined +
  make the validation logic stricter + ping a configurable heartbeat on successful completion of this task ([1266](https://github.com/grafana/oncall/pull/1266))

### Changed

- Updated wording throughout plugin to use 'Alert Group' instead of 'Incident' ([1565](https://github.com/grafana/oncall/pull/1565),
  [1576](https://github.com/grafana/oncall/pull/1576))
- Check for enabled Telegram feature was added to ChatOps and to User pages ([319](https://github.com/grafana/oncall/issues/319))
- Filtering for Editors/Admins was added to rotation form. It is not allowed to assign Viewer to rotation ([1124](https://github.com/grafana/oncall/issues/1124))
- Modified search behaviour on the Escalation Chains page to allow for "partial searching" ([1578](https://github.com/grafana/oncall/pull/1578))

### Fixed

- Fixed a few permission issues on the UI ([1448](https://github.com/grafana/oncall/pull/1448))
- Fix resolution note rendering in Slack message threads where the Slack username was not
  being properly rendered ([1561](https://github.com/grafana/oncall/pull/1561))

## v1.1.40 (2023-03-16)

### Fixed

- Check for duplicated positions in terraform escalation policies create/update

### Added

- Add `regex_match` Jinja filter ([1556](https://github.com/grafana/oncall/pull/1556))

### Changed

- Allow passing `null` as a value for `escalation_chain` when creating routes via the public API ([1557](https://github.com/grafana/oncall/pull/1557))

## v1.1.39 (2023-03-16)

### Added

- Inbound email integration ([837](https://github.com/grafana/oncall/pull/837))

## v1.1.38 (2023-03-14)

### Added

- Add filtering by escalation chain to alert groups page ([1535](https://github.com/grafana/oncall/pull/1535))

### Fixed

- Improve tasks checking/triggering webhooks in new backend

## v1.1.37 (2023-03-14)

### Fixed

- Fixed redirection issue on integrations screen

### Added

- Enable web overrides for Terraform-based schedules
- Direct user paging improvements ([1358](https://github.com/grafana/oncall/issues/1358))
- Added Schedule Score quality within the schedule view ([118](https://github.com/grafana/oncall/issues/118))

## v1.1.36 (2023-03-09)

### Fixed

- Fix bug with override creation ([1515](https://github.com/grafana/oncall/pull/1515))

## v1.1.35 (2023-03-09)

### Added

- Insight logs

### Fixed

- Fixed issue with Alert group involved users filter
- Fixed email sending failure due to newline in title

## v1.1.34 (2023-03-08)

### Added

- Jinja2 based routes ([1319](https://github.com/grafana/oncall/pull/1319))

### Changed

- Remove mobile app feature flag ([1484](https://github.com/grafana/oncall/pull/1484))

### Fixed

- Prohibit creating & updating past overrides ([1474](https://github.com/grafana/oncall/pull/1474))

## v1.1.33 (2023-03-07)

### Fixed

- Show permission error for accessing Telegram as Viewer ([1273](https://github.com/grafana/oncall/issues/1273))

### Changed

- Pass email and phone limits as environment variables ([1219](https://github.com/grafana/oncall/pull/1219))

## v1.1.32 (2023-03-01)

### Fixed

- Schedule filters improvements ([941](https://github.com/grafana/oncall/issues/941))
- Fix pagination issue on schedules page ([1437](https://github.com/grafana/oncall/pull/1437))

## v1.1.31 (2023-03-01)

### Added

- Add acknowledge_signal and source link to public api

## v1.1.30 (2023-03-01)

### Fixed

- Fixed importing of global grafana styles ([672](https://github.com/grafana/oncall/issues/672))
- Fixed UI permission related bug where Editors could not export their user iCal link
- Fixed error when a shift is created using Etc/UTC as timezone
- Fixed issue with refresh ical file task not considering empty string values
- Schedules: Long popup does not fit screen & buttons unreachable & objects outside of the popup ([1002](https://github.com/grafana/oncall/issues/1002))
- Can't scroll on integration settings page ([415](https://github.com/grafana/oncall/issues/415))
- Team change in the Integration page always causes 403 ([1292](https://github.com/grafana/oncall/issues/1292))
- Schedules: Permalink doesn't work with multi-teams ([940](https://github.com/grafana/oncall/issues/940))
- Schedules list -> expanded schedule blows page width ([1293](https://github.com/grafana/oncall/issues/1293))

### Changed

- Moved reCAPTCHA to backend environment variable for more flexible configuration between different environments.
- Add pagination to schedule listing
- Show 100 latest alerts on alert group page ([1417](https://github.com/grafana/oncall/pull/1417))

## v1.1.29 (2023-02-23)

### Changed

- Allow creating schedules with type "web" using public API

### Fixed

- Fixed minor issue during the sync process where an HTTP 302 (redirect) status code from the Grafana
  instance would cause the sync to not properly finish

## v1.1.28 (2023-02-23)

### Fixed

- Fixed maintenance mode for Telegram and MSTeams

## v1.1.27 (2023-02-22)

### Added

- Added reCAPTCHA validation for requesting a mobile verification code

### Changed

- Added ratelimits for phone verification
- Link to source was added
- Header of Incident page was reworked: clickable labels instead of just names, users section was deleted
- "Go to Integration" button was deleted, because the functionality was moved to clickable labels

### Fixed

- Fixed HTTP request to Google where when fetching an iCal, the response would sometimes contain HTML instead
  of the expected iCal data

## v1.1.26 (2023-02-20)

### Fixed

- Make alert group filters persistent ([482](https://github.com/grafana/oncall/issues/482))

### Changed

- Update phone verification error message

## v1.1.25 (2023-02-20)

### Fixed

- Fixed too long declare incident link in Slack

## v1.1.24 (2023-02-16)

### Added

- Add direct user paging ([823](https://github.com/grafana/oncall/issues/823))
- Add App Store link to web UI ([1328](https://github.com/grafana/oncall/pull/1328))

### Fixed

- Cleaning of the name "Incident" ([704](https://github.com/grafana/oncall/pull/704))
- Alert Group/Alert Groups naming polishing. All the names should be with capital letters
- Design polishing ([1290](https://github.com/grafana/oncall/pull/1290))
- Not showing contact details in User tooltip if User does not have edit/admin access
- Updated slack link account to redirect back to user profile instead of chatops

### Changed

- Incidents - Removed buttons column and replaced status with toggler ([#1237](https://github.com/grafana/oncall/issues/1237))
- Responsiveness changes across multiple pages (Incidents, Integrations, Schedules) ([#1237](https://github.com/grafana/oncall/issues/1237))
- Add pagination to schedule listing

## v1.1.23 (2023-02-06)

### Fixed

- Fix bug with email case sensitivity for ICal on-call schedules ([1297](https://github.com/grafana/oncall/pull/1297))

## v1.1.22 (2023-02-03)

### Fixed

- Fix bug with root/dependant alert groups list api endpoint ([1284](https://github.com/grafana/oncall/pull/1284))
- Fixed NPE on teams switch

### Added

- Optimize alert and alert group public api endpoints and add filter by id ([1274](https://github.com/grafana/oncall/pull/1274))
- Enable mobile app backend by default on OSS

## v1.1.21 (2023-02-02)

### Added

- Add [`django-dbconn-retry` library](https://github.com/jdelic/django-dbconn-retry) to `INSTALLED_APPS` to attempt
  to alleviate occasional `django.db.utils.OperationalError` errors
- Improve alerts and alert group endpoint response time in internal API with caching ([1261](https://github.com/grafana/oncall/pull/1261))
- Optimize alert and alert group public api endpoints and add filter by id ([1274](https://github.com/grafana/oncall/pull/1274)
- Added Coming Soon for iOS on Mobile App screen

### Fixed

- Fix issue on Integrations where you were redirected back once escalation chain was loaded ([#1083](https://github.com/grafana/oncall/issues/1083))
  ([#1257](https://github.com/grafana/oncall/issues/1257))

## v1.1.20 (2023-01-30)

### Added

- Add involved users filter to alert groups listing page (+ mine shortcut)

### Changed

- Improve logging for creating contact point for Grafana Alerting integration

### Fixed

- Fix bugs related to creating contact point for Grafana Alerting integration
- Fix minor UI bug on OnCall users page where it would idefinitely show a "Loading..." message
- Only show OnCall user's table to users that are authorized
- Fixed NPE in ScheduleUserDetails component ([#1229](https://github.com/grafana/oncall/issues/1229))

## v1.1.19 (2023-01-25)

### Added

- Add Server URL below QR code for OSS for debugging purposes
- Add Slack slash command allowing to trigger a direct page via a manually created alert group
- Remove resolved and acknowledged filters as we switched to status ([#1201](https://github.com/grafana/oncall/pull/1201))
- Add sync with grafana on /users and /teams api calls from terraform plugin

### Changed

- Allow users with `viewer` role to fetch cloud connection status using the internal API ([#1181](https://github.com/grafana/oncall/pull/1181))
- When removing the Slack ChatOps integration, make it more explicit to the user what the implications of doing so are
- Improve performance of `GET /api/internal/v1/schedules` endpoint ([#1169](https://github.com/grafana/oncall/pull/1169))

### Fixed

- Removed duplicate API call, in the UI on plugin initial load, to `GET /api/internal/v1/alert_receive_channels`
- Increased plugin startup speed ([#1200](https://github.com/grafana/oncall/pull/1200))

## v1.1.18 (2023-01-18)

### Added

- Allow messaging backends to be enabled/disabled per organization ([#1151](https://github.com/grafana/oncall/pull/1151))

### Changed

- Send a Slack DM when user is not in channel ([#1144](https://github.com/grafana/oncall/pull/1144))

## v1.1.17 (2023-01-18)

### Changed

- Modified how the `Organization.is_rbac_permissions_enabled` flag is set,
  based on whether we are dealing with an open-source, or cloud installation
- Backend implementation to support direct user/schedule paging
- Changed documentation links to open in new window
- Remove helm chart signing
- Changed the user's profile modal to be wide for all tabs

### Added

- Added state filter for alert_group public API endpoint.
- Enrich user tooltip on Schedule page
- Added redirects for old-style links

### Fixed

- Updated typo in Helm chart values when specifying a custom Slack command name
- Fix for web schedules ical export to give overrides the right priority
- Fix for topnavbar to show initial loading inside PluginPage

## v1.1.16 (2023-01-12)

### Fixed

- Minor bug fix in how the value of `Organization.is_rbac_permissions_enabled` is determined

- Helm chart: default values file and documentation now reflect the correct key to set for the Slack
  slash command name, `oncall.slack.commandName`.

## v1.1.15 (2023-01-10)

### Changed

- Simplify and speed up slack rendering ([#1105](https://github.com/grafana/oncall/pull/1105))
- Faro - Point to 3 separate apps instead of just 1 for all environments ([#1110](https://github.com/grafana/oncall/pull/1110))
- Schedules - ([#1114](https://github.com/grafana/oncall/pull/1114), [#1109](https://github.com/grafana/oncall/pull/1109))

### Fixed

- Bugfix for topnavbar to place alerts inside PageNav ([#1040](https://github.com/grafana/oncall/pull/1040))

## v1.1.14 (2023-01-05)

### Changed

- Change wording from "incident" to "alert group" for the Telegram integration ([#1052](https://github.com/grafana/oncall/pull/1052))
- Soft-delete of organizations on stack deletion.

## v1.1.13 (2023-01-04)

### Added

- Integration with [Grafana Faro](https://grafana.com/docs/grafana-cloud/faro-web-sdk/) for Cloud Instances

## v1.1.12 (2023-01-03)

### Fixed

- Handle jinja exceptions during alert creation
- Handle exception for slack rate limit message

## v1.1.11 (2023-01-03)

### Fixed

- Fix error when schedule was not able to load
- Minor fixes

## v1.1.10 (2023-01-03)

### Fixed

- Minor fixes

## v1.1.9 (2023-01-03)

### Fixed

- Alert group query optimization
- Update RBAC scopes
- Fix error when schedule was not able to load
- Minor bug fixes

## v1.1.8 (2022-12-13)

### Added

- Added a `make` command, `enable-mobile-app-feature-flags`, which sets the backend feature flag in `./dev/.env.dev`,
  and updates a record in the `base_dynamicsetting` database table, which are needed to enable the mobile
  app backend features.

### Changed

- Added ability to change engine deployment update strategy via values in helm chart.
- removed APNS support
- changed the `django-push-notification` library from the `iskhakov` fork to the [`grafana` fork](https://github.com/grafana/django-push-notifications).
  This new fork basically patches an issue which affected the database migrations of this django app (previously the
  library would not respect the `USER_MODEL` setting when creating its tables and would instead reference the
  `auth_user` table.. which we don't want)
- add `--no-cache` flag to the `make build` command

### Fixed

- fix schedule UI types and permissions

## v1.1.7 (2022-12-09)

### Fixed

- Update fallback role for schedule write RBAC permission
- Mobile App Verification tab in the user settings modal is now hidden for users that do not have proper
  permissions to use it

## v1.1.6 (2022-12-09)

### Added

- RBAC permission support
- Add `time_zone` serializer validation for OnCall shifts and calendar/web schedules. In addition, add database migration
  to update values that may be invalid
- Add a `permalinks.web` field, which is a permalink to the alert group web app page, to the alert group internal/public
  API responses
- Added the ability to customize job-migrate `ttlSecondsAfterFinished` field in the helm chart

### Fixed

- Got 500 error when saving Outgoing Webhook ([#890](https://github.com/grafana/oncall/issues/890))
- v1.0.13 helm chart - update the OnCall backend pods image pull policy to "Always" (and explicitly set tag to `latest`).
  This should resolve some recent issues experienced where the frontend/backend versions are not aligned.

### Changed

- When editing templates for alert group presentation or outgoing webhooks, errors and warnings are now displayed in
  the UI as notification popups or displayed in the preview.
- Errors and warnings that occur when rendering templates during notification or webhooks will now render
  and display the error/warning as the result.

## v1.1.5 (2022-11-24)

### Added

- Added a QR code in the "Mobile App Verification" tab on the user settings modal to connect the mobile
  application to your OnCall instance

### Fixed

- UI bug fixes for Grafana 9.3 ([#860](https://github.com/grafana/oncall/pull/860))
- Bug fix for saving source link template ([#898](https://github.com/grafana/oncall/pull/898))

## v1.1.4 (2022-11-23)

### Fixed

- Bug fix for [#882](https://github.com/grafana/oncall/pull/882) which was causing the OnCall web calendars to not load
- Bug fix which, when installing the plugin, or after removing a Grafana API token, caused the plugin to not load properly

## v1.1.3 (2022-11-22)

- Bug Fixes

### Changed

- For OSS installations of OnCall, initial configuration is now simplified. When running for local development, you no
  longer need to configure the plugin via the UI. This is achieved through passing one environment variable to both the
  backend & frontend containers, both of which have been preconfigured for you in `docker-compose-developer.yml`.
  - The Grafana API URL **must be** passed as an environment variable, `GRAFANA_API_URL`, to the OnCall backend
    (and can be configured by updating this env var in your `./dev/.env.dev` file)
  - The OnCall API URL can optionally be passed as an environment variable, `ONCALL_API_URL`, to the OnCall UI.
    If the environment variable is found, the plugin will "auto-configure", otherwise you will be shown a simple
    configuration form to provide this info.
- For Helm installations, if you are running Grafana externally (eg. `grafana.enabled` is set to `false`
  in your `values.yaml`), you will now be required to specify `externalGrafana.url` in `values.yaml`.
- `make start` will now idempotently check to see if a "127.0.0.1 grafana" record exists in `/etc/hosts`
  (using a tool called [`hostess`](https://github.com/cbednarski/hostess)). This is to support using `http://grafana:3000`
  as the `Organization.grafana_url` in two scenarios:
  - `oncall_engine`/`oncall_celery` -> `grafana` Docker container communication
  - public URL generation. There are some instances where `Organization.grafana_url` is referenced to generate public
    URLs to a Grafana plugin page. Without the `/etc/hosts` record, navigating to `http://grafana:3000/some_page` in
    your browser, you would obviously get an error from your browser.

## v1.1.2 (2022-11-18)

- Bug Fixes

## v1.1.1 (2022-11-16)

- Compatibility with Grafana 9.3.0
- Bug Fixes

## v1.0.52 (2022-11-09)

- Allow use of API keys as alternative to account auth token for Twilio
- Remove `grafana_plugin_management` Django app
- Enable new schedules UI
- Bug fixes

## v1.0.51 (2022-11-05)

- Bug Fixes

## v1.0.50 (2022-11-03)

- Updates to documentation
- Improvements to web schedules
- Bug fixes

## v1.0.49 (2022-11-01)

- Enable SMTP email backend by default
- Fix Grafana sidebar frontend bug

## v1.0.48 (2022-11-01)

- verify_number management command
- chatops page redesign

## v1.0.47 (2022-11-01)

- Bug fixes

## v1.0.46 (2022-10-28)

- Bug fixes
- remove `POST /api/internal/v1/custom_buttons/{id}/action` endpoint

## v1.0.45 (2022-10-27)

- Bug fix to revert commit which removed unused engine code

## v1.0.44 (2022-10-26)

- Bug fix for an issue that was affecting phone verification

## v1.0.43 (2022-10-25)

- Bug fixes

## v1.0.42 (2022-10-24)

- Fix posting resolution notes to Slack

## v1.0.41 (2022-10-24)

- Add personal email notifications
- Bug fixes

## v1.0.40 (2022-10-05)

- Improved database and celery backends support
- Added script to import PagerDuty users to Grafana
- Bug fixes

## v1.0.39 (2022-10-03)

- Fix issue in v1.0.38 blocking the creation of schedules and webhooks in the UI

## v1.0.38 (2022-09-30)

- Fix exception handling for adding resolution notes when slack and oncall users are out of sync.
- Fix all day events showing as having gaps in slack notifications
- Improve plugin configuration error message readability
- Add `telegram` key to `permalinks` property in `AlertGroup` public API response schema

## v1.0.37 (2022-09-21)

- Improve API token creation form
- Fix alert group bulk action bugs
- Add `permalinks` property to `AlertGroup` public API response schema
- Scheduling system bug fixes
- Public API bug fixes

## v1.0.36 (2022-09-12)

- Alpha web schedules frontend/backend updates
- Bug fixes

## v1.0.35 (2022-09-07)

- Bug fixes

## v1.0.34 (2022-09-06)

- Fix schedule notification spam

## v1.0.33 (2022-09-06)

- Add raw alert view
- Add GitHub star button for OSS installations
- Restore alert group search functionality
- Bug fixes

## v1.0.32 (2022-09-01)

- Bug fixes

## v1.0.31 (2022-09-01)

- Bump celery version
- Fix oss to cloud connection

## v1.0.30 (2022-08-31)

- Bug fix: check user notification policy before access

## v1.0.29 (2022-08-31)

- Add arm64 docker image

## v1.0.28 (2022-08-31)

- Bug fixes

## v1.0.27 (2022-08-30)

- Bug fixes

## v1.0.26 (2022-08-26)

- Insight log's format fixes
- Remove UserNotificationPolicy auto-recreating

## v1.0.25 (2022-08-24)

- Bug fixes

## v1.0.24 (2022-08-24)

- Insight logs
- Default DATA_UPLOAD_MAX_MEMORY_SIZE to 1mb

## v1.0.23 (2022-08-23)

- Bug fixes

## v1.0.22 (2022-08-16)

- Make STATIC_URL configurable from environment variable

## v1.0.21 (2022-08-12)

- Bug fixes

## v1.0.19 (2022-08-10)

- Bug fixes

## v1.0.15 (2022-08-03)

- Bug fixes

## v1.0.13 (2022-07-27)

- Optimize alert group list view
- Fix a bug related to Twilio setup

## v1.0.12 (2022-07-26)

- Update push-notifications dependency
- Rework how absolute URLs are built
- Fix to show maintenance windows per team
- Logging improvements
- Internal api to get a schedule final events

## v1.0.10 (2022-07-22)

- Speed-up of alert group web caching
- Internal api for OnCall shifts

## v1.0.9 (2022-07-21)

- Frontend bug fixes & improvements
- Support regex_replace() in templates
- Bring back alert group caching and list view

## v1.0.7 (2022-07-18)

- Backend & frontend bug fixes
- Deployment improvements
- Reshape webhook payload for outgoing webhooks
- Add escalation chain usage info on escalation chains page
- Improve alert group list load speeds and simplify caching system

## v1.0.6 (2022-07-12)

- Manual Incidents enabled for teams
- Fix phone notifications for OSS
- Public API improvements

## v1.0.5 (2022-07-06)

- Bump Django to 3.2.14
- Fix PagerDuty iCal parsing

## 1.0.4 (2022-06-28)

- Allow Telegram DMs without channel connection.

## 1.0.3 (2022-06-27)

- Fix users public api endpoint. Now it returns users with all roles.
- Fix redundant notifications about gaps in schedules.
- Frontend fixes.

## 1.0.2 (2022-06-17)

- Fix Grafana Alerting integration to handle API changes in Grafana 9
- Improve public api endpoint for outgoing webhooks (/actions) by adding ability to create, update and delete
  outgoing webhook instance

## 1.0.0 (2022-06-14)

- First Public Release

## 0.0.71 (2022-06-06)

- Initial Commit Release<|MERGE_RESOLUTION|>--- conflicted
+++ resolved
@@ -5,17 +5,19 @@
 The format is based on [Keep a Changelog](https://keepachangelog.com/en/1.0.0/),
 and this project adheres to [Semantic Versioning](https://semver.org/spec/v2.0.0.html).
 
+## Unreleased
+
+### Fixed
+
+- Fix demo alert for inbound email integration by @vadimkerr ([#2081](https://github.com/grafana/oncall/pull/2081))
+
 ## v1.2.35 (2023-06-01)
 
 ### Fixed
 
 - Fix a bug with permissions for telegram user settings by @alexintech ([#2075](https://github.com/grafana/oncall/pull/2075))
 - Fix orphaned messages in Slack by @vadimkerr ([#2023](https://github.com/grafana/oncall/pull/2023))
-<<<<<<< HEAD
-- Fix demo alert for inbound email integration by @vadimkerr ([#2081](https://github.com/grafana/oncall/pull/2081))
-=======
 - Fix duplicated slack shift-changed notifications ([#2080](https://github.com/grafana/oncall/pull/2080))
->>>>>>> 362c382d
 
 ## v1.2.34 (2023-05-31)
 
