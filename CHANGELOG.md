# Changelog

All notable changes to this project will be documented in this file.

The format is based on [Keep a Changelog](https://keepachangelog.com/en/1.0.0/),
and this project adheres to [Semantic Versioning](https://semver.org/spec/v2.0.0.html).

## Unreleased

### Fixed

- Fixed importing of global grafana styles ([672](https://github.com/grafana/oncall/issues/672))

## v1.1.29 (2023-02-23)

### Changed

- Allow creating schedules with type "web" using public API

### Fixed

- Fixed minor issue during the sync process where an HTTP 302 (redirect) status code from the Grafana
  instance would cause the sync to not properly finish

## v1.1.28 (2023-02-23)

### Fixed

- Fixed maintenance mode for Telegram and MSTeams

## v1.1.27 (2023-02-22)

### Added

- Added reCAPTCHA validation for requesting a mobile verification code

### Changed

- Added ratelimits for phone verification

### Fixed

- Fixed HTTP request to Google where when fetching an iCal, the response would sometimes contain HTML instead
  of the expected iCal data

## v1.1.26 (2023-02-20)

### Fixed

- Make alert group filters persistent ([482](https://github.com/grafana/oncall/issues/482))

### Changed

- Update phone verification error message

## v1.1.25 (2023-02-20)

### Fixed

- Fixed too long declare incident link in Slack

## v1.1.24 (2023-02-16)

### Added

- Add direct user paging ([823](https://github.com/grafana/oncall/issues/823))
- Add App Store link to web UI ([1328](https://github.com/grafana/oncall/pull/1328))

### Fixed

- Cleaning of the name "Incident" ([704](https://github.com/grafana/oncall/pull/704))
- Alert Group/Alert Groups naming polishing. All the names should be with capital letters
- Design polishing ([1290](https://github.com/grafana/oncall/pull/1290))
- Not showing contact details in User tooltip if User does not have edit/admin access
- Updated slack link account to redirect back to user profile instead of chatops

### Changed

- Incidents - Removed buttons column and replaced status with toggler ([#1237](https://github.com/grafana/oncall/issues/1237))
- Responsiveness changes across multiple pages (Incidents, Integrations, Schedules) ([#1237](https://github.com/grafana/oncall/issues/1237))
<<<<<<< HEAD
- Add pagination to schedule listing
=======
- Link to source was added
- Header of Incident page was reworked: clickable labels instead of just names, users section was deleted
- "Go to Integration" button was deleted, because the functionality was moved to clickable labels
>>>>>>> 12a04db2

## v1.1.23 (2023-02-06)

### Fixed

- Fix bug with email case sensitivity for ICal on-call schedules ([1297](https://github.com/grafana/oncall/pull/1297))

## v1.1.22 (2023-02-03)

### Fixed

- Fix bug with root/dependant alert groups list api endpoint ([1284](https://github.com/grafana/oncall/pull/1284))
- Fixed NPE on teams switch

### Added

- Optimize alert and alert group public api endpoints and add filter by id ([1274](https://github.com/grafana/oncall/pull/1274))
- Enable mobile app backend by default on OSS

## v1.1.21 (2023-02-02)

### Added

- Add [`django-dbconn-retry` library](https://github.com/jdelic/django-dbconn-retry) to `INSTALLED_APPS` to attempt
  to alleviate occasional `django.db.utils.OperationalError` errors
- Improve alerts and alert group endpoint response time in internal API with caching ([1261](https://github.com/grafana/oncall/pull/1261))
- Optimize alert and alert group public api endpoints and add filter by id ([1274](https://github.com/grafana/oncall/pull/1274)
- Added Coming Soon for iOS on Mobile App screen

### Fixed

- Fix issue on Integrations where you were redirected back once escalation chain was loaded ([#1083](https://github.com/grafana/oncall/issues/1083))
  ([#1257](https://github.com/grafana/oncall/issues/1257))

## v1.1.20 (2023-01-30)

### Added

- Add involved users filter to alert groups listing page (+ mine shortcut)

### Changed

- Improve logging for creating contact point for Grafana Alerting integration

### Fixed

- Fix bugs related to creating contact point for Grafana Alerting integration
- Fix minor UI bug on OnCall users page where it would idefinitely show a "Loading..." message
- Only show OnCall user's table to users that are authorized
- Fixed NPE in ScheduleUserDetails component ([#1229](https://github.com/grafana/oncall/issues/1229))

## v1.1.19 (2023-01-25)

### Added

- Add Server URL below QR code for OSS for debugging purposes
- Add Slack slash command allowing to trigger a direct page via a manually created alert group
- Remove resolved and acknowledged filters as we switched to status ([#1201](https://github.com/grafana/oncall/pull/1201))
- Add sync with grafana on /users and /teams api calls from terraform plugin

### Changed

- Allow users with `viewer` role to fetch cloud connection status using the internal API ([#1181](https://github.com/grafana/oncall/pull/1181))
- When removing the Slack ChatOps integration, make it more explicit to the user what the implications of doing so are
- Improve performance of `GET /api/internal/v1/schedules` endpoint ([#1169](https://github.com/grafana/oncall/pull/1169))

### Fixed

- Removed duplicate API call, in the UI on plugin initial load, to `GET /api/internal/v1/alert_receive_channels`
- Increased plugin startup speed ([#1200](https://github.com/grafana/oncall/pull/1200))

## v1.1.18 (2023-01-18)

### Added

- Allow messaging backends to be enabled/disabled per organization ([#1151](https://github.com/grafana/oncall/pull/1151))

### Changed

- Send a Slack DM when user is not in channel ([#1144](https://github.com/grafana/oncall/pull/1144))

## v1.1.17 (2023-01-18)

### Changed

- Modified how the `Organization.is_rbac_permissions_enabled` flag is set,
  based on whether we are dealing with an open-source, or cloud installation
- Backend implementation to support direct user/schedule paging
- Changed documentation links to open in new window
- Remove helm chart signing
- Changed the user's profile modal to be wide for all tabs

### Added

- Added state filter for alert_group public API endpoint.
- Enrich user tooltip on Schedule page
- Added redirects for old-style links

### Fixed

- Updated typo in Helm chart values when specifying a custom Slack command name
- Fix for web schedules ical export to give overrides the right priority
- Fix for topnavbar to show initial loading inside PluginPage

## v1.1.16 (2023-01-12)

### Fixed

- Minor bug fix in how the value of `Organization.is_rbac_permissions_enabled` is determined

- Helm chart: default values file and documentation now reflect the correct key to set for the Slack
  slash command name, `oncall.slack.commandName`.

## v1.1.15 (2023-01-10)

### Changed

- Simplify and speed up slack rendering ([#1105](https://github.com/grafana/oncall/pull/1105))
- Faro - Point to 3 separate apps instead of just 1 for all environments ([#1110](https://github.com/grafana/oncall/pull/1110))
- Schedules - ([#1114](https://github.com/grafana/oncall/pull/1114), [#1109](https://github.com/grafana/oncall/pull/1109))

### Fixed

- Bugfix for topnavbar to place alerts inside PageNav ([#1040](https://github.com/grafana/oncall/pull/1040))

## v1.1.14 (2023-01-05)

### Changed

- Change wording from "incident" to "alert group" for the Telegram integration ([#1052](https://github.com/grafana/oncall/pull/1052))
- Soft-delete of organizations on stack deletion.

## v1.1.13 (2023-01-04)

### Added

- Integration with [Grafana Faro](https://grafana.com/docs/grafana-cloud/faro-web-sdk/) for Cloud Instances

## v1.1.12 (2023-01-03)

### Fixed

- Handle jinja exceptions during alert creation
- Handle exception for slack rate limit message

## v1.1.11 (2023-01-03)

### Fixed

- Fix error when schedule was not able to load
- Minor fixes

## v1.1.10 (2023-01-03)

### Fixed

- Minor fixes

## v1.1.9 (2023-01-03)

### Fixed

- Alert group query optimization
- Update RBAC scopes
- Fix error when schedule was not able to load
- Minor bug fixes

## v1.1.8 (2022-12-13)

### Added

- Added a `make` command, `enable-mobile-app-feature-flags`, which sets the backend feature flag in `./dev/.env.dev`,
  and updates a record in the `base_dynamicsetting` database table, which are needed to enable the mobile
  app backend features.

### Changed

- Added ability to change engine deployment update strategy via values in helm chart.
- removed APNS support
- changed the `django-push-notification` library from the `iskhakov` fork to the [`grafana` fork](https://github.com/grafana/django-push-notifications).
  This new fork basically patches an issue which affected the database migrations of this django app (previously the
  library would not respect the `USER_MODEL` setting when creating its tables and would instead reference the
  `auth_user` table.. which we don't want)
- add `--no-cache` flag to the `make build` command

### Fixed

- fix schedule UI types and permissions

## v1.1.7 (2022-12-09)

### Fixed

- Update fallback role for schedule write RBAC permission
- Mobile App Verification tab in the user settings modal is now hidden for users that do not have proper
  permissions to use it

## v1.1.6 (2022-12-09)

### Added

- RBAC permission support
- Add `time_zone` serializer validation for OnCall shifts and calendar/web schedules. In addition, add database migration
  to update values that may be invalid
- Add a `permalinks.web` field, which is a permalink to the alert group web app page, to the alert group internal/public
  API responses
- Added the ability to customize job-migrate `ttlSecondsAfterFinished` field in the helm chart

### Fixed

- Got 500 error when saving Outgoing Webhook ([#890](https://github.com/grafana/oncall/issues/890))
- v1.0.13 helm chart - update the OnCall backend pods image pull policy to "Always" (and explicitly set tag to `latest`).
  This should resolve some recent issues experienced where the frontend/backend versions are not aligned.

### Changed

- When editing templates for alert group presentation or outgoing webhooks, errors and warnings are now displayed in
  the UI as notification popups or displayed in the preview.
- Errors and warnings that occur when rendering templates during notification or webhooks will now render
  and display the error/warning as the result.

## v1.1.5 (2022-11-24)

### Added

- Added a QR code in the "Mobile App Verification" tab on the user settings modal to connect the mobile
  application to your OnCall instance

### Fixed

- UI bug fixes for Grafana 9.3 ([#860](https://github.com/grafana/oncall/pull/860))
- Bug fix for saving source link template ([#898](https://github.com/grafana/oncall/pull/898))

## v1.1.4 (2022-11-23)

### Fixed

- Bug fix for [#882](https://github.com/grafana/oncall/pull/882) which was causing the OnCall web calendars to not load
- Bug fix which, when installing the plugin, or after removing a Grafana API token, caused the plugin to not load properly

## v1.1.3 (2022-11-22)

- Bug Fixes

### Changed

- For OSS installations of OnCall, initial configuration is now simplified. When running for local development, you no
  longer need to configure the plugin via the UI. This is achieved through passing one environment variable to both the
  backend & frontend containers, both of which have been preconfigured for you in `docker-compose-developer.yml`.
  - The Grafana API URL **must be** passed as an environment variable, `GRAFANA_API_URL`, to the OnCall backend
    (and can be configured by updating this env var in your `./dev/.env.dev` file)
  - The OnCall API URL can optionally be passed as an environment variable, `ONCALL_API_URL`, to the OnCall UI.
    If the environment variable is found, the plugin will "auto-configure", otherwise you will be shown a simple
    configuration form to provide this info.
- For Helm installations, if you are running Grafana externally (eg. `grafana.enabled` is set to `false`
  in your `values.yaml`), you will now be required to specify `externalGrafana.url` in `values.yaml`.
- `make start` will now idempotently check to see if a "127.0.0.1 grafana" record exists in `/etc/hosts`
  (using a tool called [`hostess`](https://github.com/cbednarski/hostess)). This is to support using `http://grafana:3000`
  as the `Organization.grafana_url` in two scenarios:
  - `oncall_engine`/`oncall_celery` -> `grafana` Docker container communication
  - public URL generation. There are some instances where `Organization.grafana_url` is referenced to generate public
    URLs to a Grafana plugin page. Without the `/etc/hosts` record, navigating to `http://grafana:3000/some_page` in
    your browser, you would obviously get an error from your browser.

## v1.1.2 (2022-11-18)

- Bug Fixes

## v1.1.1 (2022-11-16)

- Compatibility with Grafana 9.3.0
- Bug Fixes

## v1.0.52 (2022-11-09)

- Allow use of API keys as alternative to account auth token for Twilio
- Remove `grafana_plugin_management` Django app
- Enable new schedules UI
- Bug fixes

## v1.0.51 (2022-11-05)

- Bug Fixes

## v1.0.50 (2022-11-03)

- Updates to documentation
- Improvements to web schedules
- Bug fixes

## v1.0.49 (2022-11-01)

- Enable SMTP email backend by default
- Fix Grafana sidebar frontend bug

## v1.0.48 (2022-11-01)

- verify_number management command
- chatops page redesign

## v1.0.47 (2022-11-01)

- Bug fixes

## v1.0.46 (2022-10-28)

- Bug fixes
- remove `POST /api/internal/v1/custom_buttons/{id}/action` endpoint

## v1.0.45 (2022-10-27)

- Bug fix to revert commit which removed unused engine code

## v1.0.44 (2022-10-26)

- Bug fix for an issue that was affecting phone verification

## v1.0.43 (2022-10-25)

- Bug fixes

## v1.0.42 (2022-10-24)

- Fix posting resolution notes to Slack

## v1.0.41 (2022-10-24)

- Add personal email notifications
- Bug fixes

## v1.0.40 (2022-10-05)

- Improved database and celery backends support
- Added script to import PagerDuty users to Grafana
- Bug fixes

## v1.0.39 (2022-10-03)

- Fix issue in v1.0.38 blocking the creation of schedules and webhooks in the UI

## v1.0.38 (2022-09-30)

- Fix exception handling for adding resolution notes when slack and oncall users are out of sync.
- Fix all day events showing as having gaps in slack notifications
- Improve plugin configuration error message readability
- Add `telegram` key to `permalinks` property in `AlertGroup` public API response schema

## v1.0.37 (2022-09-21)

- Improve API token creation form
- Fix alert group bulk action bugs
- Add `permalinks` property to `AlertGroup` public API response schema
- Scheduling system bug fixes
- Public API bug fixes

## v1.0.36 (2022-09-12)

- Alpha web schedules frontend/backend updates
- Bug fixes

## v1.0.35 (2022-09-07)

- Bug fixes

## v1.0.34 (2022-09-06)

- Fix schedule notification spam

## v1.0.33 (2022-09-06)

- Add raw alert view
- Add GitHub star button for OSS installations
- Restore alert group search functionality
- Bug fixes

## v1.0.32 (2022-09-01)

- Bug fixes

## v1.0.31 (2022-09-01)

- Bump celery version
- Fix oss to cloud connection

## v1.0.30 (2022-08-31)

- Bug fix: check user notification policy before access

## v1.0.29 (2022-08-31)

- Add arm64 docker image

## v1.0.28 (2022-08-31)

- Bug fixes

## v1.0.27 (2022-08-30)

- Bug fixes

## v1.0.26 (2022-08-26)

- Insight log's format fixes
- Remove UserNotificationPolicy auto-recreating

## v1.0.25 (2022-08-24)

- Bug fixes

## v1.0.24 (2022-08-24)

- Insight logs
- Default DATA_UPLOAD_MAX_MEMORY_SIZE to 1mb

## v1.0.23 (2022-08-23)

- Bug fixes

## v1.0.22 (2022-08-16)

- Make STATIC_URL configurable from environment variable

## v1.0.21 (2022-08-12)

- Bug fixes

## v1.0.19 (2022-08-10)

- Bug fixes

## v1.0.15 (2022-08-03)

- Bug fixes

## v1.0.13 (2022-07-27)

- Optimize alert group list view
- Fix a bug related to Twilio setup

## v1.0.12 (2022-07-26)

- Update push-notifications dependency
- Rework how absolute URLs are built
- Fix to show maintenance windows per team
- Logging improvements
- Internal api to get a schedule final events

## v1.0.10 (2022-07-22)

- Speed-up of alert group web caching
- Internal api for OnCall shifts

## v1.0.9 (2022-07-21)

- Frontend bug fixes & improvements
- Support regex_replace() in templates
- Bring back alert group caching and list view

## v1.0.7 (2022-07-18)

- Backend & frontend bug fixes
- Deployment improvements
- Reshape webhook payload for outgoing webhooks
- Add escalation chain usage info on escalation chains page
- Improve alert group list load speeds and simplify caching system

## v1.0.6 (2022-07-12)

- Manual Incidents enabled for teams
- Fix phone notifications for OSS
- Public API improvements

## v1.0.5 (2022-07-06)

- Bump Django to 3.2.14
- Fix PagerDuty iCal parsing

## 1.0.4 (2022-06-28)

- Allow Telegram DMs without channel connection.

## 1.0.3 (2022-06-27)

- Fix users public api endpoint. Now it returns users with all roles.
- Fix redundant notifications about gaps in schedules.
- Frontend fixes.

## 1.0.2 (2022-06-17)

- Fix Grafana Alerting integration to handle API changes in Grafana 9
- Improve public api endpoint for outgoing webhooks (/actions) by adding ability to create, update and delete
  outgoing webhook instance

## 1.0.0 (2022-06-14)

- First Public Release

## 0.0.71 (2022-06-06)

- Initial Commit Release<|MERGE_RESOLUTION|>--- conflicted
+++ resolved
@@ -78,13 +78,10 @@
 
 - Incidents - Removed buttons column and replaced status with toggler ([#1237](https://github.com/grafana/oncall/issues/1237))
 - Responsiveness changes across multiple pages (Incidents, Integrations, Schedules) ([#1237](https://github.com/grafana/oncall/issues/1237))
-<<<<<<< HEAD
 - Add pagination to schedule listing
-=======
 - Link to source was added
 - Header of Incident page was reworked: clickable labels instead of just names, users section was deleted
 - "Go to Integration" button was deleted, because the functionality was moved to clickable labels
->>>>>>> 12a04db2
 
 ## v1.1.23 (2023-02-06)
 
