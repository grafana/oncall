--- conflicted
+++ resolved
@@ -7,17 +7,15 @@
 
 ## Unreleased
 
-<<<<<<< HEAD
 ### Added
 
 - Track alert received timestamp on alert group creation ([#3513](https://github.com/grafana/oncall/pull/3513))
-=======
+
 ## v1.3.72 (2023-12-05)
 
 ### Fixed
 
 - Address metrics calculation issue which occurred when `USE_REDIS_CLUSTER` env var was set by @joeyorlando ([#3510](https://github.com/grafana/oncall/pull/3510))
->>>>>>> a1edc20c
 
 ## v1.3.71 (2023-12-05)
 
