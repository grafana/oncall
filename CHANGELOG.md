--- conflicted
+++ resolved
@@ -7,15 +7,13 @@
 
 ## Unreleased
 
-<<<<<<< HEAD
 ### Changed
 
 - Change .Values.externalRabbitmq.passwordKey from `password` to `""` (default value `rabbitmq-password`) [864](https://github.com/grafana/oncall/pull/864)
-=======
+
 ### Added
 
 - Add helm chart support for redis and mysql existing secrets [#2156](https://github.com/grafana/oncall/pull/2156)
->>>>>>> 40890e26
 
 ## v1.2.43 (2023-06-12)
 
