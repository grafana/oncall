# Changelog

All notable changes to this project will be documented in this file.

The format is based on [Keep a Changelog](https://keepachangelog.com/en/1.0.0/),
and this project adheres to [Semantic Versioning](https://semver.org/spec/v2.0.0.html).

## Unreleased

### Added

<<<<<<< HEAD
- Users with the Viewer basic role can now connect and use the mobile app ([#1892](https://github.com/grafana/oncall/pull/1892))
=======
- Add helm chart support for redis and mysql existing secrets [#2156](https://github.com/grafana/oncall/pull/2156)

### Changed

- Removed `SlackActionRecord` model and database table by @joeyorlando [#2201](https://github.com/grafana/oncall/pull/2201)
- Require users when creating a schedule rotation using the web UI [#2220](https://github.com/grafana/oncall/pull/2220)

### Fixed

- Fix schedule shift preview to not breaking rotation shifts when there is overlap [#2218](https://github.com/grafana/oncall/pull/2218)
- Fix schedule list filter by type to allow considering multiple values [#2218](https://github.com/grafana/oncall/pull/2218)

## v1.2.43 (2023-06-12)

### Changed

- Propogate CI/CD changes

## v1.2.42 (2023-06-12)

### Changed

- Helm chart: Upgrade helm dependecies, improve local setup [#2144](https://github.com/grafana/oncall/pull/2144)

### Fixed

- Fixed bug on Filters where team param from URL was discarded [#6237](https://github.com/grafana/support-escalations/issues/6237)
- Fix receive channel filter in alert groups API [#2140](https://github.com/grafana/oncall/pull/2140)
- Helm chart: Fix usage of `env` settings as map;
  Fix usage of `mariadb.auth.database` and `mariadb.auth.username` for MYSQL env variables by @alexintech [#2146](https://github.com/grafana/oncall/pull/2146)

### Added

- Helm chart: Add unittests for rabbitmq and redis [2165](https://github.com/grafana/oncall/pull/2165)

## v1.2.41 (2023-06-08)

### Added

- Twilio Provider improvements by @Konstantinov-Innokentii, @mderynck and @joeyorlando
  [#2074](https://github.com/grafana/oncall/pull/2074) [#2034](https://github.com/grafana/oncall/pull/2034)
- Run containers as a non-root user by @alexintech [#2053](https://github.com/grafana/oncall/pull/2053)

## v1.2.40 (2023-06-07)

### Added

- Allow mobile app to consume "internal" schedules API endpoints by @joeyorlando ([#2109](https://github.com/grafana/oncall/pull/2109))
- Add inbound email address in integration API by @vadimkerr ([#2113](https://github.com/grafana/oncall/pull/2113))

### Changed

- Make viewset actions more consistent by @vadimkerr ([#2120](https://github.com/grafana/oncall/pull/2120))

### Fixed

- Fix + revert [#2057](https://github.com/grafana/oncall/pull/2057) which reverted a change which properly handles
  `Organization.DoesNotExist` exceptions for Slack events by @joeyorlando ([#TBD](https://github.com/grafana/oncall/pull/TBD))
- Fix Telegram ratelimit on live setting change by @vadimkerr and @alexintech ([#2100](https://github.com/grafana/oncall/pull/2100))

## v1.2.39 (2023-06-06)

### Changed

- Do not hide not secret settings in the web plugin UI by @alexintech ([#1964](https://github.com/grafana/oncall/pull/1964))

## v1.2.36 (2023-06-02)

### Added

- Add public API endpoint to export a schedule's final shifts by @joeyorlando ([2047](https://github.com/grafana/oncall/pull/2047))

### Fixed

- Fix demo alert for inbound email integration by @vadimkerr ([#2081](https://github.com/grafana/oncall/pull/2081))
- Fix calendar TZ used when comparing current shifts triggering slack shift notifications ([#2091](https://github.com/grafana/oncall/pull/2091))

## v1.2.35 (2023-06-01)

### Fixed

- Fix a bug with permissions for telegram user settings by @alexintech ([#2075](https://github.com/grafana/oncall/pull/2075))
- Fix orphaned messages in Slack by @vadimkerr ([#2023](https://github.com/grafana/oncall/pull/2023))
- Fix duplicated slack shift-changed notifications ([#2080](https://github.com/grafana/oncall/pull/2080))

## v1.2.34 (2023-05-31)

### Added

- Add description to "Default channel for Slack notifications" UI dropdown by @joeyorlando ([2051](https://github.com/grafana/oncall/pull/2051))

### Fixed

- Fix templates when slack or telegram is disabled ([#2064](https://github.com/grafana/oncall/pull/2064))
- Reduce number of alert groups returned by `Attach To` in slack to avoid event trigger timeout @mderynck ([#2049](https://github.com/grafana/oncall/pull/2049))

## v1.2.33 (2023-05-30)

### Fixed

- Revert #2040 breaking `/escalate` Slack command

## v1.2.32 (2023-05-30)

### Added

- Add models and framework to use different services (Phone, SMS, Verify) in Twilio depending on
  the destination country code by @mderynck ([#1976](https://github.com/grafana/oncall/pull/1976))
- Prometheus exporter backend for alert groups related metrics
- Helm chart: configuration of `uwsgi` using environment variables by @alexintech ([#2045](https://github.com/grafana/oncall/pull/2045))
- Much expanded/improved docs for mobile app ([2026](https://github.com/grafana/oncall/pull/2026>))
- Enable by-day selection when defining monthly and hourly rotations ([2037](https://github.com/grafana/oncall/pull/2037))

### Fixed

- Fix error when updating closed modal window in Slack by @vadimkerr ([#2019](https://github.com/grafana/oncall/pull/2019))
- Fix final schedule export failing to update when ical imported events set start/end as date ([#2025](https://github.com/grafana/oncall/pull/2025))
- Helm chart: fix bugs in helm chart with external postgresql configuration by @alexintech ([#2036](https://github.com/grafana/oncall/pull/2036))
- Properly address `Organization.DoesNotExist` exceptions thrown which result in HTTP 500 for the Slack `interactive_api_endpoint`
  endpoint by @joeyorlando ([#2040](https://github.com/grafana/oncall/pull/2040))
- Fix issue when trying to sync Grafana contact point and config receivers miss a key ([#2046](https://github.com/grafana/oncall/pull/2046))

### Changed

- Changed mobile notification title and subtitle. Removed the body. by @imtoori [#2027](https://github.com/grafana/oncall/pull/2027)

## v1.2.31 (2023-05-26)

### Fixed

- Fix AmazonSNS ratelimit by @Konstantinov-Innokentii ([#2032](https://github.com/grafana/oncall/pull/2032))

## v1.2.30 (2023-05-25)

### Fixed

- Fix Phone provider status callbacks [#2014](https://github.com/grafana/oncall/pull/2014)

## v1.2.29 (2023-05-25)

### Changed

- Phone provider refactoring [#1713](https://github.com/grafana/oncall/pull/1713)

### Fixed

- Handle slack metadata limit when creating paging command payload ([#2007](https://github.com/grafana/oncall/pull/2007))
- Fix issue with sometimes cached final schedule not being refreshed after an update ([#2004](https://github.com/grafana/oncall/pull/2004))

## v1.2.28 (2023-05-24)

### Fixed

- Improve plugin authentication by @vadimkerr ([#1995](https://github.com/grafana/oncall/pull/1995))
- Fix MultipleObjectsReturned error on webhook endpoints by @vadimkerr ([#1996](https://github.com/grafana/oncall/pull/1996))
- Remove user defined time period from "you're going oncall" mobile push by @iskhakov ([#2001](https://github.com/grafana/oncall/pull/2001))

## v1.2.27 (2023-05-23)

### Added

- Allow passing Firebase credentials via environment variable by @vadimkerr ([#1969](https://github.com/grafana/oncall/pull/1969))

### Changed

- Update default Alertmanager templates by @iskhakov ([#1944](https://github.com/grafana/oncall/pull/1944))

### Fixed

- Fix SQLite permission issue by @vadimkerr ([#1984](https://github.com/grafana/oncall/pull/1984))
- Remove user defined time period from "you're going oncall" mobile push ([2001](https://github.com/grafana/oncall/pull/2001))

## v1.2.26 (2023-05-18)

### Fixed

- Fix inbound email bug when attaching files by @vadimkerr ([#1970](https://github.com/grafana/oncall/pull/1970))

## v1.2.25 (2023-05-18)

### Added

- Test mobile push backend

## v1.2.24 (2023-05-17)

### Fixed

- Fixed bug in Escalation Chains where reordering an item crashed the list
>>>>>>> 6d77f598

## v1.2.23 (2023-05-15)

### Added

- Add a way to set a maintenance mode message and display this in the web plugin UI by @joeyorlando ([#1917](https://github.com/grafana/oncall/pull/#1917))

### Changed

- Use `user_profile_changed` Slack event instead of `user_change` to update Slack user profile by @vadimkerr ([#1938](https://github.com/grafana/oncall/pull/1938))

## v1.2.22 (2023-05-12)

### Added

- Add mobile settings for info notifications by @imtoori ([#1926](https://github.com/grafana/oncall/pull/1926))

### Fixed

- Fix bug in the "You're Going Oncall" push notification copy by @joeyorlando ([#1922](https://github.com/grafana/oncall/pull/1922))
- Fix bug with newlines in markdown converter ([#1925](https://github.com/grafana/oncall/pull/1925))
- Disable "You're Going Oncall" push notification by default ([1927](https://github.com/grafana/oncall/pull/1927))

## v1.2.21 (2023-05-09)

### Added

- Add a new mobile app push notification which notifies users when they are going on call by @joeyorlando ([#1814](https://github.com/grafana/oncall/pull/1814))
- Add a new mobile app user setting field, `important_notification_volume_override` by @joeyorlando ([#1893](https://github.com/grafana/oncall/pull/1893))

### Changed

- Improve ical comparison when checking for imported ical updates ([1870](https://github.com/grafana/oncall/pull/1870))
- Upgrade to Python 3.11.3 by @joeyorlando ([#1849](https://github.com/grafana/oncall/pull/1849))

### Fixed

- Fix issue with how OnCall determines if a cloud Grafana Instance supports RBAC by @joeyorlando ([#1880](https://github.com/grafana/oncall/pull/1880))
- Fix issue trying to set maintenance mode for integrations belonging to non-current team

## v1.2.20 (2023-05-09)

### Fixed

- Hotfix perform notification task

## v1.2.19 (2023-05-04)

### Fixed

- Fix issue with parsing response when sending Slack message

## v1.2.18 (2023-05-03)

### Added

- Documentation updates

## v1.2.17 (2023-05-02)

### Added

- Add filter descriptions to web ui by @iskhakov ([1845](https://github.com/grafana/oncall/pull/1845))
- Add "Notifications Receiver" RBAC role by @joeyorlando ([#1853](https://github.com/grafana/oncall/pull/1853))

### Changed

- Remove template editor from Slack by @iskhakov ([1847](https://github.com/grafana/oncall/pull/1847))
- Remove schedule name uniqueness restriction ([1859](https://github.com/grafana/oncall/pull/1859))

### Fixed

- Fix bugs in web title and message templates rendering and visual representation ([1747](https://github.com/grafana/oncall/pull/1747))

## v1.2.16 (2023-04-27)

### Added

- Add 2, 3 and 6 hours Alert Group silence options by @tommysitehost ([#1822](https://github.com/grafana/oncall/pull/1822))
- Add schedule related users endpoint to plugin API

### Changed

- Update web UI, Slack, and Telegram to allow silencing an acknowledged alert group by @joeyorlando ([#1831](https://github.com/grafana/oncall/pull/1831))

### Fixed

- Optimize duplicate queries occurring in AlertGroupFilter by @joeyorlando ([1809](https://github.com/grafana/oncall/pull/1809))

## v1.2.15 (2023-04-24)

### Fixed

- Helm chart: Fix helm hook for db migration job
- Performance improvements to `GET /api/internal/v1/alertgroups` endpoint by @joeyorlando and @iskhakov ([#1805](https://github.com/grafana/oncall/pull/1805))

### Added

- Add helm chart support for twilio existing secrets by @atownsend247 ([#1435](https://github.com/grafana/oncall/pull/1435))
- Add web_title, web_message and web_image_url attributes to templates ([1786](https://github.com/grafana/oncall/pull/1786))

### Changed

- Update shift API to use a default interval value (`1`) when a `frequency` is set and no `interval` is given
- Limit number of alertmanager alerts in alert group to autoresolve by 500 ([1779](https://github.com/grafana/oncall/pull/1779))
- Update schedule and personal ical exports to use final shift events

## v1.2.14 (2023-04-19)

### Fixed

- Fix broken documentation links by @shantanualsi ([#1766](https://github.com/grafana/oncall/pull/1766))
- Fix bug when updating team access settings by @vadimkerr ([#1794](https://github.com/grafana/oncall/pull/1794))

## v1.2.13 (2023-04-18)

### Changed

- Rework ical schedule export to include final events; also improve changing shifts sync

### Fixed

- Fix issue when creating web overrides for TF schedules using a non-UTC timezone

## v1.2.12 (2023-04-18)

### Changed

- Move `alerts_alertgroup.is_restricted` column to `alerts_alertreceivechannel.restricted_at` by @joeyorlando ([#1770](https://github.com/grafana/oncall/pull/1770))

### Added

- Add new field description_short to private api ([#1698](https://github.com/grafana/oncall/pull/1698))
- Added preview and migration API endpoints for route migration from regex into jinja2 ([1715](https://github.com/grafana/oncall/pull/1715))
- Helm chart: add the option to use a helm hook for the migration job ([1386](https://github.com/grafana/oncall/pull/1386))
- Add endpoints to start and stop maintenance in alert receive channel private api ([1755](https://github.com/grafana/oncall/pull/1755))
- Send demo alert with dynamic payload and get demo payload example on private api ([1700](https://github.com/grafana/oncall/pull/1700))
- Add is_default fields to templates, remove WritableSerialiserMethodField ([1759](https://github.com/grafana/oncall/pull/1759))
- Allow use of dynamic payloads in alert receive channels preview template in private api ([1756](https://github.com/grafana/oncall/pull/1756))

## v1.2.11 (2023-04-14)

### Added

- add new columns `gcom_org_contract_type`, `gcom_org_irm_sku_subscription_start_date`,
  and `gcom_org_oldest_admin_with_billing_privileges_user_id` to `user_management_organization` table,
  plus `is_restricted` column to `alerts_alertgroup` table by @joeyorlando and @teodosii ([1522](https://github.com/grafana/oncall/pull/1522))
- emit two new Django signals by @joeyorlando and @teodosii ([1522](https://github.com/grafana/oncall/pull/1522))
  - `org_sync_signal` at the end of the `engine/apps/user_management/sync.py::sync_organization` method
  - `alert_group_created_signal` when a new Alert Group is created

## v1.2.10 (2023-04-13)

### Added

- Added mine filter to schedules listing

### Fixed

- Fixed a bug in GForm's RemoteSelect where the value for Dropdown could not change
- Fixed the URL attached to an Incident created via the 'Declare Incident' button of a Slack alert by @sd2k ([#1738](https://github.com/grafana/oncall/pull/1738))

## v1.2.9 (2023-04-11)

### Fixed

- Catch the new Slack error - "message_limit_exceeded"

## v1.2.8 (2023-04-06)

### Changed

- Allow editing assigned team via public api ([1619](https://github.com/grafana/oncall/pull/1619))
- Disable mentions when resolution note is created by @iskhakov ([1696](https://github.com/grafana/oncall/pull/1696))
- Display warnings on users page in a clean and consistent way by @iskhakov ([#1681](https://github.com/grafana/oncall/pull/1681))

## v1.2.7 (2023-04-03)

### Added

- Save selected teams filter in local storage ([#1611](https://github.com/grafana/oncall/issues/1611))

### Changed

- Renamed routes from /incidents to /alert-groups ([#1678](https://github.com/grafana/oncall/pull/1678))

### Fixed

- Fix team search when filtering resources by @vadimkerr ([#1680](https://github.com/grafana/oncall/pull/1680))
- Fix issue when trying to scroll in Safari ([#415](https://github.com/grafana/oncall/issues/415))

## v1.2.6 (2023-03-30)

### Fixed

- Fixed bug when web schedules/shifts use non-UTC timezone and shift is deleted by @matiasb ([#1661](https://github.com/grafana/oncall/pull/1661))

## v1.2.5 (2023-03-30)

### Fixed

- Fixed a bug with Slack links not working in the plugin UI ([#1671](https://github.com/grafana/oncall/pull/1671))

## v1.2.4 (2023-03-30)

### Added

- Added the ability to change the team for escalation chains by @maskin25, @iskhakov and @vadimkerr ([#1658](https://github.com/grafana/oncall/pull/1658))

### Fixed

- Addressed bug with iOS mobile push notifications always being set to critical by @imtoori and @joeyorlando ([#1646](https://github.com/grafana/oncall/pull/1646))
- Fixed issue where Viewer was not able to view which people were oncall in a schedule ([#999](https://github.com/grafana/oncall/issues/999))
- Fixed a bug with syncing teams from Grafana API by @vadimkerr ([#1652](https://github.com/grafana/oncall/pull/1652))

## v1.2.3 (2023-03-28)

Only some minor performance/developer setup changes to report in this version.

## v1.2.2 (2023-03-27)

### Changed

- Drawers with Forms are not closing by clicking outside of the drawer. Only by clicking Cancel or X (by @Ukochka in [#1608](https://github.com/grafana/oncall/pull/1608))
- When the `DANGEROUS_WEBHOOKS_ENABLED` environment variable is set to true, it's possible now to create Outgoing Webhooks
  using URLs without a top-level domain (by @hoptical in [#1398](https://github.com/grafana/oncall/pull/1398))
- Updated wording when creating an integration (by @callmehyde in [#1572](https://github.com/grafana/oncall/pull/1572))
- Set FCM iOS/Android "message priority" to "high priority" for mobile app push notifications (by @joeyorlando in [#1612](https://github.com/grafana/oncall/pull/1612))
- Improve schedule quality feature (by @vadimkerr in [#1602](https://github.com/grafana/oncall/pull/1602))

### Fixed

- Update override deletion changes to set its final duration (by @matiasb in [#1599](https://github.com/grafana/oncall/pull/1599))

## v1.2.1 (2023-03-23)

### Changed

- Mobile app settings backend by @vadimkerr in ([1571](https://github.com/grafana/oncall/pull/1571))
- Fix integrations and escalations autoselect, improve GList by @maskin25 in ([1601](https://github.com/grafana/oncall/pull/1601))
- Add filters to outgoing webhooks 2 by @iskhakov in ([1598](https://github.com/grafana/oncall/pull/1598))

## v1.2.0 (2023-03-21)

### Changed

- Add team-based filtering for resources, so that users can see multiple resources at once and link them together ([1528](https://github.com/grafana/oncall/pull/1528))

## v1.1.41 (2023-03-21)

### Added

- Modified `check_escalation_finished_task` celery task to use read-only databases for its query, if one is defined +
  make the validation logic stricter + ping a configurable heartbeat on successful completion of this task ([1266](https://github.com/grafana/oncall/pull/1266))

### Changed

- Updated wording throughout plugin to use 'Alert Group' instead of 'Incident' ([1565](https://github.com/grafana/oncall/pull/1565),
  [1576](https://github.com/grafana/oncall/pull/1576))
- Check for enabled Telegram feature was added to ChatOps and to User pages ([319](https://github.com/grafana/oncall/issues/319))
- Filtering for Editors/Admins was added to rotation form. It is not allowed to assign Viewer to rotation ([1124](https://github.com/grafana/oncall/issues/1124))
- Modified search behaviour on the Escalation Chains page to allow for "partial searching" ([1578](https://github.com/grafana/oncall/pull/1578))

### Fixed

- Fixed a few permission issues on the UI ([1448](https://github.com/grafana/oncall/pull/1448))
- Fix resolution note rendering in Slack message threads where the Slack username was not
  being properly rendered ([1561](https://github.com/grafana/oncall/pull/1561))

## v1.1.40 (2023-03-16)

### Fixed

- Check for duplicated positions in terraform escalation policies create/update

### Added

- Add `regex_match` Jinja filter ([1556](https://github.com/grafana/oncall/pull/1556))

### Changed

- Allow passing `null` as a value for `escalation_chain` when creating routes via the public API ([1557](https://github.com/grafana/oncall/pull/1557))

## v1.1.39 (2023-03-16)

### Added

- Inbound email integration ([837](https://github.com/grafana/oncall/pull/837))

## v1.1.38 (2023-03-14)

### Added

- Add filtering by escalation chain to alert groups page ([1535](https://github.com/grafana/oncall/pull/1535))

### Fixed

- Improve tasks checking/triggering webhooks in new backend

## v1.1.37 (2023-03-14)

### Fixed

- Fixed redirection issue on integrations screen

### Added

- Enable web overrides for Terraform-based schedules
- Direct user paging improvements ([1358](https://github.com/grafana/oncall/issues/1358))
- Added Schedule Score quality within the schedule view ([118](https://github.com/grafana/oncall/issues/118))

## v1.1.36 (2023-03-09)

### Fixed

- Fix bug with override creation ([1515](https://github.com/grafana/oncall/pull/1515))

## v1.1.35 (2023-03-09)

### Added

- Insight logs

### Fixed

- Fixed issue with Alert group involved users filter
- Fixed email sending failure due to newline in title

## v1.1.34 (2023-03-08)

### Added

- Jinja2 based routes ([1319](https://github.com/grafana/oncall/pull/1319))

### Changed

- Remove mobile app feature flag ([1484](https://github.com/grafana/oncall/pull/1484))

### Fixed

- Prohibit creating & updating past overrides ([1474](https://github.com/grafana/oncall/pull/1474))

## v1.1.33 (2023-03-07)

### Fixed

- Show permission error for accessing Telegram as Viewer ([1273](https://github.com/grafana/oncall/issues/1273))

### Changed

- Pass email and phone limits as environment variables ([1219](https://github.com/grafana/oncall/pull/1219))

## v1.1.32 (2023-03-01)

### Fixed

- Schedule filters improvements ([941](https://github.com/grafana/oncall/issues/941))
- Fix pagination issue on schedules page ([1437](https://github.com/grafana/oncall/pull/1437))

## v1.1.31 (2023-03-01)

### Added

- Add acknowledge_signal and source link to public api

## v1.1.30 (2023-03-01)

### Fixed

- Fixed importing of global grafana styles ([672](https://github.com/grafana/oncall/issues/672))
- Fixed UI permission related bug where Editors could not export their user iCal link
- Fixed error when a shift is created using Etc/UTC as timezone
- Fixed issue with refresh ical file task not considering empty string values
- Schedules: Long popup does not fit screen & buttons unreachable & objects outside of the popup ([1002](https://github.com/grafana/oncall/issues/1002))
- Can't scroll on integration settings page ([415](https://github.com/grafana/oncall/issues/415))
- Team change in the Integration page always causes 403 ([1292](https://github.com/grafana/oncall/issues/1292))
- Schedules: Permalink doesn't work with multi-teams ([940](https://github.com/grafana/oncall/issues/940))
- Schedules list -> expanded schedule blows page width ([1293](https://github.com/grafana/oncall/issues/1293))

### Changed

- Moved reCAPTCHA to backend environment variable for more flexible configuration between different environments.
- Add pagination to schedule listing
- Show 100 latest alerts on alert group page ([1417](https://github.com/grafana/oncall/pull/1417))

## v1.1.29 (2023-02-23)

### Changed

- Allow creating schedules with type "web" using public API

### Fixed

- Fixed minor issue during the sync process where an HTTP 302 (redirect) status code from the Grafana
  instance would cause the sync to not properly finish

## v1.1.28 (2023-02-23)

### Fixed

- Fixed maintenance mode for Telegram and MSTeams

## v1.1.27 (2023-02-22)

### Added

- Added reCAPTCHA validation for requesting a mobile verification code

### Changed

- Added ratelimits for phone verification
- Link to source was added
- Header of Incident page was reworked: clickable labels instead of just names, users section was deleted
- "Go to Integration" button was deleted, because the functionality was moved to clickable labels

### Fixed

- Fixed HTTP request to Google where when fetching an iCal, the response would sometimes contain HTML instead
  of the expected iCal data

## v1.1.26 (2023-02-20)

### Fixed

- Make alert group filters persistent ([482](https://github.com/grafana/oncall/issues/482))

### Changed

- Update phone verification error message

## v1.1.25 (2023-02-20)

### Fixed

- Fixed too long declare incident link in Slack

## v1.1.24 (2023-02-16)

### Added

- Add direct user paging ([823](https://github.com/grafana/oncall/issues/823))
- Add App Store link to web UI ([1328](https://github.com/grafana/oncall/pull/1328))

### Fixed

- Cleaning of the name "Incident" ([704](https://github.com/grafana/oncall/pull/704))
- Alert Group/Alert Groups naming polishing. All the names should be with capital letters
- Design polishing ([1290](https://github.com/grafana/oncall/pull/1290))
- Not showing contact details in User tooltip if User does not have edit/admin access
- Updated slack link account to redirect back to user profile instead of chatops

### Changed

- Incidents - Removed buttons column and replaced status with toggler ([#1237](https://github.com/grafana/oncall/issues/1237))
- Responsiveness changes across multiple pages (Incidents, Integrations, Schedules) ([#1237](https://github.com/grafana/oncall/issues/1237))
- Add pagination to schedule listing

## v1.1.23 (2023-02-06)

### Fixed

- Fix bug with email case sensitivity for ICal on-call schedules ([1297](https://github.com/grafana/oncall/pull/1297))

## v1.1.22 (2023-02-03)

### Fixed

- Fix bug with root/dependant alert groups list api endpoint ([1284](https://github.com/grafana/oncall/pull/1284))
- Fixed NPE on teams switch

### Added

- Optimize alert and alert group public api endpoints and add filter by id ([1274](https://github.com/grafana/oncall/pull/1274))
- Enable mobile app backend by default on OSS

## v1.1.21 (2023-02-02)

### Added

- Add [`django-dbconn-retry` library](https://github.com/jdelic/django-dbconn-retry) to `INSTALLED_APPS` to attempt
  to alleviate occasional `django.db.utils.OperationalError` errors
- Improve alerts and alert group endpoint response time in internal API with caching ([1261](https://github.com/grafana/oncall/pull/1261))
- Optimize alert and alert group public api endpoints and add filter by id ([1274](https://github.com/grafana/oncall/pull/1274)
- Added Coming Soon for iOS on Mobile App screen

### Fixed

- Fix issue on Integrations where you were redirected back once escalation chain was loaded ([#1083](https://github.com/grafana/oncall/issues/1083))
  ([#1257](https://github.com/grafana/oncall/issues/1257))

## v1.1.20 (2023-01-30)

### Added

- Add involved users filter to alert groups listing page (+ mine shortcut)

### Changed

- Improve logging for creating contact point for Grafana Alerting integration

### Fixed

- Fix bugs related to creating contact point for Grafana Alerting integration
- Fix minor UI bug on OnCall users page where it would idefinitely show a "Loading..." message
- Only show OnCall user's table to users that are authorized
- Fixed NPE in ScheduleUserDetails component ([#1229](https://github.com/grafana/oncall/issues/1229))

## v1.1.19 (2023-01-25)

### Added

- Add Server URL below QR code for OSS for debugging purposes
- Add Slack slash command allowing to trigger a direct page via a manually created alert group
- Remove resolved and acknowledged filters as we switched to status ([#1201](https://github.com/grafana/oncall/pull/1201))
- Add sync with grafana on /users and /teams api calls from terraform plugin

### Changed

- Allow users with `viewer` role to fetch cloud connection status using the internal API ([#1181](https://github.com/grafana/oncall/pull/1181))
- When removing the Slack ChatOps integration, make it more explicit to the user what the implications of doing so are
- Improve performance of `GET /api/internal/v1/schedules` endpoint ([#1169](https://github.com/grafana/oncall/pull/1169))

### Fixed

- Removed duplicate API call, in the UI on plugin initial load, to `GET /api/internal/v1/alert_receive_channels`
- Increased plugin startup speed ([#1200](https://github.com/grafana/oncall/pull/1200))

## v1.1.18 (2023-01-18)

### Added

- Allow messaging backends to be enabled/disabled per organization ([#1151](https://github.com/grafana/oncall/pull/1151))

### Changed

- Send a Slack DM when user is not in channel ([#1144](https://github.com/grafana/oncall/pull/1144))

## v1.1.17 (2023-01-18)

### Changed

- Modified how the `Organization.is_rbac_permissions_enabled` flag is set,
  based on whether we are dealing with an open-source, or cloud installation
- Backend implementation to support direct user/schedule paging
- Changed documentation links to open in new window
- Remove helm chart signing
- Changed the user's profile modal to be wide for all tabs

### Added

- Added state filter for alert_group public API endpoint.
- Enrich user tooltip on Schedule page
- Added redirects for old-style links

### Fixed

- Updated typo in Helm chart values when specifying a custom Slack command name
- Fix for web schedules ical export to give overrides the right priority
- Fix for topnavbar to show initial loading inside PluginPage

## v1.1.16 (2023-01-12)

### Fixed

- Minor bug fix in how the value of `Organization.is_rbac_permissions_enabled` is determined

- Helm chart: default values file and documentation now reflect the correct key to set for the Slack
  slash command name, `oncall.slack.commandName`.

## v1.1.15 (2023-01-10)

### Changed

- Simplify and speed up slack rendering ([#1105](https://github.com/grafana/oncall/pull/1105))
- Faro - Point to 3 separate apps instead of just 1 for all environments ([#1110](https://github.com/grafana/oncall/pull/1110))
- Schedules - ([#1114](https://github.com/grafana/oncall/pull/1114), [#1109](https://github.com/grafana/oncall/pull/1109))

### Fixed

- Bugfix for topnavbar to place alerts inside PageNav ([#1040](https://github.com/grafana/oncall/pull/1040))

## v1.1.14 (2023-01-05)

### Changed

- Change wording from "incident" to "alert group" for the Telegram integration ([#1052](https://github.com/grafana/oncall/pull/1052))
- Soft-delete of organizations on stack deletion.

## v1.1.13 (2023-01-04)

### Added

- Integration with [Grafana Faro](https://grafana.com/docs/grafana-cloud/faro-web-sdk/) for Cloud Instances

## v1.1.12 (2023-01-03)

### Fixed

- Handle jinja exceptions during alert creation
- Handle exception for slack rate limit message

## v1.1.11 (2023-01-03)

### Fixed

- Fix error when schedule was not able to load
- Minor fixes

## v1.1.10 (2023-01-03)

### Fixed

- Minor fixes

## v1.1.9 (2023-01-03)

### Fixed

- Alert group query optimization
- Update RBAC scopes
- Fix error when schedule was not able to load
- Minor bug fixes

## v1.1.8 (2022-12-13)

### Added

- Added a `make` command, `enable-mobile-app-feature-flags`, which sets the backend feature flag in `./dev/.env.dev`,
  and updates a record in the `base_dynamicsetting` database table, which are needed to enable the mobile
  app backend features.

### Changed

- Added ability to change engine deployment update strategy via values in helm chart.
- removed APNS support
- changed the `django-push-notification` library from the `iskhakov` fork to the [`grafana` fork](https://github.com/grafana/django-push-notifications).
  This new fork basically patches an issue which affected the database migrations of this django app (previously the
  library would not respect the `USER_MODEL` setting when creating its tables and would instead reference the
  `auth_user` table.. which we don't want)
- add `--no-cache` flag to the `make build` command

### Fixed

- fix schedule UI types and permissions

## v1.1.7 (2022-12-09)

### Fixed

- Update fallback role for schedule write RBAC permission
- Mobile App Verification tab in the user settings modal is now hidden for users that do not have proper
  permissions to use it

## v1.1.6 (2022-12-09)

### Added

- RBAC permission support
- Add `time_zone` serializer validation for OnCall shifts and calendar/web schedules. In addition, add database migration
  to update values that may be invalid
- Add a `permalinks.web` field, which is a permalink to the alert group web app page, to the alert group internal/public
  API responses
- Added the ability to customize job-migrate `ttlSecondsAfterFinished` field in the helm chart

### Fixed

- Got 500 error when saving Outgoing Webhook ([#890](https://github.com/grafana/oncall/issues/890))
- v1.0.13 helm chart - update the OnCall backend pods image pull policy to "Always" (and explicitly set tag to `latest`).
  This should resolve some recent issues experienced where the frontend/backend versions are not aligned.

### Changed

- When editing templates for alert group presentation or outgoing webhooks, errors and warnings are now displayed in
  the UI as notification popups or displayed in the preview.
- Errors and warnings that occur when rendering templates during notification or webhooks will now render
  and display the error/warning as the result.

## v1.1.5 (2022-11-24)

### Added

- Added a QR code in the "Mobile App Verification" tab on the user settings modal to connect the mobile
  application to your OnCall instance

### Fixed

- UI bug fixes for Grafana 9.3 ([#860](https://github.com/grafana/oncall/pull/860))
- Bug fix for saving source link template ([#898](https://github.com/grafana/oncall/pull/898))

## v1.1.4 (2022-11-23)

### Fixed

- Bug fix for [#882](https://github.com/grafana/oncall/pull/882) which was causing the OnCall web calendars to not load
- Bug fix which, when installing the plugin, or after removing a Grafana API token, caused the plugin to not load properly

## v1.1.3 (2022-11-22)

- Bug Fixes

### Changed

- For OSS installations of OnCall, initial configuration is now simplified. When running for local development, you no
  longer need to configure the plugin via the UI. This is achieved through passing one environment variable to both the
  backend & frontend containers, both of which have been preconfigured for you in `docker-compose-developer.yml`.
  - The Grafana API URL **must be** passed as an environment variable, `GRAFANA_API_URL`, to the OnCall backend
    (and can be configured by updating this env var in your `./dev/.env.dev` file)
  - The OnCall API URL can optionally be passed as an environment variable, `ONCALL_API_URL`, to the OnCall UI.
    If the environment variable is found, the plugin will "auto-configure", otherwise you will be shown a simple
    configuration form to provide this info.
- For Helm installations, if you are running Grafana externally (eg. `grafana.enabled` is set to `false`
  in your `values.yaml`), you will now be required to specify `externalGrafana.url` in `values.yaml`.
- `make start` will now idempotently check to see if a "127.0.0.1 grafana" record exists in `/etc/hosts`
  (using a tool called [`hostess`](https://github.com/cbednarski/hostess)). This is to support using `http://grafana:3000`
  as the `Organization.grafana_url` in two scenarios:
  - `oncall_engine`/`oncall_celery` -> `grafana` Docker container communication
  - public URL generation. There are some instances where `Organization.grafana_url` is referenced to generate public
    URLs to a Grafana plugin page. Without the `/etc/hosts` record, navigating to `http://grafana:3000/some_page` in
    your browser, you would obviously get an error from your browser.

## v1.1.2 (2022-11-18)

- Bug Fixes

## v1.1.1 (2022-11-16)

- Compatibility with Grafana 9.3.0
- Bug Fixes

## v1.0.52 (2022-11-09)

- Allow use of API keys as alternative to account auth token for Twilio
- Remove `grafana_plugin_management` Django app
- Enable new schedules UI
- Bug fixes

## v1.0.51 (2022-11-05)

- Bug Fixes

## v1.0.50 (2022-11-03)

- Updates to documentation
- Improvements to web schedules
- Bug fixes

## v1.0.49 (2022-11-01)

- Enable SMTP email backend by default
- Fix Grafana sidebar frontend bug

## v1.0.48 (2022-11-01)

- verify_number management command
- chatops page redesign

## v1.0.47 (2022-11-01)

- Bug fixes

## v1.0.46 (2022-10-28)

- Bug fixes
- remove `POST /api/internal/v1/custom_buttons/{id}/action` endpoint

## v1.0.45 (2022-10-27)

- Bug fix to revert commit which removed unused engine code

## v1.0.44 (2022-10-26)

- Bug fix for an issue that was affecting phone verification

## v1.0.43 (2022-10-25)

- Bug fixes

## v1.0.42 (2022-10-24)

- Fix posting resolution notes to Slack

## v1.0.41 (2022-10-24)

- Add personal email notifications
- Bug fixes

## v1.0.40 (2022-10-05)

- Improved database and celery backends support
- Added script to import PagerDuty users to Grafana
- Bug fixes

## v1.0.39 (2022-10-03)

- Fix issue in v1.0.38 blocking the creation of schedules and webhooks in the UI

## v1.0.38 (2022-09-30)

- Fix exception handling for adding resolution notes when slack and oncall users are out of sync.
- Fix all day events showing as having gaps in slack notifications
- Improve plugin configuration error message readability
- Add `telegram` key to `permalinks` property in `AlertGroup` public API response schema

## v1.0.37 (2022-09-21)

- Improve API token creation form
- Fix alert group bulk action bugs
- Add `permalinks` property to `AlertGroup` public API response schema
- Scheduling system bug fixes
- Public API bug fixes

## v1.0.36 (2022-09-12)

- Alpha web schedules frontend/backend updates
- Bug fixes

## v1.0.35 (2022-09-07)

- Bug fixes

## v1.0.34 (2022-09-06)

- Fix schedule notification spam

## v1.0.33 (2022-09-06)

- Add raw alert view
- Add GitHub star button for OSS installations
- Restore alert group search functionality
- Bug fixes

## v1.0.32 (2022-09-01)

- Bug fixes

## v1.0.31 (2022-09-01)

- Bump celery version
- Fix oss to cloud connection

## v1.0.30 (2022-08-31)

- Bug fix: check user notification policy before access

## v1.0.29 (2022-08-31)

- Add arm64 docker image

## v1.0.28 (2022-08-31)

- Bug fixes

## v1.0.27 (2022-08-30)

- Bug fixes

## v1.0.26 (2022-08-26)

- Insight log's format fixes
- Remove UserNotificationPolicy auto-recreating

## v1.0.25 (2022-08-24)

- Bug fixes

## v1.0.24 (2022-08-24)

- Insight logs
- Default DATA_UPLOAD_MAX_MEMORY_SIZE to 1mb

## v1.0.23 (2022-08-23)

- Bug fixes

## v1.0.22 (2022-08-16)

- Make STATIC_URL configurable from environment variable

## v1.0.21 (2022-08-12)

- Bug fixes

## v1.0.19 (2022-08-10)

- Bug fixes

## v1.0.15 (2022-08-03)

- Bug fixes

## v1.0.13 (2022-07-27)

- Optimize alert group list view
- Fix a bug related to Twilio setup

## v1.0.12 (2022-07-26)

- Update push-notifications dependency
- Rework how absolute URLs are built
- Fix to show maintenance windows per team
- Logging improvements
- Internal api to get a schedule final events

## v1.0.10 (2022-07-22)

- Speed-up of alert group web caching
- Internal api for OnCall shifts

## v1.0.9 (2022-07-21)

- Frontend bug fixes & improvements
- Support regex_replace() in templates
- Bring back alert group caching and list view

## v1.0.7 (2022-07-18)

- Backend & frontend bug fixes
- Deployment improvements
- Reshape webhook payload for outgoing webhooks
- Add escalation chain usage info on escalation chains page
- Improve alert group list load speeds and simplify caching system

## v1.0.6 (2022-07-12)

- Manual Incidents enabled for teams
- Fix phone notifications for OSS
- Public API improvements

## v1.0.5 (2022-07-06)

- Bump Django to 3.2.14
- Fix PagerDuty iCal parsing

## 1.0.4 (2022-06-28)

- Allow Telegram DMs without channel connection.

## 1.0.3 (2022-06-27)

- Fix users public api endpoint. Now it returns users with all roles.
- Fix redundant notifications about gaps in schedules.
- Frontend fixes.

## 1.0.2 (2022-06-17)

- Fix Grafana Alerting integration to handle API changes in Grafana 9
- Improve public api endpoint for outgoing webhooks (/actions) by adding ability to create, update and delete
  outgoing webhook instance

## 1.0.0 (2022-06-14)

- First Public Release

## 0.0.71 (2022-06-06)

- Initial Commit Release<|MERGE_RESOLUTION|>--- conflicted
+++ resolved
@@ -9,9 +9,7 @@
 
 ### Added
 
-<<<<<<< HEAD
 - Users with the Viewer basic role can now connect and use the mobile app ([#1892](https://github.com/grafana/oncall/pull/1892))
-=======
 - Add helm chart support for redis and mysql existing secrets [#2156](https://github.com/grafana/oncall/pull/2156)
 
 ### Changed
@@ -201,7 +199,6 @@
 ### Fixed
 
 - Fixed bug in Escalation Chains where reordering an item crashed the list
->>>>>>> 6d77f598
 
 ## v1.2.23 (2023-05-15)
 
