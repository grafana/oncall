--- conflicted
+++ resolved
@@ -7,17 +7,15 @@
 
 ## Unreleased
 
-<<<<<<< HEAD
 ### Added
 
 - Add models and framework to use different services (Phone, SMS, Verify) in Twilio depending on
 the destination country code by @mderynck ([#1976](https://github.com/grafana/oncall/pull/1976))
-=======
+
 ### Fixed
 
 - Improve plugin authentication by @vadimkerr ([#1995](https://github.com/grafana/oncall/pull/1995))
 - Fix MultipleObjectsReturned error on webhook endpoints by @vadimkerr ([#1996](https://github.com/grafana/oncall/pull/1996))
->>>>>>> 06bd0454
 
 ## v1.2.27 (2023-05-23)
 
