# Changelog

All notable changes to this project will be documented in this file.

The format is based on [Keep a Changelog](https://keepachangelog.com/en/1.0.0/),
and this project adheres to [Semantic Versioning](https://semver.org/spec/v2.0.0.html).

## Unreleased

<<<<<<< HEAD
– Rework of AlertManager integration ([#2643](https://github.com/grafana/oncall/pull/2643))
=======
## v1.3.17 (2023-07-25)
>>>>>>> 1f685ef8

### Added

- Added banner on the ChatOps screen for OSS to let the user know if no chatops integration is enabled
  ([#1735](https://github.com/grafana/oncall/issues/1735))
- Add `rbac_enabled` to `GET /api/internal/v1/current_team` response schema + `rbac_permissions` to `GET /api/internal/v1/user`
  response schema by @joeyorlando ([#2611](https://github.com/grafana/oncall/pull/2611))

### Fixed

- Bring heartbeats back to UI by @maskin25 ([#2550](https://github.com/grafana/oncall/pull/2550))
- Address issue when Grafana feature flags which were enabled via the `feature_flags.enabled` were only properly being
  parsed, when they were space-delimited. This fix allows them to be _either_ space or comma-delimited.
  by @joeyorlando ([#2623](https://github.com/grafana/oncall/pull/2623))

## v1.3.16 (2023-07-21)

### Added

- Allow persisting mobile app's timezone, to allow for more accurate datetime related notifications by @joeyorlando
  ([#2601](https://github.com/grafana/oncall/pull/2601))
- Add filter integrations by type ([2609](https://github.com/grafana/oncall/pull/2609))

### Changed

- Update direct paging docs by @vadimkerr ([#2600](https://github.com/grafana/oncall/pull/2600))
- Improve APIs for creating/updating direct paging integrations by @vadimkerr ([#2603](https://github.com/grafana/oncall/pull/2603))
- Remove unnecessary team checks in public API by @vadimkerr ([#2606](https://github.com/grafana/oncall/pull/2606))

### Fixed

- Fix Slack direct paging issue when there are more than 100 schedules by @vadimkerr ([#2594](https://github.com/grafana/oncall/pull/2594))
- Fix webhooks unable to be copied if they contain password or authorization header ([#2608](https://github.com/grafana/oncall/pull/2608))

## v1.3.15 (2023-07-19)

### Changed

- Deprecate `AlertGroup.is_archived` column. Column will be removed in a subsequent release. By @joeyorlando ([#2524](https://github.com/grafana/oncall/pull/2524)).
- Update Slack "invite" feature to use direct paging by @vadimkerr ([#2562](https://github.com/grafana/oncall/pull/2562))
- Change "Current responders" to "Additional Responders" in web UI by @vadimkerr ([#2567](https://github.com/grafana/oncall/pull/2567))

### Fixed

- Fix duplicate orders on routes and escalation policies by @vadimkerr ([#2568](https://github.com/grafana/oncall/pull/2568))
- Fixed Slack channels sync by @Ferril ([#2571](https://github.com/grafana/oncall/pull/2571))
- Fixed rendering of slack connection errors ([#2526](https://github.com/grafana/oncall/pull/2526))

## v1.3.14 (2023-07-17)

### Changed

- Added `PHONE_PROVIDER` configuration check by @sreway ([#2523](https://github.com/grafana/oncall/pull/2523))
- Deprecate `/oncall` Slack command, update direct paging functionality by @vadimkerr ([#2537](https://github.com/grafana/oncall/pull/2537))
- Change plugin version to drop the `v` prefix. ([#2540](https://github.com/grafana/oncall/pull/2540))

## v1.3.13 (2023-07-17)

### Changed

- Remove deprecated `heartbeat.HeartBeat` model/table by @joeyorlando ([#2534](https://github.com/grafana/oncall/pull/2534))

## v1.3.12 (2023-07-14)

### Added

- Add `page_size`, `current_page_number`, and `total_pages` attributes to paginated API responses by @joeyorlando ([#2471](https://github.com/grafana/oncall/pull/2471))

### Fixed

- New webhooks incorrectly masking authorization header by @mderynck ([#2541](https://github.com/grafana/oncall/pull/2541))

## v1.3.11 (2023-07-13)

### Added

- Release new webhooks functionality by @mderynck @matiasb @maskin25 @teodosii @raphael-batte ([#1830](https://github.com/grafana/oncall/pull/1830))

### Changed

- Custom button webhooks are deprecated, they will be automatically migrated to new webhooks. ([#1830](https://github.com/grafana/oncall/pull/1830))

## v1.3.10 (2023-07-13)

### Added

- [Helm] Added ability to specify `resources` definition within the `wait-for-db` init container by @Shelestov7
  ([#2501](https://github.com/grafana/oncall/pull/2501))
- Added index on `started_at` column in `alerts_alertgroup` table. This substantially speeds up query used by the `check_escalation_finished_task`
  task. By @joeyorlando and @Konstantinov-Innokentii ([#2516](https://github.com/grafana/oncall/pull/2516)).

### Changed

- Deprecated `/maintenance` web UI page. Maintenance is now handled at the integration level and can be performed
  within a single integration's page. by @Ukochka ([#2497](https://github.com/grafana/oncall/issues/2497))

### Fixed

- Fixed a bug in the integration maintenance mode workflow where a user could not start/stop an integration's
  maintenance mode by @joeyorlando ([#2511](https://github.com/grafana/oncall/issues/2511))
- Schedules: Long popup does not fit screen & buttons unreachable & objects outside of the popup [#1002](https://github.com/grafana/oncall/issues/1002)
- New schedules white theme issues [#2356](https://github.com/grafana/oncall/issues/2356)

## v1.3.9 (2023-07-12)

### Added

- Bring new Jinja editor to webhooks ([#2344](https://github.com/grafana/oncall/issues/2344))

### Fixed

- Add debounce on Select UI components to avoid making API search requests on each key-down event by
  @maskin25 ([#2466](https://github.com/grafana/oncall/pull/2466))
- Make Direct paging integration configurable ([2483](https://github.com/grafana/oncall/pull/2483))

## v1.3.8 (2023-07-11)

### Added

- Add `event.users.avatar_full` field to `GET /api/internal/v1/schedules/{schedule_id}/filter_events`
  payload by @joeyorlando ([#2459](https://github.com/grafana/oncall/pull/2459))
- Add `affinity` and `tolerations` for `celery` and `migrations` pods into helm chart + unit test for chart

### Changed

- Modified DRF pagination class used by `GET /api/internal/v1/alert_receive_channels` and `GET /api/internal/v1/schedules`
  endpoints so that the `next` and `previous` pagination links are properly set when OnCall is run behind
  a reverse proxy by @joeyorlando ([#2467](https://github.com/grafana/oncall/pull/2467))
- Polish user settings and warnings ([#2425](https://github.com/grafana/oncall/pull/2425))

### Fixed

- Address issue where we were improperly parsing Grafana feature flags that were enabled via the `feature_flags.enabled`
  method by @joeyorlando ([#2477](https://github.com/grafana/oncall/pull/2477))
- Fix cuddled list Markdown issue by @vadimkerr ([#2488](https://github.com/grafana/oncall/pull/2488))
- Fixed schedules slack notifications for deleted organizations ([#2493](https://github.com/grafana/oncall/pull/2493))

## v1.3.7 (2023-07-06)

### Changed

- OnCall Metrics dashboard update ([#2400](https://github.com/grafana/oncall/pull/2400))

## v1.3.6 (2023-07-05)

### Fixed

- Address issue where having multiple registered mobile apps for a user could lead to issues in delivering push
  notifications by @joeyorlando ([#2421](https://github.com/grafana/oncall/pull/2421))

## v1.3.5 (2023-07-05)

### Fixed

- Fix for phone provider initialization which can lead to an HTTP 500 on startup ([#2434](https://github.com/grafana/oncall/pull/2434))

## v1.3.4 (2023-07-05)

### Added

- Add full avatar URL for on-call users in schedule internal API by @vadimkerr ([#2414](https://github.com/grafana/oncall/pull/2414))
- Add phone call using the zvonok.com service by @sreway ([#2339](https://github.com/grafana/oncall/pull/2339))

### Changed

- UI drawer updates for webhooks2 ([#2419](https://github.com/grafana/oncall/pull/2419))
- Removed url from sms notification, changed format ([#2317](https://github.com/grafana/oncall/pull/2317))

## v1.3.3 (2023-06-29)

### Added

- Docs for `/resolution_notes` public api endpoint [#222](https://github.com/grafana/oncall/issues/222)

### Fixed

- Change alerts order for `/alert` public api endpoint [#1031](https://github.com/grafana/oncall/issues/1031)
- Change resolution notes order for `/resolution_notes` public api endpoint to show notes for the newest alert group
  on top ([#2404](https://github.com/grafana/oncall/pull/2404))
- Remove attempt to check token when editor/viewers are accessing the plugin @mderynck ([#2410](https://github.com/grafana/oncall/pull/2410))

## v1.3.2 (2023-06-29)

### Added

- Add metric "how many alert groups user was notified of" to Prometheus exporter ([#2334](https://github.com/grafana/oncall/pull/2334/))

### Changed

- Change permissions used during setup to better represent actions being taken by @mderynck ([#2242](https://github.com/grafana/oncall/pull/2242))
- Display 100000+ in stats when there are more than 100000 alert groups in the result ([#1901](https://github.com/grafana/oncall/pull/1901))
- Change OnCall plugin to use service accounts and api tokens for communicating with backend, by @mderynck ([#2385](https://github.com/grafana/oncall/pull/2385))
- RabbitMQ Docker image upgraded from 3.7.19 to 3.12.0 in `docker-compose-developer.yml` and
  `docker-compose-mysql-rabbitmq.yml`. **Note**: if you use one of these config files for your deployment
  you _may_ need to follow the RabbitMQ "upgrade steps" listed [here](https://rabbitmq.com/upgrade.html#rabbitmq-version-upgradability)
  by @joeyorlando ([#2359](https://github.com/grafana/oncall/pull/2359))

### Fixed

- For "You're Going OnCall" push notifications, show shift times in the user's configured timezone, otherwise UTC
  by @joeyorlando ([#2351](https://github.com/grafana/oncall/pull/2351))

## v1.3.1 (2023-06-26)

### Fixed

- Fix phone call & SMS relay by @vadimkerr ([#2345](https://github.com/grafana/oncall/pull/2345))

## v1.3.0 (2023-06-26)

### Added

- Secrets consistency for the chart. Bugfixing [#1016](https://github.com/grafana/oncall/pull/1016)

### Changed

- `telegram.webhookUrl` now defaults to `https://<base_url>` if not set
- UI Updates for the integrations page ([#2310](https://github.com/grafana/oncall/pull/2310))
- Prefer shift start when displaying rotation start value for existing shifts ([#2316](https://github.com/grafana/oncall/pull/2316))

### Fixed

- Fixed minor schedule preview issue missing last day ([#2316](https://github.com/grafana/oncall/pull/2316))

## v1.2.46 (2023-06-22)

### Added

- Make it possible to completely delete a rotation oncall ([#1505](https://github.com/grafana/oncall/issues/1505))
- Polish rotation modal form oncall ([#1506](https://github.com/grafana/oncall/issues/1506))
- Quick actions when editing a schedule oncall ([#1507](https://github.com/grafana/oncall/issues/1507))
- Enable schedule related profile settings oncall ([#1508](https://github.com/grafana/oncall/issues/1508))
- Highlight user shifts oncall ([#1509](https://github.com/grafana/oncall/issues/1509))
- Rename or Description for Schedules Rotations ([#1460](https://github.com/grafana/oncall/issues/1406))
- Add documentation for OnCall metrics exporter ([#2149](https://github.com/grafana/oncall/pull/2149))
- Add dashboard for OnCall metrics ([#1973](https://github.com/grafana/oncall/pull/1973))

## Changed

- Change mobile shift notifications title and subtitle by @imtoori ([#2288](https://github.com/grafana/oncall/pull/2288))
- Make web schedule updates to trigger sync refresh of its ical representation ([#2279](https://github.com/grafana/oncall/pull/2279))

## Fixed

- Fix duplicate orders for user notification policies by @vadimkerr ([#2278](https://github.com/grafana/oncall/pull/2278))
- Fix broken markup on alert group page, declutter, make time format consistent ([#2296](https://github.com/grafana/oncall/pull/2295))

## v1.2.45 (2023-06-19)

### Changed

- Change .Values.externalRabbitmq.passwordKey from `password` to `""` (default value `rabbitmq-password`) ([#864](https://github.com/grafana/oncall/pull/864))
- Remove deprecated `permissions` string array from the internal API user serializer by @joeyorlando ([#2269](https://github.com/grafana/oncall/pull/2269))

### Added

- Add `locale` column to mobile app user settings table by @joeyorlando [#2131](https://github.com/grafana/oncall/pull/2131)
- Update notification text for "You're going on call" push notifications to include information about the shift start
  and end times by @joeyorlando ([#2131](https://github.com/grafana/oncall/pull/2131))

### Fixed

- Handle non-UTC UNTIL datetime value when repeating ical events [#2241](https://github.com/grafana/oncall/pull/2241)
- Optimize AlertManager auto-resolve mechanism

## v1.2.44 (2023-06-14)

### Added

- Users with the Viewer basic role can now connect and use the mobile app ([#1892](https://github.com/grafana/oncall/pull/1892))
- Add helm chart support for redis and mysql existing secrets [#2156](https://github.com/grafana/oncall/pull/2156)

### Changed

- Removed `SlackActionRecord` model and database table by @joeyorlando [#2201](https://github.com/grafana/oncall/pull/2201)
- Require users when creating a schedule rotation using the web UI [#2220](https://github.com/grafana/oncall/pull/2220)

### Fixed

- Fix schedule shift preview to not breaking rotation shifts when there is overlap [#2218](https://github.com/grafana/oncall/pull/2218)
- Fix schedule list filter by type to allow considering multiple values [#2218](https://github.com/grafana/oncall/pull/2218)

## v1.2.43 (2023-06-12)

### Changed

- Propogate CI/CD changes

## v1.2.42 (2023-06-12)

### Changed

- Helm chart: Upgrade helm dependecies, improve local setup [#2144](https://github.com/grafana/oncall/pull/2144)

### Fixed

- Fixed bug on Filters where team param from URL was discarded [#6237](https://github.com/grafana/support-escalations/issues/6237)
- Fix receive channel filter in alert groups API [#2140](https://github.com/grafana/oncall/pull/2140)
- Helm chart: Fix usage of `env` settings as map;
  Fix usage of `mariadb.auth.database` and `mariadb.auth.username` for MYSQL env variables by @alexintech [#2146](https://github.com/grafana/oncall/pull/2146)

### Added

- Helm chart: Add unittests for rabbitmq and redis [2165](https://github.com/grafana/oncall/pull/2165)

## v1.2.41 (2023-06-08)

### Added

- Twilio Provider improvements by @Konstantinov-Innokentii, @mderynck and @joeyorlando
  [#2074](https://github.com/grafana/oncall/pull/2074) [#2034](https://github.com/grafana/oncall/pull/2034)
- Run containers as a non-root user by @alexintech [#2053](https://github.com/grafana/oncall/pull/2053)

## v1.2.40 (2023-06-07)

### Added

- Allow mobile app to consume "internal" schedules API endpoints by @joeyorlando ([#2109](https://github.com/grafana/oncall/pull/2109))
- Add inbound email address in integration API by @vadimkerr ([#2113](https://github.com/grafana/oncall/pull/2113))

### Changed

- Make viewset actions more consistent by @vadimkerr ([#2120](https://github.com/grafana/oncall/pull/2120))

### Fixed

- Fix + revert [#2057](https://github.com/grafana/oncall/pull/2057) which reverted a change which properly handles
  `Organization.DoesNotExist` exceptions for Slack events by @joeyorlando ([#TBD](https://github.com/grafana/oncall/pull/TBD))
- Fix Telegram ratelimit on live setting change by @vadimkerr and @alexintech ([#2100](https://github.com/grafana/oncall/pull/2100))

## v1.2.39 (2023-06-06)

### Changed

- Do not hide not secret settings in the web plugin UI by @alexintech ([#1964](https://github.com/grafana/oncall/pull/1964))

## v1.2.36 (2023-06-02)

### Added

- Add public API endpoint to export a schedule's final shifts by @joeyorlando ([2047](https://github.com/grafana/oncall/pull/2047))

### Fixed

- Fix demo alert for inbound email integration by @vadimkerr ([#2081](https://github.com/grafana/oncall/pull/2081))
- Fix calendar TZ used when comparing current shifts triggering slack shift notifications ([#2091](https://github.com/grafana/oncall/pull/2091))

## v1.2.35 (2023-06-01)

### Fixed

- Fix a bug with permissions for telegram user settings by @alexintech ([#2075](https://github.com/grafana/oncall/pull/2075))
- Fix orphaned messages in Slack by @vadimkerr ([#2023](https://github.com/grafana/oncall/pull/2023))
- Fix duplicated slack shift-changed notifications ([#2080](https://github.com/grafana/oncall/pull/2080))

## v1.2.34 (2023-05-31)

### Added

- Add description to "Default channel for Slack notifications" UI dropdown by @joeyorlando ([2051](https://github.com/grafana/oncall/pull/2051))

### Fixed

- Fix templates when slack or telegram is disabled ([#2064](https://github.com/grafana/oncall/pull/2064))
- Reduce number of alert groups returned by `Attach To` in slack to avoid event trigger timeout @mderynck ([#2049](https://github.com/grafana/oncall/pull/2049))

## v1.2.33 (2023-05-30)

### Fixed

- Revert #2040 breaking `/escalate` Slack command

## v1.2.32 (2023-05-30)

### Added

- Add models and framework to use different services (Phone, SMS, Verify) in Twilio depending on
  the destination country code by @mderynck ([#1976](https://github.com/grafana/oncall/pull/1976))
- Prometheus exporter backend for alert groups related metrics
- Helm chart: configuration of `uwsgi` using environment variables by @alexintech ([#2045](https://github.com/grafana/oncall/pull/2045))
- Much expanded/improved docs for mobile app ([2026](https://github.com/grafana/oncall/pull/2026>))
- Enable by-day selection when defining monthly and hourly rotations ([2037](https://github.com/grafana/oncall/pull/2037))

### Fixed

- Fix error when updating closed modal window in Slack by @vadimkerr ([#2019](https://github.com/grafana/oncall/pull/2019))
- Fix final schedule export failing to update when ical imported events set start/end as date ([#2025](https://github.com/grafana/oncall/pull/2025))
- Helm chart: fix bugs in helm chart with external postgresql configuration by @alexintech ([#2036](https://github.com/grafana/oncall/pull/2036))
- Properly address `Organization.DoesNotExist` exceptions thrown which result in HTTP 500 for the Slack `interactive_api_endpoint`
  endpoint by @joeyorlando ([#2040](https://github.com/grafana/oncall/pull/2040))
- Fix issue when trying to sync Grafana contact point and config receivers miss a key ([#2046](https://github.com/grafana/oncall/pull/2046))

### Changed

- Changed mobile notification title and subtitle. Removed the body. by @imtoori [#2027](https://github.com/grafana/oncall/pull/2027)

## v1.2.31 (2023-05-26)

### Fixed

- Fix AmazonSNS ratelimit by @Konstantinov-Innokentii ([#2032](https://github.com/grafana/oncall/pull/2032))

## v1.2.30 (2023-05-25)

### Fixed

- Fix Phone provider status callbacks [#2014](https://github.com/grafana/oncall/pull/2014)

## v1.2.29 (2023-05-25)

### Changed

- Phone provider refactoring [#1713](https://github.com/grafana/oncall/pull/1713)

### Fixed

- Handle slack metadata limit when creating paging command payload ([#2007](https://github.com/grafana/oncall/pull/2007))
- Fix issue with sometimes cached final schedule not being refreshed after an update ([#2004](https://github.com/grafana/oncall/pull/2004))

## v1.2.28 (2023-05-24)

### Fixed

- Improve plugin authentication by @vadimkerr ([#1995](https://github.com/grafana/oncall/pull/1995))
- Fix MultipleObjectsReturned error on webhook endpoints by @vadimkerr ([#1996](https://github.com/grafana/oncall/pull/1996))
- Remove user defined time period from "you're going oncall" mobile push by @iskhakov ([#2001](https://github.com/grafana/oncall/pull/2001))

## v1.2.27 (2023-05-23)

### Added

- Allow passing Firebase credentials via environment variable by @vadimkerr ([#1969](https://github.com/grafana/oncall/pull/1969))

### Changed

- Update default Alertmanager templates by @iskhakov ([#1944](https://github.com/grafana/oncall/pull/1944))

### Fixed

- Fix SQLite permission issue by @vadimkerr ([#1984](https://github.com/grafana/oncall/pull/1984))
- Remove user defined time period from "you're going oncall" mobile push ([2001](https://github.com/grafana/oncall/pull/2001))

## v1.2.26 (2023-05-18)

### Fixed

- Fix inbound email bug when attaching files by @vadimkerr ([#1970](https://github.com/grafana/oncall/pull/1970))

## v1.2.25 (2023-05-18)

### Added

- Test mobile push backend

## v1.2.24 (2023-05-17)

### Fixed

- Fixed bug in Escalation Chains where reordering an item crashed the list

## v1.2.23 (2023-05-15)

### Added

- Add a way to set a maintenance mode message and display this in the web plugin UI by @joeyorlando ([#1917](https://github.com/grafana/oncall/pull/#1917))

### Changed

- Use `user_profile_changed` Slack event instead of `user_change` to update Slack user profile by @vadimkerr ([#1938](https://github.com/grafana/oncall/pull/1938))

## v1.2.22 (2023-05-12)

### Added

- Add mobile settings for info notifications by @imtoori ([#1926](https://github.com/grafana/oncall/pull/1926))

### Fixed

- Fix bug in the "You're Going Oncall" push notification copy by @joeyorlando ([#1922](https://github.com/grafana/oncall/pull/1922))
- Fix bug with newlines in markdown converter ([#1925](https://github.com/grafana/oncall/pull/1925))
- Disable "You're Going Oncall" push notification by default ([1927](https://github.com/grafana/oncall/pull/1927))

## v1.2.21 (2023-05-09)

### Added

- Add a new mobile app push notification which notifies users when they are going on call by @joeyorlando ([#1814](https://github.com/grafana/oncall/pull/1814))
- Add a new mobile app user setting field, `important_notification_volume_override` by @joeyorlando ([#1893](https://github.com/grafana/oncall/pull/1893))

### Changed

- Improve ical comparison when checking for imported ical updates ([1870](https://github.com/grafana/oncall/pull/1870))
- Upgrade to Python 3.11.3 by @joeyorlando ([#1849](https://github.com/grafana/oncall/pull/1849))

### Fixed

- Fix issue with how OnCall determines if a cloud Grafana Instance supports RBAC by @joeyorlando ([#1880](https://github.com/grafana/oncall/pull/1880))
- Fix issue trying to set maintenance mode for integrations belonging to non-current team

## v1.2.20 (2023-05-09)

### Fixed

- Hotfix perform notification task

## v1.2.19 (2023-05-04)

### Fixed

- Fix issue with parsing response when sending Slack message

## v1.2.18 (2023-05-03)

### Added

- Documentation updates

## v1.2.17 (2023-05-02)

### Added

- Add filter descriptions to web ui by @iskhakov ([1845](https://github.com/grafana/oncall/pull/1845))
- Add "Notifications Receiver" RBAC role by @joeyorlando ([#1853](https://github.com/grafana/oncall/pull/1853))

### Changed

- Remove template editor from Slack by @iskhakov ([1847](https://github.com/grafana/oncall/pull/1847))
- Remove schedule name uniqueness restriction ([1859](https://github.com/grafana/oncall/pull/1859))

### Fixed

- Fix bugs in web title and message templates rendering and visual representation ([1747](https://github.com/grafana/oncall/pull/1747))

## v1.2.16 (2023-04-27)

### Added

- Add 2, 3 and 6 hours Alert Group silence options by @tommysitehost ([#1822](https://github.com/grafana/oncall/pull/1822))
- Add schedule related users endpoint to plugin API

### Changed

- Update web UI, Slack, and Telegram to allow silencing an acknowledged alert group by @joeyorlando ([#1831](https://github.com/grafana/oncall/pull/1831))

### Fixed

- Optimize duplicate queries occurring in AlertGroupFilter by @joeyorlando ([1809](https://github.com/grafana/oncall/pull/1809))

## v1.2.15 (2023-04-24)

### Fixed

- Helm chart: Fix helm hook for db migration job
- Performance improvements to `GET /api/internal/v1/alertgroups` endpoint by @joeyorlando and @iskhakov ([#1805](https://github.com/grafana/oncall/pull/1805))

### Added

- Add helm chart support for twilio existing secrets by @atownsend247 ([#1435](https://github.com/grafana/oncall/pull/1435))
- Add web_title, web_message and web_image_url attributes to templates ([1786](https://github.com/grafana/oncall/pull/1786))

### Changed

- Update shift API to use a default interval value (`1`) when a `frequency` is set and no `interval` is given
- Limit number of alertmanager alerts in alert group to autoresolve by 500 ([1779](https://github.com/grafana/oncall/pull/1779))
- Update schedule and personal ical exports to use final shift events

## v1.2.14 (2023-04-19)

### Fixed

- Fix broken documentation links by @shantanualsi ([#1766](https://github.com/grafana/oncall/pull/1766))
- Fix bug when updating team access settings by @vadimkerr ([#1794](https://github.com/grafana/oncall/pull/1794))

## v1.2.13 (2023-04-18)

### Changed

- Rework ical schedule export to include final events; also improve changing shifts sync

### Fixed

- Fix issue when creating web overrides for TF schedules using a non-UTC timezone

## v1.2.12 (2023-04-18)

### Changed

- Move `alerts_alertgroup.is_restricted` column to `alerts_alertreceivechannel.restricted_at` by @joeyorlando ([#1770](https://github.com/grafana/oncall/pull/1770))

### Added

- Add new field description_short to private api ([#1698](https://github.com/grafana/oncall/pull/1698))
- Added preview and migration API endpoints for route migration from regex into jinja2 ([1715](https://github.com/grafana/oncall/pull/1715))
- Helm chart: add the option to use a helm hook for the migration job ([1386](https://github.com/grafana/oncall/pull/1386))
- Add endpoints to start and stop maintenance in alert receive channel private api ([1755](https://github.com/grafana/oncall/pull/1755))
- Send demo alert with dynamic payload and get demo payload example on private api ([1700](https://github.com/grafana/oncall/pull/1700))
- Add is_default fields to templates, remove WritableSerialiserMethodField ([1759](https://github.com/grafana/oncall/pull/1759))
- Allow use of dynamic payloads in alert receive channels preview template in private api ([1756](https://github.com/grafana/oncall/pull/1756))

## v1.2.11 (2023-04-14)

### Added

- add new columns `gcom_org_contract_type`, `gcom_org_irm_sku_subscription_start_date`,
  and `gcom_org_oldest_admin_with_billing_privileges_user_id` to `user_management_organization` table,
  plus `is_restricted` column to `alerts_alertgroup` table by @joeyorlando and @teodosii ([1522](https://github.com/grafana/oncall/pull/1522))
- emit two new Django signals by @joeyorlando and @teodosii ([1522](https://github.com/grafana/oncall/pull/1522))
  - `org_sync_signal` at the end of the `engine/apps/user_management/sync.py::sync_organization` method
  - `alert_group_created_signal` when a new Alert Group is created

## v1.2.10 (2023-04-13)

### Added

- Added mine filter to schedules listing

### Fixed

- Fixed a bug in GForm's RemoteSelect where the value for Dropdown could not change
- Fixed the URL attached to an Incident created via the 'Declare Incident' button of a Slack alert by @sd2k ([#1738](https://github.com/grafana/oncall/pull/1738))

## v1.2.9 (2023-04-11)

### Fixed

- Catch the new Slack error - "message_limit_exceeded"

## v1.2.8 (2023-04-06)

### Changed

- Allow editing assigned team via public api ([1619](https://github.com/grafana/oncall/pull/1619))
- Disable mentions when resolution note is created by @iskhakov ([1696](https://github.com/grafana/oncall/pull/1696))
- Display warnings on users page in a clean and consistent way by @iskhakov ([#1681](https://github.com/grafana/oncall/pull/1681))

## v1.2.7 (2023-04-03)

### Added

- Save selected teams filter in local storage ([#1611](https://github.com/grafana/oncall/issues/1611))

### Changed

- Renamed routes from /incidents to /alert-groups ([#1678](https://github.com/grafana/oncall/pull/1678))

### Fixed

- Fix team search when filtering resources by @vadimkerr ([#1680](https://github.com/grafana/oncall/pull/1680))
- Fix issue when trying to scroll in Safari ([#415](https://github.com/grafana/oncall/issues/415))

## v1.2.6 (2023-03-30)

### Fixed

- Fixed bug when web schedules/shifts use non-UTC timezone and shift is deleted by @matiasb ([#1661](https://github.com/grafana/oncall/pull/1661))

## v1.2.5 (2023-03-30)

### Fixed

- Fixed a bug with Slack links not working in the plugin UI ([#1671](https://github.com/grafana/oncall/pull/1671))

## v1.2.4 (2023-03-30)

### Added

- Added the ability to change the team for escalation chains by @maskin25, @iskhakov and @vadimkerr ([#1658](https://github.com/grafana/oncall/pull/1658))

### Fixed

- Addressed bug with iOS mobile push notifications always being set to critical by @imtoori and @joeyorlando ([#1646](https://github.com/grafana/oncall/pull/1646))
- Fixed issue where Viewer was not able to view which people were oncall in a schedule ([#999](https://github.com/grafana/oncall/issues/999))
- Fixed a bug with syncing teams from Grafana API by @vadimkerr ([#1652](https://github.com/grafana/oncall/pull/1652))

## v1.2.3 (2023-03-28)

Only some minor performance/developer setup changes to report in this version.

## v1.2.2 (2023-03-27)

### Changed

- Drawers with Forms are not closing by clicking outside of the drawer. Only by clicking Cancel or X (by @Ukochka in [#1608](https://github.com/grafana/oncall/pull/1608))
- When the `DANGEROUS_WEBHOOKS_ENABLED` environment variable is set to true, it's possible now to create Outgoing Webhooks
  using URLs without a top-level domain (by @hoptical in [#1398](https://github.com/grafana/oncall/pull/1398))
- Updated wording when creating an integration (by @callmehyde in [#1572](https://github.com/grafana/oncall/pull/1572))
- Set FCM iOS/Android "message priority" to "high priority" for mobile app push notifications (by @joeyorlando in [#1612](https://github.com/grafana/oncall/pull/1612))
- Improve schedule quality feature (by @vadimkerr in [#1602](https://github.com/grafana/oncall/pull/1602))

### Fixed

- Update override deletion changes to set its final duration (by @matiasb in [#1599](https://github.com/grafana/oncall/pull/1599))

## v1.2.1 (2023-03-23)

### Changed

- Mobile app settings backend by @vadimkerr in ([1571](https://github.com/grafana/oncall/pull/1571))
- Fix integrations and escalations autoselect, improve GList by @maskin25 in ([1601](https://github.com/grafana/oncall/pull/1601))
- Add filters to outgoing webhooks 2 by @iskhakov in ([1598](https://github.com/grafana/oncall/pull/1598))

## v1.2.0 (2023-03-21)

### Changed

- Add team-based filtering for resources, so that users can see multiple resources at once and link them together ([1528](https://github.com/grafana/oncall/pull/1528))

## v1.1.41 (2023-03-21)

### Added

- Modified `check_escalation_finished_task` celery task to use read-only databases for its query, if one is defined +
  make the validation logic stricter + ping a configurable heartbeat on successful completion of this task ([1266](https://github.com/grafana/oncall/pull/1266))

### Changed

- Updated wording throughout plugin to use 'Alert Group' instead of 'Incident' ([1565](https://github.com/grafana/oncall/pull/1565),
  [1576](https://github.com/grafana/oncall/pull/1576))
- Check for enabled Telegram feature was added to ChatOps and to User pages ([319](https://github.com/grafana/oncall/issues/319))
- Filtering for Editors/Admins was added to rotation form. It is not allowed to assign Viewer to rotation ([1124](https://github.com/grafana/oncall/issues/1124))
- Modified search behaviour on the Escalation Chains page to allow for "partial searching" ([1578](https://github.com/grafana/oncall/pull/1578))

### Fixed

- Fixed a few permission issues on the UI ([1448](https://github.com/grafana/oncall/pull/1448))
- Fix resolution note rendering in Slack message threads where the Slack username was not
  being properly rendered ([1561](https://github.com/grafana/oncall/pull/1561))

## v1.1.40 (2023-03-16)

### Fixed

- Check for duplicated positions in terraform escalation policies create/update

### Added

- Add `regex_match` Jinja filter ([1556](https://github.com/grafana/oncall/pull/1556))

### Changed

- Allow passing `null` as a value for `escalation_chain` when creating routes via the public API ([1557](https://github.com/grafana/oncall/pull/1557))

## v1.1.39 (2023-03-16)

### Added

- Inbound email integration ([837](https://github.com/grafana/oncall/pull/837))

## v1.1.38 (2023-03-14)

### Added

- Add filtering by escalation chain to alert groups page ([1535](https://github.com/grafana/oncall/pull/1535))

### Fixed

- Improve tasks checking/triggering webhooks in new backend

## v1.1.37 (2023-03-14)

### Fixed

- Fixed redirection issue on integrations screen

### Added

- Enable web overrides for Terraform-based schedules
- Direct user paging improvements ([1358](https://github.com/grafana/oncall/issues/1358))
- Added Schedule Score quality within the schedule view ([118](https://github.com/grafana/oncall/issues/118))

## v1.1.36 (2023-03-09)

### Fixed

- Fix bug with override creation ([1515](https://github.com/grafana/oncall/pull/1515))

## v1.1.35 (2023-03-09)

### Added

- Insight logs

### Fixed

- Fixed issue with Alert group involved users filter
- Fixed email sending failure due to newline in title

## v1.1.34 (2023-03-08)

### Added

- Jinja2 based routes ([1319](https://github.com/grafana/oncall/pull/1319))

### Changed

- Remove mobile app feature flag ([1484](https://github.com/grafana/oncall/pull/1484))

### Fixed

- Prohibit creating & updating past overrides ([1474](https://github.com/grafana/oncall/pull/1474))

## v1.1.33 (2023-03-07)

### Fixed

- Show permission error for accessing Telegram as Viewer ([1273](https://github.com/grafana/oncall/issues/1273))

### Changed

- Pass email and phone limits as environment variables ([1219](https://github.com/grafana/oncall/pull/1219))

## v1.1.32 (2023-03-01)

### Fixed

- Schedule filters improvements ([941](https://github.com/grafana/oncall/issues/941))
- Fix pagination issue on schedules page ([1437](https://github.com/grafana/oncall/pull/1437))

## v1.1.31 (2023-03-01)

### Added

- Add acknowledge_signal and source link to public api

## v1.1.30 (2023-03-01)

### Fixed

- Fixed importing of global grafana styles ([672](https://github.com/grafana/oncall/issues/672))
- Fixed UI permission related bug where Editors could not export their user iCal link
- Fixed error when a shift is created using Etc/UTC as timezone
- Fixed issue with refresh ical file task not considering empty string values
- Schedules: Long popup does not fit screen & buttons unreachable & objects outside of the popup ([1002](https://github.com/grafana/oncall/issues/1002))
- Can't scroll on integration settings page ([415](https://github.com/grafana/oncall/issues/415))
- Team change in the Integration page always causes 403 ([1292](https://github.com/grafana/oncall/issues/1292))
- Schedules: Permalink doesn't work with multi-teams ([940](https://github.com/grafana/oncall/issues/940))
- Schedules list -> expanded schedule blows page width ([1293](https://github.com/grafana/oncall/issues/1293))

### Changed

- Moved reCAPTCHA to backend environment variable for more flexible configuration between different environments.
- Add pagination to schedule listing
- Show 100 latest alerts on alert group page ([1417](https://github.com/grafana/oncall/pull/1417))

## v1.1.29 (2023-02-23)

### Changed

- Allow creating schedules with type "web" using public API

### Fixed

- Fixed minor issue during the sync process where an HTTP 302 (redirect) status code from the Grafana
  instance would cause the sync to not properly finish

## v1.1.28 (2023-02-23)

### Fixed

- Fixed maintenance mode for Telegram and MSTeams

## v1.1.27 (2023-02-22)

### Added

- Added reCAPTCHA validation for requesting a mobile verification code

### Changed

- Added ratelimits for phone verification
- Link to source was added
- Header of Incident page was reworked: clickable labels instead of just names, users section was deleted
- "Go to Integration" button was deleted, because the functionality was moved to clickable labels

### Fixed

- Fixed HTTP request to Google where when fetching an iCal, the response would sometimes contain HTML instead
  of the expected iCal data

## v1.1.26 (2023-02-20)

### Fixed

- Make alert group filters persistent ([482](https://github.com/grafana/oncall/issues/482))

### Changed

- Update phone verification error message

## v1.1.25 (2023-02-20)

### Fixed

- Fixed too long declare incident link in Slack

## v1.1.24 (2023-02-16)

### Added

- Add direct user paging ([823](https://github.com/grafana/oncall/issues/823))
- Add App Store link to web UI ([1328](https://github.com/grafana/oncall/pull/1328))

### Fixed

- Cleaning of the name "Incident" ([704](https://github.com/grafana/oncall/pull/704))
- Alert Group/Alert Groups naming polishing. All the names should be with capital letters
- Design polishing ([1290](https://github.com/grafana/oncall/pull/1290))
- Not showing contact details in User tooltip if User does not have edit/admin access
- Updated slack link account to redirect back to user profile instead of chatops

### Changed

- Incidents - Removed buttons column and replaced status with toggler ([#1237](https://github.com/grafana/oncall/issues/1237))
- Responsiveness changes across multiple pages (Incidents, Integrations, Schedules) ([#1237](https://github.com/grafana/oncall/issues/1237))
- Add pagination to schedule listing

## v1.1.23 (2023-02-06)

### Fixed

- Fix bug with email case sensitivity for ICal on-call schedules ([1297](https://github.com/grafana/oncall/pull/1297))

## v1.1.22 (2023-02-03)

### Fixed

- Fix bug with root/dependant alert groups list api endpoint ([1284](https://github.com/grafana/oncall/pull/1284))
- Fixed NPE on teams switch

### Added

- Optimize alert and alert group public api endpoints and add filter by id ([1274](https://github.com/grafana/oncall/pull/1274))
- Enable mobile app backend by default on OSS

## v1.1.21 (2023-02-02)

### Added

- Add [`django-dbconn-retry` library](https://github.com/jdelic/django-dbconn-retry) to `INSTALLED_APPS` to attempt
  to alleviate occasional `django.db.utils.OperationalError` errors
- Improve alerts and alert group endpoint response time in internal API with caching ([1261](https://github.com/grafana/oncall/pull/1261))
- Optimize alert and alert group public api endpoints and add filter by id ([1274](https://github.com/grafana/oncall/pull/1274)
- Added Coming Soon for iOS on Mobile App screen

### Fixed

- Fix issue on Integrations where you were redirected back once escalation chain was loaded ([#1083](https://github.com/grafana/oncall/issues/1083))
  ([#1257](https://github.com/grafana/oncall/issues/1257))

## v1.1.20 (2023-01-30)

### Added

- Add involved users filter to alert groups listing page (+ mine shortcut)

### Changed

- Improve logging for creating contact point for Grafana Alerting integration

### Fixed

- Fix bugs related to creating contact point for Grafana Alerting integration
- Fix minor UI bug on OnCall users page where it would idefinitely show a "Loading..." message
- Only show OnCall user's table to users that are authorized
- Fixed NPE in ScheduleUserDetails component ([#1229](https://github.com/grafana/oncall/issues/1229))

## v1.1.19 (2023-01-25)

### Added

- Add Server URL below QR code for OSS for debugging purposes
- Add Slack slash command allowing to trigger a direct page via a manually created alert group
- Remove resolved and acknowledged filters as we switched to status ([#1201](https://github.com/grafana/oncall/pull/1201))
- Add sync with grafana on /users and /teams api calls from terraform plugin

### Changed

- Allow users with `viewer` role to fetch cloud connection status using the internal API ([#1181](https://github.com/grafana/oncall/pull/1181))
- When removing the Slack ChatOps integration, make it more explicit to the user what the implications of doing so are
- Improve performance of `GET /api/internal/v1/schedules` endpoint ([#1169](https://github.com/grafana/oncall/pull/1169))

### Fixed

- Removed duplicate API call, in the UI on plugin initial load, to `GET /api/internal/v1/alert_receive_channels`
- Increased plugin startup speed ([#1200](https://github.com/grafana/oncall/pull/1200))

## v1.1.18 (2023-01-18)

### Added

- Allow messaging backends to be enabled/disabled per organization ([#1151](https://github.com/grafana/oncall/pull/1151))

### Changed

- Send a Slack DM when user is not in channel ([#1144](https://github.com/grafana/oncall/pull/1144))

## v1.1.17 (2023-01-18)

### Changed

- Modified how the `Organization.is_rbac_permissions_enabled` flag is set,
  based on whether we are dealing with an open-source, or cloud installation
- Backend implementation to support direct user/schedule paging
- Changed documentation links to open in new window
- Remove helm chart signing
- Changed the user's profile modal to be wide for all tabs

### Added

- Added state filter for alert_group public API endpoint.
- Enrich user tooltip on Schedule page
- Added redirects for old-style links

### Fixed

- Updated typo in Helm chart values when specifying a custom Slack command name
- Fix for web schedules ical export to give overrides the right priority
- Fix for topnavbar to show initial loading inside PluginPage

## v1.1.16 (2023-01-12)

### Fixed

- Minor bug fix in how the value of `Organization.is_rbac_permissions_enabled` is determined

- Helm chart: default values file and documentation now reflect the correct key to set for the Slack
  slash command name, `oncall.slack.commandName`.

## v1.1.15 (2023-01-10)

### Changed

- Simplify and speed up slack rendering ([#1105](https://github.com/grafana/oncall/pull/1105))
- Faro - Point to 3 separate apps instead of just 1 for all environments ([#1110](https://github.com/grafana/oncall/pull/1110))
- Schedules - ([#1114](https://github.com/grafana/oncall/pull/1114), [#1109](https://github.com/grafana/oncall/pull/1109))

### Fixed

- Bugfix for topnavbar to place alerts inside PageNav ([#1040](https://github.com/grafana/oncall/pull/1040))

## v1.1.14 (2023-01-05)

### Changed

- Change wording from "incident" to "alert group" for the Telegram integration ([#1052](https://github.com/grafana/oncall/pull/1052))
- Soft-delete of organizations on stack deletion.

## v1.1.13 (2023-01-04)

### Added

- Integration with [Grafana Faro](https://grafana.com/docs/grafana-cloud/faro-web-sdk/) for Cloud Instances

## v1.1.12 (2023-01-03)

### Fixed

- Handle jinja exceptions during alert creation
- Handle exception for slack rate limit message

## v1.1.11 (2023-01-03)

### Fixed

- Fix error when schedule was not able to load
- Minor fixes

## v1.1.10 (2023-01-03)

### Fixed

- Minor fixes

## v1.1.9 (2023-01-03)

### Fixed

- Alert group query optimization
- Update RBAC scopes
- Fix error when schedule was not able to load
- Minor bug fixes

## v1.1.8 (2022-12-13)

### Added

- Added a `make` command, `enable-mobile-app-feature-flags`, which sets the backend feature flag in `./dev/.env.dev`,
  and updates a record in the `base_dynamicsetting` database table, which are needed to enable the mobile
  app backend features.

### Changed

- Added ability to change engine deployment update strategy via values in helm chart.
- removed APNS support
- changed the `django-push-notification` library from the `iskhakov` fork to the [`grafana` fork](https://github.com/grafana/django-push-notifications).
  This new fork basically patches an issue which affected the database migrations of this django app (previously the
  library would not respect the `USER_MODEL` setting when creating its tables and would instead reference the
  `auth_user` table.. which we don't want)
- add `--no-cache` flag to the `make build` command

### Fixed

- fix schedule UI types and permissions

## v1.1.7 (2022-12-09)

### Fixed

- Update fallback role for schedule write RBAC permission
- Mobile App Verification tab in the user settings modal is now hidden for users that do not have proper
  permissions to use it

## v1.1.6 (2022-12-09)

### Added

- RBAC permission support
- Add `time_zone` serializer validation for OnCall shifts and calendar/web schedules. In addition, add database migration
  to update values that may be invalid
- Add a `permalinks.web` field, which is a permalink to the alert group web app page, to the alert group internal/public
  API responses
- Added the ability to customize job-migrate `ttlSecondsAfterFinished` field in the helm chart

### Fixed

- Got 500 error when saving Outgoing Webhook ([#890](https://github.com/grafana/oncall/issues/890))
- v1.0.13 helm chart - update the OnCall backend pods image pull policy to "Always" (and explicitly set tag to `latest`).
  This should resolve some recent issues experienced where the frontend/backend versions are not aligned.

### Changed

- When editing templates for alert group presentation or outgoing webhooks, errors and warnings are now displayed in
  the UI as notification popups or displayed in the preview.
- Errors and warnings that occur when rendering templates during notification or webhooks will now render
  and display the error/warning as the result.

## v1.1.5 (2022-11-24)

### Added

- Added a QR code in the "Mobile App Verification" tab on the user settings modal to connect the mobile
  application to your OnCall instance

### Fixed

- UI bug fixes for Grafana 9.3 ([#860](https://github.com/grafana/oncall/pull/860))
- Bug fix for saving source link template ([#898](https://github.com/grafana/oncall/pull/898))

## v1.1.4 (2022-11-23)

### Fixed

- Bug fix for [#882](https://github.com/grafana/oncall/pull/882) which was causing the OnCall web calendars to not load
- Bug fix which, when installing the plugin, or after removing a Grafana API token, caused the plugin to not load properly

## v1.1.3 (2022-11-22)

- Bug Fixes

### Changed

- For OSS installations of OnCall, initial configuration is now simplified. When running for local development, you no
  longer need to configure the plugin via the UI. This is achieved through passing one environment variable to both the
  backend & frontend containers, both of which have been preconfigured for you in `docker-compose-developer.yml`.
  - The Grafana API URL **must be** passed as an environment variable, `GRAFANA_API_URL`, to the OnCall backend
    (and can be configured by updating this env var in your `./dev/.env.dev` file)
  - The OnCall API URL can optionally be passed as an environment variable, `ONCALL_API_URL`, to the OnCall UI.
    If the environment variable is found, the plugin will "auto-configure", otherwise you will be shown a simple
    configuration form to provide this info.
- For Helm installations, if you are running Grafana externally (eg. `grafana.enabled` is set to `false`
  in your `values.yaml`), you will now be required to specify `externalGrafana.url` in `values.yaml`.
- `make start` will now idempotently check to see if a "127.0.0.1 grafana" record exists in `/etc/hosts`
  (using a tool called [`hostess`](https://github.com/cbednarski/hostess)). This is to support using `http://grafana:3000`
  as the `Organization.grafana_url` in two scenarios:
  - `oncall_engine`/`oncall_celery` -> `grafana` Docker container communication
  - public URL generation. There are some instances where `Organization.grafana_url` is referenced to generate public
    URLs to a Grafana plugin page. Without the `/etc/hosts` record, navigating to `http://grafana:3000/some_page` in
    your browser, you would obviously get an error from your browser.

## v1.1.2 (2022-11-18)

- Bug Fixes

## v1.1.1 (2022-11-16)

- Compatibility with Grafana 9.3.0
- Bug Fixes

## v1.0.52 (2022-11-09)

- Allow use of API keys as alternative to account auth token for Twilio
- Remove `grafana_plugin_management` Django app
- Enable new schedules UI
- Bug fixes

## v1.0.51 (2022-11-05)

- Bug Fixes

## v1.0.50 (2022-11-03)

- Updates to documentation
- Improvements to web schedules
- Bug fixes

## v1.0.49 (2022-11-01)

- Enable SMTP email backend by default
- Fix Grafana sidebar frontend bug

## v1.0.48 (2022-11-01)

- verify_number management command
- chatops page redesign

## v1.0.47 (2022-11-01)

- Bug fixes

## v1.0.46 (2022-10-28)

- Bug fixes
- remove `POST /api/internal/v1/custom_buttons/{id}/action` endpoint

## v1.0.45 (2022-10-27)

- Bug fix to revert commit which removed unused engine code

## v1.0.44 (2022-10-26)

- Bug fix for an issue that was affecting phone verification

## v1.0.43 (2022-10-25)

- Bug fixes

## v1.0.42 (2022-10-24)

- Fix posting resolution notes to Slack

## v1.0.41 (2022-10-24)

- Add personal email notifications
- Bug fixes

## v1.0.40 (2022-10-05)

- Improved database and celery backends support
- Added script to import PagerDuty users to Grafana
- Bug fixes

## v1.0.39 (2022-10-03)

- Fix issue in v1.0.38 blocking the creation of schedules and webhooks in the UI

## v1.0.38 (2022-09-30)

- Fix exception handling for adding resolution notes when slack and oncall users are out of sync.
- Fix all day events showing as having gaps in slack notifications
- Improve plugin configuration error message readability
- Add `telegram` key to `permalinks` property in `AlertGroup` public API response schema

## v1.0.37 (2022-09-21)

- Improve API token creation form
- Fix alert group bulk action bugs
- Add `permalinks` property to `AlertGroup` public API response schema
- Scheduling system bug fixes
- Public API bug fixes

## v1.0.36 (2022-09-12)

- Alpha web schedules frontend/backend updates
- Bug fixes

## v1.0.35 (2022-09-07)

- Bug fixes

## v1.0.34 (2022-09-06)

- Fix schedule notification spam

## v1.0.33 (2022-09-06)

- Add raw alert view
- Add GitHub star button for OSS installations
- Restore alert group search functionality
- Bug fixes

## v1.0.32 (2022-09-01)

- Bug fixes

## v1.0.31 (2022-09-01)

- Bump celery version
- Fix oss to cloud connection

## v1.0.30 (2022-08-31)

- Bug fix: check user notification policy before access

## v1.0.29 (2022-08-31)

- Add arm64 docker image

## v1.0.28 (2022-08-31)

- Bug fixes

## v1.0.27 (2022-08-30)

- Bug fixes

## v1.0.26 (2022-08-26)

- Insight log's format fixes
- Remove UserNotificationPolicy auto-recreating

## v1.0.25 (2022-08-24)

- Bug fixes

## v1.0.24 (2022-08-24)

- Insight logs
- Default DATA_UPLOAD_MAX_MEMORY_SIZE to 1mb

## v1.0.23 (2022-08-23)

- Bug fixes

## v1.0.22 (2022-08-16)

- Make STATIC_URL configurable from environment variable

## v1.0.21 (2022-08-12)

- Bug fixes

## v1.0.19 (2022-08-10)

- Bug fixes

## v1.0.15 (2022-08-03)

- Bug fixes

## v1.0.13 (2022-07-27)

- Optimize alert group list view
- Fix a bug related to Twilio setup

## v1.0.12 (2022-07-26)

- Update push-notifications dependency
- Rework how absolute URLs are built
- Fix to show maintenance windows per team
- Logging improvements
- Internal api to get a schedule final events

## v1.0.10 (2022-07-22)

- Speed-up of alert group web caching
- Internal api for OnCall shifts

## v1.0.9 (2022-07-21)

- Frontend bug fixes & improvements
- Support regex_replace() in templates
- Bring back alert group caching and list view

## v1.0.7 (2022-07-18)

- Backend & frontend bug fixes
- Deployment improvements
- Reshape webhook payload for outgoing webhooks
- Add escalation chain usage info on escalation chains page
- Improve alert group list load speeds and simplify caching system

## v1.0.6 (2022-07-12)

- Manual Incidents enabled for teams
- Fix phone notifications for OSS
- Public API improvements

## v1.0.5 (2022-07-06)

- Bump Django to 3.2.14
- Fix PagerDuty iCal parsing

## 1.0.4 (2022-06-28)

- Allow Telegram DMs without channel connection.

## 1.0.3 (2022-06-27)

- Fix users public api endpoint. Now it returns users with all roles.
- Fix redundant notifications about gaps in schedules.
- Frontend fixes.

## 1.0.2 (2022-06-17)

- Fix Grafana Alerting integration to handle API changes in Grafana 9
- Improve public api endpoint for outgoing webhooks (/actions) by adding ability to create, update and delete
  outgoing webhook instance

## 1.0.0 (2022-06-14)

- First Public Release

## 0.0.71 (2022-06-06)

- Initial Commit Release<|MERGE_RESOLUTION|>--- conflicted
+++ resolved
@@ -7,11 +7,9 @@
 
 ## Unreleased
 
-<<<<<<< HEAD
 – Rework of AlertManager integration ([#2643](https://github.com/grafana/oncall/pull/2643))
-=======
+
 ## v1.3.17 (2023-07-25)
->>>>>>> 1f685ef8
 
 ### Added
 
