# Changelog

All notable changes to this project will be documented in this file.

The format is based on [Keep a Changelog](https://keepachangelog.com/en/1.0.0/),
and this project adheres to [Semantic Versioning](https://semver.org/spec/v2.0.0.html).

## Unreleased

<<<<<<< HEAD
### Added

- Presets for webhooks @mderynck ([#2996](https://github.com/grafana/oncall/pull/2996))
=======
## v1.3.38 (2023-09-19)
>>>>>>> 6896d267

### Fixed

- Fix Slack access token length issue by @toolchainX ([#3016](https://github.com/grafana/oncall/pull/3016))
- Fix shifts for current user internal endpoint to return the right shift PK ([#3036](https://github.com/grafana/oncall/pull/3036))
- Handle Slack ratelimit on alert group deletion by @vadimkerr ([#3038](https://github.com/grafana/oncall/pull/3038))

## v1.3.37 (2023-09-12)

### Added

- Notify user via Slack/mobile push-notification when their shift swap request is taken by @joeyorlando ([#2992](https://github.com/grafana/oncall/pull/2992))

### Changed

- Improve Slack error handling by @vadimkerr ([#3000](https://github.com/grafana/oncall/pull/3000))

### Fixed

- Avoid task retries because of missing AlertGroupLogRecord on send_alert_group_signal ([#3001](https://github.com/grafana/oncall/pull/3001))
- Update escalation policies public API to handle new webhooks ([#2999](https://github.com/grafana/oncall/pull/2999))

## v1.3.36 (2023-09-07)

### Added

- Add option to create new contact point for existing integrations ([#2909](https://github.com/grafana/oncall/issues/2909))

### Changed

- Enable email notification step by default on Helm by @vadimkerr ([#2975](https://github.com/grafana/oncall/pull/2975))
- Handle slack resolution note errors consistently ([#2976](https://github.com/grafana/oncall/pull/2976))

### Fixed

- Don't update Slack user groups for deleted organizations by @vadimkerr ([#2985](https://github.com/grafana/oncall/pull/2985))
- Fix Slack integration leftovers after disconnecting by @vadimkerr ([#2986](https://github.com/grafana/oncall/pull/2986))
- Fix handling Slack rate limits by @vadimkerr ([#2991](https://github.com/grafana/oncall/pull/2991))

## v1.3.35 (2023-09-05)

### Fixed

- Fix issue in `SlackClientWithErrorHandling` paginted API calls by @joeyorlando

## v1.3.34 (2023-09-05)

### Fixed

- Fix issue in `apps.slack.tasks.populate_slack_channels_for_team` task by @joeyorlando ([#2969](https://github.com/grafana/oncall/pull/2969))

## v1.3.33 (2023-09-05)

### Fixed

- Fix issue in `apps.slack.tasks.post_or_update_log_report_message_task` task related to passing tuple to `text` arg
  for `SlackClient.chat_postMessage` method by @joeyorlando ([#2966](https://github.com/grafana/oncall/pull/2966))

## v1.3.32 (2023-09-05)

### Added

- Add internal API endpoint for getting schedules shifts for current user by @Ferril ([#2928](https://github.com/grafana/oncall/pull/2928))

### Changed

- Make Slack integration not post an alert group message if it's already deleted + refactor AlertGroup and
  SlackMessage foreign key relationship by @vadimkerr ([#2957](https://github.com/grafana/oncall/pull/2957))

### Fixed

- Reject file uploads when POSTing to an integration endpoint ([#2958](https://github.com/grafana/oncall/pull/2958))

## v1.3.31 (2023-09-04)

### Fixed

- Fix for Cloud plugin install not refreshing page after completion ([2974](https://github.com/grafana/oncall/issues/2874))
- Fix escalation snapshot building if user was deleted @Ferril ([#2954](https://github.com/grafana/oncall/pull/2954))

### Added

- ([Use Tilt for local development](https://github.com/grafana/oncall/pull/1396))

### Changed

- Update slack schedule shift-changed notification ([#2949](https://github.com/grafana/oncall/pull/2949))

## v1.3.30 (2023-08-31)

### Added

- Add optional param to expand user details in shift swaps internal endpoints ([#2923](https://github.com/grafana/oncall/pull/2923))

### Changed

- Update Shift Swap Request Slack message formatting by @joeyorlando ([#2918](https://github.com/grafana/oncall/pull/2918))
- Performance and UX tweaks to integrations page ([#2869](https://github.com/grafana/oncall/pull/2869))
- Expand users details in filter swaps internal endpoint ([#2921](https://github.com/grafana/oncall/pull/2921))
- Truncate exported final shifts to match the requested period ([#2924](https://github.com/grafana/oncall/pull/2924))

### Fixed

- Fix issue with helm chart when specifying `broker.type=rabbitmq` where Redis environment variables
  were not longer being injected by @joeyorlando ([#2927](https://github.com/grafana/oncall/pull/2927))
- Fix silence for alert groups with empty escalation chain @Ferril ([#2929](https://github.com/grafana/oncall/pull/2929))
- Fixed NPE when migrating legacy Grafana Alerting integrations ([#2908](https://github.com/grafana/oncall/issues/2908))
- Fix `IntegrityError` exceptions that occasionally would occur when trying to create `ResolutionNoteSlackMessage`
  objects by @joeyorlando ([#2933](https://github.com/grafana/oncall/pull/2933))

## v1.3.29 (2023-08-29)

### Fixed

- Fix metrics calculation and OnCall dashboard, rename dashboard @Ferril ([#2895](https://github.com/grafana/oncall/pull/2895))
- Fix slack schedule notification settings dialog ([#2902](https://github.com/grafana/oncall/pull/2902))

## v1.3.28 (2023-08-29)

### Changed

- Switch engine to alpine base image ([2872](https://github.com/grafana/oncall/pull/2872))

### Added

- Visualization of shift swap requests in Overrides and swaps section ([#2844](https://github.com/grafana/oncall/issues/2844))

### Fixed

- Address bug when a Shift Swap Request is accepted either via the web or mobile UI, and the Slack message is not
  updated to reflect the latest state by @joeyorlando ([#2886](https://github.com/grafana/oncall/pull/2886))
- Fix issue where Grafana integration would fail to parse alerting config for routes without receivers @mderynck
  ([#2894](https://github.com/grafana/oncall/pull/2894))

## v1.3.27 (2023-08-25)

### Added

- Public API for webhooks @mderynck ([#2790](https://github.com/grafana/oncall/pull/2790))
- Use Telegram polling protocol instead of a webhook if `FEATURE_TELEGRAM_LONG_POLLING_ENABLED` set to `True` by @alexintech
  ([#2250](https://github.com/grafana/oncall/pull/2250))

### Changed

- Public API for actions now wraps webhooks @mderynck ([#2790](https://github.com/grafana/oncall/pull/2790))
- Allow mobile app to access status endpoint @mderynck ([#2791](https://github.com/grafana/oncall/pull/2791))
- Enable shifts export endpoint for all schedule types ([#2863](https://github.com/grafana/oncall/pull/2863))
- Use priority field to track primary/overrides calendar in schedule iCal export ([#2871](https://github.com/grafana/oncall/pull/2871))

### Fixed

- Fix public api docs for escalation policies by @Ferril ([#2830](https://github.com/grafana/oncall/pull/2830))

## v1.3.26 (2023-08-22)

### Changed

- Increase mobile app verification token TTL by @joeyorlando ([#2859](https://github.com/grafana/oncall/pull/2859))

### Fixed

- Changed HTTP Endpoint to Email for inbound email integrations
  ([#2816](https://github.com/grafana/oncall/issues/2816))
- Enable inbound email feature flag by default by @vadimkerr ([#2846](https://github.com/grafana/oncall/pull/2846))
- Fixed initial search on Users page ([#2842](https://github.com/grafana/oncall/issues/2842))

## v1.3.25 (2023-08-18)

### Changed

- Improve Grafana Alerting integration by @Ferril @teodosii ([#2742](https://github.com/grafana/oncall/pull/2742))
- Fixed UTC conversion for escalation chain step of timerange
  ([#2781](https://github.com/grafana/oncall/issues/2781))

### Fixed

- Check for possible split events in range when resolving schedule ([#2828](https://github.com/grafana/oncall/pull/2828))

## v1.3.24 (2023-08-17)

### Added

- Shift swap requests public API ([#2775](https://github.com/grafana/oncall/pull/2775))
- Shift swap request Slack follow-ups by @vadimkerr ([#2798](https://github.com/grafana/oncall/pull/2798))
- Shift swap request push notification follow-ups by @vadimkerr ([#2805](https://github.com/grafana/oncall/pull/2805))

### Changed

- Improve default AlertManager template ([#2794](https://github.com/grafana/oncall/pull/2794))

### Fixed

- Ignore ical cancelled events when calculating shifts ([#2776](https://github.com/grafana/oncall/pull/2776))
- Fix Slack acknowledgment reminders by @vadimkerr ([#2769](https://github.com/grafana/oncall/pull/2769))
- Fix issue with updating "Require resolution note" setting by @Ferril ([#2782](https://github.com/grafana/oncall/pull/2782))
- Don't send notifications about past SSRs when turning on info notifications by @vadimkerr ([#2783](https://github.com/grafana/oncall/pull/2783))
- Add schedule shift type validation on create/preview ([#2789](https://github.com/grafana/oncall/pull/2789))
- Add alertmanager integration for heartbeat support ([2807](https://github.com/grafana/oncall/pull/2807))

## v1.3.23 (2023-08-10)

### Added

- Shift Swap Requests Web UI ([#2593](https://github.com/grafana/oncall/issues/2593))
- Final schedule shifts should lay in one line ([#1665](https://github.com/grafana/oncall/issues/1665))
- Add backend support for push notification sounds with custom extensions by @vadimkerr ([#2759](https://github.com/grafana/oncall/pull/2759))

### Changed

- Add stack slug to organization options for direct paging Slash command by @vadimkerr ([#2743](https://github.com/grafana/oncall/pull/2743))
- Avoid creating (or notifying about) potential event splits resulting from untaken swap requests ([#2748](https://github.com/grafana/oncall/pull/2748))
- Refactor heartbeats into a periodic task ([2723](https://github.com/grafana/oncall/pull/2723))

### Fixed

- Do not show override shortcut when web overrides are disabled ([#2745](https://github.com/grafana/oncall/pull/2745))
- Handle ical schedule import with duplicated event UIDs ([#2760](https://github.com/grafana/oncall/pull/2760))
- Allow Editor to access Phone Verification ([#2772](https://github.com/grafana/oncall/pull/2772))

## v1.3.22 (2023-08-03)

### Added

- Add mobile app push notifications for shift swap requests by @vadimkerr ([#2717](https://github.com/grafana/oncall/pull/2717))

### Changed

- Skip past due swap requests when calculating events ([2718](https://github.com/grafana/oncall/pull/2718))
- Update schedule slack notifications to use schedule final events by @Ferril ([#2710](https://github.com/grafana/oncall/pull/2710))

### Fixed

- Fix schedule final_events datetime filtering when splitting override ([#2715](https://github.com/grafana/oncall/pull/2715))
- Fix swap requests event filter limits in schedule events ([#2716](https://github.com/grafana/oncall/pull/2716))
- Fix Alerting contact point auto-creation ([2721](https://github.com/grafana/oncall/pull/2721))

## v1.3.21 (2023-08-01)

### Added

- [Helm] Add `extraContainers` for engine, celery and migrate-job pods to define sidecars by @lu1as ([#2650](https://github.com/grafana/oncall/pull/2650))
  – Rework of AlertManager integration ([#2643](https://github.com/grafana/oncall/pull/2643))

## v1.3.20 (2023-07-31)

### Added

- Add filter_shift_swaps endpoint to schedules API ([#2684](https://github.com/grafana/oncall/pull/2684))
- Add shifts endpoint to shift swap API ([#2697](https://github.com/grafana/oncall/pull/2697/))

### Fixed

- Fix helm env variable validation logic when specifying Twilio auth related values by @njohnstone2 ([#2674](https://github.com/grafana/oncall/pull/2674))
- Fixed mobile app verification not sending SMS to phone number ([#2687](https://github.com/grafana/oncall/issues/2687))

## v1.3.19 (2023-07-28)

### Fixed

- Fix one of the latest migrations failing on SQLite by @vadimkerr ([#2680](https://github.com/grafana/oncall/pull/2680))

### Added

- Apply swap requests details to schedule events ([#2677](https://github.com/grafana/oncall/pull/2677))

## v1.3.18 (2023-07-28)

### Changed

- Update the direct paging feature to page for acknowledged & silenced alert groups,
  and show a warning for resolved alert groups by @vadimkerr ([#2639](https://github.com/grafana/oncall/pull/2639))
- Change calls to get instances from GCOM to paginate by @mderynck ([#2669](https://github.com/grafana/oncall/pull/2669))
- Update checking on-call users to use schedule final events ([#2651](https://github.com/grafana/oncall/pull/2651))

### Fixed

- Remove checks delaying plugin load and cause "Initializing plugin..." ([2624](https://github.com/grafana/oncall/pull/2624))
- Fix "Continue escalation if >X alerts per Y minutes" escalation step by @vadimkerr ([#2636](https://github.com/grafana/oncall/pull/2636))
- Post to Telegram ChatOps channel option is not showing in the integrations page
  by @alexintech ([#2498](https://github.com/grafana/oncall/pull/2498))

## v1.3.17 (2023-07-25)

### Added

- Added banner on the ChatOps screen for OSS to let the user know if no chatops integration is enabled
  ([#1735](https://github.com/grafana/oncall/issues/1735))
- Add `rbac_enabled` to `GET /api/internal/v1/current_team` response schema + `rbac_permissions` to `GET /api/internal/v1/user`
  response schema by @joeyorlando ([#2611](https://github.com/grafana/oncall/pull/2611))

### Fixed

- Bring heartbeats back to UI by @maskin25 ([#2550](https://github.com/grafana/oncall/pull/2550))
- Address issue when Grafana feature flags which were enabled via the `feature_flags.enabled` were only properly being
  parsed, when they were space-delimited. This fix allows them to be _either_ space or comma-delimited.
  by @joeyorlando ([#2623](https://github.com/grafana/oncall/pull/2623))

## v1.3.16 (2023-07-21)

### Added

- Allow persisting mobile app's timezone, to allow for more accurate datetime related notifications by @joeyorlando
  ([#2601](https://github.com/grafana/oncall/pull/2601))
- Add filter integrations by type ([2609](https://github.com/grafana/oncall/pull/2609))

### Changed

- Update direct paging docs by @vadimkerr ([#2600](https://github.com/grafana/oncall/pull/2600))
- Improve APIs for creating/updating direct paging integrations by @vadimkerr ([#2603](https://github.com/grafana/oncall/pull/2603))
- Remove unnecessary team checks in public API by @vadimkerr ([#2606](https://github.com/grafana/oncall/pull/2606))

### Fixed

- Fix Slack direct paging issue when there are more than 100 schedules by @vadimkerr ([#2594](https://github.com/grafana/oncall/pull/2594))
- Fix webhooks unable to be copied if they contain password or authorization header ([#2608](https://github.com/grafana/oncall/pull/2608))

## v1.3.15 (2023-07-19)

### Changed

- Deprecate `AlertGroup.is_archived` column. Column will be removed in a subsequent release. By @joeyorlando ([#2524](https://github.com/grafana/oncall/pull/2524)).
- Update Slack "invite" feature to use direct paging by @vadimkerr ([#2562](https://github.com/grafana/oncall/pull/2562))
- Change "Current responders" to "Additional Responders" in web UI by @vadimkerr ([#2567](https://github.com/grafana/oncall/pull/2567))

### Fixed

- Fix duplicate orders on routes and escalation policies by @vadimkerr ([#2568](https://github.com/grafana/oncall/pull/2568))
- Fixed Slack channels sync by @Ferril ([#2571](https://github.com/grafana/oncall/pull/2571))
- Fixed rendering of slack connection errors ([#2526](https://github.com/grafana/oncall/pull/2526))

## v1.3.14 (2023-07-17)

### Changed

- Added `PHONE_PROVIDER` configuration check by @sreway ([#2523](https://github.com/grafana/oncall/pull/2523))
- Deprecate `/oncall` Slack command, update direct paging functionality by @vadimkerr ([#2537](https://github.com/grafana/oncall/pull/2537))
- Change plugin version to drop the `v` prefix. ([#2540](https://github.com/grafana/oncall/pull/2540))

## v1.3.13 (2023-07-17)

### Changed

- Remove deprecated `heartbeat.HeartBeat` model/table by @joeyorlando ([#2534](https://github.com/grafana/oncall/pull/2534))

## v1.3.12 (2023-07-14)

### Added

- Add `page_size`, `current_page_number`, and `total_pages` attributes to paginated API responses by @joeyorlando ([#2471](https://github.com/grafana/oncall/pull/2471))

### Fixed

- New webhooks incorrectly masking authorization header by @mderynck ([#2541](https://github.com/grafana/oncall/pull/2541))

## v1.3.11 (2023-07-13)

### Added

- Release new webhooks functionality by @mderynck @matiasb @maskin25 @teodosii @raphael-batte ([#1830](https://github.com/grafana/oncall/pull/1830))

### Changed

- Custom button webhooks are deprecated, they will be automatically migrated to new webhooks. ([#1830](https://github.com/grafana/oncall/pull/1830))

## v1.3.10 (2023-07-13)

### Added

- [Helm] Added ability to specify `resources` definition within the `wait-for-db` init container by @Shelestov7
  ([#2501](https://github.com/grafana/oncall/pull/2501))
- Added index on `started_at` column in `alerts_alertgroup` table. This substantially speeds up query used by the `check_escalation_finished_task`
  task. By @joeyorlando and @Konstantinov-Innokentii ([#2516](https://github.com/grafana/oncall/pull/2516)).

### Changed

- Deprecated `/maintenance` web UI page. Maintenance is now handled at the integration level and can be performed
  within a single integration's page. by @Ukochka ([#2497](https://github.com/grafana/oncall/issues/2497))

### Fixed

- Fixed a bug in the integration maintenance mode workflow where a user could not start/stop an integration's
  maintenance mode by @joeyorlando ([#2511](https://github.com/grafana/oncall/issues/2511))
- Schedules: Long popup does not fit screen & buttons unreachable & objects outside of the popup [#1002](https://github.com/grafana/oncall/issues/1002)
- New schedules white theme issues [#2356](https://github.com/grafana/oncall/issues/2356)

## v1.3.9 (2023-07-12)

### Added

- Bring new Jinja editor to webhooks ([#2344](https://github.com/grafana/oncall/issues/2344))

### Fixed

- Add debounce on Select UI components to avoid making API search requests on each key-down event by
  @maskin25 ([#2466](https://github.com/grafana/oncall/pull/2466))
- Make Direct paging integration configurable ([2483](https://github.com/grafana/oncall/pull/2483))

## v1.3.8 (2023-07-11)

### Added

- Add `event.users.avatar_full` field to `GET /api/internal/v1/schedules/{schedule_id}/filter_events`
  payload by @joeyorlando ([#2459](https://github.com/grafana/oncall/pull/2459))
- Add `affinity` and `tolerations` for `celery` and `migrations` pods into helm chart + unit test for chart

### Changed

- Modified DRF pagination class used by `GET /api/internal/v1/alert_receive_channels` and `GET /api/internal/v1/schedules`
  endpoints so that the `next` and `previous` pagination links are properly set when OnCall is run behind
  a reverse proxy by @joeyorlando ([#2467](https://github.com/grafana/oncall/pull/2467))
- Polish user settings and warnings ([#2425](https://github.com/grafana/oncall/pull/2425))

### Fixed

- Address issue where we were improperly parsing Grafana feature flags that were enabled via the `feature_flags.enabled`
  method by @joeyorlando ([#2477](https://github.com/grafana/oncall/pull/2477))
- Fix cuddled list Markdown issue by @vadimkerr ([#2488](https://github.com/grafana/oncall/pull/2488))
- Fixed schedules slack notifications for deleted organizations ([#2493](https://github.com/grafana/oncall/pull/2493))

## v1.3.7 (2023-07-06)

### Changed

- OnCall Metrics dashboard update ([#2400](https://github.com/grafana/oncall/pull/2400))

## v1.3.6 (2023-07-05)

### Fixed

- Address issue where having multiple registered mobile apps for a user could lead to issues in delivering push
  notifications by @joeyorlando ([#2421](https://github.com/grafana/oncall/pull/2421))

## v1.3.5 (2023-07-05)

### Fixed

- Fix for phone provider initialization which can lead to an HTTP 500 on startup ([#2434](https://github.com/grafana/oncall/pull/2434))

## v1.3.4 (2023-07-05)

### Added

- Add full avatar URL for on-call users in schedule internal API by @vadimkerr ([#2414](https://github.com/grafana/oncall/pull/2414))
- Add phone call using the zvonok.com service by @sreway ([#2339](https://github.com/grafana/oncall/pull/2339))

### Changed

- UI drawer updates for webhooks2 ([#2419](https://github.com/grafana/oncall/pull/2419))
- Removed url from sms notification, changed format ([#2317](https://github.com/grafana/oncall/pull/2317))

## v1.3.3 (2023-06-29)

### Added

- Docs for `/resolution_notes` public api endpoint [#222](https://github.com/grafana/oncall/issues/222)

### Fixed

- Change alerts order for `/alert` public api endpoint [#1031](https://github.com/grafana/oncall/issues/1031)
- Change resolution notes order for `/resolution_notes` public api endpoint to show notes for the newest alert group
  on top ([#2404](https://github.com/grafana/oncall/pull/2404))
- Remove attempt to check token when editor/viewers are accessing the plugin @mderynck ([#2410](https://github.com/grafana/oncall/pull/2410))

## v1.3.2 (2023-06-29)

### Added

- Add metric "how many alert groups user was notified of" to Prometheus exporter ([#2334](https://github.com/grafana/oncall/pull/2334/))

### Changed

- Change permissions used during setup to better represent actions being taken by @mderynck ([#2242](https://github.com/grafana/oncall/pull/2242))
- Display 100000+ in stats when there are more than 100000 alert groups in the result ([#1901](https://github.com/grafana/oncall/pull/1901))
- Change OnCall plugin to use service accounts and api tokens for communicating with backend, by @mderynck ([#2385](https://github.com/grafana/oncall/pull/2385))
- RabbitMQ Docker image upgraded from 3.7.19 to 3.12.0 in `docker-compose-developer.yml` and
  `docker-compose-mysql-rabbitmq.yml`. **Note**: if you use one of these config files for your deployment
  you _may_ need to follow the RabbitMQ "upgrade steps" listed [here](https://rabbitmq.com/upgrade.html#rabbitmq-version-upgradability)
  by @joeyorlando ([#2359](https://github.com/grafana/oncall/pull/2359))

### Fixed

- For "You're Going OnCall" push notifications, show shift times in the user's configured timezone, otherwise UTC
  by @joeyorlando ([#2351](https://github.com/grafana/oncall/pull/2351))

## v1.3.1 (2023-06-26)

### Fixed

- Fix phone call & SMS relay by @vadimkerr ([#2345](https://github.com/grafana/oncall/pull/2345))

## v1.3.0 (2023-06-26)

### Added

- Secrets consistency for the chart. Bugfixing [#1016](https://github.com/grafana/oncall/pull/1016)

### Changed

- `telegram.webhookUrl` now defaults to `https://<base_url>` if not set
- UI Updates for the integrations page ([#2310](https://github.com/grafana/oncall/pull/2310))
- Prefer shift start when displaying rotation start value for existing shifts ([#2316](https://github.com/grafana/oncall/pull/2316))

### Fixed

- Fixed minor schedule preview issue missing last day ([#2316](https://github.com/grafana/oncall/pull/2316))

## v1.2.46 (2023-06-22)

### Added

- Make it possible to completely delete a rotation oncall ([#1505](https://github.com/grafana/oncall/issues/1505))
- Polish rotation modal form oncall ([#1506](https://github.com/grafana/oncall/issues/1506))
- Quick actions when editing a schedule oncall ([#1507](https://github.com/grafana/oncall/issues/1507))
- Enable schedule related profile settings oncall ([#1508](https://github.com/grafana/oncall/issues/1508))
- Highlight user shifts oncall ([#1509](https://github.com/grafana/oncall/issues/1509))
- Rename or Description for Schedules Rotations ([#1460](https://github.com/grafana/oncall/issues/1406))
- Add documentation for OnCall metrics exporter ([#2149](https://github.com/grafana/oncall/pull/2149))
- Add dashboard for OnCall metrics ([#1973](https://github.com/grafana/oncall/pull/1973))

## Changed

- Change mobile shift notifications title and subtitle by @imtoori ([#2288](https://github.com/grafana/oncall/pull/2288))
- Make web schedule updates to trigger sync refresh of its ical representation ([#2279](https://github.com/grafana/oncall/pull/2279))

## Fixed

- Fix duplicate orders for user notification policies by @vadimkerr ([#2278](https://github.com/grafana/oncall/pull/2278))
- Fix broken markup on alert group page, declutter, make time format consistent ([#2296](https://github.com/grafana/oncall/pull/2295))

## v1.2.45 (2023-06-19)

### Changed

- Change .Values.externalRabbitmq.passwordKey from `password` to `""` (default value `rabbitmq-password`) ([#864](https://github.com/grafana/oncall/pull/864))
- Remove deprecated `permissions` string array from the internal API user serializer by @joeyorlando ([#2269](https://github.com/grafana/oncall/pull/2269))

### Added

- Add `locale` column to mobile app user settings table by @joeyorlando [#2131](https://github.com/grafana/oncall/pull/2131)
- Update notification text for "You're going on call" push notifications to include information about the shift start
  and end times by @joeyorlando ([#2131](https://github.com/grafana/oncall/pull/2131))

### Fixed

- Handle non-UTC UNTIL datetime value when repeating ical events [#2241](https://github.com/grafana/oncall/pull/2241)
- Optimize AlertManager auto-resolve mechanism

## v1.2.44 (2023-06-14)

### Added

- Users with the Viewer basic role can now connect and use the mobile app ([#1892](https://github.com/grafana/oncall/pull/1892))
- Add helm chart support for redis and mysql existing secrets [#2156](https://github.com/grafana/oncall/pull/2156)

### Changed

- Removed `SlackActionRecord` model and database table by @joeyorlando [#2201](https://github.com/grafana/oncall/pull/2201)
- Require users when creating a schedule rotation using the web UI [#2220](https://github.com/grafana/oncall/pull/2220)

### Fixed

- Fix schedule shift preview to not breaking rotation shifts when there is overlap [#2218](https://github.com/grafana/oncall/pull/2218)
- Fix schedule list filter by type to allow considering multiple values [#2218](https://github.com/grafana/oncall/pull/2218)

## v1.2.43 (2023-06-12)

### Changed

- Propogate CI/CD changes

## v1.2.42 (2023-06-12)

### Changed

- Helm chart: Upgrade helm dependecies, improve local setup [#2144](https://github.com/grafana/oncall/pull/2144)

### Fixed

- Fixed bug on Filters where team param from URL was discarded [#6237](https://github.com/grafana/support-escalations/issues/6237)
- Fix receive channel filter in alert groups API [#2140](https://github.com/grafana/oncall/pull/2140)
- Helm chart: Fix usage of `env` settings as map;
  Fix usage of `mariadb.auth.database` and `mariadb.auth.username` for MYSQL env variables by @alexintech [#2146](https://github.com/grafana/oncall/pull/2146)

### Added

- Helm chart: Add unittests for rabbitmq and redis [2165](https://github.com/grafana/oncall/pull/2165)

## v1.2.41 (2023-06-08)

### Added

- Twilio Provider improvements by @Konstantinov-Innokentii, @mderynck and @joeyorlando
  [#2074](https://github.com/grafana/oncall/pull/2074) [#2034](https://github.com/grafana/oncall/pull/2034)
- Run containers as a non-root user by @alexintech [#2053](https://github.com/grafana/oncall/pull/2053)

## v1.2.40 (2023-06-07)

### Added

- Allow mobile app to consume "internal" schedules API endpoints by @joeyorlando ([#2109](https://github.com/grafana/oncall/pull/2109))
- Add inbound email address in integration API by @vadimkerr ([#2113](https://github.com/grafana/oncall/pull/2113))

### Changed

- Make viewset actions more consistent by @vadimkerr ([#2120](https://github.com/grafana/oncall/pull/2120))

### Fixed

- Fix + revert [#2057](https://github.com/grafana/oncall/pull/2057) which reverted a change which properly handles
  `Organization.DoesNotExist` exceptions for Slack events by @joeyorlando ([#TBD](https://github.com/grafana/oncall/pull/TBD))
- Fix Telegram ratelimit on live setting change by @vadimkerr and @alexintech ([#2100](https://github.com/grafana/oncall/pull/2100))

## v1.2.39 (2023-06-06)

### Changed

- Do not hide not secret settings in the web plugin UI by @alexintech ([#1964](https://github.com/grafana/oncall/pull/1964))

## v1.2.36 (2023-06-02)

### Added

- Add public API endpoint to export a schedule's final shifts by @joeyorlando ([2047](https://github.com/grafana/oncall/pull/2047))

### Fixed

- Fix demo alert for inbound email integration by @vadimkerr ([#2081](https://github.com/grafana/oncall/pull/2081))
- Fix calendar TZ used when comparing current shifts triggering slack shift notifications ([#2091](https://github.com/grafana/oncall/pull/2091))

## v1.2.35 (2023-06-01)

### Fixed

- Fix a bug with permissions for telegram user settings by @alexintech ([#2075](https://github.com/grafana/oncall/pull/2075))
- Fix orphaned messages in Slack by @vadimkerr ([#2023](https://github.com/grafana/oncall/pull/2023))
- Fix duplicated slack shift-changed notifications ([#2080](https://github.com/grafana/oncall/pull/2080))

## v1.2.34 (2023-05-31)

### Added

- Add description to "Default channel for Slack notifications" UI dropdown by @joeyorlando ([2051](https://github.com/grafana/oncall/pull/2051))

### Fixed

- Fix templates when slack or telegram is disabled ([#2064](https://github.com/grafana/oncall/pull/2064))
- Reduce number of alert groups returned by `Attach To` in slack to avoid event trigger timeout @mderynck ([#2049](https://github.com/grafana/oncall/pull/2049))

## v1.2.33 (2023-05-30)

### Fixed

- Revert #2040 breaking `/escalate` Slack command

## v1.2.32 (2023-05-30)

### Added

- Add models and framework to use different services (Phone, SMS, Verify) in Twilio depending on
  the destination country code by @mderynck ([#1976](https://github.com/grafana/oncall/pull/1976))
- Prometheus exporter backend for alert groups related metrics
- Helm chart: configuration of `uwsgi` using environment variables by @alexintech ([#2045](https://github.com/grafana/oncall/pull/2045))
- Much expanded/improved docs for mobile app ([2026](https://github.com/grafana/oncall/pull/2026>))
- Enable by-day selection when defining monthly and hourly rotations ([2037](https://github.com/grafana/oncall/pull/2037))

### Fixed

- Fix error when updating closed modal window in Slack by @vadimkerr ([#2019](https://github.com/grafana/oncall/pull/2019))
- Fix final schedule export failing to update when ical imported events set start/end as date ([#2025](https://github.com/grafana/oncall/pull/2025))
- Helm chart: fix bugs in helm chart with external postgresql configuration by @alexintech ([#2036](https://github.com/grafana/oncall/pull/2036))
- Properly address `Organization.DoesNotExist` exceptions thrown which result in HTTP 500 for the Slack `interactive_api_endpoint`
  endpoint by @joeyorlando ([#2040](https://github.com/grafana/oncall/pull/2040))
- Fix issue when trying to sync Grafana contact point and config receivers miss a key ([#2046](https://github.com/grafana/oncall/pull/2046))

### Changed

- Changed mobile notification title and subtitle. Removed the body. by @imtoori [#2027](https://github.com/grafana/oncall/pull/2027)

## v1.2.31 (2023-05-26)

### Fixed

- Fix AmazonSNS ratelimit by @Konstantinov-Innokentii ([#2032](https://github.com/grafana/oncall/pull/2032))

## v1.2.30 (2023-05-25)

### Fixed

- Fix Phone provider status callbacks [#2014](https://github.com/grafana/oncall/pull/2014)

## v1.2.29 (2023-05-25)

### Changed

- Phone provider refactoring [#1713](https://github.com/grafana/oncall/pull/1713)

### Fixed

- Handle slack metadata limit when creating paging command payload ([#2007](https://github.com/grafana/oncall/pull/2007))
- Fix issue with sometimes cached final schedule not being refreshed after an update ([#2004](https://github.com/grafana/oncall/pull/2004))

## v1.2.28 (2023-05-24)

### Fixed

- Improve plugin authentication by @vadimkerr ([#1995](https://github.com/grafana/oncall/pull/1995))
- Fix MultipleObjectsReturned error on webhook endpoints by @vadimkerr ([#1996](https://github.com/grafana/oncall/pull/1996))
- Remove user defined time period from "you're going oncall" mobile push by @iskhakov ([#2001](https://github.com/grafana/oncall/pull/2001))

## v1.2.27 (2023-05-23)

### Added

- Allow passing Firebase credentials via environment variable by @vadimkerr ([#1969](https://github.com/grafana/oncall/pull/1969))

### Changed

- Update default Alertmanager templates by @iskhakov ([#1944](https://github.com/grafana/oncall/pull/1944))

### Fixed

- Fix SQLite permission issue by @vadimkerr ([#1984](https://github.com/grafana/oncall/pull/1984))
- Remove user defined time period from "you're going oncall" mobile push ([2001](https://github.com/grafana/oncall/pull/2001))

## v1.2.26 (2023-05-18)

### Fixed

- Fix inbound email bug when attaching files by @vadimkerr ([#1970](https://github.com/grafana/oncall/pull/1970))

## v1.2.25 (2023-05-18)

### Added

- Test mobile push backend

## v1.2.24 (2023-05-17)

### Fixed

- Fixed bug in Escalation Chains where reordering an item crashed the list

## v1.2.23 (2023-05-15)

### Added

- Add a way to set a maintenance mode message and display this in the web plugin UI by @joeyorlando ([#1917](https://github.com/grafana/oncall/pull/#1917))

### Changed

- Use `user_profile_changed` Slack event instead of `user_change` to update Slack user profile by @vadimkerr ([#1938](https://github.com/grafana/oncall/pull/1938))

## v1.2.22 (2023-05-12)

### Added

- Add mobile settings for info notifications by @imtoori ([#1926](https://github.com/grafana/oncall/pull/1926))

### Fixed

- Fix bug in the "You're Going Oncall" push notification copy by @joeyorlando ([#1922](https://github.com/grafana/oncall/pull/1922))
- Fix bug with newlines in markdown converter ([#1925](https://github.com/grafana/oncall/pull/1925))
- Disable "You're Going Oncall" push notification by default ([1927](https://github.com/grafana/oncall/pull/1927))

## v1.2.21 (2023-05-09)

### Added

- Add a new mobile app push notification which notifies users when they are going on call by @joeyorlando ([#1814](https://github.com/grafana/oncall/pull/1814))
- Add a new mobile app user setting field, `important_notification_volume_override` by @joeyorlando ([#1893](https://github.com/grafana/oncall/pull/1893))

### Changed

- Improve ical comparison when checking for imported ical updates ([1870](https://github.com/grafana/oncall/pull/1870))
- Upgrade to Python 3.11.3 by @joeyorlando ([#1849](https://github.com/grafana/oncall/pull/1849))

### Fixed

- Fix issue with how OnCall determines if a cloud Grafana Instance supports RBAC by @joeyorlando ([#1880](https://github.com/grafana/oncall/pull/1880))
- Fix issue trying to set maintenance mode for integrations belonging to non-current team

## v1.2.20 (2023-05-09)

### Fixed

- Hotfix perform notification task

## v1.2.19 (2023-05-04)

### Fixed

- Fix issue with parsing response when sending Slack message

## v1.2.18 (2023-05-03)

### Added

- Documentation updates

## v1.2.17 (2023-05-02)

### Added

- Add filter descriptions to web ui by @iskhakov ([1845](https://github.com/grafana/oncall/pull/1845))
- Add "Notifications Receiver" RBAC role by @joeyorlando ([#1853](https://github.com/grafana/oncall/pull/1853))

### Changed

- Remove template editor from Slack by @iskhakov ([1847](https://github.com/grafana/oncall/pull/1847))
- Remove schedule name uniqueness restriction ([1859](https://github.com/grafana/oncall/pull/1859))

### Fixed

- Fix bugs in web title and message templates rendering and visual representation ([1747](https://github.com/grafana/oncall/pull/1747))

## v1.2.16 (2023-04-27)

### Added

- Add 2, 3 and 6 hours Alert Group silence options by @tommysitehost ([#1822](https://github.com/grafana/oncall/pull/1822))
- Add schedule related users endpoint to plugin API

### Changed

- Update web UI, Slack, and Telegram to allow silencing an acknowledged alert group by @joeyorlando ([#1831](https://github.com/grafana/oncall/pull/1831))

### Fixed

- Optimize duplicate queries occurring in AlertGroupFilter by @joeyorlando ([1809](https://github.com/grafana/oncall/pull/1809))

## v1.2.15 (2023-04-24)

### Fixed

- Helm chart: Fix helm hook for db migration job
- Performance improvements to `GET /api/internal/v1/alertgroups` endpoint by @joeyorlando and @iskhakov ([#1805](https://github.com/grafana/oncall/pull/1805))

### Added

- Add helm chart support for twilio existing secrets by @atownsend247 ([#1435](https://github.com/grafana/oncall/pull/1435))
- Add web_title, web_message and web_image_url attributes to templates ([1786](https://github.com/grafana/oncall/pull/1786))

### Changed

- Update shift API to use a default interval value (`1`) when a `frequency` is set and no `interval` is given
- Limit number of alertmanager alerts in alert group to autoresolve by 500 ([1779](https://github.com/grafana/oncall/pull/1779))
- Update schedule and personal ical exports to use final shift events

## v1.2.14 (2023-04-19)

### Fixed

- Fix broken documentation links by @shantanualsi ([#1766](https://github.com/grafana/oncall/pull/1766))
- Fix bug when updating team access settings by @vadimkerr ([#1794](https://github.com/grafana/oncall/pull/1794))

## v1.2.13 (2023-04-18)

### Changed

- Rework ical schedule export to include final events; also improve changing shifts sync

### Fixed

- Fix issue when creating web overrides for TF schedules using a non-UTC timezone

## v1.2.12 (2023-04-18)

### Changed

- Move `alerts_alertgroup.is_restricted` column to `alerts_alertreceivechannel.restricted_at` by @joeyorlando ([#1770](https://github.com/grafana/oncall/pull/1770))

### Added

- Add new field description_short to private api ([#1698](https://github.com/grafana/oncall/pull/1698))
- Added preview and migration API endpoints for route migration from regex into jinja2 ([1715](https://github.com/grafana/oncall/pull/1715))
- Helm chart: add the option to use a helm hook for the migration job ([1386](https://github.com/grafana/oncall/pull/1386))
- Add endpoints to start and stop maintenance in alert receive channel private api ([1755](https://github.com/grafana/oncall/pull/1755))
- Send demo alert with dynamic payload and get demo payload example on private api ([1700](https://github.com/grafana/oncall/pull/1700))
- Add is_default fields to templates, remove WritableSerialiserMethodField ([1759](https://github.com/grafana/oncall/pull/1759))
- Allow use of dynamic payloads in alert receive channels preview template in private api ([1756](https://github.com/grafana/oncall/pull/1756))

## v1.2.11 (2023-04-14)

### Added

- add new columns `gcom_org_contract_type`, `gcom_org_irm_sku_subscription_start_date`,
  and `gcom_org_oldest_admin_with_billing_privileges_user_id` to `user_management_organization` table,
  plus `is_restricted` column to `alerts_alertgroup` table by @joeyorlando and @teodosii ([1522](https://github.com/grafana/oncall/pull/1522))
- emit two new Django signals by @joeyorlando and @teodosii ([1522](https://github.com/grafana/oncall/pull/1522))
  - `org_sync_signal` at the end of the `engine/apps/user_management/sync.py::sync_organization` method
  - `alert_group_created_signal` when a new Alert Group is created

## v1.2.10 (2023-04-13)

### Added

- Added mine filter to schedules listing

### Fixed

- Fixed a bug in GForm's RemoteSelect where the value for Dropdown could not change
- Fixed the URL attached to an Incident created via the 'Declare Incident' button of a Slack alert by @sd2k ([#1738](https://github.com/grafana/oncall/pull/1738))

## v1.2.9 (2023-04-11)

### Fixed

- Catch the new Slack error - "message_limit_exceeded"

## v1.2.8 (2023-04-06)

### Changed

- Allow editing assigned team via public api ([1619](https://github.com/grafana/oncall/pull/1619))
- Disable mentions when resolution note is created by @iskhakov ([1696](https://github.com/grafana/oncall/pull/1696))
- Display warnings on users page in a clean and consistent way by @iskhakov ([#1681](https://github.com/grafana/oncall/pull/1681))

## v1.2.7 (2023-04-03)

### Added

- Save selected teams filter in local storage ([#1611](https://github.com/grafana/oncall/issues/1611))

### Changed

- Renamed routes from /incidents to /alert-groups ([#1678](https://github.com/grafana/oncall/pull/1678))

### Fixed

- Fix team search when filtering resources by @vadimkerr ([#1680](https://github.com/grafana/oncall/pull/1680))
- Fix issue when trying to scroll in Safari ([#415](https://github.com/grafana/oncall/issues/415))

## v1.2.6 (2023-03-30)

### Fixed

- Fixed bug when web schedules/shifts use non-UTC timezone and shift is deleted by @matiasb ([#1661](https://github.com/grafana/oncall/pull/1661))

## v1.2.5 (2023-03-30)

### Fixed

- Fixed a bug with Slack links not working in the plugin UI ([#1671](https://github.com/grafana/oncall/pull/1671))

## v1.2.4 (2023-03-30)

### Added

- Added the ability to change the team for escalation chains by @maskin25, @iskhakov and @vadimkerr ([#1658](https://github.com/grafana/oncall/pull/1658))

### Fixed

- Addressed bug with iOS mobile push notifications always being set to critical by @imtoori and @joeyorlando ([#1646](https://github.com/grafana/oncall/pull/1646))
- Fixed issue where Viewer was not able to view which people were oncall in a schedule ([#999](https://github.com/grafana/oncall/issues/999))
- Fixed a bug with syncing teams from Grafana API by @vadimkerr ([#1652](https://github.com/grafana/oncall/pull/1652))

## v1.2.3 (2023-03-28)

Only some minor performance/developer setup changes to report in this version.

## v1.2.2 (2023-03-27)

### Changed

- Drawers with Forms are not closing by clicking outside of the drawer. Only by clicking Cancel or X (by @Ukochka in [#1608](https://github.com/grafana/oncall/pull/1608))
- When the `DANGEROUS_WEBHOOKS_ENABLED` environment variable is set to true, it's possible now to create Outgoing Webhooks
  using URLs without a top-level domain (by @hoptical in [#1398](https://github.com/grafana/oncall/pull/1398))
- Updated wording when creating an integration (by @callmehyde in [#1572](https://github.com/grafana/oncall/pull/1572))
- Set FCM iOS/Android "message priority" to "high priority" for mobile app push notifications (by @joeyorlando in [#1612](https://github.com/grafana/oncall/pull/1612))
- Improve schedule quality feature (by @vadimkerr in [#1602](https://github.com/grafana/oncall/pull/1602))

### Fixed

- Update override deletion changes to set its final duration (by @matiasb in [#1599](https://github.com/grafana/oncall/pull/1599))

## v1.2.1 (2023-03-23)

### Changed

- Mobile app settings backend by @vadimkerr in ([1571](https://github.com/grafana/oncall/pull/1571))
- Fix integrations and escalations autoselect, improve GList by @maskin25 in ([1601](https://github.com/grafana/oncall/pull/1601))
- Add filters to outgoing webhooks 2 by @iskhakov in ([1598](https://github.com/grafana/oncall/pull/1598))

## v1.2.0 (2023-03-21)

### Changed

- Add team-based filtering for resources, so that users can see multiple resources at once and link them together ([1528](https://github.com/grafana/oncall/pull/1528))

## v1.1.41 (2023-03-21)

### Added

- Modified `check_escalation_finished_task` celery task to use read-only databases for its query, if one is defined +
  make the validation logic stricter + ping a configurable heartbeat on successful completion of this task ([1266](https://github.com/grafana/oncall/pull/1266))

### Changed

- Updated wording throughout plugin to use 'Alert Group' instead of 'Incident' ([1565](https://github.com/grafana/oncall/pull/1565),
  [1576](https://github.com/grafana/oncall/pull/1576))
- Check for enabled Telegram feature was added to ChatOps and to User pages ([319](https://github.com/grafana/oncall/issues/319))
- Filtering for Editors/Admins was added to rotation form. It is not allowed to assign Viewer to rotation ([1124](https://github.com/grafana/oncall/issues/1124))
- Modified search behaviour on the Escalation Chains page to allow for "partial searching" ([1578](https://github.com/grafana/oncall/pull/1578))

### Fixed

- Fixed a few permission issues on the UI ([1448](https://github.com/grafana/oncall/pull/1448))
- Fix resolution note rendering in Slack message threads where the Slack username was not
  being properly rendered ([1561](https://github.com/grafana/oncall/pull/1561))

## v1.1.40 (2023-03-16)

### Fixed

- Check for duplicated positions in terraform escalation policies create/update

### Added

- Add `regex_match` Jinja filter ([1556](https://github.com/grafana/oncall/pull/1556))

### Changed

- Allow passing `null` as a value for `escalation_chain` when creating routes via the public API ([1557](https://github.com/grafana/oncall/pull/1557))

## v1.1.39 (2023-03-16)

### Added

- Inbound email integration ([837](https://github.com/grafana/oncall/pull/837))

## v1.1.38 (2023-03-14)

### Added

- Add filtering by escalation chain to alert groups page ([1535](https://github.com/grafana/oncall/pull/1535))

### Fixed

- Improve tasks checking/triggering webhooks in new backend

## v1.1.37 (2023-03-14)

### Fixed

- Fixed redirection issue on integrations screen

### Added

- Enable web overrides for Terraform-based schedules
- Direct user paging improvements ([1358](https://github.com/grafana/oncall/issues/1358))
- Added Schedule Score quality within the schedule view ([118](https://github.com/grafana/oncall/issues/118))

## v1.1.36 (2023-03-09)

### Fixed

- Fix bug with override creation ([1515](https://github.com/grafana/oncall/pull/1515))

## v1.1.35 (2023-03-09)

### Added

- Insight logs

### Fixed

- Fixed issue with Alert group involved users filter
- Fixed email sending failure due to newline in title

## v1.1.34 (2023-03-08)

### Added

- Jinja2 based routes ([1319](https://github.com/grafana/oncall/pull/1319))

### Changed

- Remove mobile app feature flag ([1484](https://github.com/grafana/oncall/pull/1484))

### Fixed

- Prohibit creating & updating past overrides ([1474](https://github.com/grafana/oncall/pull/1474))

## v1.1.33 (2023-03-07)

### Fixed

- Show permission error for accessing Telegram as Viewer ([1273](https://github.com/grafana/oncall/issues/1273))

### Changed

- Pass email and phone limits as environment variables ([1219](https://github.com/grafana/oncall/pull/1219))

## v1.1.32 (2023-03-01)

### Fixed

- Schedule filters improvements ([941](https://github.com/grafana/oncall/issues/941))
- Fix pagination issue on schedules page ([1437](https://github.com/grafana/oncall/pull/1437))

## v1.1.31 (2023-03-01)

### Added

- Add acknowledge_signal and source link to public api

## v1.1.30 (2023-03-01)

### Fixed

- Fixed importing of global grafana styles ([672](https://github.com/grafana/oncall/issues/672))
- Fixed UI permission related bug where Editors could not export their user iCal link
- Fixed error when a shift is created using Etc/UTC as timezone
- Fixed issue with refresh ical file task not considering empty string values
- Schedules: Long popup does not fit screen & buttons unreachable & objects outside of the popup ([1002](https://github.com/grafana/oncall/issues/1002))
- Can't scroll on integration settings page ([415](https://github.com/grafana/oncall/issues/415))
- Team change in the Integration page always causes 403 ([1292](https://github.com/grafana/oncall/issues/1292))
- Schedules: Permalink doesn't work with multi-teams ([940](https://github.com/grafana/oncall/issues/940))
- Schedules list -> expanded schedule blows page width ([1293](https://github.com/grafana/oncall/issues/1293))

### Changed

- Moved reCAPTCHA to backend environment variable for more flexible configuration between different environments.
- Add pagination to schedule listing
- Show 100 latest alerts on alert group page ([1417](https://github.com/grafana/oncall/pull/1417))

## v1.1.29 (2023-02-23)

### Changed

- Allow creating schedules with type "web" using public API

### Fixed

- Fixed minor issue during the sync process where an HTTP 302 (redirect) status code from the Grafana
  instance would cause the sync to not properly finish

## v1.1.28 (2023-02-23)

### Fixed

- Fixed maintenance mode for Telegram and MSTeams

## v1.1.27 (2023-02-22)

### Added

- Added reCAPTCHA validation for requesting a mobile verification code

### Changed

- Added ratelimits for phone verification
- Link to source was added
- Header of Incident page was reworked: clickable labels instead of just names, users section was deleted
- "Go to Integration" button was deleted, because the functionality was moved to clickable labels

### Fixed

- Fixed HTTP request to Google where when fetching an iCal, the response would sometimes contain HTML instead
  of the expected iCal data

## v1.1.26 (2023-02-20)

### Fixed

- Make alert group filters persistent ([482](https://github.com/grafana/oncall/issues/482))

### Changed

- Update phone verification error message

## v1.1.25 (2023-02-20)

### Fixed

- Fixed too long declare incident link in Slack

## v1.1.24 (2023-02-16)

### Added

- Add direct user paging ([823](https://github.com/grafana/oncall/issues/823))
- Add App Store link to web UI ([1328](https://github.com/grafana/oncall/pull/1328))

### Fixed

- Cleaning of the name "Incident" ([704](https://github.com/grafana/oncall/pull/704))
- Alert Group/Alert Groups naming polishing. All the names should be with capital letters
- Design polishing ([1290](https://github.com/grafana/oncall/pull/1290))
- Not showing contact details in User tooltip if User does not have edit/admin access
- Updated slack link account to redirect back to user profile instead of chatops

### Changed

- Incidents - Removed buttons column and replaced status with toggler ([#1237](https://github.com/grafana/oncall/issues/1237))
- Responsiveness changes across multiple pages (Incidents, Integrations, Schedules) ([#1237](https://github.com/grafana/oncall/issues/1237))
- Add pagination to schedule listing

## v1.1.23 (2023-02-06)

### Fixed

- Fix bug with email case sensitivity for ICal on-call schedules ([1297](https://github.com/grafana/oncall/pull/1297))

## v1.1.22 (2023-02-03)

### Fixed

- Fix bug with root/dependant alert groups list api endpoint ([1284](https://github.com/grafana/oncall/pull/1284))
- Fixed NPE on teams switch

### Added

- Optimize alert and alert group public api endpoints and add filter by id ([1274](https://github.com/grafana/oncall/pull/1274))
- Enable mobile app backend by default on OSS

## v1.1.21 (2023-02-02)

### Added

- Add [`django-dbconn-retry` library](https://github.com/jdelic/django-dbconn-retry) to `INSTALLED_APPS` to attempt
  to alleviate occasional `django.db.utils.OperationalError` errors
- Improve alerts and alert group endpoint response time in internal API with caching ([1261](https://github.com/grafana/oncall/pull/1261))
- Optimize alert and alert group public api endpoints and add filter by id ([1274](https://github.com/grafana/oncall/pull/1274)
- Added Coming Soon for iOS on Mobile App screen

### Fixed

- Fix issue on Integrations where you were redirected back once escalation chain was loaded ([#1083](https://github.com/grafana/oncall/issues/1083))
  ([#1257](https://github.com/grafana/oncall/issues/1257))

## v1.1.20 (2023-01-30)

### Added

- Add involved users filter to alert groups listing page (+ mine shortcut)

### Changed

- Improve logging for creating contact point for Grafana Alerting integration

### Fixed

- Fix bugs related to creating contact point for Grafana Alerting integration
- Fix minor UI bug on OnCall users page where it would idefinitely show a "Loading..." message
- Only show OnCall user's table to users that are authorized
- Fixed NPE in ScheduleUserDetails component ([#1229](https://github.com/grafana/oncall/issues/1229))

## v1.1.19 (2023-01-25)

### Added

- Add Server URL below QR code for OSS for debugging purposes
- Add Slack slash command allowing to trigger a direct page via a manually created alert group
- Remove resolved and acknowledged filters as we switched to status ([#1201](https://github.com/grafana/oncall/pull/1201))
- Add sync with grafana on /users and /teams api calls from terraform plugin

### Changed

- Allow users with `viewer` role to fetch cloud connection status using the internal API ([#1181](https://github.com/grafana/oncall/pull/1181))
- When removing the Slack ChatOps integration, make it more explicit to the user what the implications of doing so are
- Improve performance of `GET /api/internal/v1/schedules` endpoint ([#1169](https://github.com/grafana/oncall/pull/1169))

### Fixed

- Removed duplicate API call, in the UI on plugin initial load, to `GET /api/internal/v1/alert_receive_channels`
- Increased plugin startup speed ([#1200](https://github.com/grafana/oncall/pull/1200))

## v1.1.18 (2023-01-18)

### Added

- Allow messaging backends to be enabled/disabled per organization ([#1151](https://github.com/grafana/oncall/pull/1151))

### Changed

- Send a Slack DM when user is not in channel ([#1144](https://github.com/grafana/oncall/pull/1144))

## v1.1.17 (2023-01-18)

### Changed

- Modified how the `Organization.is_rbac_permissions_enabled` flag is set,
  based on whether we are dealing with an open-source, or cloud installation
- Backend implementation to support direct user/schedule paging
- Changed documentation links to open in new window
- Remove helm chart signing
- Changed the user's profile modal to be wide for all tabs

### Added

- Added state filter for alert_group public API endpoint.
- Enrich user tooltip on Schedule page
- Added redirects for old-style links

### Fixed

- Updated typo in Helm chart values when specifying a custom Slack command name
- Fix for web schedules ical export to give overrides the right priority
- Fix for topnavbar to show initial loading inside PluginPage

## v1.1.16 (2023-01-12)

### Fixed

- Minor bug fix in how the value of `Organization.is_rbac_permissions_enabled` is determined

- Helm chart: default values file and documentation now reflect the correct key to set for the Slack
  slash command name, `oncall.slack.commandName`.

## v1.1.15 (2023-01-10)

### Changed

- Simplify and speed up slack rendering ([#1105](https://github.com/grafana/oncall/pull/1105))
- Faro - Point to 3 separate apps instead of just 1 for all environments ([#1110](https://github.com/grafana/oncall/pull/1110))
- Schedules - ([#1114](https://github.com/grafana/oncall/pull/1114), [#1109](https://github.com/grafana/oncall/pull/1109))

### Fixed

- Bugfix for topnavbar to place alerts inside PageNav ([#1040](https://github.com/grafana/oncall/pull/1040))

## v1.1.14 (2023-01-05)

### Changed

- Change wording from "incident" to "alert group" for the Telegram integration ([#1052](https://github.com/grafana/oncall/pull/1052))
- Soft-delete of organizations on stack deletion.

## v1.1.13 (2023-01-04)

### Added

- Integration with [Grafana Faro](https://grafana.com/docs/grafana-cloud/faro-web-sdk/) for Cloud Instances

## v1.1.12 (2023-01-03)

### Fixed

- Handle jinja exceptions during alert creation
- Handle exception for slack rate limit message

## v1.1.11 (2023-01-03)

### Fixed

- Fix error when schedule was not able to load
- Minor fixes

## v1.1.10 (2023-01-03)

### Fixed

- Minor fixes

## v1.1.9 (2023-01-03)

### Fixed

- Alert group query optimization
- Update RBAC scopes
- Fix error when schedule was not able to load
- Minor bug fixes

## v1.1.8 (2022-12-13)

### Added

- Added a `make` command, `enable-mobile-app-feature-flags`, which sets the backend feature flag in `./dev/.env.dev`,
  and updates a record in the `base_dynamicsetting` database table, which are needed to enable the mobile
  app backend features.

### Changed

- Added ability to change engine deployment update strategy via values in helm chart.
- removed APNS support
- changed the `django-push-notification` library from the `iskhakov` fork to the [`grafana` fork](https://github.com/grafana/django-push-notifications).
  This new fork basically patches an issue which affected the database migrations of this django app (previously the
  library would not respect the `USER_MODEL` setting when creating its tables and would instead reference the
  `auth_user` table.. which we don't want)
- add `--no-cache` flag to the `make build` command

### Fixed

- fix schedule UI types and permissions

## v1.1.7 (2022-12-09)

### Fixed

- Update fallback role for schedule write RBAC permission
- Mobile App Verification tab in the user settings modal is now hidden for users that do not have proper
  permissions to use it

## v1.1.6 (2022-12-09)

### Added

- RBAC permission support
- Add `time_zone` serializer validation for OnCall shifts and calendar/web schedules. In addition, add database migration
  to update values that may be invalid
- Add a `permalinks.web` field, which is a permalink to the alert group web app page, to the alert group internal/public
  API responses
- Added the ability to customize job-migrate `ttlSecondsAfterFinished` field in the helm chart

### Fixed

- Got 500 error when saving Outgoing Webhook ([#890](https://github.com/grafana/oncall/issues/890))
- v1.0.13 helm chart - update the OnCall backend pods image pull policy to "Always" (and explicitly set tag to `latest`).
  This should resolve some recent issues experienced where the frontend/backend versions are not aligned.

### Changed

- When editing templates for alert group presentation or outgoing webhooks, errors and warnings are now displayed in
  the UI as notification popups or displayed in the preview.
- Errors and warnings that occur when rendering templates during notification or webhooks will now render
  and display the error/warning as the result.

## v1.1.5 (2022-11-24)

### Added

- Added a QR code in the "Mobile App Verification" tab on the user settings modal to connect the mobile
  application to your OnCall instance

### Fixed

- UI bug fixes for Grafana 9.3 ([#860](https://github.com/grafana/oncall/pull/860))
- Bug fix for saving source link template ([#898](https://github.com/grafana/oncall/pull/898))

## v1.1.4 (2022-11-23)

### Fixed

- Bug fix for [#882](https://github.com/grafana/oncall/pull/882) which was causing the OnCall web calendars to not load
- Bug fix which, when installing the plugin, or after removing a Grafana API token, caused the plugin to not load properly

## v1.1.3 (2022-11-22)

- Bug Fixes

### Changed

- For OSS installations of OnCall, initial configuration is now simplified. When running for local development, you no
  longer need to configure the plugin via the UI. This is achieved through passing one environment variable to both the
  backend & frontend containers, both of which have been preconfigured for you in `docker-compose-developer.yml`.
  - The Grafana API URL **must be** passed as an environment variable, `GRAFANA_API_URL`, to the OnCall backend
    (and can be configured by updating this env var in your `./dev/.env.dev` file)
  - The OnCall API URL can optionally be passed as an environment variable, `ONCALL_API_URL`, to the OnCall UI.
    If the environment variable is found, the plugin will "auto-configure", otherwise you will be shown a simple
    configuration form to provide this info.
- For Helm installations, if you are running Grafana externally (eg. `grafana.enabled` is set to `false`
  in your `values.yaml`), you will now be required to specify `externalGrafana.url` in `values.yaml`.
- `make start` will now idempotently check to see if a "127.0.0.1 grafana" record exists in `/etc/hosts`
  (using a tool called [`hostess`](https://github.com/cbednarski/hostess)). This is to support using `http://grafana:3000`
  as the `Organization.grafana_url` in two scenarios:
  - `oncall_engine`/`oncall_celery` -> `grafana` Docker container communication
  - public URL generation. There are some instances where `Organization.grafana_url` is referenced to generate public
    URLs to a Grafana plugin page. Without the `/etc/hosts` record, navigating to `http://grafana:3000/some_page` in
    your browser, you would obviously get an error from your browser.

## v1.1.2 (2022-11-18)

- Bug Fixes

## v1.1.1 (2022-11-16)

- Compatibility with Grafana 9.3.0
- Bug Fixes

## v1.0.52 (2022-11-09)

- Allow use of API keys as alternative to account auth token for Twilio
- Remove `grafana_plugin_management` Django app
- Enable new schedules UI
- Bug fixes

## v1.0.51 (2022-11-05)

- Bug Fixes

## v1.0.50 (2022-11-03)

- Updates to documentation
- Improvements to web schedules
- Bug fixes

## v1.0.49 (2022-11-01)

- Enable SMTP email backend by default
- Fix Grafana sidebar frontend bug

## v1.0.48 (2022-11-01)

- verify_number management command
- chatops page redesign

## v1.0.47 (2022-11-01)

- Bug fixes

## v1.0.46 (2022-10-28)

- Bug fixes
- remove `POST /api/internal/v1/custom_buttons/{id}/action` endpoint

## v1.0.45 (2022-10-27)

- Bug fix to revert commit which removed unused engine code

## v1.0.44 (2022-10-26)

- Bug fix for an issue that was affecting phone verification

## v1.0.43 (2022-10-25)

- Bug fixes

## v1.0.42 (2022-10-24)

- Fix posting resolution notes to Slack

## v1.0.41 (2022-10-24)

- Add personal email notifications
- Bug fixes

## v1.0.40 (2022-10-05)

- Improved database and celery backends support
- Added script to import PagerDuty users to Grafana
- Bug fixes

## v1.0.39 (2022-10-03)

- Fix issue in v1.0.38 blocking the creation of schedules and webhooks in the UI

## v1.0.38 (2022-09-30)

- Fix exception handling for adding resolution notes when slack and oncall users are out of sync.
- Fix all day events showing as having gaps in slack notifications
- Improve plugin configuration error message readability
- Add `telegram` key to `permalinks` property in `AlertGroup` public API response schema

## v1.0.37 (2022-09-21)

- Improve API token creation form
- Fix alert group bulk action bugs
- Add `permalinks` property to `AlertGroup` public API response schema
- Scheduling system bug fixes
- Public API bug fixes

## v1.0.36 (2022-09-12)

- Alpha web schedules frontend/backend updates
- Bug fixes

## v1.0.35 (2022-09-07)

- Bug fixes

## v1.0.34 (2022-09-06)

- Fix schedule notification spam

## v1.0.33 (2022-09-06)

- Add raw alert view
- Add GitHub star button for OSS installations
- Restore alert group search functionality
- Bug fixes

## v1.0.32 (2022-09-01)

- Bug fixes

## v1.0.31 (2022-09-01)

- Bump celery version
- Fix oss to cloud connection

## v1.0.30 (2022-08-31)

- Bug fix: check user notification policy before access

## v1.0.29 (2022-08-31)

- Add arm64 docker image

## v1.0.28 (2022-08-31)

- Bug fixes

## v1.0.27 (2022-08-30)

- Bug fixes

## v1.0.26 (2022-08-26)

- Insight log's format fixes
- Remove UserNotificationPolicy auto-recreating

## v1.0.25 (2022-08-24)

- Bug fixes

## v1.0.24 (2022-08-24)

- Insight logs
- Default DATA_UPLOAD_MAX_MEMORY_SIZE to 1mb

## v1.0.23 (2022-08-23)

- Bug fixes

## v1.0.22 (2022-08-16)

- Make STATIC_URL configurable from environment variable

## v1.0.21 (2022-08-12)

- Bug fixes

## v1.0.19 (2022-08-10)

- Bug fixes

## v1.0.15 (2022-08-03)

- Bug fixes

## v1.0.13 (2022-07-27)

- Optimize alert group list view
- Fix a bug related to Twilio setup

## v1.0.12 (2022-07-26)

- Update push-notifications dependency
- Rework how absolute URLs are built
- Fix to show maintenance windows per team
- Logging improvements
- Internal api to get a schedule final events

## v1.0.10 (2022-07-22)

- Speed-up of alert group web caching
- Internal api for OnCall shifts

## v1.0.9 (2022-07-21)

- Frontend bug fixes & improvements
- Support regex_replace() in templates
- Bring back alert group caching and list view

## v1.0.7 (2022-07-18)

- Backend & frontend bug fixes
- Deployment improvements
- Reshape webhook payload for outgoing webhooks
- Add escalation chain usage info on escalation chains page
- Improve alert group list load speeds and simplify caching system

## v1.0.6 (2022-07-12)

- Manual Incidents enabled for teams
- Fix phone notifications for OSS
- Public API improvements

## v1.0.5 (2022-07-06)

- Bump Django to 3.2.14
- Fix PagerDuty iCal parsing

## 1.0.4 (2022-06-28)

- Allow Telegram DMs without channel connection.

## 1.0.3 (2022-06-27)

- Fix users public api endpoint. Now it returns users with all roles.
- Fix redundant notifications about gaps in schedules.
- Frontend fixes.

## 1.0.2 (2022-06-17)

- Fix Grafana Alerting integration to handle API changes in Grafana 9
- Improve public api endpoint for outgoing webhooks (/actions) by adding ability to create, update and delete
  outgoing webhook instance

## 1.0.0 (2022-06-14)

- First Public Release

## 0.0.71 (2022-06-06)

- Initial Commit Release<|MERGE_RESOLUTION|>--- conflicted
+++ resolved
@@ -7,13 +7,11 @@
 
 ## Unreleased
 
-<<<<<<< HEAD
 ### Added
 
 - Presets for webhooks @mderynck ([#2996](https://github.com/grafana/oncall/pull/2996))
-=======
+
 ## v1.3.38 (2023-09-19)
->>>>>>> 6896d267
 
 ### Fixed
 
