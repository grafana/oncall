--- conflicted
+++ resolved
@@ -7,15 +7,13 @@
 
 ## Unreleased
 
-<<<<<<< HEAD
+### Added
+
+- Added user timezone field to the users public API response ([#3311](https://github.com/grafana/oncall/pull/3311))
+
 ### Changed
 
 - Split Integrations table into Connections and Direct Paging tabs ([#3290](https://github.com/grafana/oncall/pull/3290))
-=======
-### Added
-
-- Added user timezone field to the users public API response  ([#3311](https://github.com/grafana/oncall/pull/3311))
->>>>>>> 152b1b1c
 
 ## v1.3.57 (2023-11-10)
 
