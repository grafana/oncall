# Changelog

All notable changes to this project will be documented in this file.

The format is based on [Keep a Changelog](https://keepachangelog.com/en/1.0.0/),
and this project adheres to [Semantic Versioning](https://semver.org/spec/v2.0.0.html).

## Unreleased

### Added

- [Helm] Added ability to specify `resources` definition within the `wait-for-db` init container by @Shelestov7
  ([#2501](https://github.com/grafana/oncall/pull/2501))

### Changed

- Deprecated `/maintenance` web UI page. Maintenance is now handled at the integration level and can be performed
<<<<<<< HEAD
  within a single integration's page. by @Ukochka ([#2497](https://github.com/grafana/oncall/issues/2497))

### Fixed

- Fixed a bug in the integration maintenance mode workflow where a user could not start/stop an integration's
  maintenance mode by @joeyorlando ([#2511](https://github.com/grafana/oncall/issues/2511))
=======
  within a single integration's page. by @Ukochka ([2497](https://github.com/grafana/oncall/issues/2497))
  
### Fixed

- Schedules: Long popup does not fit screen & buttons unreachable & objects outside of the popup [1002](https://github.com/grafana/oncall/issues/1002)
- New schedules white theme issues [2356](https://github.com/grafana/oncall/issues/2356)
>>>>>>> 939590fe

## v1.3.9 (2023-07-12)

### Added

- Bring new Jinja editor to webhooks ([#2344](https://github.com/grafana/oncall/issues/2344))

### Fixed

- Add debounce on Select UI components to avoid making API search requests on each key-down event by
  @maskin25 ([#2466](https://github.com/grafana/oncall/pull/2466))

## v1.3.8 (2023-07-11)

### Added

- Add `event.users.avatar_full` field to `GET /api/internal/v1/schedules/{schedule_id}/filter_events`
  payload by @joeyorlando ([#2459](https://github.com/grafana/oncall/pull/2459))
- Add `affinity` and `tolerations` for `celery` and `migrations` pods into helm chart + unit test for chart

### Changed

- Modified DRF pagination class used by `GET /api/internal/v1/alert_receive_channels` and `GET /api/internal/v1/schedules`
  endpoints so that the `next` and `previous` pagination links are properly set when OnCall is run behind
  a reverse proxy by @joeyorlando ([#2467](https://github.com/grafana/oncall/pull/2467))

### Fixed

- Address issue where we were improperly parsing Grafana feature flags that were enabled via the `feature_flags.enabled`
  method by @joeyorlando ([#2477](https://github.com/grafana/oncall/pull/2477))
- Fix cuddled list Markdown issue by @vadimkerr ([#2488](https://github.com/grafana/oncall/pull/2488))
- Fixed schedules slack notifications for deleted organizations ([#2493](https://github.com/grafana/oncall/pull/2493))

## v1.3.7 (2023-07-06)

### Changed

- OnCall Metrics dashboard update ([#2400](https://github.com/grafana/oncall/pull/2400))

## v1.3.6 (2023-07-05)

### Fixed

- Address issue where having multiple registered mobile apps for a user could lead to issues in delivering push
  notifications by @joeyorlando ([#2421](https://github.com/grafana/oncall/pull/2421))

## v1.3.5 (2023-07-05)

### Fixed

- Fix for phone provider initialization which can lead to an HTTP 500 on startup ([#2434](https://github.com/grafana/oncall/pull/2434))

## v1.3.4 (2023-07-05)

### Added

- Add full avatar URL for on-call users in schedule internal API by @vadimkerr ([#2414](https://github.com/grafana/oncall/pull/2414))
- Add phone call using the zvonok.com service by @sreway ([#2339](https://github.com/grafana/oncall/pull/2339))

### Changed

- UI drawer updates for webhooks2 ([#2419](https://github.com/grafana/oncall/pull/2419))
- Removed url from sms notification, changed format ([#2317](https://github.com/grafana/oncall/pull/2317))

## v1.3.3 (2023-06-29)

### Added

- Docs for `/resolution_notes` public api endpoint [#222](https://github.com/grafana/oncall/issues/222)

### Fixed

- Change alerts order for `/alert` public api endpoint [#1031](https://github.com/grafana/oncall/issues/1031)
- Change resolution notes order for `/resolution_notes` public api endpoint to show notes for the newest alert group
  on top ([#2404](https://github.com/grafana/oncall/pull/2404))
- Remove attempt to check token when editor/viewers are accessing the plugin @mderynck ([#2410](https://github.com/grafana/oncall/pull/2410))

## v1.3.2 (2023-06-29)

### Added

- Add metric "how many alert groups user was notified of" to Prometheus exporter ([#2334](https://github.com/grafana/oncall/pull/2334/))

### Changed

- Change permissions used during setup to better represent actions being taken by @mderynck ([#2242](https://github.com/grafana/oncall/pull/2242))
- Display 100000+ in stats when there are more than 100000 alert groups in the result ([#1901](https://github.com/grafana/oncall/pull/1901))
- Change OnCall plugin to use service accounts and api tokens for communicating with backend, by @mderynck ([#2385](https://github.com/grafana/oncall/pull/2385))
- RabbitMQ Docker image upgraded from 3.7.19 to 3.12.0 in `docker-compose-developer.yml` and
  `docker-compose-mysql-rabbitmq.yml`. **Note**: if you use one of these config files for your deployment
  you _may_ need to follow the RabbitMQ "upgrade steps" listed [here](https://rabbitmq.com/upgrade.html#rabbitmq-version-upgradability)
  by @joeyorlando ([#2359](https://github.com/grafana/oncall/pull/2359))

### Fixed

- For "You're Going OnCall" push notifications, show shift times in the user's configured timezone, otherwise UTC
  by @joeyorlando ([#2351](https://github.com/grafana/oncall/pull/2351))

## v1.3.1 (2023-06-26)

### Fixed

- Fix phone call & SMS relay by @vadimkerr ([#2345](https://github.com/grafana/oncall/pull/2345))

## v1.3.0 (2023-06-26)

### Added

- Secrets consistency for the chart. Bugfixing [#1016](https://github.com/grafana/oncall/pull/1016)

### Changed

- `telegram.webhookUrl` now defaults to `https://<base_url>` if not set
- UI Updates for the integrations page ([#2310](https://github.com/grafana/oncall/pull/2310))
- Prefer shift start when displaying rotation start value for existing shifts ([#2316](https://github.com/grafana/oncall/pull/2316))

### Fixed

- Fixed minor schedule preview issue missing last day ([#2316](https://github.com/grafana/oncall/pull/2316))

## v1.2.46 (2023-06-22)

### Added

- Make it possible to completely delete a rotation oncall ([#1505](https://github.com/grafana/oncall/issues/1505))
- Polish rotation modal form oncall ([#1506](https://github.com/grafana/oncall/issues/1506))
- Quick actions when editing a schedule oncall ([#1507](https://github.com/grafana/oncall/issues/1507))
- Enable schedule related profile settings oncall ([#1508](https://github.com/grafana/oncall/issues/1508))
- Highlight user shifts oncall ([#1509](https://github.com/grafana/oncall/issues/1509))
- Rename or Description for Schedules Rotations ([#1460](https://github.com/grafana/oncall/issues/1406))
- Add documentation for OnCall metrics exporter ([#2149](https://github.com/grafana/oncall/pull/2149))
- Add dashboard for OnCall metrics ([#1973](https://github.com/grafana/oncall/pull/1973))

## Changed

- Change mobile shift notifications title and subtitle by @imtoori ([#2288](https://github.com/grafana/oncall/pull/2288))
- Make web schedule updates to trigger sync refresh of its ical representation ([#2279](https://github.com/grafana/oncall/pull/2279))

## Fixed

- Fix duplicate orders for user notification policies by @vadimkerr ([#2278](https://github.com/grafana/oncall/pull/2278))
- Fix broken markup on alert group page, declutter, make time format consistent ([#2296](https://github.com/grafana/oncall/pull/2295))

## v1.2.45 (2023-06-19)

### Changed

- Change .Values.externalRabbitmq.passwordKey from `password` to `""` (default value `rabbitmq-password`) ([#864](https://github.com/grafana/oncall/pull/864))
- Remove deprecated `permissions` string array from the internal API user serializer by @joeyorlando ([#2269](https://github.com/grafana/oncall/pull/2269))

### Added

- Add `locale` column to mobile app user settings table by @joeyorlando [#2131](https://github.com/grafana/oncall/pull/2131)
- Update notification text for "You're going on call" push notifications to include information about the shift start
  and end times by @joeyorlando ([#2131](https://github.com/grafana/oncall/pull/2131))

### Fixed

- Handle non-UTC UNTIL datetime value when repeating ical events [#2241](https://github.com/grafana/oncall/pull/2241)
- Optimize AlertManager auto-resolve mechanism

## v1.2.44 (2023-06-14)

### Added

- Users with the Viewer basic role can now connect and use the mobile app ([#1892](https://github.com/grafana/oncall/pull/1892))
- Add helm chart support for redis and mysql existing secrets [#2156](https://github.com/grafana/oncall/pull/2156)

### Changed

- Removed `SlackActionRecord` model and database table by @joeyorlando [#2201](https://github.com/grafana/oncall/pull/2201)
- Require users when creating a schedule rotation using the web UI [#2220](https://github.com/grafana/oncall/pull/2220)

### Fixed

- Fix schedule shift preview to not breaking rotation shifts when there is overlap [#2218](https://github.com/grafana/oncall/pull/2218)
- Fix schedule list filter by type to allow considering multiple values [#2218](https://github.com/grafana/oncall/pull/2218)

## v1.2.43 (2023-06-12)

### Changed

- Propogate CI/CD changes

## v1.2.42 (2023-06-12)

### Changed

- Helm chart: Upgrade helm dependecies, improve local setup [#2144](https://github.com/grafana/oncall/pull/2144)

### Fixed

- Fixed bug on Filters where team param from URL was discarded [#6237](https://github.com/grafana/support-escalations/issues/6237)
- Fix receive channel filter in alert groups API [#2140](https://github.com/grafana/oncall/pull/2140)
- Helm chart: Fix usage of `env` settings as map;
  Fix usage of `mariadb.auth.database` and `mariadb.auth.username` for MYSQL env variables by @alexintech [#2146](https://github.com/grafana/oncall/pull/2146)

### Added

- Helm chart: Add unittests for rabbitmq and redis [2165](https://github.com/grafana/oncall/pull/2165)

## v1.2.41 (2023-06-08)

### Added

- Twilio Provider improvements by @Konstantinov-Innokentii, @mderynck and @joeyorlando
  [#2074](https://github.com/grafana/oncall/pull/2074) [#2034](https://github.com/grafana/oncall/pull/2034)
- Run containers as a non-root user by @alexintech [#2053](https://github.com/grafana/oncall/pull/2053)

## v1.2.40 (2023-06-07)

### Added

- Allow mobile app to consume "internal" schedules API endpoints by @joeyorlando ([#2109](https://github.com/grafana/oncall/pull/2109))
- Add inbound email address in integration API by @vadimkerr ([#2113](https://github.com/grafana/oncall/pull/2113))

### Changed

- Make viewset actions more consistent by @vadimkerr ([#2120](https://github.com/grafana/oncall/pull/2120))

### Fixed

- Fix + revert [#2057](https://github.com/grafana/oncall/pull/2057) which reverted a change which properly handles
  `Organization.DoesNotExist` exceptions for Slack events by @joeyorlando ([#TBD](https://github.com/grafana/oncall/pull/TBD))
- Fix Telegram ratelimit on live setting change by @vadimkerr and @alexintech ([#2100](https://github.com/grafana/oncall/pull/2100))

## v1.2.39 (2023-06-06)

### Changed

- Do not hide not secret settings in the web plugin UI by @alexintech ([#1964](https://github.com/grafana/oncall/pull/1964))

## v1.2.36 (2023-06-02)

### Added

- Add public API endpoint to export a schedule's final shifts by @joeyorlando ([2047](https://github.com/grafana/oncall/pull/2047))

### Fixed

- Fix demo alert for inbound email integration by @vadimkerr ([#2081](https://github.com/grafana/oncall/pull/2081))
- Fix calendar TZ used when comparing current shifts triggering slack shift notifications ([#2091](https://github.com/grafana/oncall/pull/2091))

## v1.2.35 (2023-06-01)

### Fixed

- Fix a bug with permissions for telegram user settings by @alexintech ([#2075](https://github.com/grafana/oncall/pull/2075))
- Fix orphaned messages in Slack by @vadimkerr ([#2023](https://github.com/grafana/oncall/pull/2023))
- Fix duplicated slack shift-changed notifications ([#2080](https://github.com/grafana/oncall/pull/2080))

## v1.2.34 (2023-05-31)

### Added

- Add description to "Default channel for Slack notifications" UI dropdown by @joeyorlando ([2051](https://github.com/grafana/oncall/pull/2051))

### Fixed

- Fix templates when slack or telegram is disabled ([#2064](https://github.com/grafana/oncall/pull/2064))
- Reduce number of alert groups returned by `Attach To` in slack to avoid event trigger timeout @mderynck ([#2049](https://github.com/grafana/oncall/pull/2049))

## v1.2.33 (2023-05-30)

### Fixed

- Revert #2040 breaking `/escalate` Slack command

## v1.2.32 (2023-05-30)

### Added

- Add models and framework to use different services (Phone, SMS, Verify) in Twilio depending on
  the destination country code by @mderynck ([#1976](https://github.com/grafana/oncall/pull/1976))
- Prometheus exporter backend for alert groups related metrics
- Helm chart: configuration of `uwsgi` using environment variables by @alexintech ([#2045](https://github.com/grafana/oncall/pull/2045))
- Much expanded/improved docs for mobile app ([2026](https://github.com/grafana/oncall/pull/2026>))
- Enable by-day selection when defining monthly and hourly rotations ([2037](https://github.com/grafana/oncall/pull/2037))

### Fixed

- Fix error when updating closed modal window in Slack by @vadimkerr ([#2019](https://github.com/grafana/oncall/pull/2019))
- Fix final schedule export failing to update when ical imported events set start/end as date ([#2025](https://github.com/grafana/oncall/pull/2025))
- Helm chart: fix bugs in helm chart with external postgresql configuration by @alexintech ([#2036](https://github.com/grafana/oncall/pull/2036))
- Properly address `Organization.DoesNotExist` exceptions thrown which result in HTTP 500 for the Slack `interactive_api_endpoint`
  endpoint by @joeyorlando ([#2040](https://github.com/grafana/oncall/pull/2040))
- Fix issue when trying to sync Grafana contact point and config receivers miss a key ([#2046](https://github.com/grafana/oncall/pull/2046))

### Changed

- Changed mobile notification title and subtitle. Removed the body. by @imtoori [#2027](https://github.com/grafana/oncall/pull/2027)

## v1.2.31 (2023-05-26)

### Fixed

- Fix AmazonSNS ratelimit by @Konstantinov-Innokentii ([#2032](https://github.com/grafana/oncall/pull/2032))

## v1.2.30 (2023-05-25)

### Fixed

- Fix Phone provider status callbacks [#2014](https://github.com/grafana/oncall/pull/2014)

## v1.2.29 (2023-05-25)

### Changed

- Phone provider refactoring [#1713](https://github.com/grafana/oncall/pull/1713)

### Fixed

- Handle slack metadata limit when creating paging command payload ([#2007](https://github.com/grafana/oncall/pull/2007))
- Fix issue with sometimes cached final schedule not being refreshed after an update ([#2004](https://github.com/grafana/oncall/pull/2004))

## v1.2.28 (2023-05-24)

### Fixed

- Improve plugin authentication by @vadimkerr ([#1995](https://github.com/grafana/oncall/pull/1995))
- Fix MultipleObjectsReturned error on webhook endpoints by @vadimkerr ([#1996](https://github.com/grafana/oncall/pull/1996))
- Remove user defined time period from "you're going oncall" mobile push by @iskhakov ([#2001](https://github.com/grafana/oncall/pull/2001))

## v1.2.27 (2023-05-23)

### Added

- Allow passing Firebase credentials via environment variable by @vadimkerr ([#1969](https://github.com/grafana/oncall/pull/1969))

### Changed

- Update default Alertmanager templates by @iskhakov ([#1944](https://github.com/grafana/oncall/pull/1944))

### Fixed

- Fix SQLite permission issue by @vadimkerr ([#1984](https://github.com/grafana/oncall/pull/1984))
- Remove user defined time period from "you're going oncall" mobile push ([2001](https://github.com/grafana/oncall/pull/2001))

## v1.2.26 (2023-05-18)

### Fixed

- Fix inbound email bug when attaching files by @vadimkerr ([#1970](https://github.com/grafana/oncall/pull/1970))

## v1.2.25 (2023-05-18)

### Added

- Test mobile push backend

## v1.2.24 (2023-05-17)

### Fixed

- Fixed bug in Escalation Chains where reordering an item crashed the list

## v1.2.23 (2023-05-15)

### Added

- Add a way to set a maintenance mode message and display this in the web plugin UI by @joeyorlando ([#1917](https://github.com/grafana/oncall/pull/#1917))

### Changed

- Use `user_profile_changed` Slack event instead of `user_change` to update Slack user profile by @vadimkerr ([#1938](https://github.com/grafana/oncall/pull/1938))

## v1.2.22 (2023-05-12)

### Added

- Add mobile settings for info notifications by @imtoori ([#1926](https://github.com/grafana/oncall/pull/1926))

### Fixed

- Fix bug in the "You're Going Oncall" push notification copy by @joeyorlando ([#1922](https://github.com/grafana/oncall/pull/1922))
- Fix bug with newlines in markdown converter ([#1925](https://github.com/grafana/oncall/pull/1925))
- Disable "You're Going Oncall" push notification by default ([1927](https://github.com/grafana/oncall/pull/1927))

## v1.2.21 (2023-05-09)

### Added

- Add a new mobile app push notification which notifies users when they are going on call by @joeyorlando ([#1814](https://github.com/grafana/oncall/pull/1814))
- Add a new mobile app user setting field, `important_notification_volume_override` by @joeyorlando ([#1893](https://github.com/grafana/oncall/pull/1893))

### Changed

- Improve ical comparison when checking for imported ical updates ([1870](https://github.com/grafana/oncall/pull/1870))
- Upgrade to Python 3.11.3 by @joeyorlando ([#1849](https://github.com/grafana/oncall/pull/1849))

### Fixed

- Fix issue with how OnCall determines if a cloud Grafana Instance supports RBAC by @joeyorlando ([#1880](https://github.com/grafana/oncall/pull/1880))
- Fix issue trying to set maintenance mode for integrations belonging to non-current team

## v1.2.20 (2023-05-09)

### Fixed

- Hotfix perform notification task

## v1.2.19 (2023-05-04)

### Fixed

- Fix issue with parsing response when sending Slack message

## v1.2.18 (2023-05-03)

### Added

- Documentation updates

## v1.2.17 (2023-05-02)

### Added

- Add filter descriptions to web ui by @iskhakov ([1845](https://github.com/grafana/oncall/pull/1845))
- Add "Notifications Receiver" RBAC role by @joeyorlando ([#1853](https://github.com/grafana/oncall/pull/1853))

### Changed

- Remove template editor from Slack by @iskhakov ([1847](https://github.com/grafana/oncall/pull/1847))
- Remove schedule name uniqueness restriction ([1859](https://github.com/grafana/oncall/pull/1859))

### Fixed

- Fix bugs in web title and message templates rendering and visual representation ([1747](https://github.com/grafana/oncall/pull/1747))

## v1.2.16 (2023-04-27)

### Added

- Add 2, 3 and 6 hours Alert Group silence options by @tommysitehost ([#1822](https://github.com/grafana/oncall/pull/1822))
- Add schedule related users endpoint to plugin API

### Changed

- Update web UI, Slack, and Telegram to allow silencing an acknowledged alert group by @joeyorlando ([#1831](https://github.com/grafana/oncall/pull/1831))

### Fixed

- Optimize duplicate queries occurring in AlertGroupFilter by @joeyorlando ([1809](https://github.com/grafana/oncall/pull/1809))

## v1.2.15 (2023-04-24)

### Fixed

- Helm chart: Fix helm hook for db migration job
- Performance improvements to `GET /api/internal/v1/alertgroups` endpoint by @joeyorlando and @iskhakov ([#1805](https://github.com/grafana/oncall/pull/1805))

### Added

- Add helm chart support for twilio existing secrets by @atownsend247 ([#1435](https://github.com/grafana/oncall/pull/1435))
- Add web_title, web_message and web_image_url attributes to templates ([1786](https://github.com/grafana/oncall/pull/1786))

### Changed

- Update shift API to use a default interval value (`1`) when a `frequency` is set and no `interval` is given
- Limit number of alertmanager alerts in alert group to autoresolve by 500 ([1779](https://github.com/grafana/oncall/pull/1779))
- Update schedule and personal ical exports to use final shift events

## v1.2.14 (2023-04-19)

### Fixed

- Fix broken documentation links by @shantanualsi ([#1766](https://github.com/grafana/oncall/pull/1766))
- Fix bug when updating team access settings by @vadimkerr ([#1794](https://github.com/grafana/oncall/pull/1794))

## v1.2.13 (2023-04-18)

### Changed

- Rework ical schedule export to include final events; also improve changing shifts sync

### Fixed

- Fix issue when creating web overrides for TF schedules using a non-UTC timezone

## v1.2.12 (2023-04-18)

### Changed

- Move `alerts_alertgroup.is_restricted` column to `alerts_alertreceivechannel.restricted_at` by @joeyorlando ([#1770](https://github.com/grafana/oncall/pull/1770))

### Added

- Add new field description_short to private api ([#1698](https://github.com/grafana/oncall/pull/1698))
- Added preview and migration API endpoints for route migration from regex into jinja2 ([1715](https://github.com/grafana/oncall/pull/1715))
- Helm chart: add the option to use a helm hook for the migration job ([1386](https://github.com/grafana/oncall/pull/1386))
- Add endpoints to start and stop maintenance in alert receive channel private api ([1755](https://github.com/grafana/oncall/pull/1755))
- Send demo alert with dynamic payload and get demo payload example on private api ([1700](https://github.com/grafana/oncall/pull/1700))
- Add is_default fields to templates, remove WritableSerialiserMethodField ([1759](https://github.com/grafana/oncall/pull/1759))
- Allow use of dynamic payloads in alert receive channels preview template in private api ([1756](https://github.com/grafana/oncall/pull/1756))

## v1.2.11 (2023-04-14)

### Added

- add new columns `gcom_org_contract_type`, `gcom_org_irm_sku_subscription_start_date`,
  and `gcom_org_oldest_admin_with_billing_privileges_user_id` to `user_management_organization` table,
  plus `is_restricted` column to `alerts_alertgroup` table by @joeyorlando and @teodosii ([1522](https://github.com/grafana/oncall/pull/1522))
- emit two new Django signals by @joeyorlando and @teodosii ([1522](https://github.com/grafana/oncall/pull/1522))
  - `org_sync_signal` at the end of the `engine/apps/user_management/sync.py::sync_organization` method
  - `alert_group_created_signal` when a new Alert Group is created

## v1.2.10 (2023-04-13)

### Added

- Added mine filter to schedules listing

### Fixed

- Fixed a bug in GForm's RemoteSelect where the value for Dropdown could not change
- Fixed the URL attached to an Incident created via the 'Declare Incident' button of a Slack alert by @sd2k ([#1738](https://github.com/grafana/oncall/pull/1738))

## v1.2.9 (2023-04-11)

### Fixed

- Catch the new Slack error - "message_limit_exceeded"

## v1.2.8 (2023-04-06)

### Changed

- Allow editing assigned team via public api ([1619](https://github.com/grafana/oncall/pull/1619))
- Disable mentions when resolution note is created by @iskhakov ([1696](https://github.com/grafana/oncall/pull/1696))
- Display warnings on users page in a clean and consistent way by @iskhakov ([#1681](https://github.com/grafana/oncall/pull/1681))

## v1.2.7 (2023-04-03)

### Added

- Save selected teams filter in local storage ([#1611](https://github.com/grafana/oncall/issues/1611))

### Changed

- Renamed routes from /incidents to /alert-groups ([#1678](https://github.com/grafana/oncall/pull/1678))

### Fixed

- Fix team search when filtering resources by @vadimkerr ([#1680](https://github.com/grafana/oncall/pull/1680))
- Fix issue when trying to scroll in Safari ([#415](https://github.com/grafana/oncall/issues/415))

## v1.2.6 (2023-03-30)

### Fixed

- Fixed bug when web schedules/shifts use non-UTC timezone and shift is deleted by @matiasb ([#1661](https://github.com/grafana/oncall/pull/1661))

## v1.2.5 (2023-03-30)

### Fixed

- Fixed a bug with Slack links not working in the plugin UI ([#1671](https://github.com/grafana/oncall/pull/1671))

## v1.2.4 (2023-03-30)

### Added

- Added the ability to change the team for escalation chains by @maskin25, @iskhakov and @vadimkerr ([#1658](https://github.com/grafana/oncall/pull/1658))

### Fixed

- Addressed bug with iOS mobile push notifications always being set to critical by @imtoori and @joeyorlando ([#1646](https://github.com/grafana/oncall/pull/1646))
- Fixed issue where Viewer was not able to view which people were oncall in a schedule ([#999](https://github.com/grafana/oncall/issues/999))
- Fixed a bug with syncing teams from Grafana API by @vadimkerr ([#1652](https://github.com/grafana/oncall/pull/1652))

## v1.2.3 (2023-03-28)

Only some minor performance/developer setup changes to report in this version.

## v1.2.2 (2023-03-27)

### Changed

- Drawers with Forms are not closing by clicking outside of the drawer. Only by clicking Cancel or X (by @Ukochka in [#1608](https://github.com/grafana/oncall/pull/1608))
- When the `DANGEROUS_WEBHOOKS_ENABLED` environment variable is set to true, it's possible now to create Outgoing Webhooks
  using URLs without a top-level domain (by @hoptical in [#1398](https://github.com/grafana/oncall/pull/1398))
- Updated wording when creating an integration (by @callmehyde in [#1572](https://github.com/grafana/oncall/pull/1572))
- Set FCM iOS/Android "message priority" to "high priority" for mobile app push notifications (by @joeyorlando in [#1612](https://github.com/grafana/oncall/pull/1612))
- Improve schedule quality feature (by @vadimkerr in [#1602](https://github.com/grafana/oncall/pull/1602))

### Fixed

- Update override deletion changes to set its final duration (by @matiasb in [#1599](https://github.com/grafana/oncall/pull/1599))

## v1.2.1 (2023-03-23)

### Changed

- Mobile app settings backend by @vadimkerr in ([1571](https://github.com/grafana/oncall/pull/1571))
- Fix integrations and escalations autoselect, improve GList by @maskin25 in ([1601](https://github.com/grafana/oncall/pull/1601))
- Add filters to outgoing webhooks 2 by @iskhakov in ([1598](https://github.com/grafana/oncall/pull/1598))

## v1.2.0 (2023-03-21)

### Changed

- Add team-based filtering for resources, so that users can see multiple resources at once and link them together ([1528](https://github.com/grafana/oncall/pull/1528))

## v1.1.41 (2023-03-21)

### Added

- Modified `check_escalation_finished_task` celery task to use read-only databases for its query, if one is defined +
  make the validation logic stricter + ping a configurable heartbeat on successful completion of this task ([1266](https://github.com/grafana/oncall/pull/1266))

### Changed

- Updated wording throughout plugin to use 'Alert Group' instead of 'Incident' ([1565](https://github.com/grafana/oncall/pull/1565),
  [1576](https://github.com/grafana/oncall/pull/1576))
- Check for enabled Telegram feature was added to ChatOps and to User pages ([319](https://github.com/grafana/oncall/issues/319))
- Filtering for Editors/Admins was added to rotation form. It is not allowed to assign Viewer to rotation ([1124](https://github.com/grafana/oncall/issues/1124))
- Modified search behaviour on the Escalation Chains page to allow for "partial searching" ([1578](https://github.com/grafana/oncall/pull/1578))

### Fixed

- Fixed a few permission issues on the UI ([1448](https://github.com/grafana/oncall/pull/1448))
- Fix resolution note rendering in Slack message threads where the Slack username was not
  being properly rendered ([1561](https://github.com/grafana/oncall/pull/1561))

## v1.1.40 (2023-03-16)

### Fixed

- Check for duplicated positions in terraform escalation policies create/update

### Added

- Add `regex_match` Jinja filter ([1556](https://github.com/grafana/oncall/pull/1556))

### Changed

- Allow passing `null` as a value for `escalation_chain` when creating routes via the public API ([1557](https://github.com/grafana/oncall/pull/1557))

## v1.1.39 (2023-03-16)

### Added

- Inbound email integration ([837](https://github.com/grafana/oncall/pull/837))

## v1.1.38 (2023-03-14)

### Added

- Add filtering by escalation chain to alert groups page ([1535](https://github.com/grafana/oncall/pull/1535))

### Fixed

- Improve tasks checking/triggering webhooks in new backend

## v1.1.37 (2023-03-14)

### Fixed

- Fixed redirection issue on integrations screen

### Added

- Enable web overrides for Terraform-based schedules
- Direct user paging improvements ([1358](https://github.com/grafana/oncall/issues/1358))
- Added Schedule Score quality within the schedule view ([118](https://github.com/grafana/oncall/issues/118))

## v1.1.36 (2023-03-09)

### Fixed

- Fix bug with override creation ([1515](https://github.com/grafana/oncall/pull/1515))

## v1.1.35 (2023-03-09)

### Added

- Insight logs

### Fixed

- Fixed issue with Alert group involved users filter
- Fixed email sending failure due to newline in title

## v1.1.34 (2023-03-08)

### Added

- Jinja2 based routes ([1319](https://github.com/grafana/oncall/pull/1319))

### Changed

- Remove mobile app feature flag ([1484](https://github.com/grafana/oncall/pull/1484))

### Fixed

- Prohibit creating & updating past overrides ([1474](https://github.com/grafana/oncall/pull/1474))

## v1.1.33 (2023-03-07)

### Fixed

- Show permission error for accessing Telegram as Viewer ([1273](https://github.com/grafana/oncall/issues/1273))

### Changed

- Pass email and phone limits as environment variables ([1219](https://github.com/grafana/oncall/pull/1219))

## v1.1.32 (2023-03-01)

### Fixed

- Schedule filters improvements ([941](https://github.com/grafana/oncall/issues/941))
- Fix pagination issue on schedules page ([1437](https://github.com/grafana/oncall/pull/1437))

## v1.1.31 (2023-03-01)

### Added

- Add acknowledge_signal and source link to public api

## v1.1.30 (2023-03-01)

### Fixed

- Fixed importing of global grafana styles ([672](https://github.com/grafana/oncall/issues/672))
- Fixed UI permission related bug where Editors could not export their user iCal link
- Fixed error when a shift is created using Etc/UTC as timezone
- Fixed issue with refresh ical file task not considering empty string values
- Schedules: Long popup does not fit screen & buttons unreachable & objects outside of the popup ([1002](https://github.com/grafana/oncall/issues/1002))
- Can't scroll on integration settings page ([415](https://github.com/grafana/oncall/issues/415))
- Team change in the Integration page always causes 403 ([1292](https://github.com/grafana/oncall/issues/1292))
- Schedules: Permalink doesn't work with multi-teams ([940](https://github.com/grafana/oncall/issues/940))
- Schedules list -> expanded schedule blows page width ([1293](https://github.com/grafana/oncall/issues/1293))

### Changed

- Moved reCAPTCHA to backend environment variable for more flexible configuration between different environments.
- Add pagination to schedule listing
- Show 100 latest alerts on alert group page ([1417](https://github.com/grafana/oncall/pull/1417))

## v1.1.29 (2023-02-23)

### Changed

- Allow creating schedules with type "web" using public API

### Fixed

- Fixed minor issue during the sync process where an HTTP 302 (redirect) status code from the Grafana
  instance would cause the sync to not properly finish

## v1.1.28 (2023-02-23)

### Fixed

- Fixed maintenance mode for Telegram and MSTeams

## v1.1.27 (2023-02-22)

### Added

- Added reCAPTCHA validation for requesting a mobile verification code

### Changed

- Added ratelimits for phone verification
- Link to source was added
- Header of Incident page was reworked: clickable labels instead of just names, users section was deleted
- "Go to Integration" button was deleted, because the functionality was moved to clickable labels

### Fixed

- Fixed HTTP request to Google where when fetching an iCal, the response would sometimes contain HTML instead
  of the expected iCal data

## v1.1.26 (2023-02-20)

### Fixed

- Make alert group filters persistent ([482](https://github.com/grafana/oncall/issues/482))

### Changed

- Update phone verification error message

## v1.1.25 (2023-02-20)

### Fixed

- Fixed too long declare incident link in Slack

## v1.1.24 (2023-02-16)

### Added

- Add direct user paging ([823](https://github.com/grafana/oncall/issues/823))
- Add App Store link to web UI ([1328](https://github.com/grafana/oncall/pull/1328))

### Fixed

- Cleaning of the name "Incident" ([704](https://github.com/grafana/oncall/pull/704))
- Alert Group/Alert Groups naming polishing. All the names should be with capital letters
- Design polishing ([1290](https://github.com/grafana/oncall/pull/1290))
- Not showing contact details in User tooltip if User does not have edit/admin access
- Updated slack link account to redirect back to user profile instead of chatops

### Changed

- Incidents - Removed buttons column and replaced status with toggler ([#1237](https://github.com/grafana/oncall/issues/1237))
- Responsiveness changes across multiple pages (Incidents, Integrations, Schedules) ([#1237](https://github.com/grafana/oncall/issues/1237))
- Add pagination to schedule listing

## v1.1.23 (2023-02-06)

### Fixed

- Fix bug with email case sensitivity for ICal on-call schedules ([1297](https://github.com/grafana/oncall/pull/1297))

## v1.1.22 (2023-02-03)

### Fixed

- Fix bug with root/dependant alert groups list api endpoint ([1284](https://github.com/grafana/oncall/pull/1284))
- Fixed NPE on teams switch

### Added

- Optimize alert and alert group public api endpoints and add filter by id ([1274](https://github.com/grafana/oncall/pull/1274))
- Enable mobile app backend by default on OSS

## v1.1.21 (2023-02-02)

### Added

- Add [`django-dbconn-retry` library](https://github.com/jdelic/django-dbconn-retry) to `INSTALLED_APPS` to attempt
  to alleviate occasional `django.db.utils.OperationalError` errors
- Improve alerts and alert group endpoint response time in internal API with caching ([1261](https://github.com/grafana/oncall/pull/1261))
- Optimize alert and alert group public api endpoints and add filter by id ([1274](https://github.com/grafana/oncall/pull/1274)
- Added Coming Soon for iOS on Mobile App screen

### Fixed

- Fix issue on Integrations where you were redirected back once escalation chain was loaded ([#1083](https://github.com/grafana/oncall/issues/1083))
  ([#1257](https://github.com/grafana/oncall/issues/1257))

## v1.1.20 (2023-01-30)

### Added

- Add involved users filter to alert groups listing page (+ mine shortcut)

### Changed

- Improve logging for creating contact point for Grafana Alerting integration

### Fixed

- Fix bugs related to creating contact point for Grafana Alerting integration
- Fix minor UI bug on OnCall users page where it would idefinitely show a "Loading..." message
- Only show OnCall user's table to users that are authorized
- Fixed NPE in ScheduleUserDetails component ([#1229](https://github.com/grafana/oncall/issues/1229))

## v1.1.19 (2023-01-25)

### Added

- Add Server URL below QR code for OSS for debugging purposes
- Add Slack slash command allowing to trigger a direct page via a manually created alert group
- Remove resolved and acknowledged filters as we switched to status ([#1201](https://github.com/grafana/oncall/pull/1201))
- Add sync with grafana on /users and /teams api calls from terraform plugin

### Changed

- Allow users with `viewer` role to fetch cloud connection status using the internal API ([#1181](https://github.com/grafana/oncall/pull/1181))
- When removing the Slack ChatOps integration, make it more explicit to the user what the implications of doing so are
- Improve performance of `GET /api/internal/v1/schedules` endpoint ([#1169](https://github.com/grafana/oncall/pull/1169))

### Fixed

- Removed duplicate API call, in the UI on plugin initial load, to `GET /api/internal/v1/alert_receive_channels`
- Increased plugin startup speed ([#1200](https://github.com/grafana/oncall/pull/1200))

## v1.1.18 (2023-01-18)

### Added

- Allow messaging backends to be enabled/disabled per organization ([#1151](https://github.com/grafana/oncall/pull/1151))

### Changed

- Send a Slack DM when user is not in channel ([#1144](https://github.com/grafana/oncall/pull/1144))

## v1.1.17 (2023-01-18)

### Changed

- Modified how the `Organization.is_rbac_permissions_enabled` flag is set,
  based on whether we are dealing with an open-source, or cloud installation
- Backend implementation to support direct user/schedule paging
- Changed documentation links to open in new window
- Remove helm chart signing
- Changed the user's profile modal to be wide for all tabs

### Added

- Added state filter for alert_group public API endpoint.
- Enrich user tooltip on Schedule page
- Added redirects for old-style links

### Fixed

- Updated typo in Helm chart values when specifying a custom Slack command name
- Fix for web schedules ical export to give overrides the right priority
- Fix for topnavbar to show initial loading inside PluginPage

## v1.1.16 (2023-01-12)

### Fixed

- Minor bug fix in how the value of `Organization.is_rbac_permissions_enabled` is determined

- Helm chart: default values file and documentation now reflect the correct key to set for the Slack
  slash command name, `oncall.slack.commandName`.

## v1.1.15 (2023-01-10)

### Changed

- Simplify and speed up slack rendering ([#1105](https://github.com/grafana/oncall/pull/1105))
- Faro - Point to 3 separate apps instead of just 1 for all environments ([#1110](https://github.com/grafana/oncall/pull/1110))
- Schedules - ([#1114](https://github.com/grafana/oncall/pull/1114), [#1109](https://github.com/grafana/oncall/pull/1109))

### Fixed

- Bugfix for topnavbar to place alerts inside PageNav ([#1040](https://github.com/grafana/oncall/pull/1040))

## v1.1.14 (2023-01-05)

### Changed

- Change wording from "incident" to "alert group" for the Telegram integration ([#1052](https://github.com/grafana/oncall/pull/1052))
- Soft-delete of organizations on stack deletion.

## v1.1.13 (2023-01-04)

### Added

- Integration with [Grafana Faro](https://grafana.com/docs/grafana-cloud/faro-web-sdk/) for Cloud Instances

## v1.1.12 (2023-01-03)

### Fixed

- Handle jinja exceptions during alert creation
- Handle exception for slack rate limit message

## v1.1.11 (2023-01-03)

### Fixed

- Fix error when schedule was not able to load
- Minor fixes

## v1.1.10 (2023-01-03)

### Fixed

- Minor fixes

## v1.1.9 (2023-01-03)

### Fixed

- Alert group query optimization
- Update RBAC scopes
- Fix error when schedule was not able to load
- Minor bug fixes

## v1.1.8 (2022-12-13)

### Added

- Added a `make` command, `enable-mobile-app-feature-flags`, which sets the backend feature flag in `./dev/.env.dev`,
  and updates a record in the `base_dynamicsetting` database table, which are needed to enable the mobile
  app backend features.

### Changed

- Added ability to change engine deployment update strategy via values in helm chart.
- removed APNS support
- changed the `django-push-notification` library from the `iskhakov` fork to the [`grafana` fork](https://github.com/grafana/django-push-notifications).
  This new fork basically patches an issue which affected the database migrations of this django app (previously the
  library would not respect the `USER_MODEL` setting when creating its tables and would instead reference the
  `auth_user` table.. which we don't want)
- add `--no-cache` flag to the `make build` command

### Fixed

- fix schedule UI types and permissions

## v1.1.7 (2022-12-09)

### Fixed

- Update fallback role for schedule write RBAC permission
- Mobile App Verification tab in the user settings modal is now hidden for users that do not have proper
  permissions to use it

## v1.1.6 (2022-12-09)

### Added

- RBAC permission support
- Add `time_zone` serializer validation for OnCall shifts and calendar/web schedules. In addition, add database migration
  to update values that may be invalid
- Add a `permalinks.web` field, which is a permalink to the alert group web app page, to the alert group internal/public
  API responses
- Added the ability to customize job-migrate `ttlSecondsAfterFinished` field in the helm chart

### Fixed

- Got 500 error when saving Outgoing Webhook ([#890](https://github.com/grafana/oncall/issues/890))
- v1.0.13 helm chart - update the OnCall backend pods image pull policy to "Always" (and explicitly set tag to `latest`).
  This should resolve some recent issues experienced where the frontend/backend versions are not aligned.

### Changed

- When editing templates for alert group presentation or outgoing webhooks, errors and warnings are now displayed in
  the UI as notification popups or displayed in the preview.
- Errors and warnings that occur when rendering templates during notification or webhooks will now render
  and display the error/warning as the result.

## v1.1.5 (2022-11-24)

### Added

- Added a QR code in the "Mobile App Verification" tab on the user settings modal to connect the mobile
  application to your OnCall instance

### Fixed

- UI bug fixes for Grafana 9.3 ([#860](https://github.com/grafana/oncall/pull/860))
- Bug fix for saving source link template ([#898](https://github.com/grafana/oncall/pull/898))

## v1.1.4 (2022-11-23)

### Fixed

- Bug fix for [#882](https://github.com/grafana/oncall/pull/882) which was causing the OnCall web calendars to not load
- Bug fix which, when installing the plugin, or after removing a Grafana API token, caused the plugin to not load properly

## v1.1.3 (2022-11-22)

- Bug Fixes

### Changed

- For OSS installations of OnCall, initial configuration is now simplified. When running for local development, you no
  longer need to configure the plugin via the UI. This is achieved through passing one environment variable to both the
  backend & frontend containers, both of which have been preconfigured for you in `docker-compose-developer.yml`.
  - The Grafana API URL **must be** passed as an environment variable, `GRAFANA_API_URL`, to the OnCall backend
    (and can be configured by updating this env var in your `./dev/.env.dev` file)
  - The OnCall API URL can optionally be passed as an environment variable, `ONCALL_API_URL`, to the OnCall UI.
    If the environment variable is found, the plugin will "auto-configure", otherwise you will be shown a simple
    configuration form to provide this info.
- For Helm installations, if you are running Grafana externally (eg. `grafana.enabled` is set to `false`
  in your `values.yaml`), you will now be required to specify `externalGrafana.url` in `values.yaml`.
- `make start` will now idempotently check to see if a "127.0.0.1 grafana" record exists in `/etc/hosts`
  (using a tool called [`hostess`](https://github.com/cbednarski/hostess)). This is to support using `http://grafana:3000`
  as the `Organization.grafana_url` in two scenarios:
  - `oncall_engine`/`oncall_celery` -> `grafana` Docker container communication
  - public URL generation. There are some instances where `Organization.grafana_url` is referenced to generate public
    URLs to a Grafana plugin page. Without the `/etc/hosts` record, navigating to `http://grafana:3000/some_page` in
    your browser, you would obviously get an error from your browser.

## v1.1.2 (2022-11-18)

- Bug Fixes

## v1.1.1 (2022-11-16)

- Compatibility with Grafana 9.3.0
- Bug Fixes

## v1.0.52 (2022-11-09)

- Allow use of API keys as alternative to account auth token for Twilio
- Remove `grafana_plugin_management` Django app
- Enable new schedules UI
- Bug fixes

## v1.0.51 (2022-11-05)

- Bug Fixes

## v1.0.50 (2022-11-03)

- Updates to documentation
- Improvements to web schedules
- Bug fixes

## v1.0.49 (2022-11-01)

- Enable SMTP email backend by default
- Fix Grafana sidebar frontend bug

## v1.0.48 (2022-11-01)

- verify_number management command
- chatops page redesign

## v1.0.47 (2022-11-01)

- Bug fixes

## v1.0.46 (2022-10-28)

- Bug fixes
- remove `POST /api/internal/v1/custom_buttons/{id}/action` endpoint

## v1.0.45 (2022-10-27)

- Bug fix to revert commit which removed unused engine code

## v1.0.44 (2022-10-26)

- Bug fix for an issue that was affecting phone verification

## v1.0.43 (2022-10-25)

- Bug fixes

## v1.0.42 (2022-10-24)

- Fix posting resolution notes to Slack

## v1.0.41 (2022-10-24)

- Add personal email notifications
- Bug fixes

## v1.0.40 (2022-10-05)

- Improved database and celery backends support
- Added script to import PagerDuty users to Grafana
- Bug fixes

## v1.0.39 (2022-10-03)

- Fix issue in v1.0.38 blocking the creation of schedules and webhooks in the UI

## v1.0.38 (2022-09-30)

- Fix exception handling for adding resolution notes when slack and oncall users are out of sync.
- Fix all day events showing as having gaps in slack notifications
- Improve plugin configuration error message readability
- Add `telegram` key to `permalinks` property in `AlertGroup` public API response schema

## v1.0.37 (2022-09-21)

- Improve API token creation form
- Fix alert group bulk action bugs
- Add `permalinks` property to `AlertGroup` public API response schema
- Scheduling system bug fixes
- Public API bug fixes

## v1.0.36 (2022-09-12)

- Alpha web schedules frontend/backend updates
- Bug fixes

## v1.0.35 (2022-09-07)

- Bug fixes

## v1.0.34 (2022-09-06)

- Fix schedule notification spam

## v1.0.33 (2022-09-06)

- Add raw alert view
- Add GitHub star button for OSS installations
- Restore alert group search functionality
- Bug fixes

## v1.0.32 (2022-09-01)

- Bug fixes

## v1.0.31 (2022-09-01)

- Bump celery version
- Fix oss to cloud connection

## v1.0.30 (2022-08-31)

- Bug fix: check user notification policy before access

## v1.0.29 (2022-08-31)

- Add arm64 docker image

## v1.0.28 (2022-08-31)

- Bug fixes

## v1.0.27 (2022-08-30)

- Bug fixes

## v1.0.26 (2022-08-26)

- Insight log's format fixes
- Remove UserNotificationPolicy auto-recreating

## v1.0.25 (2022-08-24)

- Bug fixes

## v1.0.24 (2022-08-24)

- Insight logs
- Default DATA_UPLOAD_MAX_MEMORY_SIZE to 1mb

## v1.0.23 (2022-08-23)

- Bug fixes

## v1.0.22 (2022-08-16)

- Make STATIC_URL configurable from environment variable

## v1.0.21 (2022-08-12)

- Bug fixes

## v1.0.19 (2022-08-10)

- Bug fixes

## v1.0.15 (2022-08-03)

- Bug fixes

## v1.0.13 (2022-07-27)

- Optimize alert group list view
- Fix a bug related to Twilio setup

## v1.0.12 (2022-07-26)

- Update push-notifications dependency
- Rework how absolute URLs are built
- Fix to show maintenance windows per team
- Logging improvements
- Internal api to get a schedule final events

## v1.0.10 (2022-07-22)

- Speed-up of alert group web caching
- Internal api for OnCall shifts

## v1.0.9 (2022-07-21)

- Frontend bug fixes & improvements
- Support regex_replace() in templates
- Bring back alert group caching and list view

## v1.0.7 (2022-07-18)

- Backend & frontend bug fixes
- Deployment improvements
- Reshape webhook payload for outgoing webhooks
- Add escalation chain usage info on escalation chains page
- Improve alert group list load speeds and simplify caching system

## v1.0.6 (2022-07-12)

- Manual Incidents enabled for teams
- Fix phone notifications for OSS
- Public API improvements

## v1.0.5 (2022-07-06)

- Bump Django to 3.2.14
- Fix PagerDuty iCal parsing

## 1.0.4 (2022-06-28)

- Allow Telegram DMs without channel connection.

## 1.0.3 (2022-06-27)

- Fix users public api endpoint. Now it returns users with all roles.
- Fix redundant notifications about gaps in schedules.
- Frontend fixes.

## 1.0.2 (2022-06-17)

- Fix Grafana Alerting integration to handle API changes in Grafana 9
- Improve public api endpoint for outgoing webhooks (/actions) by adding ability to create, update and delete
  outgoing webhook instance

## 1.0.0 (2022-06-14)

- First Public Release

## 0.0.71 (2022-06-06)

- Initial Commit Release<|MERGE_RESOLUTION|>--- conflicted
+++ resolved
@@ -15,21 +15,14 @@
 ### Changed
 
 - Deprecated `/maintenance` web UI page. Maintenance is now handled at the integration level and can be performed
-<<<<<<< HEAD
   within a single integration's page. by @Ukochka ([#2497](https://github.com/grafana/oncall/issues/2497))
 
 ### Fixed
 
 - Fixed a bug in the integration maintenance mode workflow where a user could not start/stop an integration's
   maintenance mode by @joeyorlando ([#2511](https://github.com/grafana/oncall/issues/2511))
-=======
-  within a single integration's page. by @Ukochka ([2497](https://github.com/grafana/oncall/issues/2497))
-  
-### Fixed
-
-- Schedules: Long popup does not fit screen & buttons unreachable & objects outside of the popup [1002](https://github.com/grafana/oncall/issues/1002)
-- New schedules white theme issues [2356](https://github.com/grafana/oncall/issues/2356)
->>>>>>> 939590fe
+- Schedules: Long popup does not fit screen & buttons unreachable & objects outside of the popup [#1002](https://github.com/grafana/oncall/issues/1002)
+- New schedules white theme issues [#2356](https://github.com/grafana/oncall/issues/2356)
 
 ## v1.3.9 (2023-07-12)
 
