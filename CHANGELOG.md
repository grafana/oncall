--- conflicted
+++ resolved
@@ -7,12 +7,11 @@
 
 ## Unreleased
 
-<<<<<<< HEAD
 ### Changed
 
 - Polish user settings and warnings ([#2425](https://github.com/grafana/oncall/pull/2425))
 - Removed url from sms notification, changed format ([2317](https://github.com/grafana/oncall/pull/2317))  
-=======
+
 ## v1.3.6 (2023-07-05)
 
 ### Fixed
@@ -25,7 +24,6 @@
 ### Fixed
 
 - Fix for phone provider initialization which can lead to an HTTP 500 on startup ([#2434](https://github.com/grafana/oncall/pull/2434))
->>>>>>> 68b13aeb
 
 ## v1.3.4 (2023-07-05)
 
