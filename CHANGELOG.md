--- conflicted
+++ resolved
@@ -7,16 +7,15 @@
 
 ## Unreleased
 
-<<<<<<< HEAD
+### Changed
+
+- Deprecated `/maintenance` web UI page. Maintenance is now handled at the integration level and can be performed
+  within a single integration's page. by @Ukochka ([2497](https://github.com/grafana/oncall/issues/2497))
+  
 ### Fixed
 
 - Schedules: Long popup does not fit screen & buttons unreachable & objects outside of the popup [1002](https://github.com/grafana/oncall/issues/1002)
 - New schedules white theme issues [2356](https://github.com/grafana/oncall/issues/2356)
-=======
-### Changed
-
-- Deprecated `/maintenance` web UI page. Maintenance is now handled at the integration level and can be performed
-  within a single integration's page. by @Ukochka ([2497](https://github.com/grafana/oncall/issues/2497))
 
 ## v1.3.9 (2023-07-12)
 
@@ -30,7 +29,6 @@
   @maskin25 ([#2466](https://github.com/grafana/oncall/pull/2466))
 
 ## v1.3.8 (2023-07-11)
->>>>>>> 03d54023
 
 ### Added
 
