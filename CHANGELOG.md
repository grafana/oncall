--- conflicted
+++ resolved
@@ -5,6 +5,12 @@
 The format is based on [Keep a Changelog](https://keepachangelog.com/en/1.0.0/),
 and this project adheres to [Semantic Versioning](https://semver.org/spec/v2.0.0.html).
 
+## Unreleased
+
+### Added
+
+- Add filtering by escalation chain to alert groups page ([1535](https://github.com/grafana/oncall/pull/1535))
+
 ## v1.1.37 (2023-03-14)
 
 ### Fixed
@@ -15,11 +21,7 @@
 
 - Enable web overrides for Terraform-based schedules
 - Direct user paging improvements ([1358](https://github.com/grafana/oncall/issues/1358))
-<<<<<<< HEAD
-- Add filtering by escalation chain to alert groups page ([1535](https://github.com/grafana/oncall/pull/1535))
-=======
 - Added Schedule Score quality within the schedule view ([118](https://github.com/grafana/oncall/issues/118))
->>>>>>> 433261fe
 
 ## v1.1.36 (2023-03-09)
 
