# Changelog

All notable changes to this project will be documented in this file.

The format is based on [Keep a Changelog](https://keepachangelog.com/en/1.0.0/),
and this project adheres to [Semantic Versioning](https://semver.org/spec/v2.0.0.html).

## Unreleased

### Changed

- Improve logging for creating contact point for Grafana Alerting integration

### Fixed

- Fix bugs related to creating contact point for Grafana Alerting integration
<<<<<<< HEAD
- Fix minor UI bug on OnCall users page where it would idefinitely show a "Loading..." message
- Only show OnCall user's table to users that are authorized
=======
- Fixed NPE in ScheduleUserDetails component ([#1229](https://github.com/grafana/oncall/issues/1229))
>>>>>>> a47fc704

## v1.1.19 (2023-01-25)

### Added

- Add Slack slash command allowing to trigger a direct page via a manually created alert group
- Remove resolved and acknowledged filters as we switched to status ([#1201](https://github.com/grafana/oncall/pull/1201))
- Add sync with grafana on /users and /teams api calls from terraform plugin

### Changed

- Allow users with `viewer` role to fetch cloud connection status using the internal API ([#1181](https://github.com/grafana/oncall/pull/1181))
- When removing the Slack ChatOps integration, make it more explicit to the user what the implications of doing so are
- Improve performance of `GET /api/internal/v1/schedules` endpoint ([#1169](https://github.com/grafana/oncall/pull/1169))

### Fixed

- Removed duplicate API call, in the UI on plugin initial load, to `GET /api/internal/v1/alert_receive_channels`
- Increased plugin startup speed ([#1200](https://github.com/grafana/oncall/pull/1200))

## v1.1.18 (2023-01-18)

### Added

- Allow messaging backends to be enabled/disabled per organization ([#1151](https://github.com/grafana/oncall/pull/1151))

### Changed

- Send a Slack DM when user is not in channel ([#1144](https://github.com/grafana/oncall/pull/1144))

## v1.1.17 (2023-01-18)

### Changed

- Modified how the `Organization.is_rbac_permissions_enabled` flag is set,
  based on whether we are dealing with an open-source, or cloud installation
- Backend implementation to support direct user/schedule paging
- Changed documentation links to open in new window
- Remove helm chart signing
- Changed the user's profile modal to be wide for all tabs

### Added

- Added state filter for alert_group public API endpoint.
- Enrich user tooltip on Schedule page
- Added redirects for old-style links

### Fixed

- Updated typo in Helm chart values when specifying a custom Slack command name
- Fix for web schedules ical export to give overrides the right priority
- Fix for topnavbar to show initial loading inside PluginPage

## v1.1.16 (2023-01-12)

### Fixed

- Minor bug fix in how the value of `Organization.is_rbac_permissions_enabled` is determined

- Helm chart: default values file and documentation now reflect the correct key to set for the Slack
  slash command name, `oncall.slack.commandName`.

## v1.1.15 (2023-01-10)

### Changed

- Simplify and speed up slack rendering ([#1105](https://github.com/grafana/oncall/pull/1105))
- Faro - Point to 3 separate apps instead of just 1 for all environments ([#1110](https://github.com/grafana/oncall/pull/1110))
- Schedules - ([#1114](https://github.com/grafana/oncall/pull/1114), [#1109](https://github.com/grafana/oncall/pull/1109))

### Fixed

- Bugfix for topnavbar to place alerts inside PageNav ([#1040](https://github.com/grafana/oncall/pull/1040))

## v1.1.14 (2023-01-05)

### Changed

- Change wording from "incident" to "alert group" for the Telegram integration ([#1052](https://github.com/grafana/oncall/pull/1052))
- Soft-delete of organizations on stack deletion.

## v1.1.13 (2023-01-04)

### Added

- Integration with [Grafana Faro](https://grafana.com/docs/grafana-cloud/faro-web-sdk/) for Cloud Instances

## v1.1.12 (2023-01-03)

### Fixed

- Handle jinja exceptions during alert creation
- Handle exception for slack rate limit message

## v1.1.11 (2023-01-03)

### Fixed

- Fix error when schedule was not able to load
- Minor fixes

## v1.1.10 (2023-01-03)

### Fixed

- Minor fixes

## v1.1.9 (2023-01-03)

### Fixed

- Alert group query optimization
- Update RBAC scopes
- Fix error when schedule was not able to load
- Minor bug fixes

## v1.1.8 (2022-12-13)

### Added

- Added a `make` command, `enable-mobile-app-feature-flags`, which sets the backend feature flag in `./dev/.env.dev`,
  and updates a record in the `base_dynamicsetting` database table, which are needed to enable the mobile
  app backend features.

### Changed

- Added ability to change engine deployment update strategy via values in helm chart.
- removed APNS support
- changed the `django-push-notification` library from the `iskhakov` fork to the [`grafana` fork](https://github.com/grafana/django-push-notifications).
  This new fork basically patches an issue which affected the database migrations of this django app (previously the
  library would not respect the `USER_MODEL` setting when creating its tables and would instead reference the
  `auth_user` table.. which we don't want)
- add `--no-cache` flag to the `make build` command

### Fixed

- fix schedule UI types and permissions

## v1.1.7 (2022-12-09)

### Fixed

- Update fallback role for schedule write RBAC permission
- Mobile App Verification tab in the user settings modal is now hidden for users that do not have proper
  permissions to use it

## v1.1.6 (2022-12-09)

### Added

- RBAC permission support
- Add `time_zone` serializer validation for OnCall shifts and calendar/web schedules. In addition, add database migration
  to update values that may be invalid
- Add a `permalinks.web` field, which is a permalink to the alert group web app page, to the alert group internal/public
  API responses
- Added the ability to customize job-migrate `ttlSecondsAfterFinished` field in the helm chart

### Fixed

- Got 500 error when saving Outgoing Webhook ([#890](https://github.com/grafana/oncall/issues/890))
- v1.0.13 helm chart - update the OnCall backend pods image pull policy to "Always" (and explicitly set tag to `latest`).
  This should resolve some recent issues experienced where the frontend/backend versions are not aligned.

### Changed

- When editing templates for alert group presentation or outgoing webhooks, errors and warnings are now displayed in
  the UI as notification popups or displayed in the preview.
- Errors and warnings that occur when rendering templates during notification or webhooks will now render
  and display the error/warning as the result.

## v1.1.5 (2022-11-24)

### Added

- Added a QR code in the "Mobile App Verification" tab on the user settings modal to connect the mobile
  application to your OnCall instance

### Fixed

- UI bug fixes for Grafana 9.3 ([#860](https://github.com/grafana/oncall/pull/860))
- Bug fix for saving source link template ([#898](https://github.com/grafana/oncall/pull/898))

## v1.1.4 (2022-11-23)

### Fixed

- Bug fix for [#882](https://github.com/grafana/oncall/pull/882) which was causing the OnCall web calendars to not load
- Bug fix which, when installing the plugin, or after removing a Grafana API token, caused the plugin to not load properly

## v1.1.3 (2022-11-22)

- Bug Fixes

### Changed

- For OSS installations of OnCall, initial configuration is now simplified. When running for local development, you no
  longer need to configure the plugin via the UI. This is achieved through passing one environment variable to both the
  backend & frontend containers, both of which have been preconfigured for you in `docker-compose-developer.yml`.
  - The Grafana API URL **must be** passed as an environment variable, `GRAFANA_API_URL`, to the OnCall backend
    (and can be configured by updating this env var in your `./dev/.env.dev` file)
  - The OnCall API URL can optionally be passed as an environment variable, `ONCALL_API_URL`, to the OnCall UI.
    If the environment variable is found, the plugin will "auto-configure", otherwise you will be shown a simple
    configuration form to provide this info.
- For Helm installations, if you are running Grafana externally (eg. `grafana.enabled` is set to `false`
  in your `values.yaml`), you will now be required to specify `externalGrafana.url` in `values.yaml`.
- `make start` will now idempotently check to see if a "127.0.0.1 grafana" record exists in `/etc/hosts`
  (using a tool called [`hostess`](https://github.com/cbednarski/hostess)). This is to support using `http://grafana:3000`
  as the `Organization.grafana_url` in two scenarios:
  - `oncall_engine`/`oncall_celery` -> `grafana` Docker container communication
  - public URL generation. There are some instances where `Organization.grafana_url` is referenced to generate public
    URLs to a Grafana plugin page. Without the `/etc/hosts` record, navigating to `http://grafana:3000/some_page` in
    your browser, you would obviously get an error from your browser.

## v1.1.2 (2022-11-18)

- Bug Fixes

## v1.1.1 (2022-11-16)

- Compatibility with Grafana 9.3.0
- Bug Fixes

## v1.0.52 (2022-11-09)

- Allow use of API keys as alternative to account auth token for Twilio
- Remove `grafana_plugin_management` Django app
- Enable new schedules UI
- Bug fixes

## v1.0.51 (2022-11-05)

- Bug Fixes

## v1.0.50 (2022-11-03)

- Updates to documentation
- Improvements to web schedules
- Bug fixes

## v1.0.49 (2022-11-01)

- Enable SMTP email backend by default
- Fix Grafana sidebar frontend bug

## v1.0.48 (2022-11-01)

- verify_number management command
- chatops page redesign

## v1.0.47 (2022-11-01)

- Bug fixes

## v1.0.46 (2022-10-28)

- Bug fixes
- remove `POST /api/internal/v1/custom_buttons/{id}/action` endpoint

## v1.0.45 (2022-10-27)

- Bug fix to revert commit which removed unused engine code

## v1.0.44 (2022-10-26)

- Bug fix for an issue that was affecting phone verification

## v1.0.43 (2022-10-25)

- Bug fixes

## v1.0.42 (2022-10-24)

- Fix posting resolution notes to Slack

## v1.0.41 (2022-10-24)

- Add personal email notifications
- Bug fixes

## v1.0.40 (2022-10-05)

- Improved database and celery backends support
- Added script to import PagerDuty users to Grafana
- Bug fixes

## v1.0.39 (2022-10-03)

- Fix issue in v1.0.38 blocking the creation of schedules and webhooks in the UI

## v1.0.38 (2022-09-30)

- Fix exception handling for adding resolution notes when slack and oncall users are out of sync.
- Fix all day events showing as having gaps in slack notifications
- Improve plugin configuration error message readability
- Add `telegram` key to `permalinks` property in `AlertGroup` public API response schema

## v1.0.37 (2022-09-21)

- Improve API token creation form
- Fix alert group bulk action bugs
- Add `permalinks` property to `AlertGroup` public API response schema
- Scheduling system bug fixes
- Public API bug fixes

## v1.0.36 (2022-09-12)

- Alpha web schedules frontend/backend updates
- Bug fixes

## v1.0.35 (2022-09-07)

- Bug fixes

## v1.0.34 (2022-09-06)

- Fix schedule notification spam

## v1.0.33 (2022-09-06)

- Add raw alert view
- Add GitHub star button for OSS installations
- Restore alert group search functionality
- Bug fixes

## v1.0.32 (2022-09-01)

- Bug fixes

## v1.0.31 (2022-09-01)

- Bump celery version
- Fix oss to cloud connection

## v1.0.30 (2022-08-31)

- Bug fix: check user notification policy before access

## v1.0.29 (2022-08-31)

- Add arm64 docker image

## v1.0.28 (2022-08-31)

- Bug fixes

## v1.0.27 (2022-08-30)

- Bug fixes

## v1.0.26 (2022-08-26)

- Insight log's format fixes
- Remove UserNotificationPolicy auto-recreating

## v1.0.25 (2022-08-24)

- Bug fixes

## v1.0.24 (2022-08-24)

- Insight logs
- Default DATA_UPLOAD_MAX_MEMORY_SIZE to 1mb

## v1.0.23 (2022-08-23)

- Bug fixes

## v1.0.22 (2022-08-16)

- Make STATIC_URL configurable from environment variable

## v1.0.21 (2022-08-12)

- Bug fixes

## v1.0.19 (2022-08-10)

- Bug fixes

## v1.0.15 (2022-08-03)

- Bug fixes

## v1.0.13 (2022-07-27)

- Optimize alert group list view
- Fix a bug related to Twilio setup

## v1.0.12 (2022-07-26)

- Update push-notifications dependency
- Rework how absolute URLs are built
- Fix to show maintenance windows per team
- Logging improvements
- Internal api to get a schedule final events

## v1.0.10 (2022-07-22)

- Speed-up of alert group web caching
- Internal api for OnCall shifts

## v1.0.9 (2022-07-21)

- Frontend bug fixes & improvements
- Support regex_replace() in templates
- Bring back alert group caching and list view

## v1.0.7 (2022-07-18)

- Backend & frontend bug fixes
- Deployment improvements
- Reshape webhook payload for outgoing webhooks
- Add escalation chain usage info on escalation chains page
- Improve alert group list load speeds and simplify caching system

## v1.0.6 (2022-07-12)

- Manual Incidents enabled for teams
- Fix phone notifications for OSS
- Public API improvements

## v1.0.5 (2022-07-06)

- Bump Django to 3.2.14
- Fix PagerDuty iCal parsing

## 1.0.4 (2022-06-28)

- Allow Telegram DMs without channel connection.

## 1.0.3 (2022-06-27)

- Fix users public api endpoint. Now it returns users with all roles.
- Fix redundant notifications about gaps in schedules.
- Frontend fixes.

## 1.0.2 (2022-06-17)

- Fix Grafana Alerting integration to handle API changes in Grafana 9
- Improve public api endpoint for outgoing webhooks (/actions) by adding ability to create, update and delete
  outgoing webhook instance

## 1.0.0 (2022-06-14)

- First Public Release

## 0.0.71 (2022-06-06)

- Initial Commit Release<|MERGE_RESOLUTION|>--- conflicted
+++ resolved
@@ -14,12 +14,9 @@
 ### Fixed
 
 - Fix bugs related to creating contact point for Grafana Alerting integration
-<<<<<<< HEAD
 - Fix minor UI bug on OnCall users page where it would idefinitely show a "Loading..." message
 - Only show OnCall user's table to users that are authorized
-=======
 - Fixed NPE in ScheduleUserDetails component ([#1229](https://github.com/grafana/oncall/issues/1229))
->>>>>>> a47fc704
 
 ## v1.1.19 (2023-01-25)
 
