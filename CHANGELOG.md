# Changelog

All notable changes to this project will be documented in this file.

The format is based on [Keep a Changelog](https://keepachangelog.com/en/1.0.0/),
and this project adheres to [Semantic Versioning](https://semver.org/spec/v2.0.0.html).

<<<<<<< HEAD
=======
## v1.1.40 (2023-03-16)

### Fixed

- Check for duplicated positions in terraform escalation policies create/update

### Added

- Add `regex_match` Jinja filter ([1556](https://github.com/grafana/oncall/pull/1556))

### Changed

- Allow passing `null` as a value for `escalation_chain` when creating routes via the public API ([1557](https://github.com/grafana/oncall/pull/1557))

>>>>>>> 9f35ffbe
## v1.1.39 (2023-03-16)

### Added

- Inbound email integration ([837](https://github.com/grafana/oncall/pull/837))

## v1.1.38 (2023-03-14)

### Added

- Add filtering by escalation chain to alert groups page ([1535](https://github.com/grafana/oncall/pull/1535))

### Fixed

- Improve tasks checking/triggering webhooks in new backend

## v1.1.37 (2023-03-14)

### Fixed

- Fixed redirection issue on integrations screen

### Added

- Enable web overrides for Terraform-based schedules
- Direct user paging improvements ([1358](https://github.com/grafana/oncall/issues/1358))
- Added Schedule Score quality within the schedule view ([118](https://github.com/grafana/oncall/issues/118))

## v1.1.36 (2023-03-09)

### Fixed

- Fix bug with override creation ([1515](https://github.com/grafana/oncall/pull/1515))

## v1.1.35 (2023-03-09)

### Added

- Insight logs

### Fixed

- Fixed issue with Alert group involved users filter
- Fixed email sending failure due to newline in title

## v1.1.34 (2023-03-08)

### Added

- Jinja2 based routes ([1319](https://github.com/grafana/oncall/pull/1319))

### Changed

- Remove mobile app feature flag ([1484](https://github.com/grafana/oncall/pull/1484))

### Fixed

- Prohibit creating & updating past overrides ([1474](https://github.com/grafana/oncall/pull/1474))

## v1.1.33 (2023-03-07)

### Fixed

- Show permission error for accessing Telegram as Viewer ([1273](https://github.com/grafana/oncall/issues/1273))

### Changed

- Pass email and phone limits as environment variables ([1219](https://github.com/grafana/oncall/pull/1219))

## v1.1.32 (2023-03-01)

### Fixed

- Schedule filters improvements ([941](https://github.com/grafana/oncall/issues/941))
- Fix pagination issue on schedules page ([1437](https://github.com/grafana/oncall/pull/1437))

## v1.1.31 (2023-03-01)

### Added

- Add acknowledge_signal and source link to public api

## v1.1.30 (2023-03-01)

### Fixed

- Fixed importing of global grafana styles ([672](https://github.com/grafana/oncall/issues/672))
- Fixed UI permission related bug where Editors could not export their user iCal link
- Fixed error when a shift is created using Etc/UTC as timezone
- Fixed issue with refresh ical file task not considering empty string values
- Schedules: Long popup does not fit screen & buttons unreachable & objects outside of the popup ([1002](https://github.com/grafana/oncall/issues/1002))
- Can't scroll on integration settings page ([415](https://github.com/grafana/oncall/issues/415))
- Team change in the Integration page always causes 403 ([1292](https://github.com/grafana/oncall/issues/1292))
- Schedules: Permalink doesn't work with multi-teams ([940](https://github.com/grafana/oncall/issues/940))
- Schedules list -> expanded schedule blows page width ([1293](https://github.com/grafana/oncall/issues/1293))

### Changed

- Moved reCAPTCHA to backend environment variable for more flexible configuration between different environments.
- Add pagination to schedule listing
- Show 100 latest alerts on alert group page ([1417](https://github.com/grafana/oncall/pull/1417))

## v1.1.29 (2023-02-23)

### Changed

- Allow creating schedules with type "web" using public API

### Fixed

- Fixed minor issue during the sync process where an HTTP 302 (redirect) status code from the Grafana
  instance would cause the sync to not properly finish

## v1.1.28 (2023-02-23)

### Fixed

- Fixed maintenance mode for Telegram and MSTeams

## v1.1.27 (2023-02-22)

### Added

- Added reCAPTCHA validation for requesting a mobile verification code

### Changed

- Added ratelimits for phone verification
- Link to source was added
- Header of Incident page was reworked: clickable labels instead of just names, users section was deleted
- "Go to Integration" button was deleted, because the functionality was moved to clickable labels

### Fixed

- Fixed HTTP request to Google where when fetching an iCal, the response would sometimes contain HTML instead
  of the expected iCal data

## v1.1.26 (2023-02-20)

### Fixed

- Make alert group filters persistent ([482](https://github.com/grafana/oncall/issues/482))

### Changed

- Update phone verification error message

## v1.1.25 (2023-02-20)

### Fixed

- Fixed too long declare incident link in Slack

## v1.1.24 (2023-02-16)

### Added

- Add direct user paging ([823](https://github.com/grafana/oncall/issues/823))
- Add App Store link to web UI ([1328](https://github.com/grafana/oncall/pull/1328))

### Fixed

- Cleaning of the name "Incident" ([704](https://github.com/grafana/oncall/pull/704))
- Alert Group/Alert Groups naming polishing. All the names should be with capital letters
- Design polishing ([1290](https://github.com/grafana/oncall/pull/1290))
- Not showing contact details in User tooltip if User does not have edit/admin access
- Updated slack link account to redirect back to user profile instead of chatops

### Changed

- Incidents - Removed buttons column and replaced status with toggler ([#1237](https://github.com/grafana/oncall/issues/1237))
- Responsiveness changes across multiple pages (Incidents, Integrations, Schedules) ([#1237](https://github.com/grafana/oncall/issues/1237))
- Add pagination to schedule listing

## v1.1.23 (2023-02-06)

### Fixed

- Fix bug with email case sensitivity for ICal on-call schedules ([1297](https://github.com/grafana/oncall/pull/1297))

## v1.1.22 (2023-02-03)

### Fixed

- Fix bug with root/dependant alert groups list api endpoint ([1284](https://github.com/grafana/oncall/pull/1284))
- Fixed NPE on teams switch

### Added

- Optimize alert and alert group public api endpoints and add filter by id ([1274](https://github.com/grafana/oncall/pull/1274))
- Enable mobile app backend by default on OSS

## v1.1.21 (2023-02-02)

### Added

- Add [`django-dbconn-retry` library](https://github.com/jdelic/django-dbconn-retry) to `INSTALLED_APPS` to attempt
  to alleviate occasional `django.db.utils.OperationalError` errors
- Improve alerts and alert group endpoint response time in internal API with caching ([1261](https://github.com/grafana/oncall/pull/1261))
- Optimize alert and alert group public api endpoints and add filter by id ([1274](https://github.com/grafana/oncall/pull/1274)
- Added Coming Soon for iOS on Mobile App screen

### Fixed

- Fix issue on Integrations where you were redirected back once escalation chain was loaded ([#1083](https://github.com/grafana/oncall/issues/1083))
  ([#1257](https://github.com/grafana/oncall/issues/1257))

## v1.1.20 (2023-01-30)

### Added

- Add involved users filter to alert groups listing page (+ mine shortcut)

### Changed

- Improve logging for creating contact point for Grafana Alerting integration

### Fixed

- Fix bugs related to creating contact point for Grafana Alerting integration
- Fix minor UI bug on OnCall users page where it would idefinitely show a "Loading..." message
- Only show OnCall user's table to users that are authorized
- Fixed NPE in ScheduleUserDetails component ([#1229](https://github.com/grafana/oncall/issues/1229))

## v1.1.19 (2023-01-25)

### Added

- Add Server URL below QR code for OSS for debugging purposes
- Add Slack slash command allowing to trigger a direct page via a manually created alert group
- Remove resolved and acknowledged filters as we switched to status ([#1201](https://github.com/grafana/oncall/pull/1201))
- Add sync with grafana on /users and /teams api calls from terraform plugin

### Changed

- Allow users with `viewer` role to fetch cloud connection status using the internal API ([#1181](https://github.com/grafana/oncall/pull/1181))
- When removing the Slack ChatOps integration, make it more explicit to the user what the implications of doing so are
- Improve performance of `GET /api/internal/v1/schedules` endpoint ([#1169](https://github.com/grafana/oncall/pull/1169))

### Fixed

- Removed duplicate API call, in the UI on plugin initial load, to `GET /api/internal/v1/alert_receive_channels`
- Increased plugin startup speed ([#1200](https://github.com/grafana/oncall/pull/1200))

## v1.1.18 (2023-01-18)

### Added

- Allow messaging backends to be enabled/disabled per organization ([#1151](https://github.com/grafana/oncall/pull/1151))

### Changed

- Send a Slack DM when user is not in channel ([#1144](https://github.com/grafana/oncall/pull/1144))

## v1.1.17 (2023-01-18)

### Changed

- Modified how the `Organization.is_rbac_permissions_enabled` flag is set,
  based on whether we are dealing with an open-source, or cloud installation
- Backend implementation to support direct user/schedule paging
- Changed documentation links to open in new window
- Remove helm chart signing
- Changed the user's profile modal to be wide for all tabs

### Added

- Added state filter for alert_group public API endpoint.
- Enrich user tooltip on Schedule page
- Added redirects for old-style links

### Fixed

- Updated typo in Helm chart values when specifying a custom Slack command name
- Fix for web schedules ical export to give overrides the right priority
- Fix for topnavbar to show initial loading inside PluginPage

## v1.1.16 (2023-01-12)

### Fixed

- Minor bug fix in how the value of `Organization.is_rbac_permissions_enabled` is determined

- Helm chart: default values file and documentation now reflect the correct key to set for the Slack
  slash command name, `oncall.slack.commandName`.

## v1.1.15 (2023-01-10)

### Changed

- Simplify and speed up slack rendering ([#1105](https://github.com/grafana/oncall/pull/1105))
- Faro - Point to 3 separate apps instead of just 1 for all environments ([#1110](https://github.com/grafana/oncall/pull/1110))
- Schedules - ([#1114](https://github.com/grafana/oncall/pull/1114), [#1109](https://github.com/grafana/oncall/pull/1109))

### Fixed

- Bugfix for topnavbar to place alerts inside PageNav ([#1040](https://github.com/grafana/oncall/pull/1040))

## v1.1.14 (2023-01-05)

### Changed

- Change wording from "incident" to "alert group" for the Telegram integration ([#1052](https://github.com/grafana/oncall/pull/1052))
- Soft-delete of organizations on stack deletion.

## v1.1.13 (2023-01-04)

### Added

- Integration with [Grafana Faro](https://grafana.com/docs/grafana-cloud/faro-web-sdk/) for Cloud Instances

## v1.1.12 (2023-01-03)

### Fixed

- Handle jinja exceptions during alert creation
- Handle exception for slack rate limit message

## v1.1.11 (2023-01-03)

### Fixed

- Fix error when schedule was not able to load
- Minor fixes

## v1.1.10 (2023-01-03)

### Fixed

- Minor fixes

## v1.1.9 (2023-01-03)

### Fixed

- Alert group query optimization
- Update RBAC scopes
- Fix error when schedule was not able to load
- Minor bug fixes

## v1.1.8 (2022-12-13)

### Added

- Added a `make` command, `enable-mobile-app-feature-flags`, which sets the backend feature flag in `./dev/.env.dev`,
  and updates a record in the `base_dynamicsetting` database table, which are needed to enable the mobile
  app backend features.

### Changed

- Added ability to change engine deployment update strategy via values in helm chart.
- removed APNS support
- changed the `django-push-notification` library from the `iskhakov` fork to the [`grafana` fork](https://github.com/grafana/django-push-notifications).
  This new fork basically patches an issue which affected the database migrations of this django app (previously the
  library would not respect the `USER_MODEL` setting when creating its tables and would instead reference the
  `auth_user` table.. which we don't want)
- add `--no-cache` flag to the `make build` command

### Fixed

- fix schedule UI types and permissions

## v1.1.7 (2022-12-09)

### Fixed

- Update fallback role for schedule write RBAC permission
- Mobile App Verification tab in the user settings modal is now hidden for users that do not have proper
  permissions to use it

## v1.1.6 (2022-12-09)

### Added

- RBAC permission support
- Add `time_zone` serializer validation for OnCall shifts and calendar/web schedules. In addition, add database migration
  to update values that may be invalid
- Add a `permalinks.web` field, which is a permalink to the alert group web app page, to the alert group internal/public
  API responses
- Added the ability to customize job-migrate `ttlSecondsAfterFinished` field in the helm chart

### Fixed

- Got 500 error when saving Outgoing Webhook ([#890](https://github.com/grafana/oncall/issues/890))
- v1.0.13 helm chart - update the OnCall backend pods image pull policy to "Always" (and explicitly set tag to `latest`).
  This should resolve some recent issues experienced where the frontend/backend versions are not aligned.

### Changed

- When editing templates for alert group presentation or outgoing webhooks, errors and warnings are now displayed in
  the UI as notification popups or displayed in the preview.
- Errors and warnings that occur when rendering templates during notification or webhooks will now render
  and display the error/warning as the result.

## v1.1.5 (2022-11-24)

### Added

- Added a QR code in the "Mobile App Verification" tab on the user settings modal to connect the mobile
  application to your OnCall instance

### Fixed

- UI bug fixes for Grafana 9.3 ([#860](https://github.com/grafana/oncall/pull/860))
- Bug fix for saving source link template ([#898](https://github.com/grafana/oncall/pull/898))

## v1.1.4 (2022-11-23)

### Fixed

- Bug fix for [#882](https://github.com/grafana/oncall/pull/882) which was causing the OnCall web calendars to not load
- Bug fix which, when installing the plugin, or after removing a Grafana API token, caused the plugin to not load properly

## v1.1.3 (2022-11-22)

- Bug Fixes

### Changed

- For OSS installations of OnCall, initial configuration is now simplified. When running for local development, you no
  longer need to configure the plugin via the UI. This is achieved through passing one environment variable to both the
  backend & frontend containers, both of which have been preconfigured for you in `docker-compose-developer.yml`.
  - The Grafana API URL **must be** passed as an environment variable, `GRAFANA_API_URL`, to the OnCall backend
    (and can be configured by updating this env var in your `./dev/.env.dev` file)
  - The OnCall API URL can optionally be passed as an environment variable, `ONCALL_API_URL`, to the OnCall UI.
    If the environment variable is found, the plugin will "auto-configure", otherwise you will be shown a simple
    configuration form to provide this info.
- For Helm installations, if you are running Grafana externally (eg. `grafana.enabled` is set to `false`
  in your `values.yaml`), you will now be required to specify `externalGrafana.url` in `values.yaml`.
- `make start` will now idempotently check to see if a "127.0.0.1 grafana" record exists in `/etc/hosts`
  (using a tool called [`hostess`](https://github.com/cbednarski/hostess)). This is to support using `http://grafana:3000`
  as the `Organization.grafana_url` in two scenarios:
  - `oncall_engine`/`oncall_celery` -> `grafana` Docker container communication
  - public URL generation. There are some instances where `Organization.grafana_url` is referenced to generate public
    URLs to a Grafana plugin page. Without the `/etc/hosts` record, navigating to `http://grafana:3000/some_page` in
    your browser, you would obviously get an error from your browser.

## v1.1.2 (2022-11-18)

- Bug Fixes

## v1.1.1 (2022-11-16)

- Compatibility with Grafana 9.3.0
- Bug Fixes

## v1.0.52 (2022-11-09)

- Allow use of API keys as alternative to account auth token for Twilio
- Remove `grafana_plugin_management` Django app
- Enable new schedules UI
- Bug fixes

## v1.0.51 (2022-11-05)

- Bug Fixes

## v1.0.50 (2022-11-03)

- Updates to documentation
- Improvements to web schedules
- Bug fixes

## v1.0.49 (2022-11-01)

- Enable SMTP email backend by default
- Fix Grafana sidebar frontend bug

## v1.0.48 (2022-11-01)

- verify_number management command
- chatops page redesign

## v1.0.47 (2022-11-01)

- Bug fixes

## v1.0.46 (2022-10-28)

- Bug fixes
- remove `POST /api/internal/v1/custom_buttons/{id}/action` endpoint

## v1.0.45 (2022-10-27)

- Bug fix to revert commit which removed unused engine code

## v1.0.44 (2022-10-26)

- Bug fix for an issue that was affecting phone verification

## v1.0.43 (2022-10-25)

- Bug fixes

## v1.0.42 (2022-10-24)

- Fix posting resolution notes to Slack

## v1.0.41 (2022-10-24)

- Add personal email notifications
- Bug fixes

## v1.0.40 (2022-10-05)

- Improved database and celery backends support
- Added script to import PagerDuty users to Grafana
- Bug fixes

## v1.0.39 (2022-10-03)

- Fix issue in v1.0.38 blocking the creation of schedules and webhooks in the UI

## v1.0.38 (2022-09-30)

- Fix exception handling for adding resolution notes when slack and oncall users are out of sync.
- Fix all day events showing as having gaps in slack notifications
- Improve plugin configuration error message readability
- Add `telegram` key to `permalinks` property in `AlertGroup` public API response schema

## v1.0.37 (2022-09-21)

- Improve API token creation form
- Fix alert group bulk action bugs
- Add `permalinks` property to `AlertGroup` public API response schema
- Scheduling system bug fixes
- Public API bug fixes

## v1.0.36 (2022-09-12)

- Alpha web schedules frontend/backend updates
- Bug fixes

## v1.0.35 (2022-09-07)

- Bug fixes

## v1.0.34 (2022-09-06)

- Fix schedule notification spam

## v1.0.33 (2022-09-06)

- Add raw alert view
- Add GitHub star button for OSS installations
- Restore alert group search functionality
- Bug fixes

## v1.0.32 (2022-09-01)

- Bug fixes

## v1.0.31 (2022-09-01)

- Bump celery version
- Fix oss to cloud connection

## v1.0.30 (2022-08-31)

- Bug fix: check user notification policy before access

## v1.0.29 (2022-08-31)

- Add arm64 docker image

## v1.0.28 (2022-08-31)

- Bug fixes

## v1.0.27 (2022-08-30)

- Bug fixes

## v1.0.26 (2022-08-26)

- Insight log's format fixes
- Remove UserNotificationPolicy auto-recreating

## v1.0.25 (2022-08-24)

- Bug fixes

## v1.0.24 (2022-08-24)

- Insight logs
- Default DATA_UPLOAD_MAX_MEMORY_SIZE to 1mb

## v1.0.23 (2022-08-23)

- Bug fixes

## v1.0.22 (2022-08-16)

- Make STATIC_URL configurable from environment variable

## v1.0.21 (2022-08-12)

- Bug fixes

## v1.0.19 (2022-08-10)

- Bug fixes

## v1.0.15 (2022-08-03)

- Bug fixes

## v1.0.13 (2022-07-27)

- Optimize alert group list view
- Fix a bug related to Twilio setup

## v1.0.12 (2022-07-26)

- Update push-notifications dependency
- Rework how absolute URLs are built
- Fix to show maintenance windows per team
- Logging improvements
- Internal api to get a schedule final events

## v1.0.10 (2022-07-22)

- Speed-up of alert group web caching
- Internal api for OnCall shifts

## v1.0.9 (2022-07-21)

- Frontend bug fixes & improvements
- Support regex_replace() in templates
- Bring back alert group caching and list view

## v1.0.7 (2022-07-18)

- Backend & frontend bug fixes
- Deployment improvements
- Reshape webhook payload for outgoing webhooks
- Add escalation chain usage info on escalation chains page
- Improve alert group list load speeds and simplify caching system

## v1.0.6 (2022-07-12)

- Manual Incidents enabled for teams
- Fix phone notifications for OSS
- Public API improvements

## v1.0.5 (2022-07-06)

- Bump Django to 3.2.14
- Fix PagerDuty iCal parsing

## 1.0.4 (2022-06-28)

- Allow Telegram DMs without channel connection.

## 1.0.3 (2022-06-27)

- Fix users public api endpoint. Now it returns users with all roles.
- Fix redundant notifications about gaps in schedules.
- Frontend fixes.

## 1.0.2 (2022-06-17)

- Fix Grafana Alerting integration to handle API changes in Grafana 9
- Improve public api endpoint for outgoing webhooks (/actions) by adding ability to create, update and delete
  outgoing webhook instance

## 1.0.0 (2022-06-14)

- First Public Release

## 0.0.71 (2022-06-06)

- Initial Commit Release<|MERGE_RESOLUTION|>--- conflicted
+++ resolved
@@ -5,8 +5,6 @@
 The format is based on [Keep a Changelog](https://keepachangelog.com/en/1.0.0/),
 and this project adheres to [Semantic Versioning](https://semver.org/spec/v2.0.0.html).
 
-<<<<<<< HEAD
-=======
 ## v1.1.40 (2023-03-16)
 
 ### Fixed
@@ -21,7 +19,6 @@
 
 - Allow passing `null` as a value for `escalation_chain` when creating routes via the public API ([1557](https://github.com/grafana/oncall/pull/1557))
 
->>>>>>> 9f35ffbe
 ## v1.1.39 (2023-03-16)
 
 ### Added
