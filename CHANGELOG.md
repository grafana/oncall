--- conflicted
+++ resolved
@@ -12,23 +12,17 @@
 - Add models and framework to use different services (Phone, SMS, Verify) in Twilio depending on
   the destination country code by @mderynck ([#1976](https://github.com/grafana/oncall/pull/1976))
 - Prometheus exporter backend for alert groups related metrics
-<<<<<<< HEAD
 - Helm chart: configuration of `uwsgi` using environment variables by @alexintech ([#2045](https://github.com/grafana/oncall/pull/2045))
-=======
 - Much expanded/improved docs for mobile app ([2026](https://github.com/grafana/oncall/pull/2026>))
 - Enable by-day selection when defining monthly and hourly rotations ([2037](https://github.com/grafana/oncall/pull/2037))
->>>>>>> 4ebc7231
 
 ### Fixed
 
 - Fix error when updating closed modal window in Slack by @vadimkerr ([#2019](https://github.com/grafana/oncall/pull/2019))
 - Fix final schedule export failing to update when ical imported events set start/end as date ([#2025](https://github.com/grafana/oncall/pull/2025))
-<<<<<<< HEAD
 - Helm chart: fix bugs in helm chart with external postgresql configuration by @alexintech ([#2036](https://github.com/grafana/oncall/pull/2036))
-=======
 - Properly address `Organization.DoesNotExist` exceptions thrown which result in HTTP 500 for the Slack `interactive_api_endpoint`
   endpoint by @joeyorlando ([#2040](https://github.com/grafana/oncall/pull/2040))
->>>>>>> 4ebc7231
 
 ### Changed
 
