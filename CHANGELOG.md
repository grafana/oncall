# Changelog

All notable changes to this project will be documented in this file.

The format is based on [Keep a Changelog](https://keepachangelog.com/en/1.0.0/),
and this project adheres to [Semantic Versioning](https://semver.org/spec/v2.0.0.html).

## Unreleased

<<<<<<< HEAD
### Changed

- Improvements for the columns selector ([3668](https://github.com/grafana/oncall/pull/3668))
=======
## v1.3.89 (2024-01-17)
>>>>>>> 969c28c2

### Fixed

- Fixed Webhooks UI not allowing simple webhooks to be created ([#3691](https://github.com/grafana/oncall/pull/3691))
- Fix posting Slack message when route is deleted by @vadimkerr ([#3702](https://github.com/grafana/oncall/pull/3702))

### Changed

- Update schedules on-call users cache on every scheduled schedule refresh task ([#3699](https://github.com/grafana/oncall/pull/3699)).

## v1.3.88 (2024-01-16)

### Fixed

- Fix updating a shift swap with no Slack message by @vadimkerr ([#3686](https://github.com/grafana/oncall/pull/3686))

## v1.3.87 (2024-01-15)

### Fixed

- Fix occasional `AttributeError` in `apps.grafana_plugin.tasks.sync.sync_organization_async` task by @joeyorlando ([#3687](https://github.com/grafana/oncall/pull/3687))

## v1.3.86 (2024-01-12)

### Fixed

- Fix unicode characters not rendering correctly in webhooks @mderynck ([#3670](https://github.com/grafana/oncall/pull/3670))
- UI bug related to time inputs for "current UTC time is in" range escalation policy step ([#3585](https://github.com/grafana/oncall/issues/3585)]
- MS Teams Connection user profile tab - shouldn't reshow connection steps if already connected ([#2427](https://github.com/grafana/oncall-private/issues/2427))
- Fix internal schedule detail API to set oncall_now for a schedule in orgs with multiple entries ([#3671](https://github.com/grafana/oncall/pull/3671))

## v1.3.85 (2024-01-12)

Maintenance release

## v1.3.84 (2024-01-10)

### Added

- Add endpoint for alert group escalation snapshot by @Ferril ([#3615](https://github.com/grafana/oncall/pull/3615))

### Changed

- Do not retry `firebase.messaging.UnregisteredError` exceptions for FCM relay tasks by @joeyorlando ([#3637](https://github.com/grafana/oncall/pull/3637))
- Decrease outgoing webhook timeouts from 10secs to 4secs by @joeyorlando ([#3639](https://github.com/grafana/oncall/pull/3639))
- Add stack slug to `/organization` endpoint response by @Ferril ([#3644](https://github.com/grafana/oncall/pull/3644))
- Moved Mobile Connection Tab to separate user profile in Grafana ([#3296](https://github.com/grafana/oncall/pull/3296)

### Fixed

- Address HTTP 500s occurring when receiving messages from Telegram user in a discussion group by @joeyorlando ([#3622](https://github.com/grafana/oncall/pull/3622))
- Fix `module 'apps.schedules.tasks.notify_about_empty_shifts_in_schedule' has no attribute 'apply_async'`
  `AttributeError` by @joeyorlando ([#3640](https://github.com/grafana/oncall/pull/3640))

## v1.3.83 (2024-01-08)

### Changed

- Move Insights to OnCall as a separate page ([#2382](https://github.com/grafana/oncall-private/issues/2382))
- Allow mobile app to access paging endpoint @imtoori ([#3619](https://github.com/grafana/oncall/pull/3619))
- Create log record when there is a telegram formatting error in notification ([#3628](https://github.com/grafana/oncall/pull/3628))

### Fixed

- Fixed schedule timezone issues ([#3576](https://github.com/grafana/oncall/issues/3576))
- Ignore `requests.exceptions.Timeout` exceptions when attempting to send outgoing webhook requests by @joeyorlando ([#3632](https://github.com/grafana/oncall/pull/3632))

## v1.3.82 (2024-01-04)

### Added

- Add ability to create an Outgoing Webhook with the PATCH HTTP method via the UI by @joeyorlando ([#3604](https://github.com/grafana/oncall/pull/3604))

### Changed

- Handle message to reply to not found in Telegram send log ([#3587](https://github.com/grafana/oncall/pull/3587))
- Upgrade mobx lib to the latest version 6.12.0 ([#3453](https://github.com/grafana/oncall/issues/3453))
- Add task lock to avoid running multiple sync_organization tasks in parallel for the same org ([#3612](https://github.com/grafana/oncall/pull/3612))

## v1.3.81 (2023-12-28)

### Added

- Support e2e tests in Tilt and Makefile ([#3516](https://github.com/grafana/oncall/pull/3516))
- Support PATCH method for outgoing webhooks by @ravishankar15 ([#3580](https://github.com/grafana/oncall/pull/3580))

### Changed

- Limit acknowledge reminders to stop repeating after 1 month @mderynck ([#3571](https://github.com/grafana/oncall/pull/3571))

### Fixed

- Check reason to skip notification in Slack to avoid task perform_notification retries @Ferril ([#3562](https://github.com/grafana/oncall/pull/3562))
- Fix alert group table columns validation @Ferril ([#3577](https://github.com/grafana/oncall/pull/3577))
- Fix posting message about rate limit to Slack @Ferril ([#3582](https://github.com/grafana/oncall/pull/3582))
- Fix issue with parsing sender email address from email message for inbound email integration endpoint @Ferril ([#3586](https://github.com/grafana/oncall/pull/3586))
- Fix PUT /api/v1/escalation_policies/id issue when updating `from_time` and `to_time` by @joeyorlando ([#3581](https://github.com/grafana/oncall/pull/3581))
- Fix issue where duplicate team options would show up in the teams dropdown for the `/escalate` Slack command
  by @joeyorlando ([#3590](https://github.com/grafana/oncall/pull/3590))

## v1.3.80 (2023-12-14)

### Added

- Create success log records for delivered personal notifications ([3557](https://github.com/grafana/oncall/pull/3557))

## v1.3.79 (2023-12-14)

### Added

- Add backend for multi-stack support for mobile-app @Ferril ([#3500](https://github.com/grafana/oncall/pull/3500))

## v1.3.78 (2023-12-12)

### Changed

- Add error code for mobile push notification logs when device is not set up @Ferril ([#3554](https://github.com/grafana/oncall/pull/3554))

### Fixed

- Fix issue when mobile push notification message is too big @Ferril ([#3556](https://github.com/grafana/oncall/pull/3556)

## v1.3.77 (2023-12-11)

### Fixed

- Fix schedules invalid dates issue ([#support-escalations/issues/8084](https://github.com/grafana/support-escalations/issues/8084))
- Fix issue related to updating alert group metrics when deleting an alert group via the public API by @joeyorlando ([#3544](https://github.com/grafana/oncall/pull/3544))
- Fix issue with `amazon_ses` inbound email ESP provider by @Lutseslav ([#3509](https://github.com/grafana/oncall/pull/3509))

## v1.3.76 (2023-12-11)

### Fixed

– Fix minor UI bugs

## v1.3.75 (2023-12-08)

### Fixed

- Fix setting integration team to default on update @Ferril ([#3530](https://github.com/grafana/oncall/pull/3530))

## v1.3.74 (2023-12-06)

### Fixed

- Fix missing timestamp value in old grafana API endpoint ([#3522](https://github.com/grafana/oncall/pull/3522))

## v1.3.73 (2023-12-06)

### Added

- Track alert received timestamp on alert group creation ([#3513](https://github.com/grafana/oncall/pull/3513))

## v1.3.72 (2023-12-05)

### Fixed

- Address metrics calculation issue which occurred when `USE_REDIS_CLUSTER` env var was set by @joeyorlando ([#3510](https://github.com/grafana/oncall/pull/3510))

## v1.3.71 (2023-12-05)

### Added

- Add `datetimeformat_as_timezone` Jinja2 template helper filter by @jorgeav ([#3426](https://github.com/grafana/oncall/pull/3426))

### Changed

- Disallow creating and deleting direct paging integrations by @vadimkerr ([#3475](https://github.com/grafana/oncall/pull/3475))
- Renamed "Connections" tab to "Monitoring Systems" and "Direct Paging" to "Manual Direct Paging" on Integrations page

## v1.3.70 (2023-12-01)

Maintenance release

## v1.3.69 (2023-12-01)

Maintenance release + bugfixes

## v1.3.68 (2023-11-30)

### Fixed

- Create missing direct paging integrations on organization sync by @vadimkerr ([#3468](https://github.com/grafana/oncall/pull/3468))

## v1.3.67 (2023-11-30)

Minor bugfixes + dependency updates :)

## v1.3.66 (2023-11-30)

### Fixed

- Delete duplicate direct paging integrations by @vadimkerr ([#3412](https://github.com/grafana/oncall/pull/3412))

## v1.3.65 (2023-11-29)

### Added

- Add options to customize table columns in AlertGroup page ([3281](https://github.com/grafana/oncall/pull/3281))
- Add proxying capabilities for the OnCall mobile API by @joeyorlando ([#3449](https://github.com/grafana/oncall/pull/3449))

### Fixed

- User profile UI tweaks ([#3443](https://github.com/grafana/oncall/pull/3443))
- Ensure stack_id and org_id are ints @mderynck [(#3458](https://github.com/grafana/oncall/pull/3458))

## v1.3.64 (2023-11-28)

### Fixed

- Fix excess usage of bots_info slack api call to avoid ratelimits ([#3440](https://github.com/grafana/oncall/pull/3440))

## v1.3.63 (2023-11-28)

### Added

- Add ability to use Grafana Service Account Tokens for OnCall API (This is only enabled for resolution_notes
  endpoint currently) @mderynck ([#3189](https://github.com/grafana/oncall/pull/3189))
- Add ability for webhook presets to mask sensitive headers @mderynck
  ([#3189](https://github.com/grafana/oncall/pull/3189))

### Changed

- Use instance ID for cloud Grafana service token auth @mderynck ([#3435](https://github.com/grafana/oncall/pull/3435))

### Fixed

- Fixed issue that blocked saving webhooks with presets if the preset is controlling the URL @mderynck
  ([#3189](https://github.com/grafana/oncall/pull/3189))
- User filter doesn't display current value on Alert Groups page ([1714](https://github.com/grafana/oncall/issues/1714))
- Remove displaying rotation modal for Terraform/API based schedules
- Filters polishing ([3183](https://github.com/grafana/oncall/issues/3183))
- Fixed permissions so User settings reader role included list users @mderynck ([#3419](https://github.com/grafana/oncall/pull/3419))
- Fixed alert group rendering when some links were broken because of replacing `-` to `_` @Ferril ([#3424](https://github.com/grafana/oncall/pull/3424))
- Make telegram on_alert_group_action_triggered asynchronous([#3471](https://github.com/grafana/oncall/pull/3471))

## v1.3.62 (2023-11-21)

### Added

- Add builtin slack retry on ratelimited error ([#3401](https://github.com/grafana/oncall/pull/3401))

### Changed

- Add integration id to alert creation logging @mderynck ([#3392](https://github.com/grafana/oncall/pull/3392))

## v1.3.61 (2023-11-21)

### Fixed

- Fix deleting integrations with duplicate names by @vadimkerr ([#3397](https://github.com/grafana/oncall/pull/3397))

## v1.3.60 (2023-11-20)

### Fixed

- Fixes forwarding of Amazon SNS headers @mderynck ([#3371](https://github.com/grafana/oncall/pull/3371))
- Fixes issue when using the `/escalate` Slack command and selecting a team by @joeyorlando ([#3381](https://github.com/grafana/oncall/pull/3381))
- Fix issue when RBAC is enabled where Viewers with "Notifications Receiver" role do not properly show up in schedule
  rotations by @joeyorlando ([#3378](https://github.com/grafana/oncall/pull/3378))

## v1.3.59 (2023-11-16)

### Added

- Populate `users` field of the public Shift GET API with `rolling_users` from the type override created from web UI([#3303](https://github.com/grafana/oncall/pull/3303))
- Do not retry to update slack user group on every API error ([#3363](https://github.com/grafana/oncall/pull/3363))
- Allow specifying a comma-separated list of redis-servers to the `REDIS_URI` engine environment variable by @joeyorlando
  ([#3368](https://github.com/grafana/oncall/pull/3368))

### Fixed

- Fixed recurrency limit issue in the Rotation Modal ([#3358](https://github.com/grafana/oncall/pull/3358))
- Added dragging boundary constraints for Rotation Modal and show scroll for the users list ([#3365](https://github.com/grafana/oncall/pull/3365))
- Delete direct paging integration on team delete by @vadimkerr ([#3367](https://github.com/grafana/oncall/pull/3367))

## v1.3.58 (2023-11-14)

### Added

- Added user timezone field to the users public API response ([#3311](https://github.com/grafana/oncall/pull/3311))
- Allow filtering users by public primary key in internal API ([#3339](https://github.com/grafana/oncall/pull/3339))

### Changed

- Split Integrations table into Connections and Direct Paging tabs ([#3290](https://github.com/grafana/oncall/pull/3290))

### Fixed

- Fix issue where Slack user connection error message is sometimes shown despite successful connection by @joeyorlando ([#3327](https://github.com/grafana/oncall/pull/3327))
- Forward headers for Amazon SNS when organizations are moved @mderynck ([#3326](https://github.com/grafana/oncall/pull/3326))
- Fix styling when light theme is turned on via system preferences
  by excluding dark theme css vars in this case ([#3336](https://github.com/grafana/oncall/pull/3336))
- Fix issue when acknowledge reminder works for deleted organizations @Ferril ([#3345](https://github.com/grafana/oncall/pull/3345))
- Fix generating QR code ([#3347](https://github.com/grafana/oncall/pull/3347))

## v1.3.57 (2023-11-10)

### Fixed

- Fix AmazonSNS integration to handle exceptions the same as other integrations @mderynck ([#3315](https://github.com/grafana/oncall/pull/3315))

## v1.3.56 (2023-11-10)

## v1.3.55 (2023-11-07)

### Changed

- Unify naming of Grafana Cloud / Cloud OnCall / Grafana Cloud OnCall
  so that it's always Grafana Cloud OnCall ([#3279](https://github.com/grafana/oncall/pull/3279))

### Fixed

- Fix escalation policy importance going back to default by @vadimkerr ([#3282](https://github.com/grafana/oncall/pull/3282))
- Improve user permissions query ([#3291](https://github.com/grafana/oncall/pull/3291))

## v1.3.54 (2023-11-06)

### Added

- Add `b64decode` Jinja2 template helper filter by @jorgeav ([#3242](https://github.com/grafana/oncall/pull/3242))

## v1.3.53 (2023-11-03)

### Fixed

- Fix db migration for mobile app @Ferril ([#3260](https://github.com/grafana/oncall/pull/3260))

## v1.3.52 (2023-11-02)

### Fixed

- Address `TypeError` that occurs under some scenarios on the Alert Group detail page

### Changed

- Change wording for push notifications timing choices @Ferril ([#3253](https://github.com/grafana/oncall/pull/3253))

## v1.3.51 (2023-11-02)

### Fixed

- Postpone Legacy AlertManager and Grafana Alerting integration auto-migration date ([3250])(<https://github.com/grafana/oncall/pull/3250>)

## v1.3.50 (2023-11-02)

### Fixed

- Return alert groups for deleted integrations on private api ([3223](https://github.com/grafana/oncall/pull/3223))

## v1.3.49 (2023-10-31)

### Changed

- Removed the hardcoding of page size on frontend ([#3205](https://github.com/grafana/oncall/pull/3205))
- Prevent additional polling on Incidents if the previous request didn't complete
  ([#3205](https://github.com/grafana/oncall/pull/3205))
- Order results from `GET /teams` internal API endpoint by ascending name by @joeyorlando ([#3220](https://github.com/grafana/oncall/pull/3220))
- Order alert groups internal API endpoint by descending started_at by @mderynck ([#3240](https://github.com/grafana/oncall/pull/3240))

### Fixed

- Improve slow `GET /users` + `GET /teams` internal API endpoints by @joeyorlando ([#3220](https://github.com/grafana/oncall/pull/3220))
- Fix search issue when searching for teams in the add responders popup window by @joeyorlando ([#3220](https://github.com/grafana/oncall/pull/3220))
- CSS changes to add responders dropdown to fix long search results list by @joeyorlando ([#3220](https://github.com/grafana/oncall/pull/3220))
- Do not allow to update terraform-based shifts in web UI schedule API ([#3224](https://github.com/grafana/oncall/pull/3224))

## v1.3.48 (2023-10-30)

### Added

- Data type changed from `DateField` to `DateTimeField` on the `final_shifts` API endpoint. Endpoint now accepts either
  a date or a datetime ([#3103](https://github.com/grafana/oncall/pull/3103))

### Changed

- Simplify Direct Paging workflow. Now when using Direct Paging you either simply specify a team, or one or more users
  to page by @joeyorlando ([#3128](https://github.com/grafana/oncall/pull/3128))
- Enable timing options for mobile push notifications, allow multi-select by @Ferril ([#3187](https://github.com/grafana/oncall/pull/3187))

### Fixed

- Fix RBAC authorization bugs related to interacting with Alert Group Slack messages by @joeyorlando ([#3213](https://github.com/grafana/oncall/pull/3213))

## v1.3.47 (2023-10-25)

### Fixed

- Add filtering term length check for channel filter endpoints @Ferril ([#3192](https://github.com/grafana/oncall/pull/3192))

## v1.3.46 (2023-10-23)

### Added

- Check for basic role permissions on get/create/update labels @Ferril ([#3173](https://github.com/grafana/oncall/pull/3173))

### Fixed

- Discard old pending network requests in the UI (Users/Schedules) [#3172](https://github.com/grafana/oncall/pull/3172)
- Fix resolution note source for mobile app by @vadimkerr ([#3174](https://github.com/grafana/oncall/pull/3174))
- Fix iCal imported schedules related users and next shifts per user ([#3178](https://github.com/grafana/oncall/pull/3178))
- Fix references to removed access control functions in Grafana @mderynck ([#3184](https://github.com/grafana/oncall/pull/3184))

### Changed

- Upgrade Django to 4.2.6 and update iCal related deps ([#3176](https://github.com/grafana/oncall/pull/3176))

## v1.3.45 (2023-10-19)

### Added

- Use shift data from event object
- Update shifts public API to improve web shifts support ([#3165](https://github.com/grafana/oncall/pull/3165))

### Fixed

- Update ical schedule creation/update to trigger final schedule refresh ([#3156](https://github.com/grafana/oncall/pull/3156))
- Handle None role when syncing users from Grafana ([#3147](https://github.com/grafana/oncall/pull/3147))
- Polish "Build 'When I am on-call' for web UI" [#2915](https://github.com/grafana/oncall/issues/2915)
- Fix iCal schedule incorrect view [#2001](https://github.com/grafana/oncall-private/issues/2001)
- Fix rotation name rendering issue [#2324](https://github.com/grafana/oncall/issues/2324)

### Changed

- Add user TZ information to next shifts per user endpoint ([#3157](https://github.com/grafana/oncall/pull/3157))

## v1.3.44 (2023-10-16)

### Added

- Update plugin OnCaller role permissions ([#3145](https://github.com/grafana/oncall/pull/3145))
- Add labels implementation for OnCall integrations under the feature flag ([#3014](https://github.com/grafana/oncall/pull/3014))

### Fixed

- Fix plugin status to always return URL with trailing / @mderynck ([#3122](https://github.com/grafana/oncall/pull/3122))

## v1.3.43 (2023-10-05)

### Added

- Make it possible to acknowledge/unacknowledge and resolve/unresolve alert groups via API by @vadimkerr ([#3108](https://github.com/grafana/oncall/pull/3108))

### Changed

- Improve alert group deletion API by @vadimkerr ([#3124](https://github.com/grafana/oncall/pull/3124))
- Removed Integrations Name max characters limit
  ([#3123](https://github.com/grafana/oncall/pull/3123))
- Truncate long table rows (Integration Name/Alert Group) and show tooltip for the truncated content
  ([#3123](https://github.com/grafana/oncall/pull/3123))

## v1.3.42 (2023-10-04)

### Added

- Add additional shift info in schedule filter_events internal API ([#3110](https://github.com/grafana/oncall/pull/3110))

## v1.3.41 (2023-10-04)

### Added

- New RBAC action `grafana-oncall-app.alert-groups:direct-paging` and role "Alert Groups Direct Paging" by @joeyorlando
  ([#3107](https://github.com/grafana/oncall/pull/3107))

### Fixed

- Accept empty and null user when updating webhook via API @mderynck ([#3094](https://github.com/grafana/oncall/pull/3094))
- Fix slack notification for a shift which end is affected by a taken swap ([#3092](https://github.com/grafana/oncall/pull/3092))

## v1.3.40 (2023-09-28)

### Added

- Create Direct Paging integration by default for every team, create default E-Mail notification policy for every user ([#3064](https://github.com/grafana/oncall/pull/3064))

## v1.3.39 (2023-09-27)

### Added

- Presets for webhooks @mderynck ([#2996](https://github.com/grafana/oncall/pull/2996))
- Add `enable_web_overrides` option to schedules public API ([#3062](https://github.com/grafana/oncall/pull/3062))

### Fixed

- Fix regression in public actions endpoint handling user field by @mderynck ([#3053](https://github.com/grafana/oncall/pull/3053))

### Changed

- Rework how users are fetched from DB when getting users from schedules ical representation ([#3067](https://github.com/grafana/oncall/pull/3067))

## v1.3.38 (2023-09-19)

### Fixed

- Fix Slack access token length issue by @toolchainX ([#3016](https://github.com/grafana/oncall/pull/3016))
- Fix shifts for current user internal endpoint to return the right shift PK ([#3036](https://github.com/grafana/oncall/pull/3036))
- Handle Slack ratelimit on alert group deletion by @vadimkerr ([#3038](https://github.com/grafana/oncall/pull/3038))

## v1.3.37 (2023-09-12)

### Added

- Notify user via Slack/mobile push-notification when their shift swap request is taken by @joeyorlando ([#2992](https://github.com/grafana/oncall/pull/2992))
- Unify breadcrumbs behaviour with other Grafana Apps and main core# ([1906](https://github.com/grafana/oncall/issues/1906))

### Changed

- Improve Slack error handling by @vadimkerr ([#3000](https://github.com/grafana/oncall/pull/3000))

### Fixed

- Avoid task retries because of missing AlertGroupLogRecord on send_alert_group_signal ([#3001](https://github.com/grafana/oncall/pull/3001))
- Update escalation policies public API to handle new webhooks ([#2999](https://github.com/grafana/oncall/pull/2999))

## v1.3.36 (2023-09-07)

### Added

- Add option to create new contact point for existing integrations ([#2909](https://github.com/grafana/oncall/issues/2909))

### Changed

- Enable email notification step by default on Helm by @vadimkerr ([#2975](https://github.com/grafana/oncall/pull/2975))
- Handle slack resolution note errors consistently ([#2976](https://github.com/grafana/oncall/pull/2976))

### Fixed

- Don't update Slack user groups for deleted organizations by @vadimkerr ([#2985](https://github.com/grafana/oncall/pull/2985))
- Fix Slack integration leftovers after disconnecting by @vadimkerr ([#2986](https://github.com/grafana/oncall/pull/2986))
- Fix handling Slack rate limits by @vadimkerr ([#2991](https://github.com/grafana/oncall/pull/2991))

## v1.3.35 (2023-09-05)

### Fixed

- Fix issue in `SlackClientWithErrorHandling` paginted API calls by @joeyorlando

## v1.3.34 (2023-09-05)

### Fixed

- Fix issue in `apps.slack.tasks.populate_slack_channels_for_team` task by @joeyorlando ([#2969](https://github.com/grafana/oncall/pull/2969))

## v1.3.33 (2023-09-05)

### Fixed

- Fix issue in `apps.slack.tasks.post_or_update_log_report_message_task` task related to passing tuple to `text` arg
  for `SlackClient.chat_postMessage` method by @joeyorlando ([#2966](https://github.com/grafana/oncall/pull/2966))

## v1.3.32 (2023-09-05)

### Added

- Add internal API endpoint for getting schedules shifts for current user by @Ferril ([#2928](https://github.com/grafana/oncall/pull/2928))

### Changed

- Make Slack integration not post an alert group message if it's already deleted + refactor AlertGroup and
  SlackMessage foreign key relationship by @vadimkerr ([#2957](https://github.com/grafana/oncall/pull/2957))

### Fixed

- Reject file uploads when POSTing to an integration endpoint ([#2958](https://github.com/grafana/oncall/pull/2958))

## v1.3.31 (2023-09-04)

### Fixed

- Fix for Cloud plugin install not refreshing page after completion ([2974](https://github.com/grafana/oncall/issues/2874))
- Fix escalation snapshot building if user was deleted @Ferril ([#2954](https://github.com/grafana/oncall/pull/2954))

### Added

- ([Use Tilt for local development](https://github.com/grafana/oncall/pull/1396))

### Changed

- Update slack schedule shift-changed notification ([#2949](https://github.com/grafana/oncall/pull/2949))

## v1.3.30 (2023-08-31)

### Added

- Add optional param to expand user details in shift swaps internal endpoints ([#2923](https://github.com/grafana/oncall/pull/2923))

### Changed

- Update Shift Swap Request Slack message formatting by @joeyorlando ([#2918](https://github.com/grafana/oncall/pull/2918))
- Performance and UX tweaks to integrations page ([#2869](https://github.com/grafana/oncall/pull/2869))
- Expand users details in filter swaps internal endpoint ([#2921](https://github.com/grafana/oncall/pull/2921))
- Truncate exported final shifts to match the requested period ([#2924](https://github.com/grafana/oncall/pull/2924))

### Fixed

- Fix issue with helm chart when specifying `broker.type=rabbitmq` where Redis environment variables
  were not longer being injected by @joeyorlando ([#2927](https://github.com/grafana/oncall/pull/2927))
- Fix silence for alert groups with empty escalation chain @Ferril ([#2929](https://github.com/grafana/oncall/pull/2929))
- Fixed NPE when migrating legacy Grafana Alerting integrations ([#2908](https://github.com/grafana/oncall/issues/2908))
- Fix `IntegrityError` exceptions that occasionally would occur when trying to create `ResolutionNoteSlackMessage`
  objects by @joeyorlando ([#2933](https://github.com/grafana/oncall/pull/2933))

## v1.3.29 (2023-08-29)

### Fixed

- Fix metrics calculation and OnCall dashboard, rename dashboard @Ferril ([#2895](https://github.com/grafana/oncall/pull/2895))
- Fix slack schedule notification settings dialog ([#2902](https://github.com/grafana/oncall/pull/2902))

## v1.3.28 (2023-08-29)

### Changed

- Switch engine to alpine base image ([2872](https://github.com/grafana/oncall/pull/2872))

### Added

- Visualization of shift swap requests in Overrides and swaps section ([#2844](https://github.com/grafana/oncall/issues/2844))

### Fixed

- Address bug when a Shift Swap Request is accepted either via the web or mobile UI, and the Slack message is not
  updated to reflect the latest state by @joeyorlando ([#2886](https://github.com/grafana/oncall/pull/2886))
- Fix issue where Grafana integration would fail to parse alerting config for routes without receivers @mderynck
  ([#2894](https://github.com/grafana/oncall/pull/2894))

## v1.3.27 (2023-08-25)

### Added

- Public API for webhooks @mderynck ([#2790](https://github.com/grafana/oncall/pull/2790))
- Use Telegram polling protocol instead of a webhook if `FEATURE_TELEGRAM_LONG_POLLING_ENABLED` set to `True` by @alexintech
  ([#2250](https://github.com/grafana/oncall/pull/2250))

### Changed

- Public API for actions now wraps webhooks @mderynck ([#2790](https://github.com/grafana/oncall/pull/2790))
- Allow mobile app to access status endpoint @mderynck ([#2791](https://github.com/grafana/oncall/pull/2791))
- Enable shifts export endpoint for all schedule types ([#2863](https://github.com/grafana/oncall/pull/2863))
- Use priority field to track primary/overrides calendar in schedule iCal export ([#2871](https://github.com/grafana/oncall/pull/2871))

### Fixed

- Fix public api docs for escalation policies by @Ferril ([#2830](https://github.com/grafana/oncall/pull/2830))

## v1.3.26 (2023-08-22)

### Changed

- Increase mobile app verification token TTL by @joeyorlando ([#2859](https://github.com/grafana/oncall/pull/2859))

### Fixed

- Changed HTTP Endpoint to Email for inbound email integrations
  ([#2816](https://github.com/grafana/oncall/issues/2816))
- Enable inbound email feature flag by default by @vadimkerr ([#2846](https://github.com/grafana/oncall/pull/2846))
- Fixed initial search on Users page ([#2842](https://github.com/grafana/oncall/issues/2842))

## v1.3.25 (2023-08-18)

### Changed

- Improve Grafana Alerting integration by @Ferril @teodosii ([#2742](https://github.com/grafana/oncall/pull/2742))
- Fixed UTC conversion for escalation chain step of timerange
  ([#2781](https://github.com/grafana/oncall/issues/2781))

### Fixed

- Check for possible split events in range when resolving schedule ([#2828](https://github.com/grafana/oncall/pull/2828))

## v1.3.24 (2023-08-17)

### Added

- Shift swap requests public API ([#2775](https://github.com/grafana/oncall/pull/2775))
- Shift swap request Slack follow-ups by @vadimkerr ([#2798](https://github.com/grafana/oncall/pull/2798))
- Shift swap request push notification follow-ups by @vadimkerr ([#2805](https://github.com/grafana/oncall/pull/2805))

### Changed

- Improve default AlertManager template ([#2794](https://github.com/grafana/oncall/pull/2794))

### Fixed

- Ignore ical cancelled events when calculating shifts ([#2776](https://github.com/grafana/oncall/pull/2776))
- Fix Slack acknowledgment reminders by @vadimkerr ([#2769](https://github.com/grafana/oncall/pull/2769))
- Fix issue with updating "Require resolution note" setting by @Ferril ([#2782](https://github.com/grafana/oncall/pull/2782))
- Don't send notifications about past SSRs when turning on info notifications by @vadimkerr ([#2783](https://github.com/grafana/oncall/pull/2783))
- Add schedule shift type validation on create/preview ([#2789](https://github.com/grafana/oncall/pull/2789))
- Add alertmanager integration for heartbeat support ([2807](https://github.com/grafana/oncall/pull/2807))

## v1.3.23 (2023-08-10)

### Added

- Shift Swap Requests Web UI ([#2593](https://github.com/grafana/oncall/issues/2593))
- Final schedule shifts should lay in one line ([#1665](https://github.com/grafana/oncall/issues/1665))
- Add backend support for push notification sounds with custom extensions by @vadimkerr ([#2759](https://github.com/grafana/oncall/pull/2759))

### Changed

- Add stack slug to organization options for direct paging Slash command by @vadimkerr ([#2743](https://github.com/grafana/oncall/pull/2743))
- Avoid creating (or notifying about) potential event splits resulting from untaken swap requests ([#2748](https://github.com/grafana/oncall/pull/2748))
- Refactor heartbeats into a periodic task ([2723](https://github.com/grafana/oncall/pull/2723))

### Fixed

- Do not show override shortcut when web overrides are disabled ([#2745](https://github.com/grafana/oncall/pull/2745))
- Handle ical schedule import with duplicated event UIDs ([#2760](https://github.com/grafana/oncall/pull/2760))
- Allow Editor to access Phone Verification ([#2772](https://github.com/grafana/oncall/pull/2772))

## v1.3.22 (2023-08-03)

### Added

- Add mobile app push notifications for shift swap requests by @vadimkerr ([#2717](https://github.com/grafana/oncall/pull/2717))

### Changed

- Skip past due swap requests when calculating events ([2718](https://github.com/grafana/oncall/pull/2718))
- Update schedule slack notifications to use schedule final events by @Ferril ([#2710](https://github.com/grafana/oncall/pull/2710))

### Fixed

- Fix schedule final_events datetime filtering when splitting override ([#2715](https://github.com/grafana/oncall/pull/2715))
- Fix swap requests event filter limits in schedule events ([#2716](https://github.com/grafana/oncall/pull/2716))
- Fix Alerting contact point auto-creation ([2721](https://github.com/grafana/oncall/pull/2721))

## v1.3.21 (2023-08-01)

### Added

- [Helm] Add `extraContainers` for engine, celery and migrate-job pods to define sidecars by @lu1as ([#2650](https://github.com/grafana/oncall/pull/2650))
  – Rework of AlertManager integration ([#2643](https://github.com/grafana/oncall/pull/2643))

## v1.3.20 (2023-07-31)

### Added

- Add filter_shift_swaps endpoint to schedules API ([#2684](https://github.com/grafana/oncall/pull/2684))
- Add shifts endpoint to shift swap API ([#2697](https://github.com/grafana/oncall/pull/2697/))

### Fixed

- Fix helm env variable validation logic when specifying Twilio auth related values by @njohnstone2 ([#2674](https://github.com/grafana/oncall/pull/2674))
- Fixed mobile app verification not sending SMS to phone number ([#2687](https://github.com/grafana/oncall/issues/2687))

## v1.3.19 (2023-07-28)

### Fixed

- Fix one of the latest migrations failing on SQLite by @vadimkerr ([#2680](https://github.com/grafana/oncall/pull/2680))

### Added

- Apply swap requests details to schedule events ([#2677](https://github.com/grafana/oncall/pull/2677))

## v1.3.18 (2023-07-28)

### Changed

- Update the direct paging feature to page for acknowledged & silenced alert groups,
  and show a warning for resolved alert groups by @vadimkerr ([#2639](https://github.com/grafana/oncall/pull/2639))
- Change calls to get instances from GCOM to paginate by @mderynck ([#2669](https://github.com/grafana/oncall/pull/2669))
- Update checking on-call users to use schedule final events ([#2651](https://github.com/grafana/oncall/pull/2651))

### Fixed

- Remove checks delaying plugin load and cause "Initializing plugin..." ([2624](https://github.com/grafana/oncall/pull/2624))
- Fix "Continue escalation if >X alerts per Y minutes" escalation step by @vadimkerr ([#2636](https://github.com/grafana/oncall/pull/2636))
- Post to Telegram ChatOps channel option is not showing in the integrations page
  by @alexintech ([#2498](https://github.com/grafana/oncall/pull/2498))

## v1.3.17 (2023-07-25)

### Added

- Added banner on the ChatOps screen for OSS to let the user know if no chatops integration is enabled
  ([#1735](https://github.com/grafana/oncall/issues/1735))
- Add `rbac_enabled` to `GET /api/internal/v1/current_team` response schema + `rbac_permissions` to `GET /api/internal/v1/user`
  response schema by @joeyorlando ([#2611](https://github.com/grafana/oncall/pull/2611))

### Fixed

- Bring heartbeats back to UI by @maskin25 ([#2550](https://github.com/grafana/oncall/pull/2550))
- Address issue when Grafana feature flags which were enabled via the `feature_flags.enabled` were only properly being
  parsed, when they were space-delimited. This fix allows them to be _either_ space or comma-delimited.
  by @joeyorlando ([#2623](https://github.com/grafana/oncall/pull/2623))

## v1.3.16 (2023-07-21)

### Added

- Allow persisting mobile app's timezone, to allow for more accurate datetime related notifications by @joeyorlando
  ([#2601](https://github.com/grafana/oncall/pull/2601))
- Add filter integrations by type ([2609](https://github.com/grafana/oncall/pull/2609))

### Changed

- Update direct paging docs by @vadimkerr ([#2600](https://github.com/grafana/oncall/pull/2600))
- Improve APIs for creating/updating direct paging integrations by @vadimkerr ([#2603](https://github.com/grafana/oncall/pull/2603))
- Remove unnecessary team checks in public API by @vadimkerr ([#2606](https://github.com/grafana/oncall/pull/2606))

### Fixed

- Fix Slack direct paging issue when there are more than 100 schedules by @vadimkerr ([#2594](https://github.com/grafana/oncall/pull/2594))
- Fix webhooks unable to be copied if they contain password or authorization header ([#2608](https://github.com/grafana/oncall/pull/2608))

## v1.3.15 (2023-07-19)

### Changed

- Deprecate `AlertGroup.is_archived` column. Column will be removed in a subsequent release. By @joeyorlando ([#2524](https://github.com/grafana/oncall/pull/2524)).
- Update Slack "invite" feature to use direct paging by @vadimkerr ([#2562](https://github.com/grafana/oncall/pull/2562))
- Change "Current responders" to "Additional Responders" in web UI by @vadimkerr ([#2567](https://github.com/grafana/oncall/pull/2567))

### Fixed

- Fix duplicate orders on routes and escalation policies by @vadimkerr ([#2568](https://github.com/grafana/oncall/pull/2568))
- Fixed Slack channels sync by @Ferril ([#2571](https://github.com/grafana/oncall/pull/2571))
- Fixed rendering of slack connection errors ([#2526](https://github.com/grafana/oncall/pull/2526))

## v1.3.14 (2023-07-17)

### Changed

- Added `PHONE_PROVIDER` configuration check by @sreway ([#2523](https://github.com/grafana/oncall/pull/2523))
- Deprecate `/oncall` Slack command, update direct paging functionality by @vadimkerr ([#2537](https://github.com/grafana/oncall/pull/2537))
- Change plugin version to drop the `v` prefix. ([#2540](https://github.com/grafana/oncall/pull/2540))

## v1.3.13 (2023-07-17)

### Changed

- Remove deprecated `heartbeat.HeartBeat` model/table by @joeyorlando ([#2534](https://github.com/grafana/oncall/pull/2534))

## v1.3.12 (2023-07-14)

### Added

- Add `page_size`, `current_page_number`, and `total_pages` attributes to paginated API responses by @joeyorlando ([#2471](https://github.com/grafana/oncall/pull/2471))

### Fixed

- New webhooks incorrectly masking authorization header by @mderynck ([#2541](https://github.com/grafana/oncall/pull/2541))

## v1.3.11 (2023-07-13)

### Added

- Release new webhooks functionality by @mderynck @matiasb @maskin25 @teodosii @raphael-batte ([#1830](https://github.com/grafana/oncall/pull/1830))

### Changed

- Custom button webhooks are deprecated, they will be automatically migrated to new webhooks. ([#1830](https://github.com/grafana/oncall/pull/1830))

## v1.3.10 (2023-07-13)

### Added

- [Helm] Added ability to specify `resources` definition within the `wait-for-db` init container by @Shelestov7
  ([#2501](https://github.com/grafana/oncall/pull/2501))
- Added index on `started_at` column in `alerts_alertgroup` table. This substantially speeds up query used by the `check_escalation_finished_task`
  task. By @joeyorlando and @Konstantinov-Innokentii ([#2516](https://github.com/grafana/oncall/pull/2516)).

### Changed

- Deprecated `/maintenance` web UI page. Maintenance is now handled at the integration level and can be performed
  within a single integration's page. by @Ukochka ([#2497](https://github.com/grafana/oncall/issues/2497))

### Fixed

- Fixed a bug in the integration maintenance mode workflow where a user could not start/stop an integration's
  maintenance mode by @joeyorlando ([#2511](https://github.com/grafana/oncall/issues/2511))
- Schedules: Long popup does not fit screen & buttons unreachable & objects outside of the popup [#1002](https://github.com/grafana/oncall/issues/1002)
- New schedules white theme issues [#2356](https://github.com/grafana/oncall/issues/2356)

## v1.3.9 (2023-07-12)

### Added

- Bring new Jinja editor to webhooks ([#2344](https://github.com/grafana/oncall/issues/2344))

### Fixed

- Add debounce on Select UI components to avoid making API search requests on each key-down event by
  @maskin25 ([#2466](https://github.com/grafana/oncall/pull/2466))
- Make Direct paging integration configurable ([2483](https://github.com/grafana/oncall/pull/2483))

## v1.3.8 (2023-07-11)

### Added

- Add `event.users.avatar_full` field to `GET /api/internal/v1/schedules/{schedule_id}/filter_events`
  payload by @joeyorlando ([#2459](https://github.com/grafana/oncall/pull/2459))
- Add `affinity` and `tolerations` for `celery` and `migrations` pods into helm chart + unit test for chart

### Changed

- Modified DRF pagination class used by `GET /api/internal/v1/alert_receive_channels` and `GET /api/internal/v1/schedules`
  endpoints so that the `next` and `previous` pagination links are properly set when OnCall is run behind
  a reverse proxy by @joeyorlando ([#2467](https://github.com/grafana/oncall/pull/2467))
- Polish user settings and warnings ([#2425](https://github.com/grafana/oncall/pull/2425))

### Fixed

- Address issue where we were improperly parsing Grafana feature flags that were enabled via the `feature_flags.enabled`
  method by @joeyorlando ([#2477](https://github.com/grafana/oncall/pull/2477))
- Fix cuddled list Markdown issue by @vadimkerr ([#2488](https://github.com/grafana/oncall/pull/2488))
- Fixed schedules slack notifications for deleted organizations ([#2493](https://github.com/grafana/oncall/pull/2493))

## v1.3.7 (2023-07-06)

### Changed

- OnCall Metrics dashboard update ([#2400](https://github.com/grafana/oncall/pull/2400))

## v1.3.6 (2023-07-05)

### Fixed

- Address issue where having multiple registered mobile apps for a user could lead to issues in delivering push
  notifications by @joeyorlando ([#2421](https://github.com/grafana/oncall/pull/2421))

## v1.3.5 (2023-07-05)

### Fixed

- Fix for phone provider initialization which can lead to an HTTP 500 on startup ([#2434](https://github.com/grafana/oncall/pull/2434))

## v1.3.4 (2023-07-05)

### Added

- Add full avatar URL for on-call users in schedule internal API by @vadimkerr ([#2414](https://github.com/grafana/oncall/pull/2414))
- Add phone call using the zvonok.com service by @sreway ([#2339](https://github.com/grafana/oncall/pull/2339))

### Changed

- UI drawer updates for webhooks2 ([#2419](https://github.com/grafana/oncall/pull/2419))
- Removed url from sms notification, changed format ([#2317](https://github.com/grafana/oncall/pull/2317))

## v1.3.3 (2023-06-29)

### Added

- Docs for `/resolution_notes` public api endpoint [#222](https://github.com/grafana/oncall/issues/222)

### Fixed

- Change alerts order for `/alert` public api endpoint [#1031](https://github.com/grafana/oncall/issues/1031)
- Change resolution notes order for `/resolution_notes` public api endpoint to show notes for the newest alert group
  on top ([#2404](https://github.com/grafana/oncall/pull/2404))
- Remove attempt to check token when editor/viewers are accessing the plugin @mderynck ([#2410](https://github.com/grafana/oncall/pull/2410))

## v1.3.2 (2023-06-29)

### Added

- Add metric "how many alert groups user was notified of" to Prometheus exporter ([#2334](https://github.com/grafana/oncall/pull/2334/))

### Changed

- Change permissions used during setup to better represent actions being taken by @mderynck ([#2242](https://github.com/grafana/oncall/pull/2242))
- Display 100000+ in stats when there are more than 100000 alert groups in the result ([#1901](https://github.com/grafana/oncall/pull/1901))
- Change OnCall plugin to use service accounts and api tokens for communicating with backend, by @mderynck ([#2385](https://github.com/grafana/oncall/pull/2385))
- RabbitMQ Docker image upgraded from 3.7.19 to 3.12.0 in `docker-compose-developer.yml` and
  `docker-compose-mysql-rabbitmq.yml`. **Note**: if you use one of these config files for your deployment
  you _may_ need to follow the RabbitMQ "upgrade steps" listed [here](https://rabbitmq.com/upgrade.html#rabbitmq-version-upgradability)
  by @joeyorlando ([#2359](https://github.com/grafana/oncall/pull/2359))

### Fixed

- For "You're Going OnCall" push notifications, show shift times in the user's configured timezone, otherwise UTC
  by @joeyorlando ([#2351](https://github.com/grafana/oncall/pull/2351))

## v1.3.1 (2023-06-26)

### Fixed

- Fix phone call & SMS relay by @vadimkerr ([#2345](https://github.com/grafana/oncall/pull/2345))

## v1.3.0 (2023-06-26)

### Added

- Secrets consistency for the chart. Bugfixing [#1016](https://github.com/grafana/oncall/pull/1016)

### Changed

- `telegram.webhookUrl` now defaults to `https://<base_url>` if not set
- UI Updates for the integrations page ([#2310](https://github.com/grafana/oncall/pull/2310))
- Prefer shift start when displaying rotation start value for existing shifts ([#2316](https://github.com/grafana/oncall/pull/2316))

### Fixed

- Fixed minor schedule preview issue missing last day ([#2316](https://github.com/grafana/oncall/pull/2316))

## v1.2.46 (2023-06-22)

### Added

- Make it possible to completely delete a rotation oncall ([#1505](https://github.com/grafana/oncall/issues/1505))
- Polish rotation modal form oncall ([#1506](https://github.com/grafana/oncall/issues/1506))
- Quick actions when editing a schedule oncall ([#1507](https://github.com/grafana/oncall/issues/1507))
- Enable schedule related profile settings oncall ([#1508](https://github.com/grafana/oncall/issues/1508))
- Highlight user shifts oncall ([#1509](https://github.com/grafana/oncall/issues/1509))
- Rename or Description for Schedules Rotations ([#1460](https://github.com/grafana/oncall/issues/1406))
- Add documentation for OnCall metrics exporter ([#2149](https://github.com/grafana/oncall/pull/2149))
- Add dashboard for OnCall metrics ([#1973](https://github.com/grafana/oncall/pull/1973))

## Changed

- Change mobile shift notifications title and subtitle by @imtoori ([#2288](https://github.com/grafana/oncall/pull/2288))
- Make web schedule updates to trigger sync refresh of its ical representation ([#2279](https://github.com/grafana/oncall/pull/2279))

## Fixed

- Fix duplicate orders for user notification policies by @vadimkerr ([#2278](https://github.com/grafana/oncall/pull/2278))
- Fix broken markup on alert group page, declutter, make time format consistent ([#2296](https://github.com/grafana/oncall/pull/2295))

## v1.2.45 (2023-06-19)

### Changed

- Change .Values.externalRabbitmq.passwordKey from `password` to `""` (default value `rabbitmq-password`) ([#864](https://github.com/grafana/oncall/pull/864))
- Remove deprecated `permissions` string array from the internal API user serializer by @joeyorlando ([#2269](https://github.com/grafana/oncall/pull/2269))

### Added

- Add `locale` column to mobile app user settings table by @joeyorlando [#2131](https://github.com/grafana/oncall/pull/2131)
- Update notification text for "You're going on call" push notifications to include information about the shift start
  and end times by @joeyorlando ([#2131](https://github.com/grafana/oncall/pull/2131))

### Fixed

- Handle non-UTC UNTIL datetime value when repeating ical events [#2241](https://github.com/grafana/oncall/pull/2241)
- Optimize AlertManager auto-resolve mechanism

## v1.2.44 (2023-06-14)

### Added

- Users with the Viewer basic role can now connect and use the mobile app ([#1892](https://github.com/grafana/oncall/pull/1892))
- Add helm chart support for redis and mysql existing secrets [#2156](https://github.com/grafana/oncall/pull/2156)

### Changed

- Removed `SlackActionRecord` model and database table by @joeyorlando [#2201](https://github.com/grafana/oncall/pull/2201)
- Require users when creating a schedule rotation using the web UI [#2220](https://github.com/grafana/oncall/pull/2220)

### Fixed

- Fix schedule shift preview to not breaking rotation shifts when there is overlap [#2218](https://github.com/grafana/oncall/pull/2218)
- Fix schedule list filter by type to allow considering multiple values [#2218](https://github.com/grafana/oncall/pull/2218)

## v1.2.43 (2023-06-12)

### Changed

- Propogate CI/CD changes

## v1.2.42 (2023-06-12)

### Changed

- Helm chart: Upgrade helm dependecies, improve local setup [#2144](https://github.com/grafana/oncall/pull/2144)

### Fixed

- Fixed bug on Filters where team param from URL was discarded [#6237](https://github.com/grafana/support-escalations/issues/6237)
- Fix receive channel filter in alert groups API [#2140](https://github.com/grafana/oncall/pull/2140)
- Helm chart: Fix usage of `env` settings as map;
  Fix usage of `mariadb.auth.database` and `mariadb.auth.username` for MYSQL env variables by @alexintech [#2146](https://github.com/grafana/oncall/pull/2146)

### Added

- Helm chart: Add unittests for rabbitmq and redis [2165](https://github.com/grafana/oncall/pull/2165)

## v1.2.41 (2023-06-08)

### Added

- Twilio Provider improvements by @Konstantinov-Innokentii, @mderynck and @joeyorlando
  [#2074](https://github.com/grafana/oncall/pull/2074) [#2034](https://github.com/grafana/oncall/pull/2034)
- Run containers as a non-root user by @alexintech [#2053](https://github.com/grafana/oncall/pull/2053)

## v1.2.40 (2023-06-07)

### Added

- Allow mobile app to consume "internal" schedules API endpoints by @joeyorlando ([#2109](https://github.com/grafana/oncall/pull/2109))
- Add inbound email address in integration API by @vadimkerr ([#2113](https://github.com/grafana/oncall/pull/2113))

### Changed

- Make viewset actions more consistent by @vadimkerr ([#2120](https://github.com/grafana/oncall/pull/2120))

### Fixed

- Fix + revert [#2057](https://github.com/grafana/oncall/pull/2057) which reverted a change which properly handles
  `Organization.DoesNotExist` exceptions for Slack events by @joeyorlando ([#TBD](https://github.com/grafana/oncall/pull/TBD))
- Fix Telegram ratelimit on live setting change by @vadimkerr and @alexintech ([#2100](https://github.com/grafana/oncall/pull/2100))

## v1.2.39 (2023-06-06)

### Changed

- Do not hide not secret settings in the web plugin UI by @alexintech ([#1964](https://github.com/grafana/oncall/pull/1964))

## v1.2.36 (2023-06-02)

### Added

- Add public API endpoint to export a schedule's final shifts by @joeyorlando ([2047](https://github.com/grafana/oncall/pull/2047))

### Fixed

- Fix demo alert for inbound email integration by @vadimkerr ([#2081](https://github.com/grafana/oncall/pull/2081))
- Fix calendar TZ used when comparing current shifts triggering slack shift notifications ([#2091](https://github.com/grafana/oncall/pull/2091))

## v1.2.35 (2023-06-01)

### Fixed

- Fix a bug with permissions for telegram user settings by @alexintech ([#2075](https://github.com/grafana/oncall/pull/2075))
- Fix orphaned messages in Slack by @vadimkerr ([#2023](https://github.com/grafana/oncall/pull/2023))
- Fix duplicated slack shift-changed notifications ([#2080](https://github.com/grafana/oncall/pull/2080))

## v1.2.34 (2023-05-31)

### Added

- Add description to "Default channel for Slack notifications" UI dropdown by @joeyorlando ([2051](https://github.com/grafana/oncall/pull/2051))

### Fixed

- Fix templates when slack or telegram is disabled ([#2064](https://github.com/grafana/oncall/pull/2064))
- Reduce number of alert groups returned by `Attach To` in slack to avoid event trigger timeout @mderynck ([#2049](https://github.com/grafana/oncall/pull/2049))

## v1.2.33 (2023-05-30)

### Fixed

- Revert #2040 breaking `/escalate` Slack command

## v1.2.32 (2023-05-30)

### Added

- Add models and framework to use different services (Phone, SMS, Verify) in Twilio depending on
  the destination country code by @mderynck ([#1976](https://github.com/grafana/oncall/pull/1976))
- Prometheus exporter backend for alert groups related metrics
- Helm chart: configuration of `uwsgi` using environment variables by @alexintech ([#2045](https://github.com/grafana/oncall/pull/2045))
- Much expanded/improved docs for mobile app ([2026](https://github.com/grafana/oncall/pull/2026>))
- Enable by-day selection when defining monthly and hourly rotations ([2037](https://github.com/grafana/oncall/pull/2037))

### Fixed

- Fix error when updating closed modal window in Slack by @vadimkerr ([#2019](https://github.com/grafana/oncall/pull/2019))
- Fix final schedule export failing to update when ical imported events set start/end as date ([#2025](https://github.com/grafana/oncall/pull/2025))
- Helm chart: fix bugs in helm chart with external postgresql configuration by @alexintech ([#2036](https://github.com/grafana/oncall/pull/2036))
- Properly address `Organization.DoesNotExist` exceptions thrown which result in HTTP 500 for the Slack `interactive_api_endpoint`
  endpoint by @joeyorlando ([#2040](https://github.com/grafana/oncall/pull/2040))
- Fix issue when trying to sync Grafana contact point and config receivers miss a key ([#2046](https://github.com/grafana/oncall/pull/2046))

### Changed

- Changed mobile notification title and subtitle. Removed the body. by @imtoori [#2027](https://github.com/grafana/oncall/pull/2027)

## v1.2.31 (2023-05-26)

### Fixed

- Fix AmazonSNS ratelimit by @Konstantinov-Innokentii ([#2032](https://github.com/grafana/oncall/pull/2032))

## v1.2.30 (2023-05-25)

### Fixed

- Fix Phone provider status callbacks [#2014](https://github.com/grafana/oncall/pull/2014)

## v1.2.29 (2023-05-25)

### Changed

- Phone provider refactoring [#1713](https://github.com/grafana/oncall/pull/1713)

### Fixed

- Handle slack metadata limit when creating paging command payload ([#2007](https://github.com/grafana/oncall/pull/2007))
- Fix issue with sometimes cached final schedule not being refreshed after an update ([#2004](https://github.com/grafana/oncall/pull/2004))

## v1.2.28 (2023-05-24)

### Fixed

- Improve plugin authentication by @vadimkerr ([#1995](https://github.com/grafana/oncall/pull/1995))
- Fix MultipleObjectsReturned error on webhook endpoints by @vadimkerr ([#1996](https://github.com/grafana/oncall/pull/1996))
- Remove user defined time period from "you're going oncall" mobile push by @iskhakov ([#2001](https://github.com/grafana/oncall/pull/2001))

## v1.2.27 (2023-05-23)

### Added

- Allow passing Firebase credentials via environment variable by @vadimkerr ([#1969](https://github.com/grafana/oncall/pull/1969))

### Changed

- Update default Alertmanager templates by @iskhakov ([#1944](https://github.com/grafana/oncall/pull/1944))

### Fixed

- Fix SQLite permission issue by @vadimkerr ([#1984](https://github.com/grafana/oncall/pull/1984))
- Remove user defined time period from "you're going oncall" mobile push ([2001](https://github.com/grafana/oncall/pull/2001))

## v1.2.26 (2023-05-18)

### Fixed

- Fix inbound email bug when attaching files by @vadimkerr ([#1970](https://github.com/grafana/oncall/pull/1970))

## v1.2.25 (2023-05-18)

### Added

- Test mobile push backend

## v1.2.24 (2023-05-17)

### Fixed

- Fixed bug in Escalation Chains where reordering an item crashed the list

## v1.2.23 (2023-05-15)

### Added

- Add a way to set a maintenance mode message and display this in the web plugin UI by @joeyorlando ([#1917](https://github.com/grafana/oncall/pull/#1917))

### Changed

- Use `user_profile_changed` Slack event instead of `user_change` to update Slack user profile by @vadimkerr ([#1938](https://github.com/grafana/oncall/pull/1938))

## v1.2.22 (2023-05-12)

### Added

- Add mobile settings for info notifications by @imtoori ([#1926](https://github.com/grafana/oncall/pull/1926))

### Fixed

- Fix bug in the "You're Going Oncall" push notification copy by @joeyorlando ([#1922](https://github.com/grafana/oncall/pull/1922))
- Fix bug with newlines in markdown converter ([#1925](https://github.com/grafana/oncall/pull/1925))
- Disable "You're Going Oncall" push notification by default ([1927](https://github.com/grafana/oncall/pull/1927))

## v1.2.21 (2023-05-09)

### Added

- Add a new mobile app push notification which notifies users when they are going on call by @joeyorlando ([#1814](https://github.com/grafana/oncall/pull/1814))
- Add a new mobile app user setting field, `important_notification_volume_override` by @joeyorlando ([#1893](https://github.com/grafana/oncall/pull/1893))

### Changed

- Improve ical comparison when checking for imported ical updates ([1870](https://github.com/grafana/oncall/pull/1870))
- Upgrade to Python 3.11.3 by @joeyorlando ([#1849](https://github.com/grafana/oncall/pull/1849))

### Fixed

- Fix issue with how OnCall determines if a cloud Grafana Instance supports RBAC by @joeyorlando ([#1880](https://github.com/grafana/oncall/pull/1880))
- Fix issue trying to set maintenance mode for integrations belonging to non-current team

## v1.2.20 (2023-05-09)

### Fixed

- Hotfix perform notification task

## v1.2.19 (2023-05-04)

### Fixed

- Fix issue with parsing response when sending Slack message

## v1.2.18 (2023-05-03)

### Added

- Documentation updates

## v1.2.17 (2023-05-02)

### Added

- Add filter descriptions to web ui by @iskhakov ([1845](https://github.com/grafana/oncall/pull/1845))
- Add "Notifications Receiver" RBAC role by @joeyorlando ([#1853](https://github.com/grafana/oncall/pull/1853))

### Changed

- Remove template editor from Slack by @iskhakov ([1847](https://github.com/grafana/oncall/pull/1847))
- Remove schedule name uniqueness restriction ([1859](https://github.com/grafana/oncall/pull/1859))

### Fixed

- Fix bugs in web title and message templates rendering and visual representation ([1747](https://github.com/grafana/oncall/pull/1747))

## v1.2.16 (2023-04-27)

### Added

- Add 2, 3 and 6 hours Alert Group silence options by @tommysitehost ([#1822](https://github.com/grafana/oncall/pull/1822))
- Add schedule related users endpoint to plugin API

### Changed

- Update web UI, Slack, and Telegram to allow silencing an acknowledged alert group by @joeyorlando ([#1831](https://github.com/grafana/oncall/pull/1831))

### Fixed

- Optimize duplicate queries occurring in AlertGroupFilter by @joeyorlando ([1809](https://github.com/grafana/oncall/pull/1809))

## v1.2.15 (2023-04-24)

### Fixed

- Helm chart: Fix helm hook for db migration job
- Performance improvements to `GET /api/internal/v1/alertgroups` endpoint by @joeyorlando and @iskhakov ([#1805](https://github.com/grafana/oncall/pull/1805))

### Added

- Add helm chart support for twilio existing secrets by @atownsend247 ([#1435](https://github.com/grafana/oncall/pull/1435))
- Add web_title, web_message and web_image_url attributes to templates ([1786](https://github.com/grafana/oncall/pull/1786))

### Changed

- Update shift API to use a default interval value (`1`) when a `frequency` is set and no `interval` is given
- Limit number of alertmanager alerts in alert group to autoresolve by 500 ([1779](https://github.com/grafana/oncall/pull/1779))
- Update schedule and personal ical exports to use final shift events

## v1.2.14 (2023-04-19)

### Fixed

- Fix broken documentation links by @shantanualsi ([#1766](https://github.com/grafana/oncall/pull/1766))
- Fix bug when updating team access settings by @vadimkerr ([#1794](https://github.com/grafana/oncall/pull/1794))

## v1.2.13 (2023-04-18)

### Changed

- Rework ical schedule export to include final events; also improve changing shifts sync

### Fixed

- Fix issue when creating web overrides for TF schedules using a non-UTC timezone

## v1.2.12 (2023-04-18)

### Changed

- Move `alerts_alertgroup.is_restricted` column to `alerts_alertreceivechannel.restricted_at` by @joeyorlando ([#1770](https://github.com/grafana/oncall/pull/1770))

### Added

- Add new field description_short to private api ([#1698](https://github.com/grafana/oncall/pull/1698))
- Added preview and migration API endpoints for route migration from regex into jinja2 ([1715](https://github.com/grafana/oncall/pull/1715))
- Helm chart: add the option to use a helm hook for the migration job ([1386](https://github.com/grafana/oncall/pull/1386))
- Add endpoints to start and stop maintenance in alert receive channel private api ([1755](https://github.com/grafana/oncall/pull/1755))
- Send demo alert with dynamic payload and get demo payload example on private api ([1700](https://github.com/grafana/oncall/pull/1700))
- Add is_default fields to templates, remove WritableSerialiserMethodField ([1759](https://github.com/grafana/oncall/pull/1759))
- Allow use of dynamic payloads in alert receive channels preview template in private api ([1756](https://github.com/grafana/oncall/pull/1756))

## v1.2.11 (2023-04-14)

### Added

- add new columns `gcom_org_contract_type`, `gcom_org_irm_sku_subscription_start_date`,
  and `gcom_org_oldest_admin_with_billing_privileges_user_id` to `user_management_organization` table,
  plus `is_restricted` column to `alerts_alertgroup` table by @joeyorlando and @teodosii ([1522](https://github.com/grafana/oncall/pull/1522))
- emit two new Django signals by @joeyorlando and @teodosii ([1522](https://github.com/grafana/oncall/pull/1522))
  - `org_sync_signal` at the end of the `engine/apps/user_management/sync.py::sync_organization` method
  - `alert_group_created_signal` when a new Alert Group is created

## v1.2.10 (2023-04-13)

### Added

- Added mine filter to schedules listing

### Fixed

- Fixed a bug in GForm's RemoteSelect where the value for Dropdown could not change
- Fixed the URL attached to an Incident created via the 'Declare Incident' button of a Slack alert by @sd2k ([#1738](https://github.com/grafana/oncall/pull/1738))

## v1.2.9 (2023-04-11)

### Fixed

- Catch the new Slack error - "message_limit_exceeded"

## v1.2.8 (2023-04-06)

### Changed

- Allow editing assigned team via public api ([1619](https://github.com/grafana/oncall/pull/1619))
- Disable mentions when resolution note is created by @iskhakov ([1696](https://github.com/grafana/oncall/pull/1696))
- Display warnings on users page in a clean and consistent way by @iskhakov ([#1681](https://github.com/grafana/oncall/pull/1681))

## v1.2.7 (2023-04-03)

### Added

- Save selected teams filter in local storage ([#1611](https://github.com/grafana/oncall/issues/1611))

### Changed

- Renamed routes from /incidents to /alert-groups ([#1678](https://github.com/grafana/oncall/pull/1678))

### Fixed

- Fix team search when filtering resources by @vadimkerr ([#1680](https://github.com/grafana/oncall/pull/1680))
- Fix issue when trying to scroll in Safari ([#415](https://github.com/grafana/oncall/issues/415))

## v1.2.6 (2023-03-30)

### Fixed

- Fixed bug when web schedules/shifts use non-UTC timezone and shift is deleted by @matiasb ([#1661](https://github.com/grafana/oncall/pull/1661))

## v1.2.5 (2023-03-30)

### Fixed

- Fixed a bug with Slack links not working in the plugin UI ([#1671](https://github.com/grafana/oncall/pull/1671))

## v1.2.4 (2023-03-30)

### Added

- Added the ability to change the team for escalation chains by @maskin25, @iskhakov and @vadimkerr ([#1658](https://github.com/grafana/oncall/pull/1658))

### Fixed

- Addressed bug with iOS mobile push notifications always being set to critical by @imtoori and @joeyorlando ([#1646](https://github.com/grafana/oncall/pull/1646))
- Fixed issue where Viewer was not able to view which people were oncall in a schedule ([#999](https://github.com/grafana/oncall/issues/999))
- Fixed a bug with syncing teams from Grafana API by @vadimkerr ([#1652](https://github.com/grafana/oncall/pull/1652))

## v1.2.3 (2023-03-28)

Only some minor performance/developer setup changes to report in this version.

## v1.2.2 (2023-03-27)

### Changed

- Drawers with Forms are not closing by clicking outside of the drawer. Only by clicking Cancel or X (by @Ukochka in [#1608](https://github.com/grafana/oncall/pull/1608))
- When the `DANGEROUS_WEBHOOKS_ENABLED` environment variable is set to true, it's possible now to create Outgoing Webhooks
  using URLs without a top-level domain (by @hoptical in [#1398](https://github.com/grafana/oncall/pull/1398))
- Updated wording when creating an integration (by @callmehyde in [#1572](https://github.com/grafana/oncall/pull/1572))
- Set FCM iOS/Android "message priority" to "high priority" for mobile app push notifications (by @joeyorlando in [#1612](https://github.com/grafana/oncall/pull/1612))
- Improve schedule quality feature (by @vadimkerr in [#1602](https://github.com/grafana/oncall/pull/1602))

### Fixed

- Update override deletion changes to set its final duration (by @matiasb in [#1599](https://github.com/grafana/oncall/pull/1599))

## v1.2.1 (2023-03-23)

### Changed

- Mobile app settings backend by @vadimkerr in ([1571](https://github.com/grafana/oncall/pull/1571))
- Fix integrations and escalations autoselect, improve GList by @maskin25 in ([1601](https://github.com/grafana/oncall/pull/1601))
- Add filters to outgoing webhooks 2 by @iskhakov in ([1598](https://github.com/grafana/oncall/pull/1598))

## v1.2.0 (2023-03-21)

### Changed

- Add team-based filtering for resources, so that users can see multiple resources at once and link them together ([1528](https://github.com/grafana/oncall/pull/1528))

## v1.1.41 (2023-03-21)

### Added

- Modified `check_escalation_finished_task` celery task to use read-only databases for its query, if one is defined +
  make the validation logic stricter + ping a configurable heartbeat on successful completion of this task ([1266](https://github.com/grafana/oncall/pull/1266))

### Changed

- Updated wording throughout plugin to use 'Alert Group' instead of 'Incident' ([1565](https://github.com/grafana/oncall/pull/1565),
  [1576](https://github.com/grafana/oncall/pull/1576))
- Check for enabled Telegram feature was added to ChatOps and to User pages ([319](https://github.com/grafana/oncall/issues/319))
- Filtering for Editors/Admins was added to rotation form. It is not allowed to assign Viewer to rotation ([1124](https://github.com/grafana/oncall/issues/1124))
- Modified search behaviour on the Escalation Chains page to allow for "partial searching" ([1578](https://github.com/grafana/oncall/pull/1578))

### Fixed

- Fixed a few permission issues on the UI ([1448](https://github.com/grafana/oncall/pull/1448))
- Fix resolution note rendering in Slack message threads where the Slack username was not
  being properly rendered ([1561](https://github.com/grafana/oncall/pull/1561))

## v1.1.40 (2023-03-16)

### Fixed

- Check for duplicated positions in terraform escalation policies create/update

### Added

- Add `regex_match` Jinja filter ([1556](https://github.com/grafana/oncall/pull/1556))

### Changed

- Allow passing `null` as a value for `escalation_chain` when creating routes via the public API ([1557](https://github.com/grafana/oncall/pull/1557))

## v1.1.39 (2023-03-16)

### Added

- Inbound email integration ([837](https://github.com/grafana/oncall/pull/837))

## v1.1.38 (2023-03-14)

### Added

- Add filtering by escalation chain to alert groups page ([1535](https://github.com/grafana/oncall/pull/1535))

### Fixed

- Improve tasks checking/triggering webhooks in new backend

## v1.1.37 (2023-03-14)

### Fixed

- Fixed redirection issue on integrations screen

### Added

- Enable web overrides for Terraform-based schedules
- Direct user paging improvements ([1358](https://github.com/grafana/oncall/issues/1358))
- Added Schedule Score quality within the schedule view ([118](https://github.com/grafana/oncall/issues/118))

## v1.1.36 (2023-03-09)

### Fixed

- Fix bug with override creation ([1515](https://github.com/grafana/oncall/pull/1515))

## v1.1.35 (2023-03-09)

### Added

- Insight logs

### Fixed

- Fixed issue with Alert group involved users filter
- Fixed email sending failure due to newline in title

## v1.1.34 (2023-03-08)

### Added

- Jinja2 based routes ([1319](https://github.com/grafana/oncall/pull/1319))

### Changed

- Remove mobile app feature flag ([1484](https://github.com/grafana/oncall/pull/1484))

### Fixed

- Prohibit creating & updating past overrides ([1474](https://github.com/grafana/oncall/pull/1474))

## v1.1.33 (2023-03-07)

### Fixed

- Show permission error for accessing Telegram as Viewer ([1273](https://github.com/grafana/oncall/issues/1273))

### Changed

- Pass email and phone limits as environment variables ([1219](https://github.com/grafana/oncall/pull/1219))

## v1.1.32 (2023-03-01)

### Fixed

- Schedule filters improvements ([941](https://github.com/grafana/oncall/issues/941))
- Fix pagination issue on schedules page ([1437](https://github.com/grafana/oncall/pull/1437))

## v1.1.31 (2023-03-01)

### Added

- Add acknowledge_signal and source link to public api

## v1.1.30 (2023-03-01)

### Fixed

- Fixed importing of global grafana styles ([672](https://github.com/grafana/oncall/issues/672))
- Fixed UI permission related bug where Editors could not export their user iCal link
- Fixed error when a shift is created using Etc/UTC as timezone
- Fixed issue with refresh ical file task not considering empty string values
- Schedules: Long popup does not fit screen & buttons unreachable & objects outside of the popup ([1002](https://github.com/grafana/oncall/issues/1002))
- Can't scroll on integration settings page ([415](https://github.com/grafana/oncall/issues/415))
- Team change in the Integration page always causes 403 ([1292](https://github.com/grafana/oncall/issues/1292))
- Schedules: Permalink doesn't work with multi-teams ([940](https://github.com/grafana/oncall/issues/940))
- Schedules list -> expanded schedule blows page width ([1293](https://github.com/grafana/oncall/issues/1293))

### Changed

- Moved reCAPTCHA to backend environment variable for more flexible configuration between different environments.
- Add pagination to schedule listing
- Show 100 latest alerts on alert group page ([1417](https://github.com/grafana/oncall/pull/1417))

## v1.1.29 (2023-02-23)

### Changed

- Allow creating schedules with type "web" using public API

### Fixed

- Fixed minor issue during the sync process where an HTTP 302 (redirect) status code from the Grafana
  instance would cause the sync to not properly finish

## v1.1.28 (2023-02-23)

### Fixed

- Fixed maintenance mode for Telegram and MSTeams

## v1.1.27 (2023-02-22)

### Added

- Added reCAPTCHA validation for requesting a mobile verification code

### Changed

- Added ratelimits for phone verification
- Link to source was added
- Header of Incident page was reworked: clickable labels instead of just names, users section was deleted
- "Go to Integration" button was deleted, because the functionality was moved to clickable labels

### Fixed

- Fixed HTTP request to Google where when fetching an iCal, the response would sometimes contain HTML instead
  of the expected iCal data

## v1.1.26 (2023-02-20)

### Fixed

- Make alert group filters persistent ([482](https://github.com/grafana/oncall/issues/482))

### Changed

- Update phone verification error message

## v1.1.25 (2023-02-20)

### Fixed

- Fixed too long declare incident link in Slack

## v1.1.24 (2023-02-16)

### Added

- Add direct user paging ([823](https://github.com/grafana/oncall/issues/823))
- Add App Store link to web UI ([1328](https://github.com/grafana/oncall/pull/1328))

### Fixed

- Cleaning of the name "Incident" ([704](https://github.com/grafana/oncall/pull/704))
- Alert Group/Alert Groups naming polishing. All the names should be with capital letters
- Design polishing ([1290](https://github.com/grafana/oncall/pull/1290))
- Not showing contact details in User tooltip if User does not have edit/admin access
- Updated slack link account to redirect back to user profile instead of chatops

### Changed

- Incidents - Removed buttons column and replaced status with toggler ([#1237](https://github.com/grafana/oncall/issues/1237))
- Responsiveness changes across multiple pages (Incidents, Integrations, Schedules) ([#1237](https://github.com/grafana/oncall/issues/1237))
- Add pagination to schedule listing

## v1.1.23 (2023-02-06)

### Fixed

- Fix bug with email case sensitivity for ICal on-call schedules ([1297](https://github.com/grafana/oncall/pull/1297))

## v1.1.22 (2023-02-03)

### Fixed

- Fix bug with root/dependant alert groups list api endpoint ([1284](https://github.com/grafana/oncall/pull/1284))
- Fixed NPE on teams switch

### Added

- Optimize alert and alert group public api endpoints and add filter by id ([1274](https://github.com/grafana/oncall/pull/1274))
- Enable mobile app backend by default on OSS

## v1.1.21 (2023-02-02)

### Added

- Add [`django-dbconn-retry` library](https://github.com/jdelic/django-dbconn-retry) to `INSTALLED_APPS` to attempt
  to alleviate occasional `django.db.utils.OperationalError` errors
- Improve alerts and alert group endpoint response time in internal API with caching ([1261](https://github.com/grafana/oncall/pull/1261))
- Optimize alert and alert group public api endpoints and add filter by id ([1274](https://github.com/grafana/oncall/pull/1274)
- Added Coming Soon for iOS on Mobile App screen

### Fixed

- Fix issue on Integrations where you were redirected back once escalation chain was loaded ([#1083](https://github.com/grafana/oncall/issues/1083))
  ([#1257](https://github.com/grafana/oncall/issues/1257))

## v1.1.20 (2023-01-30)

### Added

- Add involved users filter to alert groups listing page (+ mine shortcut)

### Changed

- Improve logging for creating contact point for Grafana Alerting integration

### Fixed

- Fix bugs related to creating contact point for Grafana Alerting integration
- Fix minor UI bug on OnCall users page where it would idefinitely show a "Loading..." message
- Only show OnCall user's table to users that are authorized
- Fixed NPE in ScheduleUserDetails component ([#1229](https://github.com/grafana/oncall/issues/1229))

## v1.1.19 (2023-01-25)

### Added

- Add Server URL below QR code for OSS for debugging purposes
- Add Slack slash command allowing to trigger a direct page via a manually created alert group
- Remove resolved and acknowledged filters as we switched to status ([#1201](https://github.com/grafana/oncall/pull/1201))
- Add sync with grafana on /users and /teams api calls from terraform plugin

### Changed

- Allow users with `viewer` role to fetch cloud connection status using the internal API ([#1181](https://github.com/grafana/oncall/pull/1181))
- When removing the Slack ChatOps integration, make it more explicit to the user what the implications of doing so are
- Improve performance of `GET /api/internal/v1/schedules` endpoint ([#1169](https://github.com/grafana/oncall/pull/1169))

### Fixed

- Removed duplicate API call, in the UI on plugin initial load, to `GET /api/internal/v1/alert_receive_channels`
- Increased plugin startup speed ([#1200](https://github.com/grafana/oncall/pull/1200))

## v1.1.18 (2023-01-18)

### Added

- Allow messaging backends to be enabled/disabled per organization ([#1151](https://github.com/grafana/oncall/pull/1151))

### Changed

- Send a Slack DM when user is not in channel ([#1144](https://github.com/grafana/oncall/pull/1144))

## v1.1.17 (2023-01-18)

### Changed

- Modified how the `Organization.is_rbac_permissions_enabled` flag is set,
  based on whether we are dealing with an open-source, or cloud installation
- Backend implementation to support direct user/schedule paging
- Changed documentation links to open in new window
- Remove helm chart signing
- Changed the user's profile modal to be wide for all tabs

### Added

- Added state filter for alert_group public API endpoint.
- Enrich user tooltip on Schedule page
- Added redirects for old-style links

### Fixed

- Updated typo in Helm chart values when specifying a custom Slack command name
- Fix for web schedules ical export to give overrides the right priority
- Fix for topnavbar to show initial loading inside PluginPage

## v1.1.16 (2023-01-12)

### Fixed

- Minor bug fix in how the value of `Organization.is_rbac_permissions_enabled` is determined

- Helm chart: default values file and documentation now reflect the correct key to set for the Slack
  slash command name, `oncall.slack.commandName`.

## v1.1.15 (2023-01-10)

### Changed

- Simplify and speed up slack rendering ([#1105](https://github.com/grafana/oncall/pull/1105))
- Faro - Point to 3 separate apps instead of just 1 for all environments ([#1110](https://github.com/grafana/oncall/pull/1110))
- Schedules - ([#1114](https://github.com/grafana/oncall/pull/1114), [#1109](https://github.com/grafana/oncall/pull/1109))

### Fixed

- Bugfix for topnavbar to place alerts inside PageNav ([#1040](https://github.com/grafana/oncall/pull/1040))

## v1.1.14 (2023-01-05)

### Changed

- Change wording from "incident" to "alert group" for the Telegram integration ([#1052](https://github.com/grafana/oncall/pull/1052))
- Soft-delete of organizations on stack deletion.

## v1.1.13 (2023-01-04)

### Added

- Integration with [Grafana Faro](https://grafana.com/docs/grafana-cloud/faro-web-sdk/) for Cloud Instances

## v1.1.12 (2023-01-03)

### Fixed

- Handle jinja exceptions during alert creation
- Handle exception for slack rate limit message

## v1.1.11 (2023-01-03)

### Fixed

- Fix error when schedule was not able to load
- Minor fixes

## v1.1.10 (2023-01-03)

### Fixed

- Minor fixes

## v1.1.9 (2023-01-03)

### Fixed

- Alert group query optimization
- Update RBAC scopes
- Fix error when schedule was not able to load
- Minor bug fixes

## v1.1.8 (2022-12-13)

### Added

- Added a `make` command, `enable-mobile-app-feature-flags`, which sets the backend feature flag in `./dev/.env.dev`,
  and updates a record in the `base_dynamicsetting` database table, which are needed to enable the mobile
  app backend features.

### Changed

- Added ability to change engine deployment update strategy via values in helm chart.
- removed APNS support
- changed the `django-push-notification` library from the `iskhakov` fork to the [`grafana` fork](https://github.com/grafana/django-push-notifications).
  This new fork basically patches an issue which affected the database migrations of this django app (previously the
  library would not respect the `USER_MODEL` setting when creating its tables and would instead reference the
  `auth_user` table.. which we don't want)
- add `--no-cache` flag to the `make build` command

### Fixed

- fix schedule UI types and permissions

## v1.1.7 (2022-12-09)

### Fixed

- Update fallback role for schedule write RBAC permission
- Mobile App Verification tab in the user settings modal is now hidden for users that do not have proper
  permissions to use it

## v1.1.6 (2022-12-09)

### Added

- RBAC permission support
- Add `time_zone` serializer validation for OnCall shifts and calendar/web schedules. In addition, add database migration
  to update values that may be invalid
- Add a `permalinks.web` field, which is a permalink to the alert group web app page, to the alert group internal/public
  API responses
- Added the ability to customize job-migrate `ttlSecondsAfterFinished` field in the helm chart

### Fixed

- Got 500 error when saving Outgoing Webhook ([#890](https://github.com/grafana/oncall/issues/890))
- v1.0.13 helm chart - update the OnCall backend pods image pull policy to "Always" (and explicitly set tag to `latest`).
  This should resolve some recent issues experienced where the frontend/backend versions are not aligned.

### Changed

- When editing templates for alert group presentation or outgoing webhooks, errors and warnings are now displayed in
  the UI as notification popups or displayed in the preview.
- Errors and warnings that occur when rendering templates during notification or webhooks will now render
  and display the error/warning as the result.

## v1.1.5 (2022-11-24)

### Added

- Added a QR code in the "Mobile App Verification" tab on the user settings modal to connect the mobile
  application to your OnCall instance

### Fixed

- UI bug fixes for Grafana 9.3 ([#860](https://github.com/grafana/oncall/pull/860))
- Bug fix for saving source link template ([#898](https://github.com/grafana/oncall/pull/898))

## v1.1.4 (2022-11-23)

### Fixed

- Bug fix for [#882](https://github.com/grafana/oncall/pull/882) which was causing the OnCall web calendars to not load
- Bug fix which, when installing the plugin, or after removing a Grafana API token, caused the plugin to not load properly

## v1.1.3 (2022-11-22)

- Bug Fixes

### Changed

- For OSS installations of OnCall, initial configuration is now simplified. When running for local development, you no
  longer need to configure the plugin via the UI. This is achieved through passing one environment variable to both the
  backend & frontend containers, both of which have been preconfigured for you in `docker-compose-developer.yml`.
  - The Grafana API URL **must be** passed as an environment variable, `GRAFANA_API_URL`, to the OnCall backend
    (and can be configured by updating this env var in your `./dev/.env.dev` file)
  - The OnCall API URL can optionally be passed as an environment variable, `ONCALL_API_URL`, to the OnCall UI.
    If the environment variable is found, the plugin will "auto-configure", otherwise you will be shown a simple
    configuration form to provide this info.
- For Helm installations, if you are running Grafana externally (eg. `grafana.enabled` is set to `false`
  in your `values.yaml`), you will now be required to specify `externalGrafana.url` in `values.yaml`.
- `make start` will now idempotently check to see if a "127.0.0.1 grafana" record exists in `/etc/hosts`
  (using a tool called [`hostess`](https://github.com/cbednarski/hostess)). This is to support using `http://grafana:3000`
  as the `Organization.grafana_url` in two scenarios:
  - `oncall_engine`/`oncall_celery` -> `grafana` Docker container communication
  - public URL generation. There are some instances where `Organization.grafana_url` is referenced to generate public
    URLs to a Grafana plugin page. Without the `/etc/hosts` record, navigating to `http://grafana:3000/some_page` in
    your browser, you would obviously get an error from your browser.

## v1.1.2 (2022-11-18)

- Bug Fixes

## v1.1.1 (2022-11-16)

- Compatibility with Grafana 9.3.0
- Bug Fixes

## v1.0.52 (2022-11-09)

- Allow use of API keys as alternative to account auth token for Twilio
- Remove `grafana_plugin_management` Django app
- Enable new schedules UI
- Bug fixes

## v1.0.51 (2022-11-05)

- Bug Fixes

## v1.0.50 (2022-11-03)

- Updates to documentation
- Improvements to web schedules
- Bug fixes

## v1.0.49 (2022-11-01)

- Enable SMTP email backend by default
- Fix Grafana sidebar frontend bug

## v1.0.48 (2022-11-01)

- verify_number management command
- chatops page redesign

## v1.0.47 (2022-11-01)

- Bug fixes

## v1.0.46 (2022-10-28)

- Bug fixes
- remove `POST /api/internal/v1/custom_buttons/{id}/action` endpoint

## v1.0.45 (2022-10-27)

- Bug fix to revert commit which removed unused engine code

## v1.0.44 (2022-10-26)

- Bug fix for an issue that was affecting phone verification

## v1.0.43 (2022-10-25)

- Bug fixes

## v1.0.42 (2022-10-24)

- Fix posting resolution notes to Slack

## v1.0.41 (2022-10-24)

- Add personal email notifications
- Bug fixes

## v1.0.40 (2022-10-05)

- Improved database and celery backends support
- Added script to import PagerDuty users to Grafana
- Bug fixes

## v1.0.39 (2022-10-03)

- Fix issue in v1.0.38 blocking the creation of schedules and webhooks in the UI

## v1.0.38 (2022-09-30)

- Fix exception handling for adding resolution notes when slack and oncall users are out of sync.
- Fix all day events showing as having gaps in slack notifications
- Improve plugin configuration error message readability
- Add `telegram` key to `permalinks` property in `AlertGroup` public API response schema

## v1.0.37 (2022-09-21)

- Improve API token creation form
- Fix alert group bulk action bugs
- Add `permalinks` property to `AlertGroup` public API response schema
- Scheduling system bug fixes
- Public API bug fixes

## v1.0.36 (2022-09-12)

- Alpha web schedules frontend/backend updates
- Bug fixes

## v1.0.35 (2022-09-07)

- Bug fixes

## v1.0.34 (2022-09-06)

- Fix schedule notification spam

## v1.0.33 (2022-09-06)

- Add raw alert view
- Add GitHub star button for OSS installations
- Restore alert group search functionality
- Bug fixes

## v1.0.32 (2022-09-01)

- Bug fixes

## v1.0.31 (2022-09-01)

- Bump celery version
- Fix oss to cloud connection

## v1.0.30 (2022-08-31)

- Bug fix: check user notification policy before access

## v1.0.29 (2022-08-31)

- Add arm64 docker image

## v1.0.28 (2022-08-31)

- Bug fixes

## v1.0.27 (2022-08-30)

- Bug fixes

## v1.0.26 (2022-08-26)

- Insight log's format fixes
- Remove UserNotificationPolicy auto-recreating

## v1.0.25 (2022-08-24)

- Bug fixes

## v1.0.24 (2022-08-24)

- Insight logs
- Default DATA_UPLOAD_MAX_MEMORY_SIZE to 1mb

## v1.0.23 (2022-08-23)

- Bug fixes

## v1.0.22 (2022-08-16)

- Make STATIC_URL configurable from environment variable

## v1.0.21 (2022-08-12)

- Bug fixes

## v1.0.19 (2022-08-10)

- Bug fixes

## v1.0.15 (2022-08-03)

- Bug fixes

## v1.0.13 (2022-07-27)

- Optimize alert group list view
- Fix a bug related to Twilio setup

## v1.0.12 (2022-07-26)

- Update push-notifications dependency
- Rework how absolute URLs are built
- Fix to show maintenance windows per team
- Logging improvements
- Internal api to get a schedule final events

## v1.0.10 (2022-07-22)

- Speed-up of alert group web caching
- Internal api for OnCall shifts

## v1.0.9 (2022-07-21)

- Frontend bug fixes & improvements
- Support regex_replace() in templates
- Bring back alert group caching and list view

## v1.0.7 (2022-07-18)

- Backend & frontend bug fixes
- Deployment improvements
- Reshape webhook payload for outgoing webhooks
- Add escalation chain usage info on escalation chains page
- Improve alert group list load speeds and simplify caching system

## v1.0.6 (2022-07-12)

- Manual Incidents enabled for teams
- Fix phone notifications for OSS
- Public API improvements

## v1.0.5 (2022-07-06)

- Bump Django to 3.2.14
- Fix PagerDuty iCal parsing

## 1.0.4 (2022-06-28)

- Allow Telegram DMs without channel connection.

## 1.0.3 (2022-06-27)

- Fix users public api endpoint. Now it returns users with all roles.
- Fix redundant notifications about gaps in schedules.
- Frontend fixes.

## 1.0.2 (2022-06-17)

- Fix Grafana Alerting integration to handle API changes in Grafana 9
- Improve public api endpoint for outgoing webhooks (/actions) by adding ability to create, update and delete
  outgoing webhook instance

## 1.0.0 (2022-06-14)

- First Public Release

## 0.0.71 (2022-06-06)

- Initial Commit Release<|MERGE_RESOLUTION|>--- conflicted
+++ resolved
@@ -7,13 +7,11 @@
 
 ## Unreleased
 
-<<<<<<< HEAD
 ### Changed
 
 - Improvements for the columns selector ([3668](https://github.com/grafana/oncall/pull/3668))
-=======
+
 ## v1.3.89 (2024-01-17)
->>>>>>> 969c28c2
 
 ### Fixed
 
