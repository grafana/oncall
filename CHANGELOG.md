# Changelog

All notable changes to this project will be documented in this file.

The format is based on [Keep a Changelog](https://keepachangelog.com/en/1.0.0/),
and this project adheres to [Semantic Versioning](https://semver.org/spec/v2.0.0.html).

## Unreleased

### Fixed

- Fix error when updating closed modal window in Slack by @vadimkerr ([#2019](https://github.com/grafana/oncall/pull/2019))

## v1.2.30 (2023-05-25)

### Fixed

- Fix Phone provider status callbacks [#2014](https://github.com/grafana/oncall/pull/2014)

## v1.2.29 (2023-05-25)

### Changed

- Phone provider refactoring [#1713](https://github.com/grafana/oncall/pull/1713)

### Fixed

<<<<<<< HEAD
- Handle slack metadata limit when creating paging command payload
=======
- Fix issue with sometimes cached final schedule not being refreshed after an update ([#2004](https://github.com/grafana/oncall/pull/2004))
>>>>>>> a536af95

## v1.2.28 (2023-05-24)

### Fixed

- Improve plugin authentication by @vadimkerr ([#1995](https://github.com/grafana/oncall/pull/1995))
- Fix MultipleObjectsReturned error on webhook endpoints by @vadimkerr ([#1996](https://github.com/grafana/oncall/pull/1996))
- Remove user defined time period from "you're going oncall" mobile push by @iskhakov ([#2001](https://github.com/grafana/oncall/pull/2001))

## v1.2.27 (2023-05-23)

### Added

- Allow passing Firebase credentials via environment variable by @vadimkerr ([#1969](https://github.com/grafana/oncall/pull/1969))

### Changed

- Update default Alertmanager templates by @iskhakov ([#1944](https://github.com/grafana/oncall/pull/1944))

### Fixed

- Fix SQLite permission issue by @vadimkerr ([#1984](https://github.com/grafana/oncall/pull/1984))
- Remove user defined time period from "you're going oncall" mobile push ([2001](https://github.com/grafana/oncall/pull/2001))

## v1.2.26 (2023-05-18)

### Fixed

- Fix inbound email bug when attaching files by @vadimkerr ([#1970](https://github.com/grafana/oncall/pull/1970))

## v1.2.25 (2023-05-18)

### Added

- Test mobile push backend

## v1.2.24 (2023-05-17)

### Fixed

- Fixed bug in Escalation Chains where reordering an item crashed the list

## v1.2.23 (2023-05-15)

### Added

- Add a way to set a maintenance mode message and display this in the web plugin UI by @joeyorlando ([#1917](https://github.com/grafana/oncall/pull/#1917))

### Changed

- Use `user_profile_changed` Slack event instead of `user_change` to update Slack user profile by @vadimkerr ([#1938](https://github.com/grafana/oncall/pull/1938))

## v1.2.22 (2023-05-12)

### Added

- Add mobile settings for info notifications by @imtoori ([#1926](https://github.com/grafana/oncall/pull/1926))

### Fixed

- Fix bug in the "You're Going Oncall" push notification copy by @joeyorlando ([#1922](https://github.com/grafana/oncall/pull/1922))
- Fix bug with newlines in markdown converter ([#1925](https://github.com/grafana/oncall/pull/1925))
- Disable "You're Going Oncall" push notification by default ([1927](https://github.com/grafana/oncall/pull/1927))

## v1.2.21 (2023-05-09)

### Added

- Add a new mobile app push notification which notifies users when they are going on call by @joeyorlando ([#1814](https://github.com/grafana/oncall/pull/1814))
- Add a new mobile app user setting field, `important_notification_volume_override` by @joeyorlando ([#1893](https://github.com/grafana/oncall/pull/1893))

### Changed

- Improve ical comparison when checking for imported ical updates ([1870](https://github.com/grafana/oncall/pull/1870))
- Upgrade to Python 3.11.3 by @joeyorlando ([#1849](https://github.com/grafana/oncall/pull/1849))

### Fixed

- Fix issue with how OnCall determines if a cloud Grafana Instance supports RBAC by @joeyorlando ([#1880](https://github.com/grafana/oncall/pull/1880))
- Fix issue trying to set maintenance mode for integrations belonging to non-current team

## v1.2.20 (2023-05-09)

### Fixed

- Hotfix perform notification task

## v1.2.19 (2023-05-04)

### Fixed

- Fix issue with parsing response when sending Slack message

## v1.2.18 (2023-05-03)

### Added

- Documentation updates

## v1.2.17 (2023-05-02)

### Added

- Add filter descriptions to web ui by @iskhakov ([1845](https://github.com/grafana/oncall/pull/1845))
- Add "Notifications Receiver" RBAC role by @joeyorlando ([#1853](https://github.com/grafana/oncall/pull/1853))

### Changed

- Remove template editor from Slack by @iskhakov ([1847](https://github.com/grafana/oncall/pull/1847))
- Remove schedule name uniqueness restriction ([1859](https://github.com/grafana/oncall/pull/1859))

### Fixed

- Fix bugs in web title and message templates rendering and visual representation ([1747](https://github.com/grafana/oncall/pull/1747))

## v1.2.16 (2023-04-27)

### Added

- Add 2, 3 and 6 hours Alert Group silence options by @tommysitehost ([#1822](https://github.com/grafana/oncall/pull/1822))
- Add schedule related users endpoint to plugin API

### Changed

- Update web UI, Slack, and Telegram to allow silencing an acknowledged alert group by @joeyorlando ([#1831](https://github.com/grafana/oncall/pull/1831))

### Fixed

- Optimize duplicate queries occurring in AlertGroupFilter by @joeyorlando ([1809](https://github.com/grafana/oncall/pull/1809))

## v1.2.15 (2023-04-24)

### Fixed

- Helm chart: Fix helm hook for db migration job
- Performance improvements to `GET /api/internal/v1/alertgroups` endpoint by @joeyorlando and @iskhakov ([#1805](https://github.com/grafana/oncall/pull/1805))

### Added

- Add helm chart support for twilio existing secrets by @atownsend247 ([#1435](https://github.com/grafana/oncall/pull/1435))
- Add web_title, web_message and web_image_url attributes to templates ([1786](https://github.com/grafana/oncall/pull/1786))

### Changed

- Update shift API to use a default interval value (`1`) when a `frequency` is set and no `interval` is given
- Limit number of alertmanager alerts in alert group to autoresolve by 500 ([1779](https://github.com/grafana/oncall/pull/1779))
- Update schedule and personal ical exports to use final shift events

## v1.2.14 (2023-04-19)

### Fixed

- Fix broken documentation links by @shantanualsi ([#1766](https://github.com/grafana/oncall/pull/1766))
- Fix bug when updating team access settings by @vadimkerr ([#1794](https://github.com/grafana/oncall/pull/1794))

## v1.2.13 (2023-04-18)

### Changed

- Rework ical schedule export to include final events; also improve changing shifts sync

### Fixed

- Fix issue when creating web overrides for TF schedules using a non-UTC timezone

## v1.2.12 (2023-04-18)

### Changed

- Move `alerts_alertgroup.is_restricted` column to `alerts_alertreceivechannel.restricted_at` by @joeyorlando ([#1770](https://github.com/grafana/oncall/pull/1770))

### Added

- Add new field description_short to private api ([#1698](https://github.com/grafana/oncall/pull/1698))
- Added preview and migration API endpoints for route migration from regex into jinja2 ([1715](https://github.com/grafana/oncall/pull/1715))
- Helm chart: add the option to use a helm hook for the migration job ([1386](https://github.com/grafana/oncall/pull/1386))
- Add endpoints to start and stop maintenance in alert receive channel private api ([1755](https://github.com/grafana/oncall/pull/1755))
- Send demo alert with dynamic payload and get demo payload example on private api ([1700](https://github.com/grafana/oncall/pull/1700))
- Add is_default fields to templates, remove WritableSerialiserMethodField ([1759](https://github.com/grafana/oncall/pull/1759))
- Allow use of dynamic payloads in alert receive channels preview template in private api ([1756](https://github.com/grafana/oncall/pull/1756))

## v1.2.11 (2023-04-14)

### Added

- add new columns `gcom_org_contract_type`, `gcom_org_irm_sku_subscription_start_date`,
  and `gcom_org_oldest_admin_with_billing_privileges_user_id` to `user_management_organization` table,
  plus `is_restricted` column to `alerts_alertgroup` table by @joeyorlando and @teodosii ([1522](https://github.com/grafana/oncall/pull/1522))
- emit two new Django signals by @joeyorlando and @teodosii ([1522](https://github.com/grafana/oncall/pull/1522))
  - `org_sync_signal` at the end of the `engine/apps/user_management/sync.py::sync_organization` method
  - `alert_group_created_signal` when a new Alert Group is created

## v1.2.10 (2023-04-13)

### Added

- Added mine filter to schedules listing

### Fixed

- Fixed a bug in GForm's RemoteSelect where the value for Dropdown could not change
- Fixed the URL attached to an Incident created via the 'Declare Incident' button of a Slack alert by @sd2k ([#1738](https://github.com/grafana/oncall/pull/1738))

## v1.2.9 (2023-04-11)

### Fixed

- Catch the new Slack error - "message_limit_exceeded"

## v1.2.8 (2023-04-06)

### Changed

- Allow editing assigned team via public api ([1619](https://github.com/grafana/oncall/pull/1619))
- Disable mentions when resolution note is created by @iskhakov ([1696](https://github.com/grafana/oncall/pull/1696))
- Display warnings on users page in a clean and consistent way by @iskhakov ([#1681](https://github.com/grafana/oncall/pull/1681))

## v1.2.7 (2023-04-03)

### Added

- Save selected teams filter in local storage ([#1611](https://github.com/grafana/oncall/issues/1611))

### Changed

- Renamed routes from /incidents to /alert-groups ([#1678](https://github.com/grafana/oncall/pull/1678))

### Fixed

- Fix team search when filtering resources by @vadimkerr ([#1680](https://github.com/grafana/oncall/pull/1680))
- Fix issue when trying to scroll in Safari ([#415](https://github.com/grafana/oncall/issues/415))

## v1.2.6 (2023-03-30)

### Fixed

- Fixed bug when web schedules/shifts use non-UTC timezone and shift is deleted by @matiasb ([#1661](https://github.com/grafana/oncall/pull/1661))

## v1.2.5 (2023-03-30)

### Fixed

- Fixed a bug with Slack links not working in the plugin UI ([#1671](https://github.com/grafana/oncall/pull/1671))

## v1.2.4 (2023-03-30)

### Added

- Added the ability to change the team for escalation chains by @maskin25, @iskhakov and @vadimkerr ([#1658](https://github.com/grafana/oncall/pull/1658))

### Fixed

- Addressed bug with iOS mobile push notifications always being set to critical by @imtoori and @joeyorlando ([#1646](https://github.com/grafana/oncall/pull/1646))
- Fixed issue where Viewer was not able to view which people were oncall in a schedule ([#999](https://github.com/grafana/oncall/issues/999))
- Fixed a bug with syncing teams from Grafana API by @vadimkerr ([#1652](https://github.com/grafana/oncall/pull/1652))

## v1.2.3 (2023-03-28)

Only some minor performance/developer setup changes to report in this version.

## v1.2.2 (2023-03-27)

### Changed

- Drawers with Forms are not closing by clicking outside of the drawer. Only by clicking Cancel or X (by @Ukochka in [#1608](https://github.com/grafana/oncall/pull/1608))
- When the `DANGEROUS_WEBHOOKS_ENABLED` environment variable is set to true, it's possible now to create Outgoing Webhooks
  using URLs without a top-level domain (by @hoptical in [#1398](https://github.com/grafana/oncall/pull/1398))
- Updated wording when creating an integration (by @callmehyde in [#1572](https://github.com/grafana/oncall/pull/1572))
- Set FCM iOS/Android "message priority" to "high priority" for mobile app push notifications (by @joeyorlando in [#1612](https://github.com/grafana/oncall/pull/1612))
- Improve schedule quality feature (by @vadimkerr in [#1602](https://github.com/grafana/oncall/pull/1602))

### Fixed

- Update override deletion changes to set its final duration (by @matiasb in [#1599](https://github.com/grafana/oncall/pull/1599))

## v1.2.1 (2023-03-23)

### Changed

- Mobile app settings backend by @vadimkerr in ([1571](https://github.com/grafana/oncall/pull/1571))
- Fix integrations and escalations autoselect, improve GList by @maskin25 in ([1601](https://github.com/grafana/oncall/pull/1601))
- Add filters to outgoing webhooks 2 by @iskhakov in ([1598](https://github.com/grafana/oncall/pull/1598))

## v1.2.0 (2023-03-21)

### Changed

- Add team-based filtering for resources, so that users can see multiple resources at once and link them together ([1528](https://github.com/grafana/oncall/pull/1528))

## v1.1.41 (2023-03-21)

### Added

- Modified `check_escalation_finished_task` celery task to use read-only databases for its query, if one is defined +
  make the validation logic stricter + ping a configurable heartbeat on successful completion of this task ([1266](https://github.com/grafana/oncall/pull/1266))

### Changed

- Updated wording throughout plugin to use 'Alert Group' instead of 'Incident' ([1565](https://github.com/grafana/oncall/pull/1565),
  [1576](https://github.com/grafana/oncall/pull/1576))
- Check for enabled Telegram feature was added to ChatOps and to User pages ([319](https://github.com/grafana/oncall/issues/319))
- Filtering for Editors/Admins was added to rotation form. It is not allowed to assign Viewer to rotation ([1124](https://github.com/grafana/oncall/issues/1124))
- Modified search behaviour on the Escalation Chains page to allow for "partial searching" ([1578](https://github.com/grafana/oncall/pull/1578))

### Fixed

- Fixed a few permission issues on the UI ([1448](https://github.com/grafana/oncall/pull/1448))
- Fix resolution note rendering in Slack message threads where the Slack username was not
  being properly rendered ([1561](https://github.com/grafana/oncall/pull/1561))

## v1.1.40 (2023-03-16)

### Fixed

- Check for duplicated positions in terraform escalation policies create/update

### Added

- Add `regex_match` Jinja filter ([1556](https://github.com/grafana/oncall/pull/1556))

### Changed

- Allow passing `null` as a value for `escalation_chain` when creating routes via the public API ([1557](https://github.com/grafana/oncall/pull/1557))

## v1.1.39 (2023-03-16)

### Added

- Inbound email integration ([837](https://github.com/grafana/oncall/pull/837))

## v1.1.38 (2023-03-14)

### Added

- Add filtering by escalation chain to alert groups page ([1535](https://github.com/grafana/oncall/pull/1535))

### Fixed

- Improve tasks checking/triggering webhooks in new backend

## v1.1.37 (2023-03-14)

### Fixed

- Fixed redirection issue on integrations screen

### Added

- Enable web overrides for Terraform-based schedules
- Direct user paging improvements ([1358](https://github.com/grafana/oncall/issues/1358))
- Added Schedule Score quality within the schedule view ([118](https://github.com/grafana/oncall/issues/118))

## v1.1.36 (2023-03-09)

### Fixed

- Fix bug with override creation ([1515](https://github.com/grafana/oncall/pull/1515))

## v1.1.35 (2023-03-09)

### Added

- Insight logs

### Fixed

- Fixed issue with Alert group involved users filter
- Fixed email sending failure due to newline in title

## v1.1.34 (2023-03-08)

### Added

- Jinja2 based routes ([1319](https://github.com/grafana/oncall/pull/1319))

### Changed

- Remove mobile app feature flag ([1484](https://github.com/grafana/oncall/pull/1484))

### Fixed

- Prohibit creating & updating past overrides ([1474](https://github.com/grafana/oncall/pull/1474))

## v1.1.33 (2023-03-07)

### Fixed

- Show permission error for accessing Telegram as Viewer ([1273](https://github.com/grafana/oncall/issues/1273))

### Changed

- Pass email and phone limits as environment variables ([1219](https://github.com/grafana/oncall/pull/1219))

## v1.1.32 (2023-03-01)

### Fixed

- Schedule filters improvements ([941](https://github.com/grafana/oncall/issues/941))
- Fix pagination issue on schedules page ([1437](https://github.com/grafana/oncall/pull/1437))

## v1.1.31 (2023-03-01)

### Added

- Add acknowledge_signal and source link to public api

## v1.1.30 (2023-03-01)

### Fixed

- Fixed importing of global grafana styles ([672](https://github.com/grafana/oncall/issues/672))
- Fixed UI permission related bug where Editors could not export their user iCal link
- Fixed error when a shift is created using Etc/UTC as timezone
- Fixed issue with refresh ical file task not considering empty string values
- Schedules: Long popup does not fit screen & buttons unreachable & objects outside of the popup ([1002](https://github.com/grafana/oncall/issues/1002))
- Can't scroll on integration settings page ([415](https://github.com/grafana/oncall/issues/415))
- Team change in the Integration page always causes 403 ([1292](https://github.com/grafana/oncall/issues/1292))
- Schedules: Permalink doesn't work with multi-teams ([940](https://github.com/grafana/oncall/issues/940))
- Schedules list -> expanded schedule blows page width ([1293](https://github.com/grafana/oncall/issues/1293))

### Changed

- Moved reCAPTCHA to backend environment variable for more flexible configuration between different environments.
- Add pagination to schedule listing
- Show 100 latest alerts on alert group page ([1417](https://github.com/grafana/oncall/pull/1417))

## v1.1.29 (2023-02-23)

### Changed

- Allow creating schedules with type "web" using public API

### Fixed

- Fixed minor issue during the sync process where an HTTP 302 (redirect) status code from the Grafana
  instance would cause the sync to not properly finish

## v1.1.28 (2023-02-23)

### Fixed

- Fixed maintenance mode for Telegram and MSTeams

## v1.1.27 (2023-02-22)

### Added

- Added reCAPTCHA validation for requesting a mobile verification code

### Changed

- Added ratelimits for phone verification
- Link to source was added
- Header of Incident page was reworked: clickable labels instead of just names, users section was deleted
- "Go to Integration" button was deleted, because the functionality was moved to clickable labels

### Fixed

- Fixed HTTP request to Google where when fetching an iCal, the response would sometimes contain HTML instead
  of the expected iCal data

## v1.1.26 (2023-02-20)

### Fixed

- Make alert group filters persistent ([482](https://github.com/grafana/oncall/issues/482))

### Changed

- Update phone verification error message

## v1.1.25 (2023-02-20)

### Fixed

- Fixed too long declare incident link in Slack

## v1.1.24 (2023-02-16)

### Added

- Add direct user paging ([823](https://github.com/grafana/oncall/issues/823))
- Add App Store link to web UI ([1328](https://github.com/grafana/oncall/pull/1328))

### Fixed

- Cleaning of the name "Incident" ([704](https://github.com/grafana/oncall/pull/704))
- Alert Group/Alert Groups naming polishing. All the names should be with capital letters
- Design polishing ([1290](https://github.com/grafana/oncall/pull/1290))
- Not showing contact details in User tooltip if User does not have edit/admin access
- Updated slack link account to redirect back to user profile instead of chatops

### Changed

- Incidents - Removed buttons column and replaced status with toggler ([#1237](https://github.com/grafana/oncall/issues/1237))
- Responsiveness changes across multiple pages (Incidents, Integrations, Schedules) ([#1237](https://github.com/grafana/oncall/issues/1237))
- Add pagination to schedule listing

## v1.1.23 (2023-02-06)

### Fixed

- Fix bug with email case sensitivity for ICal on-call schedules ([1297](https://github.com/grafana/oncall/pull/1297))

## v1.1.22 (2023-02-03)

### Fixed

- Fix bug with root/dependant alert groups list api endpoint ([1284](https://github.com/grafana/oncall/pull/1284))
- Fixed NPE on teams switch

### Added

- Optimize alert and alert group public api endpoints and add filter by id ([1274](https://github.com/grafana/oncall/pull/1274))
- Enable mobile app backend by default on OSS

## v1.1.21 (2023-02-02)

### Added

- Add [`django-dbconn-retry` library](https://github.com/jdelic/django-dbconn-retry) to `INSTALLED_APPS` to attempt
  to alleviate occasional `django.db.utils.OperationalError` errors
- Improve alerts and alert group endpoint response time in internal API with caching ([1261](https://github.com/grafana/oncall/pull/1261))
- Optimize alert and alert group public api endpoints and add filter by id ([1274](https://github.com/grafana/oncall/pull/1274)
- Added Coming Soon for iOS on Mobile App screen

### Fixed

- Fix issue on Integrations where you were redirected back once escalation chain was loaded ([#1083](https://github.com/grafana/oncall/issues/1083))
  ([#1257](https://github.com/grafana/oncall/issues/1257))

## v1.1.20 (2023-01-30)

### Added

- Add involved users filter to alert groups listing page (+ mine shortcut)

### Changed

- Improve logging for creating contact point for Grafana Alerting integration

### Fixed

- Fix bugs related to creating contact point for Grafana Alerting integration
- Fix minor UI bug on OnCall users page where it would idefinitely show a "Loading..." message
- Only show OnCall user's table to users that are authorized
- Fixed NPE in ScheduleUserDetails component ([#1229](https://github.com/grafana/oncall/issues/1229))

## v1.1.19 (2023-01-25)

### Added

- Add Server URL below QR code for OSS for debugging purposes
- Add Slack slash command allowing to trigger a direct page via a manually created alert group
- Remove resolved and acknowledged filters as we switched to status ([#1201](https://github.com/grafana/oncall/pull/1201))
- Add sync with grafana on /users and /teams api calls from terraform plugin

### Changed

- Allow users with `viewer` role to fetch cloud connection status using the internal API ([#1181](https://github.com/grafana/oncall/pull/1181))
- When removing the Slack ChatOps integration, make it more explicit to the user what the implications of doing so are
- Improve performance of `GET /api/internal/v1/schedules` endpoint ([#1169](https://github.com/grafana/oncall/pull/1169))

### Fixed

- Removed duplicate API call, in the UI on plugin initial load, to `GET /api/internal/v1/alert_receive_channels`
- Increased plugin startup speed ([#1200](https://github.com/grafana/oncall/pull/1200))

## v1.1.18 (2023-01-18)

### Added

- Allow messaging backends to be enabled/disabled per organization ([#1151](https://github.com/grafana/oncall/pull/1151))

### Changed

- Send a Slack DM when user is not in channel ([#1144](https://github.com/grafana/oncall/pull/1144))

## v1.1.17 (2023-01-18)

### Changed

- Modified how the `Organization.is_rbac_permissions_enabled` flag is set,
  based on whether we are dealing with an open-source, or cloud installation
- Backend implementation to support direct user/schedule paging
- Changed documentation links to open in new window
- Remove helm chart signing
- Changed the user's profile modal to be wide for all tabs

### Added

- Added state filter for alert_group public API endpoint.
- Enrich user tooltip on Schedule page
- Added redirects for old-style links

### Fixed

- Updated typo in Helm chart values when specifying a custom Slack command name
- Fix for web schedules ical export to give overrides the right priority
- Fix for topnavbar to show initial loading inside PluginPage

## v1.1.16 (2023-01-12)

### Fixed

- Minor bug fix in how the value of `Organization.is_rbac_permissions_enabled` is determined

- Helm chart: default values file and documentation now reflect the correct key to set for the Slack
  slash command name, `oncall.slack.commandName`.

## v1.1.15 (2023-01-10)

### Changed

- Simplify and speed up slack rendering ([#1105](https://github.com/grafana/oncall/pull/1105))
- Faro - Point to 3 separate apps instead of just 1 for all environments ([#1110](https://github.com/grafana/oncall/pull/1110))
- Schedules - ([#1114](https://github.com/grafana/oncall/pull/1114), [#1109](https://github.com/grafana/oncall/pull/1109))

### Fixed

- Bugfix for topnavbar to place alerts inside PageNav ([#1040](https://github.com/grafana/oncall/pull/1040))

## v1.1.14 (2023-01-05)

### Changed

- Change wording from "incident" to "alert group" for the Telegram integration ([#1052](https://github.com/grafana/oncall/pull/1052))
- Soft-delete of organizations on stack deletion.

## v1.1.13 (2023-01-04)

### Added

- Integration with [Grafana Faro](https://grafana.com/docs/grafana-cloud/faro-web-sdk/) for Cloud Instances

## v1.1.12 (2023-01-03)

### Fixed

- Handle jinja exceptions during alert creation
- Handle exception for slack rate limit message

## v1.1.11 (2023-01-03)

### Fixed

- Fix error when schedule was not able to load
- Minor fixes

## v1.1.10 (2023-01-03)

### Fixed

- Minor fixes

## v1.1.9 (2023-01-03)

### Fixed

- Alert group query optimization
- Update RBAC scopes
- Fix error when schedule was not able to load
- Minor bug fixes

## v1.1.8 (2022-12-13)

### Added

- Added a `make` command, `enable-mobile-app-feature-flags`, which sets the backend feature flag in `./dev/.env.dev`,
  and updates a record in the `base_dynamicsetting` database table, which are needed to enable the mobile
  app backend features.

### Changed

- Added ability to change engine deployment update strategy via values in helm chart.
- removed APNS support
- changed the `django-push-notification` library from the `iskhakov` fork to the [`grafana` fork](https://github.com/grafana/django-push-notifications).
  This new fork basically patches an issue which affected the database migrations of this django app (previously the
  library would not respect the `USER_MODEL` setting when creating its tables and would instead reference the
  `auth_user` table.. which we don't want)
- add `--no-cache` flag to the `make build` command

### Fixed

- fix schedule UI types and permissions

## v1.1.7 (2022-12-09)

### Fixed

- Update fallback role for schedule write RBAC permission
- Mobile App Verification tab in the user settings modal is now hidden for users that do not have proper
  permissions to use it

## v1.1.6 (2022-12-09)

### Added

- RBAC permission support
- Add `time_zone` serializer validation for OnCall shifts and calendar/web schedules. In addition, add database migration
  to update values that may be invalid
- Add a `permalinks.web` field, which is a permalink to the alert group web app page, to the alert group internal/public
  API responses
- Added the ability to customize job-migrate `ttlSecondsAfterFinished` field in the helm chart

### Fixed

- Got 500 error when saving Outgoing Webhook ([#890](https://github.com/grafana/oncall/issues/890))
- v1.0.13 helm chart - update the OnCall backend pods image pull policy to "Always" (and explicitly set tag to `latest`).
  This should resolve some recent issues experienced where the frontend/backend versions are not aligned.

### Changed

- When editing templates for alert group presentation or outgoing webhooks, errors and warnings are now displayed in
  the UI as notification popups or displayed in the preview.
- Errors and warnings that occur when rendering templates during notification or webhooks will now render
  and display the error/warning as the result.

## v1.1.5 (2022-11-24)

### Added

- Added a QR code in the "Mobile App Verification" tab on the user settings modal to connect the mobile
  application to your OnCall instance

### Fixed

- UI bug fixes for Grafana 9.3 ([#860](https://github.com/grafana/oncall/pull/860))
- Bug fix for saving source link template ([#898](https://github.com/grafana/oncall/pull/898))

## v1.1.4 (2022-11-23)

### Fixed

- Bug fix for [#882](https://github.com/grafana/oncall/pull/882) which was causing the OnCall web calendars to not load
- Bug fix which, when installing the plugin, or after removing a Grafana API token, caused the plugin to not load properly

## v1.1.3 (2022-11-22)

- Bug Fixes

### Changed

- For OSS installations of OnCall, initial configuration is now simplified. When running for local development, you no
  longer need to configure the plugin via the UI. This is achieved through passing one environment variable to both the
  backend & frontend containers, both of which have been preconfigured for you in `docker-compose-developer.yml`.
  - The Grafana API URL **must be** passed as an environment variable, `GRAFANA_API_URL`, to the OnCall backend
    (and can be configured by updating this env var in your `./dev/.env.dev` file)
  - The OnCall API URL can optionally be passed as an environment variable, `ONCALL_API_URL`, to the OnCall UI.
    If the environment variable is found, the plugin will "auto-configure", otherwise you will be shown a simple
    configuration form to provide this info.
- For Helm installations, if you are running Grafana externally (eg. `grafana.enabled` is set to `false`
  in your `values.yaml`), you will now be required to specify `externalGrafana.url` in `values.yaml`.
- `make start` will now idempotently check to see if a "127.0.0.1 grafana" record exists in `/etc/hosts`
  (using a tool called [`hostess`](https://github.com/cbednarski/hostess)). This is to support using `http://grafana:3000`
  as the `Organization.grafana_url` in two scenarios:
  - `oncall_engine`/`oncall_celery` -> `grafana` Docker container communication
  - public URL generation. There are some instances where `Organization.grafana_url` is referenced to generate public
    URLs to a Grafana plugin page. Without the `/etc/hosts` record, navigating to `http://grafana:3000/some_page` in
    your browser, you would obviously get an error from your browser.

## v1.1.2 (2022-11-18)

- Bug Fixes

## v1.1.1 (2022-11-16)

- Compatibility with Grafana 9.3.0
- Bug Fixes

## v1.0.52 (2022-11-09)

- Allow use of API keys as alternative to account auth token for Twilio
- Remove `grafana_plugin_management` Django app
- Enable new schedules UI
- Bug fixes

## v1.0.51 (2022-11-05)

- Bug Fixes

## v1.0.50 (2022-11-03)

- Updates to documentation
- Improvements to web schedules
- Bug fixes

## v1.0.49 (2022-11-01)

- Enable SMTP email backend by default
- Fix Grafana sidebar frontend bug

## v1.0.48 (2022-11-01)

- verify_number management command
- chatops page redesign

## v1.0.47 (2022-11-01)

- Bug fixes

## v1.0.46 (2022-10-28)

- Bug fixes
- remove `POST /api/internal/v1/custom_buttons/{id}/action` endpoint

## v1.0.45 (2022-10-27)

- Bug fix to revert commit which removed unused engine code

## v1.0.44 (2022-10-26)

- Bug fix for an issue that was affecting phone verification

## v1.0.43 (2022-10-25)

- Bug fixes

## v1.0.42 (2022-10-24)

- Fix posting resolution notes to Slack

## v1.0.41 (2022-10-24)

- Add personal email notifications
- Bug fixes

## v1.0.40 (2022-10-05)

- Improved database and celery backends support
- Added script to import PagerDuty users to Grafana
- Bug fixes

## v1.0.39 (2022-10-03)

- Fix issue in v1.0.38 blocking the creation of schedules and webhooks in the UI

## v1.0.38 (2022-09-30)

- Fix exception handling for adding resolution notes when slack and oncall users are out of sync.
- Fix all day events showing as having gaps in slack notifications
- Improve plugin configuration error message readability
- Add `telegram` key to `permalinks` property in `AlertGroup` public API response schema

## v1.0.37 (2022-09-21)

- Improve API token creation form
- Fix alert group bulk action bugs
- Add `permalinks` property to `AlertGroup` public API response schema
- Scheduling system bug fixes
- Public API bug fixes

## v1.0.36 (2022-09-12)

- Alpha web schedules frontend/backend updates
- Bug fixes

## v1.0.35 (2022-09-07)

- Bug fixes

## v1.0.34 (2022-09-06)

- Fix schedule notification spam

## v1.0.33 (2022-09-06)

- Add raw alert view
- Add GitHub star button for OSS installations
- Restore alert group search functionality
- Bug fixes

## v1.0.32 (2022-09-01)

- Bug fixes

## v1.0.31 (2022-09-01)

- Bump celery version
- Fix oss to cloud connection

## v1.0.30 (2022-08-31)

- Bug fix: check user notification policy before access

## v1.0.29 (2022-08-31)

- Add arm64 docker image

## v1.0.28 (2022-08-31)

- Bug fixes

## v1.0.27 (2022-08-30)

- Bug fixes

## v1.0.26 (2022-08-26)

- Insight log's format fixes
- Remove UserNotificationPolicy auto-recreating

## v1.0.25 (2022-08-24)

- Bug fixes

## v1.0.24 (2022-08-24)

- Insight logs
- Default DATA_UPLOAD_MAX_MEMORY_SIZE to 1mb

## v1.0.23 (2022-08-23)

- Bug fixes

## v1.0.22 (2022-08-16)

- Make STATIC_URL configurable from environment variable

## v1.0.21 (2022-08-12)

- Bug fixes

## v1.0.19 (2022-08-10)

- Bug fixes

## v1.0.15 (2022-08-03)

- Bug fixes

## v1.0.13 (2022-07-27)

- Optimize alert group list view
- Fix a bug related to Twilio setup

## v1.0.12 (2022-07-26)

- Update push-notifications dependency
- Rework how absolute URLs are built
- Fix to show maintenance windows per team
- Logging improvements
- Internal api to get a schedule final events

## v1.0.10 (2022-07-22)

- Speed-up of alert group web caching
- Internal api for OnCall shifts

## v1.0.9 (2022-07-21)

- Frontend bug fixes & improvements
- Support regex_replace() in templates
- Bring back alert group caching and list view

## v1.0.7 (2022-07-18)

- Backend & frontend bug fixes
- Deployment improvements
- Reshape webhook payload for outgoing webhooks
- Add escalation chain usage info on escalation chains page
- Improve alert group list load speeds and simplify caching system

## v1.0.6 (2022-07-12)

- Manual Incidents enabled for teams
- Fix phone notifications for OSS
- Public API improvements

## v1.0.5 (2022-07-06)

- Bump Django to 3.2.14
- Fix PagerDuty iCal parsing

## 1.0.4 (2022-06-28)

- Allow Telegram DMs without channel connection.

## 1.0.3 (2022-06-27)

- Fix users public api endpoint. Now it returns users with all roles.
- Fix redundant notifications about gaps in schedules.
- Frontend fixes.

## 1.0.2 (2022-06-17)

- Fix Grafana Alerting integration to handle API changes in Grafana 9
- Improve public api endpoint for outgoing webhooks (/actions) by adding ability to create, update and delete
  outgoing webhook instance

## 1.0.0 (2022-06-14)

- First Public Release

## 0.0.71 (2022-06-06)

- Initial Commit Release<|MERGE_RESOLUTION|>--- conflicted
+++ resolved
@@ -25,11 +25,8 @@
 
 ### Fixed
 
-<<<<<<< HEAD
-- Handle slack metadata limit when creating paging command payload
-=======
+- Handle slack metadata limit when creating paging command payload ([#2007](https://github.com/grafana/oncall/pull/2007))
 - Fix issue with sometimes cached final schedule not being refreshed after an update ([#2004](https://github.com/grafana/oncall/pull/2004))
->>>>>>> a536af95
 
 ## v1.2.28 (2023-05-24)
 
