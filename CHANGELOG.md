# Changelog

All notable changes to this project will be documented in this file.

The format is based on [Keep a Changelog](https://keepachangelog.com/en/1.0.0/),
and this project adheres to [Semantic Versioning](https://semver.org/spec/v2.0.0.html).

## Unreleased

### Added

- Add models and framework to use different services (Phone, SMS, Verify) in Twilio depending on
the destination country code by @mderynck ([#1976](https://github.com/grafana/oncall/pull/1976))
- Prometheus exporter backend for alert groups related metrics

### Fixed

- Fix error when updating closed modal window in Slack by @vadimkerr ([#2019](https://github.com/grafana/oncall/pull/2019))
- Fix final schedule export failing to update when ical imported events set start/end as date ([#2025](https://github.com/grafana/oncall/pull/2025))

<<<<<<< HEAD
### Changed

- Changed mobile notification title and subtitle. Removed the body. by @imtoori [#2027](https://github.com/grafana/oncall/pull/2027)
=======
## v1.2.31 (2023-05-26)

### Fixed

- Fix AmazonSNS ratelimit by @Konstantinov-Innokentii ([#2032](https://github.com/grafana/oncall/pull/2032))
>>>>>>> c473d5d5

## v1.2.30 (2023-05-25)

### Fixed

- Fix Phone provider status callbacks [#2014](https://github.com/grafana/oncall/pull/2014)

## v1.2.29 (2023-05-25)

### Changed

- Phone provider refactoring [#1713](https://github.com/grafana/oncall/pull/1713)

### Fixed

- Handle slack metadata limit when creating paging command payload ([#2007](https://github.com/grafana/oncall/pull/2007))
- Fix issue with sometimes cached final schedule not being refreshed after an update ([#2004](https://github.com/grafana/oncall/pull/2004))

## v1.2.28 (2023-05-24)

### Fixed

- Improve plugin authentication by @vadimkerr ([#1995](https://github.com/grafana/oncall/pull/1995))
- Fix MultipleObjectsReturned error on webhook endpoints by @vadimkerr ([#1996](https://github.com/grafana/oncall/pull/1996))
- Remove user defined time period from "you're going oncall" mobile push by @iskhakov ([#2001](https://github.com/grafana/oncall/pull/2001))

## v1.2.27 (2023-05-23)

### Added

- Allow passing Firebase credentials via environment variable by @vadimkerr ([#1969](https://github.com/grafana/oncall/pull/1969))

### Changed

- Update default Alertmanager templates by @iskhakov ([#1944](https://github.com/grafana/oncall/pull/1944))

### Fixed

- Fix SQLite permission issue by @vadimkerr ([#1984](https://github.com/grafana/oncall/pull/1984))
- Remove user defined time period from "you're going oncall" mobile push ([2001](https://github.com/grafana/oncall/pull/2001))

## v1.2.26 (2023-05-18)

### Fixed

- Fix inbound email bug when attaching files by @vadimkerr ([#1970](https://github.com/grafana/oncall/pull/1970))

## v1.2.25 (2023-05-18)

### Added

- Test mobile push backend

## v1.2.24 (2023-05-17)

### Fixed

- Fixed bug in Escalation Chains where reordering an item crashed the list

## v1.2.23 (2023-05-15)

### Added

- Add a way to set a maintenance mode message and display this in the web plugin UI by @joeyorlando ([#1917](https://github.com/grafana/oncall/pull/#1917))

### Changed

- Use `user_profile_changed` Slack event instead of `user_change` to update Slack user profile by @vadimkerr ([#1938](https://github.com/grafana/oncall/pull/1938))

## v1.2.22 (2023-05-12)

### Added

- Add mobile settings for info notifications by @imtoori ([#1926](https://github.com/grafana/oncall/pull/1926))

### Fixed

- Fix bug in the "You're Going Oncall" push notification copy by @joeyorlando ([#1922](https://github.com/grafana/oncall/pull/1922))
- Fix bug with newlines in markdown converter ([#1925](https://github.com/grafana/oncall/pull/1925))
- Disable "You're Going Oncall" push notification by default ([1927](https://github.com/grafana/oncall/pull/1927))

## v1.2.21 (2023-05-09)

### Added

- Add a new mobile app push notification which notifies users when they are going on call by @joeyorlando ([#1814](https://github.com/grafana/oncall/pull/1814))
- Add a new mobile app user setting field, `important_notification_volume_override` by @joeyorlando ([#1893](https://github.com/grafana/oncall/pull/1893))

### Changed

- Improve ical comparison when checking for imported ical updates ([1870](https://github.com/grafana/oncall/pull/1870))
- Upgrade to Python 3.11.3 by @joeyorlando ([#1849](https://github.com/grafana/oncall/pull/1849))

### Fixed

- Fix issue with how OnCall determines if a cloud Grafana Instance supports RBAC by @joeyorlando ([#1880](https://github.com/grafana/oncall/pull/1880))
- Fix issue trying to set maintenance mode for integrations belonging to non-current team

## v1.2.20 (2023-05-09)

### Fixed

- Hotfix perform notification task

## v1.2.19 (2023-05-04)

### Fixed

- Fix issue with parsing response when sending Slack message

## v1.2.18 (2023-05-03)

### Added

- Documentation updates

## v1.2.17 (2023-05-02)

### Added

- Add filter descriptions to web ui by @iskhakov ([1845](https://github.com/grafana/oncall/pull/1845))
- Add "Notifications Receiver" RBAC role by @joeyorlando ([#1853](https://github.com/grafana/oncall/pull/1853))

### Changed

- Remove template editor from Slack by @iskhakov ([1847](https://github.com/grafana/oncall/pull/1847))
- Remove schedule name uniqueness restriction ([1859](https://github.com/grafana/oncall/pull/1859))

### Fixed

- Fix bugs in web title and message templates rendering and visual representation ([1747](https://github.com/grafana/oncall/pull/1747))

## v1.2.16 (2023-04-27)

### Added

- Add 2, 3 and 6 hours Alert Group silence options by @tommysitehost ([#1822](https://github.com/grafana/oncall/pull/1822))
- Add schedule related users endpoint to plugin API

### Changed

- Update web UI, Slack, and Telegram to allow silencing an acknowledged alert group by @joeyorlando ([#1831](https://github.com/grafana/oncall/pull/1831))

### Fixed

- Optimize duplicate queries occurring in AlertGroupFilter by @joeyorlando ([1809](https://github.com/grafana/oncall/pull/1809))

## v1.2.15 (2023-04-24)

### Fixed

- Helm chart: Fix helm hook for db migration job
- Performance improvements to `GET /api/internal/v1/alertgroups` endpoint by @joeyorlando and @iskhakov ([#1805](https://github.com/grafana/oncall/pull/1805))

### Added

- Add helm chart support for twilio existing secrets by @atownsend247 ([#1435](https://github.com/grafana/oncall/pull/1435))
- Add web_title, web_message and web_image_url attributes to templates ([1786](https://github.com/grafana/oncall/pull/1786))

### Changed

- Update shift API to use a default interval value (`1`) when a `frequency` is set and no `interval` is given
- Limit number of alertmanager alerts in alert group to autoresolve by 500 ([1779](https://github.com/grafana/oncall/pull/1779))
- Update schedule and personal ical exports to use final shift events

## v1.2.14 (2023-04-19)

### Fixed

- Fix broken documentation links by @shantanualsi ([#1766](https://github.com/grafana/oncall/pull/1766))
- Fix bug when updating team access settings by @vadimkerr ([#1794](https://github.com/grafana/oncall/pull/1794))

## v1.2.13 (2023-04-18)

### Changed

- Rework ical schedule export to include final events; also improve changing shifts sync

### Fixed

- Fix issue when creating web overrides for TF schedules using a non-UTC timezone

## v1.2.12 (2023-04-18)

### Changed

- Move `alerts_alertgroup.is_restricted` column to `alerts_alertreceivechannel.restricted_at` by @joeyorlando ([#1770](https://github.com/grafana/oncall/pull/1770))

### Added

- Add new field description_short to private api ([#1698](https://github.com/grafana/oncall/pull/1698))
- Added preview and migration API endpoints for route migration from regex into jinja2 ([1715](https://github.com/grafana/oncall/pull/1715))
- Helm chart: add the option to use a helm hook for the migration job ([1386](https://github.com/grafana/oncall/pull/1386))
- Add endpoints to start and stop maintenance in alert receive channel private api ([1755](https://github.com/grafana/oncall/pull/1755))
- Send demo alert with dynamic payload and get demo payload example on private api ([1700](https://github.com/grafana/oncall/pull/1700))
- Add is_default fields to templates, remove WritableSerialiserMethodField ([1759](https://github.com/grafana/oncall/pull/1759))
- Allow use of dynamic payloads in alert receive channels preview template in private api ([1756](https://github.com/grafana/oncall/pull/1756))

## v1.2.11 (2023-04-14)

### Added

- add new columns `gcom_org_contract_type`, `gcom_org_irm_sku_subscription_start_date`,
  and `gcom_org_oldest_admin_with_billing_privileges_user_id` to `user_management_organization` table,
  plus `is_restricted` column to `alerts_alertgroup` table by @joeyorlando and @teodosii ([1522](https://github.com/grafana/oncall/pull/1522))
- emit two new Django signals by @joeyorlando and @teodosii ([1522](https://github.com/grafana/oncall/pull/1522))
  - `org_sync_signal` at the end of the `engine/apps/user_management/sync.py::sync_organization` method
  - `alert_group_created_signal` when a new Alert Group is created

## v1.2.10 (2023-04-13)

### Added

- Added mine filter to schedules listing

### Fixed

- Fixed a bug in GForm's RemoteSelect where the value for Dropdown could not change
- Fixed the URL attached to an Incident created via the 'Declare Incident' button of a Slack alert by @sd2k ([#1738](https://github.com/grafana/oncall/pull/1738))

## v1.2.9 (2023-04-11)

### Fixed

- Catch the new Slack error - "message_limit_exceeded"

## v1.2.8 (2023-04-06)

### Changed

- Allow editing assigned team via public api ([1619](https://github.com/grafana/oncall/pull/1619))
- Disable mentions when resolution note is created by @iskhakov ([1696](https://github.com/grafana/oncall/pull/1696))
- Display warnings on users page in a clean and consistent way by @iskhakov ([#1681](https://github.com/grafana/oncall/pull/1681))

## v1.2.7 (2023-04-03)

### Added

- Save selected teams filter in local storage ([#1611](https://github.com/grafana/oncall/issues/1611))

### Changed

- Renamed routes from /incidents to /alert-groups ([#1678](https://github.com/grafana/oncall/pull/1678))

### Fixed

- Fix team search when filtering resources by @vadimkerr ([#1680](https://github.com/grafana/oncall/pull/1680))
- Fix issue when trying to scroll in Safari ([#415](https://github.com/grafana/oncall/issues/415))

## v1.2.6 (2023-03-30)

### Fixed

- Fixed bug when web schedules/shifts use non-UTC timezone and shift is deleted by @matiasb ([#1661](https://github.com/grafana/oncall/pull/1661))

## v1.2.5 (2023-03-30)

### Fixed

- Fixed a bug with Slack links not working in the plugin UI ([#1671](https://github.com/grafana/oncall/pull/1671))

## v1.2.4 (2023-03-30)

### Added

- Added the ability to change the team for escalation chains by @maskin25, @iskhakov and @vadimkerr ([#1658](https://github.com/grafana/oncall/pull/1658))

### Fixed

- Addressed bug with iOS mobile push notifications always being set to critical by @imtoori and @joeyorlando ([#1646](https://github.com/grafana/oncall/pull/1646))
- Fixed issue where Viewer was not able to view which people were oncall in a schedule ([#999](https://github.com/grafana/oncall/issues/999))
- Fixed a bug with syncing teams from Grafana API by @vadimkerr ([#1652](https://github.com/grafana/oncall/pull/1652))

## v1.2.3 (2023-03-28)

Only some minor performance/developer setup changes to report in this version.

## v1.2.2 (2023-03-27)

### Changed

- Drawers with Forms are not closing by clicking outside of the drawer. Only by clicking Cancel or X (by @Ukochka in [#1608](https://github.com/grafana/oncall/pull/1608))
- When the `DANGEROUS_WEBHOOKS_ENABLED` environment variable is set to true, it's possible now to create Outgoing Webhooks
  using URLs without a top-level domain (by @hoptical in [#1398](https://github.com/grafana/oncall/pull/1398))
- Updated wording when creating an integration (by @callmehyde in [#1572](https://github.com/grafana/oncall/pull/1572))
- Set FCM iOS/Android "message priority" to "high priority" for mobile app push notifications (by @joeyorlando in [#1612](https://github.com/grafana/oncall/pull/1612))
- Improve schedule quality feature (by @vadimkerr in [#1602](https://github.com/grafana/oncall/pull/1602))

### Fixed

- Update override deletion changes to set its final duration (by @matiasb in [#1599](https://github.com/grafana/oncall/pull/1599))

## v1.2.1 (2023-03-23)

### Changed

- Mobile app settings backend by @vadimkerr in ([1571](https://github.com/grafana/oncall/pull/1571))
- Fix integrations and escalations autoselect, improve GList by @maskin25 in ([1601](https://github.com/grafana/oncall/pull/1601))
- Add filters to outgoing webhooks 2 by @iskhakov in ([1598](https://github.com/grafana/oncall/pull/1598))

## v1.2.0 (2023-03-21)

### Changed

- Add team-based filtering for resources, so that users can see multiple resources at once and link them together ([1528](https://github.com/grafana/oncall/pull/1528))

## v1.1.41 (2023-03-21)

### Added

- Modified `check_escalation_finished_task` celery task to use read-only databases for its query, if one is defined +
  make the validation logic stricter + ping a configurable heartbeat on successful completion of this task ([1266](https://github.com/grafana/oncall/pull/1266))

### Changed

- Updated wording throughout plugin to use 'Alert Group' instead of 'Incident' ([1565](https://github.com/grafana/oncall/pull/1565),
  [1576](https://github.com/grafana/oncall/pull/1576))
- Check for enabled Telegram feature was added to ChatOps and to User pages ([319](https://github.com/grafana/oncall/issues/319))
- Filtering for Editors/Admins was added to rotation form. It is not allowed to assign Viewer to rotation ([1124](https://github.com/grafana/oncall/issues/1124))
- Modified search behaviour on the Escalation Chains page to allow for "partial searching" ([1578](https://github.com/grafana/oncall/pull/1578))

### Fixed

- Fixed a few permission issues on the UI ([1448](https://github.com/grafana/oncall/pull/1448))
- Fix resolution note rendering in Slack message threads where the Slack username was not
  being properly rendered ([1561](https://github.com/grafana/oncall/pull/1561))

## v1.1.40 (2023-03-16)

### Fixed

- Check for duplicated positions in terraform escalation policies create/update

### Added

- Add `regex_match` Jinja filter ([1556](https://github.com/grafana/oncall/pull/1556))

### Changed

- Allow passing `null` as a value for `escalation_chain` when creating routes via the public API ([1557](https://github.com/grafana/oncall/pull/1557))

## v1.1.39 (2023-03-16)

### Added

- Inbound email integration ([837](https://github.com/grafana/oncall/pull/837))

## v1.1.38 (2023-03-14)

### Added

- Add filtering by escalation chain to alert groups page ([1535](https://github.com/grafana/oncall/pull/1535))

### Fixed

- Improve tasks checking/triggering webhooks in new backend

## v1.1.37 (2023-03-14)

### Fixed

- Fixed redirection issue on integrations screen

### Added

- Enable web overrides for Terraform-based schedules
- Direct user paging improvements ([1358](https://github.com/grafana/oncall/issues/1358))
- Added Schedule Score quality within the schedule view ([118](https://github.com/grafana/oncall/issues/118))

## v1.1.36 (2023-03-09)

### Fixed

- Fix bug with override creation ([1515](https://github.com/grafana/oncall/pull/1515))

## v1.1.35 (2023-03-09)

### Added

- Insight logs

### Fixed

- Fixed issue with Alert group involved users filter
- Fixed email sending failure due to newline in title

## v1.1.34 (2023-03-08)

### Added

- Jinja2 based routes ([1319](https://github.com/grafana/oncall/pull/1319))

### Changed

- Remove mobile app feature flag ([1484](https://github.com/grafana/oncall/pull/1484))

### Fixed

- Prohibit creating & updating past overrides ([1474](https://github.com/grafana/oncall/pull/1474))

## v1.1.33 (2023-03-07)

### Fixed

- Show permission error for accessing Telegram as Viewer ([1273](https://github.com/grafana/oncall/issues/1273))

### Changed

- Pass email and phone limits as environment variables ([1219](https://github.com/grafana/oncall/pull/1219))

## v1.1.32 (2023-03-01)

### Fixed

- Schedule filters improvements ([941](https://github.com/grafana/oncall/issues/941))
- Fix pagination issue on schedules page ([1437](https://github.com/grafana/oncall/pull/1437))

## v1.1.31 (2023-03-01)

### Added

- Add acknowledge_signal and source link to public api

## v1.1.30 (2023-03-01)

### Fixed

- Fixed importing of global grafana styles ([672](https://github.com/grafana/oncall/issues/672))
- Fixed UI permission related bug where Editors could not export their user iCal link
- Fixed error when a shift is created using Etc/UTC as timezone
- Fixed issue with refresh ical file task not considering empty string values
- Schedules: Long popup does not fit screen & buttons unreachable & objects outside of the popup ([1002](https://github.com/grafana/oncall/issues/1002))
- Can't scroll on integration settings page ([415](https://github.com/grafana/oncall/issues/415))
- Team change in the Integration page always causes 403 ([1292](https://github.com/grafana/oncall/issues/1292))
- Schedules: Permalink doesn't work with multi-teams ([940](https://github.com/grafana/oncall/issues/940))
- Schedules list -> expanded schedule blows page width ([1293](https://github.com/grafana/oncall/issues/1293))

### Changed

- Moved reCAPTCHA to backend environment variable for more flexible configuration between different environments.
- Add pagination to schedule listing
- Show 100 latest alerts on alert group page ([1417](https://github.com/grafana/oncall/pull/1417))

## v1.1.29 (2023-02-23)

### Changed

- Allow creating schedules with type "web" using public API

### Fixed

- Fixed minor issue during the sync process where an HTTP 302 (redirect) status code from the Grafana
  instance would cause the sync to not properly finish

## v1.1.28 (2023-02-23)

### Fixed

- Fixed maintenance mode for Telegram and MSTeams

## v1.1.27 (2023-02-22)

### Added

- Added reCAPTCHA validation for requesting a mobile verification code

### Changed

- Added ratelimits for phone verification
- Link to source was added
- Header of Incident page was reworked: clickable labels instead of just names, users section was deleted
- "Go to Integration" button was deleted, because the functionality was moved to clickable labels

### Fixed

- Fixed HTTP request to Google where when fetching an iCal, the response would sometimes contain HTML instead
  of the expected iCal data

## v1.1.26 (2023-02-20)

### Fixed

- Make alert group filters persistent ([482](https://github.com/grafana/oncall/issues/482))

### Changed

- Update phone verification error message

## v1.1.25 (2023-02-20)

### Fixed

- Fixed too long declare incident link in Slack

## v1.1.24 (2023-02-16)

### Added

- Add direct user paging ([823](https://github.com/grafana/oncall/issues/823))
- Add App Store link to web UI ([1328](https://github.com/grafana/oncall/pull/1328))

### Fixed

- Cleaning of the name "Incident" ([704](https://github.com/grafana/oncall/pull/704))
- Alert Group/Alert Groups naming polishing. All the names should be with capital letters
- Design polishing ([1290](https://github.com/grafana/oncall/pull/1290))
- Not showing contact details in User tooltip if User does not have edit/admin access
- Updated slack link account to redirect back to user profile instead of chatops

### Changed

- Incidents - Removed buttons column and replaced status with toggler ([#1237](https://github.com/grafana/oncall/issues/1237))
- Responsiveness changes across multiple pages (Incidents, Integrations, Schedules) ([#1237](https://github.com/grafana/oncall/issues/1237))
- Add pagination to schedule listing

## v1.1.23 (2023-02-06)

### Fixed

- Fix bug with email case sensitivity for ICal on-call schedules ([1297](https://github.com/grafana/oncall/pull/1297))

## v1.1.22 (2023-02-03)

### Fixed

- Fix bug with root/dependant alert groups list api endpoint ([1284](https://github.com/grafana/oncall/pull/1284))
- Fixed NPE on teams switch

### Added

- Optimize alert and alert group public api endpoints and add filter by id ([1274](https://github.com/grafana/oncall/pull/1274))
- Enable mobile app backend by default on OSS

## v1.1.21 (2023-02-02)

### Added

- Add [`django-dbconn-retry` library](https://github.com/jdelic/django-dbconn-retry) to `INSTALLED_APPS` to attempt
  to alleviate occasional `django.db.utils.OperationalError` errors
- Improve alerts and alert group endpoint response time in internal API with caching ([1261](https://github.com/grafana/oncall/pull/1261))
- Optimize alert and alert group public api endpoints and add filter by id ([1274](https://github.com/grafana/oncall/pull/1274)
- Added Coming Soon for iOS on Mobile App screen

### Fixed

- Fix issue on Integrations where you were redirected back once escalation chain was loaded ([#1083](https://github.com/grafana/oncall/issues/1083))
  ([#1257](https://github.com/grafana/oncall/issues/1257))

## v1.1.20 (2023-01-30)

### Added

- Add involved users filter to alert groups listing page (+ mine shortcut)

### Changed

- Improve logging for creating contact point for Grafana Alerting integration

### Fixed

- Fix bugs related to creating contact point for Grafana Alerting integration
- Fix minor UI bug on OnCall users page where it would idefinitely show a "Loading..." message
- Only show OnCall user's table to users that are authorized
- Fixed NPE in ScheduleUserDetails component ([#1229](https://github.com/grafana/oncall/issues/1229))

## v1.1.19 (2023-01-25)

### Added

- Add Server URL below QR code for OSS for debugging purposes
- Add Slack slash command allowing to trigger a direct page via a manually created alert group
- Remove resolved and acknowledged filters as we switched to status ([#1201](https://github.com/grafana/oncall/pull/1201))
- Add sync with grafana on /users and /teams api calls from terraform plugin

### Changed

- Allow users with `viewer` role to fetch cloud connection status using the internal API ([#1181](https://github.com/grafana/oncall/pull/1181))
- When removing the Slack ChatOps integration, make it more explicit to the user what the implications of doing so are
- Improve performance of `GET /api/internal/v1/schedules` endpoint ([#1169](https://github.com/grafana/oncall/pull/1169))

### Fixed

- Removed duplicate API call, in the UI on plugin initial load, to `GET /api/internal/v1/alert_receive_channels`
- Increased plugin startup speed ([#1200](https://github.com/grafana/oncall/pull/1200))

## v1.1.18 (2023-01-18)

### Added

- Allow messaging backends to be enabled/disabled per organization ([#1151](https://github.com/grafana/oncall/pull/1151))

### Changed

- Send a Slack DM when user is not in channel ([#1144](https://github.com/grafana/oncall/pull/1144))

## v1.1.17 (2023-01-18)

### Changed

- Modified how the `Organization.is_rbac_permissions_enabled` flag is set,
  based on whether we are dealing with an open-source, or cloud installation
- Backend implementation to support direct user/schedule paging
- Changed documentation links to open in new window
- Remove helm chart signing
- Changed the user's profile modal to be wide for all tabs

### Added

- Added state filter for alert_group public API endpoint.
- Enrich user tooltip on Schedule page
- Added redirects for old-style links

### Fixed

- Updated typo in Helm chart values when specifying a custom Slack command name
- Fix for web schedules ical export to give overrides the right priority
- Fix for topnavbar to show initial loading inside PluginPage

## v1.1.16 (2023-01-12)

### Fixed

- Minor bug fix in how the value of `Organization.is_rbac_permissions_enabled` is determined

- Helm chart: default values file and documentation now reflect the correct key to set for the Slack
  slash command name, `oncall.slack.commandName`.

## v1.1.15 (2023-01-10)

### Changed

- Simplify and speed up slack rendering ([#1105](https://github.com/grafana/oncall/pull/1105))
- Faro - Point to 3 separate apps instead of just 1 for all environments ([#1110](https://github.com/grafana/oncall/pull/1110))
- Schedules - ([#1114](https://github.com/grafana/oncall/pull/1114), [#1109](https://github.com/grafana/oncall/pull/1109))

### Fixed

- Bugfix for topnavbar to place alerts inside PageNav ([#1040](https://github.com/grafana/oncall/pull/1040))

## v1.1.14 (2023-01-05)

### Changed

- Change wording from "incident" to "alert group" for the Telegram integration ([#1052](https://github.com/grafana/oncall/pull/1052))
- Soft-delete of organizations on stack deletion.

## v1.1.13 (2023-01-04)

### Added

- Integration with [Grafana Faro](https://grafana.com/docs/grafana-cloud/faro-web-sdk/) for Cloud Instances

## v1.1.12 (2023-01-03)

### Fixed

- Handle jinja exceptions during alert creation
- Handle exception for slack rate limit message

## v1.1.11 (2023-01-03)

### Fixed

- Fix error when schedule was not able to load
- Minor fixes

## v1.1.10 (2023-01-03)

### Fixed

- Minor fixes

## v1.1.9 (2023-01-03)

### Fixed

- Alert group query optimization
- Update RBAC scopes
- Fix error when schedule was not able to load
- Minor bug fixes

## v1.1.8 (2022-12-13)

### Added

- Added a `make` command, `enable-mobile-app-feature-flags`, which sets the backend feature flag in `./dev/.env.dev`,
  and updates a record in the `base_dynamicsetting` database table, which are needed to enable the mobile
  app backend features.

### Changed

- Added ability to change engine deployment update strategy via values in helm chart.
- removed APNS support
- changed the `django-push-notification` library from the `iskhakov` fork to the [`grafana` fork](https://github.com/grafana/django-push-notifications).
  This new fork basically patches an issue which affected the database migrations of this django app (previously the
  library would not respect the `USER_MODEL` setting when creating its tables and would instead reference the
  `auth_user` table.. which we don't want)
- add `--no-cache` flag to the `make build` command

### Fixed

- fix schedule UI types and permissions

## v1.1.7 (2022-12-09)

### Fixed

- Update fallback role for schedule write RBAC permission
- Mobile App Verification tab in the user settings modal is now hidden for users that do not have proper
  permissions to use it

## v1.1.6 (2022-12-09)

### Added

- RBAC permission support
- Add `time_zone` serializer validation for OnCall shifts and calendar/web schedules. In addition, add database migration
  to update values that may be invalid
- Add a `permalinks.web` field, which is a permalink to the alert group web app page, to the alert group internal/public
  API responses
- Added the ability to customize job-migrate `ttlSecondsAfterFinished` field in the helm chart

### Fixed

- Got 500 error when saving Outgoing Webhook ([#890](https://github.com/grafana/oncall/issues/890))
- v1.0.13 helm chart - update the OnCall backend pods image pull policy to "Always" (and explicitly set tag to `latest`).
  This should resolve some recent issues experienced where the frontend/backend versions are not aligned.

### Changed

- When editing templates for alert group presentation or outgoing webhooks, errors and warnings are now displayed in
  the UI as notification popups or displayed in the preview.
- Errors and warnings that occur when rendering templates during notification or webhooks will now render
  and display the error/warning as the result.

## v1.1.5 (2022-11-24)

### Added

- Added a QR code in the "Mobile App Verification" tab on the user settings modal to connect the mobile
  application to your OnCall instance

### Fixed

- UI bug fixes for Grafana 9.3 ([#860](https://github.com/grafana/oncall/pull/860))
- Bug fix for saving source link template ([#898](https://github.com/grafana/oncall/pull/898))

## v1.1.4 (2022-11-23)

### Fixed

- Bug fix for [#882](https://github.com/grafana/oncall/pull/882) which was causing the OnCall web calendars to not load
- Bug fix which, when installing the plugin, or after removing a Grafana API token, caused the plugin to not load properly

## v1.1.3 (2022-11-22)

- Bug Fixes

### Changed

- For OSS installations of OnCall, initial configuration is now simplified. When running for local development, you no
  longer need to configure the plugin via the UI. This is achieved through passing one environment variable to both the
  backend & frontend containers, both of which have been preconfigured for you in `docker-compose-developer.yml`.
  - The Grafana API URL **must be** passed as an environment variable, `GRAFANA_API_URL`, to the OnCall backend
    (and can be configured by updating this env var in your `./dev/.env.dev` file)
  - The OnCall API URL can optionally be passed as an environment variable, `ONCALL_API_URL`, to the OnCall UI.
    If the environment variable is found, the plugin will "auto-configure", otherwise you will be shown a simple
    configuration form to provide this info.
- For Helm installations, if you are running Grafana externally (eg. `grafana.enabled` is set to `false`
  in your `values.yaml`), you will now be required to specify `externalGrafana.url` in `values.yaml`.
- `make start` will now idempotently check to see if a "127.0.0.1 grafana" record exists in `/etc/hosts`
  (using a tool called [`hostess`](https://github.com/cbednarski/hostess)). This is to support using `http://grafana:3000`
  as the `Organization.grafana_url` in two scenarios:
  - `oncall_engine`/`oncall_celery` -> `grafana` Docker container communication
  - public URL generation. There are some instances where `Organization.grafana_url` is referenced to generate public
    URLs to a Grafana plugin page. Without the `/etc/hosts` record, navigating to `http://grafana:3000/some_page` in
    your browser, you would obviously get an error from your browser.

## v1.1.2 (2022-11-18)

- Bug Fixes

## v1.1.1 (2022-11-16)

- Compatibility with Grafana 9.3.0
- Bug Fixes

## v1.0.52 (2022-11-09)

- Allow use of API keys as alternative to account auth token for Twilio
- Remove `grafana_plugin_management` Django app
- Enable new schedules UI
- Bug fixes

## v1.0.51 (2022-11-05)

- Bug Fixes

## v1.0.50 (2022-11-03)

- Updates to documentation
- Improvements to web schedules
- Bug fixes

## v1.0.49 (2022-11-01)

- Enable SMTP email backend by default
- Fix Grafana sidebar frontend bug

## v1.0.48 (2022-11-01)

- verify_number management command
- chatops page redesign

## v1.0.47 (2022-11-01)

- Bug fixes

## v1.0.46 (2022-10-28)

- Bug fixes
- remove `POST /api/internal/v1/custom_buttons/{id}/action` endpoint

## v1.0.45 (2022-10-27)

- Bug fix to revert commit which removed unused engine code

## v1.0.44 (2022-10-26)

- Bug fix for an issue that was affecting phone verification

## v1.0.43 (2022-10-25)

- Bug fixes

## v1.0.42 (2022-10-24)

- Fix posting resolution notes to Slack

## v1.0.41 (2022-10-24)

- Add personal email notifications
- Bug fixes

## v1.0.40 (2022-10-05)

- Improved database and celery backends support
- Added script to import PagerDuty users to Grafana
- Bug fixes

## v1.0.39 (2022-10-03)

- Fix issue in v1.0.38 blocking the creation of schedules and webhooks in the UI

## v1.0.38 (2022-09-30)

- Fix exception handling for adding resolution notes when slack and oncall users are out of sync.
- Fix all day events showing as having gaps in slack notifications
- Improve plugin configuration error message readability
- Add `telegram` key to `permalinks` property in `AlertGroup` public API response schema

## v1.0.37 (2022-09-21)

- Improve API token creation form
- Fix alert group bulk action bugs
- Add `permalinks` property to `AlertGroup` public API response schema
- Scheduling system bug fixes
- Public API bug fixes

## v1.0.36 (2022-09-12)

- Alpha web schedules frontend/backend updates
- Bug fixes

## v1.0.35 (2022-09-07)

- Bug fixes

## v1.0.34 (2022-09-06)

- Fix schedule notification spam

## v1.0.33 (2022-09-06)

- Add raw alert view
- Add GitHub star button for OSS installations
- Restore alert group search functionality
- Bug fixes

## v1.0.32 (2022-09-01)

- Bug fixes

## v1.0.31 (2022-09-01)

- Bump celery version
- Fix oss to cloud connection

## v1.0.30 (2022-08-31)

- Bug fix: check user notification policy before access

## v1.0.29 (2022-08-31)

- Add arm64 docker image

## v1.0.28 (2022-08-31)

- Bug fixes

## v1.0.27 (2022-08-30)

- Bug fixes

## v1.0.26 (2022-08-26)

- Insight log's format fixes
- Remove UserNotificationPolicy auto-recreating

## v1.0.25 (2022-08-24)

- Bug fixes

## v1.0.24 (2022-08-24)

- Insight logs
- Default DATA_UPLOAD_MAX_MEMORY_SIZE to 1mb

## v1.0.23 (2022-08-23)

- Bug fixes

## v1.0.22 (2022-08-16)

- Make STATIC_URL configurable from environment variable

## v1.0.21 (2022-08-12)

- Bug fixes

## v1.0.19 (2022-08-10)

- Bug fixes

## v1.0.15 (2022-08-03)

- Bug fixes

## v1.0.13 (2022-07-27)

- Optimize alert group list view
- Fix a bug related to Twilio setup

## v1.0.12 (2022-07-26)

- Update push-notifications dependency
- Rework how absolute URLs are built
- Fix to show maintenance windows per team
- Logging improvements
- Internal api to get a schedule final events

## v1.0.10 (2022-07-22)

- Speed-up of alert group web caching
- Internal api for OnCall shifts

## v1.0.9 (2022-07-21)

- Frontend bug fixes & improvements
- Support regex_replace() in templates
- Bring back alert group caching and list view

## v1.0.7 (2022-07-18)

- Backend & frontend bug fixes
- Deployment improvements
- Reshape webhook payload for outgoing webhooks
- Add escalation chain usage info on escalation chains page
- Improve alert group list load speeds and simplify caching system

## v1.0.6 (2022-07-12)

- Manual Incidents enabled for teams
- Fix phone notifications for OSS
- Public API improvements

## v1.0.5 (2022-07-06)

- Bump Django to 3.2.14
- Fix PagerDuty iCal parsing

## 1.0.4 (2022-06-28)

- Allow Telegram DMs without channel connection.

## 1.0.3 (2022-06-27)

- Fix users public api endpoint. Now it returns users with all roles.
- Fix redundant notifications about gaps in schedules.
- Frontend fixes.

## 1.0.2 (2022-06-17)

- Fix Grafana Alerting integration to handle API changes in Grafana 9
- Improve public api endpoint for outgoing webhooks (/actions) by adding ability to create, update and delete
  outgoing webhook instance

## 1.0.0 (2022-06-14)

- First Public Release

## 0.0.71 (2022-06-06)

- Initial Commit Release<|MERGE_RESOLUTION|>--- conflicted
+++ resolved
@@ -18,17 +18,15 @@
 - Fix error when updating closed modal window in Slack by @vadimkerr ([#2019](https://github.com/grafana/oncall/pull/2019))
 - Fix final schedule export failing to update when ical imported events set start/end as date ([#2025](https://github.com/grafana/oncall/pull/2025))
 
-<<<<<<< HEAD
 ### Changed
 
 - Changed mobile notification title and subtitle. Removed the body. by @imtoori [#2027](https://github.com/grafana/oncall/pull/2027)
-=======
+
 ## v1.2.31 (2023-05-26)
 
 ### Fixed
 
 - Fix AmazonSNS ratelimit by @Konstantinov-Innokentii ([#2032](https://github.com/grafana/oncall/pull/2032))
->>>>>>> c473d5d5
 
 ## v1.2.30 (2023-05-25)
 
