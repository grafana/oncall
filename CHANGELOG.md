# Changelog

All notable changes to this project will be documented in this file.

The format is based on [Keep a Changelog](https://keepachangelog.com/en/1.0.0/),
and this project adheres to [Semantic Versioning](https://semver.org/spec/v2.0.0.html).

## Unreleased

<<<<<<< HEAD
### Fixed

- Fix plugin status to always return URL with trailing / @mderynck ([#3122](https://github.com/grafana/oncall/pull/3122))
=======
### Added

- Update plugin OnCaller role permissions ([#3145](https://github.com/grafana/oncall/pull/3145))
>>>>>>> ae85ce3d

## v1.3.43 (2023-10-05)

### Added

- Make it possible to acknowledge/unacknowledge and resolve/unresolve alert groups via API by @vadimkerr ([#3108](https://github.com/grafana/oncall/pull/3108))

### Changed

- Improve alert group deletion API by @vadimkerr ([#3124](https://github.com/grafana/oncall/pull/3124))

## v1.3.42 (2023-10-04)

### Added

- Add additional shift info in schedule filter_events internal API ([#3110](https://github.com/grafana/oncall/pull/3110))

## v1.3.41 (2023-10-04)

### Added

- New RBAC action `grafana-oncall-app.alert-groups:direct-paging` and role "Alert Groups Direct Paging" by @joeyorlando
  ([#3107](https://github.com/grafana/oncall/pull/3107))

### Fixed

- Accept empty and null user when updating webhook via API @mderynck ([#3094](https://github.com/grafana/oncall/pull/3094))
- Fix slack notification for a shift which end is affected by a taken swap ([#3092](https://github.com/grafana/oncall/pull/3092))

## v1.3.40 (2023-09-28)

### Added

- Create Direct Paging integration by default for every team, create default E-Mail notification policy for every user ([#3064](https://github.com/grafana/oncall/pull/3064))

## v1.3.39 (2023-09-27)

### Added

- Presets for webhooks @mderynck ([#2996](https://github.com/grafana/oncall/pull/2996))
- Add `enable_web_overrides` option to schedules public API ([#3062](https://github.com/grafana/oncall/pull/3062))

### Fixed

- Fix regression in public actions endpoint handling user field by @mderynck ([#3053](https://github.com/grafana/oncall/pull/3053))

### Changed

- Rework how users are fetched from DB when getting users from schedules ical representation ([#3067](https://github.com/grafana/oncall/pull/3067))

## v1.3.38 (2023-09-19)

### Fixed

- Fix Slack access token length issue by @toolchainX ([#3016](https://github.com/grafana/oncall/pull/3016))
- Fix shifts for current user internal endpoint to return the right shift PK ([#3036](https://github.com/grafana/oncall/pull/3036))
- Handle Slack ratelimit on alert group deletion by @vadimkerr ([#3038](https://github.com/grafana/oncall/pull/3038))

## v1.3.37 (2023-09-12)

### Added

- Notify user via Slack/mobile push-notification when their shift swap request is taken by @joeyorlando ([#2992](https://github.com/grafana/oncall/pull/2992))
- Unify breadcrumbs behaviour with other Grafana Apps and main core# ([1906](https://github.com/grafana/oncall/issues/1906))

### Changed

- Improve Slack error handling by @vadimkerr ([#3000](https://github.com/grafana/oncall/pull/3000))

### Fixed

- Avoid task retries because of missing AlertGroupLogRecord on send_alert_group_signal ([#3001](https://github.com/grafana/oncall/pull/3001))
- Update escalation policies public API to handle new webhooks ([#2999](https://github.com/grafana/oncall/pull/2999))

## v1.3.36 (2023-09-07)

### Added

- Add option to create new contact point for existing integrations ([#2909](https://github.com/grafana/oncall/issues/2909))

### Changed

- Enable email notification step by default on Helm by @vadimkerr ([#2975](https://github.com/grafana/oncall/pull/2975))
- Handle slack resolution note errors consistently ([#2976](https://github.com/grafana/oncall/pull/2976))

### Fixed

- Don't update Slack user groups for deleted organizations by @vadimkerr ([#2985](https://github.com/grafana/oncall/pull/2985))
- Fix Slack integration leftovers after disconnecting by @vadimkerr ([#2986](https://github.com/grafana/oncall/pull/2986))
- Fix handling Slack rate limits by @vadimkerr ([#2991](https://github.com/grafana/oncall/pull/2991))

## v1.3.35 (2023-09-05)

### Fixed

- Fix issue in `SlackClientWithErrorHandling` paginted API calls by @joeyorlando

## v1.3.34 (2023-09-05)

### Fixed

- Fix issue in `apps.slack.tasks.populate_slack_channels_for_team` task by @joeyorlando ([#2969](https://github.com/grafana/oncall/pull/2969))

## v1.3.33 (2023-09-05)

### Fixed

- Fix issue in `apps.slack.tasks.post_or_update_log_report_message_task` task related to passing tuple to `text` arg
  for `SlackClient.chat_postMessage` method by @joeyorlando ([#2966](https://github.com/grafana/oncall/pull/2966))

## v1.3.32 (2023-09-05)

### Added

- Add internal API endpoint for getting schedules shifts for current user by @Ferril ([#2928](https://github.com/grafana/oncall/pull/2928))

### Changed

- Make Slack integration not post an alert group message if it's already deleted + refactor AlertGroup and
  SlackMessage foreign key relationship by @vadimkerr ([#2957](https://github.com/grafana/oncall/pull/2957))

### Fixed

- Reject file uploads when POSTing to an integration endpoint ([#2958](https://github.com/grafana/oncall/pull/2958))

## v1.3.31 (2023-09-04)

### Fixed

- Fix for Cloud plugin install not refreshing page after completion ([2974](https://github.com/grafana/oncall/issues/2874))
- Fix escalation snapshot building if user was deleted @Ferril ([#2954](https://github.com/grafana/oncall/pull/2954))

### Added

- ([Use Tilt for local development](https://github.com/grafana/oncall/pull/1396))

### Changed

- Update slack schedule shift-changed notification ([#2949](https://github.com/grafana/oncall/pull/2949))

## v1.3.30 (2023-08-31)

### Added

- Add optional param to expand user details in shift swaps internal endpoints ([#2923](https://github.com/grafana/oncall/pull/2923))

### Changed

- Update Shift Swap Request Slack message formatting by @joeyorlando ([#2918](https://github.com/grafana/oncall/pull/2918))
- Performance and UX tweaks to integrations page ([#2869](https://github.com/grafana/oncall/pull/2869))
- Expand users details in filter swaps internal endpoint ([#2921](https://github.com/grafana/oncall/pull/2921))
- Truncate exported final shifts to match the requested period ([#2924](https://github.com/grafana/oncall/pull/2924))

### Fixed

- Fix issue with helm chart when specifying `broker.type=rabbitmq` where Redis environment variables
  were not longer being injected by @joeyorlando ([#2927](https://github.com/grafana/oncall/pull/2927))
- Fix silence for alert groups with empty escalation chain @Ferril ([#2929](https://github.com/grafana/oncall/pull/2929))
- Fixed NPE when migrating legacy Grafana Alerting integrations ([#2908](https://github.com/grafana/oncall/issues/2908))
- Fix `IntegrityError` exceptions that occasionally would occur when trying to create `ResolutionNoteSlackMessage`
  objects by @joeyorlando ([#2933](https://github.com/grafana/oncall/pull/2933))

## v1.3.29 (2023-08-29)

### Fixed

- Fix metrics calculation and OnCall dashboard, rename dashboard @Ferril ([#2895](https://github.com/grafana/oncall/pull/2895))
- Fix slack schedule notification settings dialog ([#2902](https://github.com/grafana/oncall/pull/2902))

## v1.3.28 (2023-08-29)

### Changed

- Switch engine to alpine base image ([2872](https://github.com/grafana/oncall/pull/2872))

### Added

- Visualization of shift swap requests in Overrides and swaps section ([#2844](https://github.com/grafana/oncall/issues/2844))

### Fixed

- Address bug when a Shift Swap Request is accepted either via the web or mobile UI, and the Slack message is not
  updated to reflect the latest state by @joeyorlando ([#2886](https://github.com/grafana/oncall/pull/2886))
- Fix issue where Grafana integration would fail to parse alerting config for routes without receivers @mderynck
  ([#2894](https://github.com/grafana/oncall/pull/2894))

## v1.3.27 (2023-08-25)

### Added

- Public API for webhooks @mderynck ([#2790](https://github.com/grafana/oncall/pull/2790))
- Use Telegram polling protocol instead of a webhook if `FEATURE_TELEGRAM_LONG_POLLING_ENABLED` set to `True` by @alexintech
  ([#2250](https://github.com/grafana/oncall/pull/2250))

### Changed

- Public API for actions now wraps webhooks @mderynck ([#2790](https://github.com/grafana/oncall/pull/2790))
- Allow mobile app to access status endpoint @mderynck ([#2791](https://github.com/grafana/oncall/pull/2791))
- Enable shifts export endpoint for all schedule types ([#2863](https://github.com/grafana/oncall/pull/2863))
- Use priority field to track primary/overrides calendar in schedule iCal export ([#2871](https://github.com/grafana/oncall/pull/2871))

### Fixed

- Fix public api docs for escalation policies by @Ferril ([#2830](https://github.com/grafana/oncall/pull/2830))

## v1.3.26 (2023-08-22)

### Changed

- Increase mobile app verification token TTL by @joeyorlando ([#2859](https://github.com/grafana/oncall/pull/2859))

### Fixed

- Changed HTTP Endpoint to Email for inbound email integrations
  ([#2816](https://github.com/grafana/oncall/issues/2816))
- Enable inbound email feature flag by default by @vadimkerr ([#2846](https://github.com/grafana/oncall/pull/2846))
- Fixed initial search on Users page ([#2842](https://github.com/grafana/oncall/issues/2842))

## v1.3.25 (2023-08-18)

### Changed

- Improve Grafana Alerting integration by @Ferril @teodosii ([#2742](https://github.com/grafana/oncall/pull/2742))
- Fixed UTC conversion for escalation chain step of timerange
  ([#2781](https://github.com/grafana/oncall/issues/2781))

### Fixed

- Check for possible split events in range when resolving schedule ([#2828](https://github.com/grafana/oncall/pull/2828))

## v1.3.24 (2023-08-17)

### Added

- Shift swap requests public API ([#2775](https://github.com/grafana/oncall/pull/2775))
- Shift swap request Slack follow-ups by @vadimkerr ([#2798](https://github.com/grafana/oncall/pull/2798))
- Shift swap request push notification follow-ups by @vadimkerr ([#2805](https://github.com/grafana/oncall/pull/2805))

### Changed

- Improve default AlertManager template ([#2794](https://github.com/grafana/oncall/pull/2794))

### Fixed

- Ignore ical cancelled events when calculating shifts ([#2776](https://github.com/grafana/oncall/pull/2776))
- Fix Slack acknowledgment reminders by @vadimkerr ([#2769](https://github.com/grafana/oncall/pull/2769))
- Fix issue with updating "Require resolution note" setting by @Ferril ([#2782](https://github.com/grafana/oncall/pull/2782))
- Don't send notifications about past SSRs when turning on info notifications by @vadimkerr ([#2783](https://github.com/grafana/oncall/pull/2783))
- Add schedule shift type validation on create/preview ([#2789](https://github.com/grafana/oncall/pull/2789))
- Add alertmanager integration for heartbeat support ([2807](https://github.com/grafana/oncall/pull/2807))

## v1.3.23 (2023-08-10)

### Added

- Shift Swap Requests Web UI ([#2593](https://github.com/grafana/oncall/issues/2593))
- Final schedule shifts should lay in one line ([#1665](https://github.com/grafana/oncall/issues/1665))
- Add backend support for push notification sounds with custom extensions by @vadimkerr ([#2759](https://github.com/grafana/oncall/pull/2759))

### Changed

- Add stack slug to organization options for direct paging Slash command by @vadimkerr ([#2743](https://github.com/grafana/oncall/pull/2743))
- Avoid creating (or notifying about) potential event splits resulting from untaken swap requests ([#2748](https://github.com/grafana/oncall/pull/2748))
- Refactor heartbeats into a periodic task ([2723](https://github.com/grafana/oncall/pull/2723))

### Fixed

- Do not show override shortcut when web overrides are disabled ([#2745](https://github.com/grafana/oncall/pull/2745))
- Handle ical schedule import with duplicated event UIDs ([#2760](https://github.com/grafana/oncall/pull/2760))
- Allow Editor to access Phone Verification ([#2772](https://github.com/grafana/oncall/pull/2772))

## v1.3.22 (2023-08-03)

### Added

- Add mobile app push notifications for shift swap requests by @vadimkerr ([#2717](https://github.com/grafana/oncall/pull/2717))

### Changed

- Skip past due swap requests when calculating events ([2718](https://github.com/grafana/oncall/pull/2718))
- Update schedule slack notifications to use schedule final events by @Ferril ([#2710](https://github.com/grafana/oncall/pull/2710))

### Fixed

- Fix schedule final_events datetime filtering when splitting override ([#2715](https://github.com/grafana/oncall/pull/2715))
- Fix swap requests event filter limits in schedule events ([#2716](https://github.com/grafana/oncall/pull/2716))
- Fix Alerting contact point auto-creation ([2721](https://github.com/grafana/oncall/pull/2721))

## v1.3.21 (2023-08-01)

### Added

- [Helm] Add `extraContainers` for engine, celery and migrate-job pods to define sidecars by @lu1as ([#2650](https://github.com/grafana/oncall/pull/2650))
  – Rework of AlertManager integration ([#2643](https://github.com/grafana/oncall/pull/2643))

## v1.3.20 (2023-07-31)

### Added

- Add filter_shift_swaps endpoint to schedules API ([#2684](https://github.com/grafana/oncall/pull/2684))
- Add shifts endpoint to shift swap API ([#2697](https://github.com/grafana/oncall/pull/2697/))

### Fixed

- Fix helm env variable validation logic when specifying Twilio auth related values by @njohnstone2 ([#2674](https://github.com/grafana/oncall/pull/2674))
- Fixed mobile app verification not sending SMS to phone number ([#2687](https://github.com/grafana/oncall/issues/2687))

## v1.3.19 (2023-07-28)

### Fixed

- Fix one of the latest migrations failing on SQLite by @vadimkerr ([#2680](https://github.com/grafana/oncall/pull/2680))

### Added

- Apply swap requests details to schedule events ([#2677](https://github.com/grafana/oncall/pull/2677))

## v1.3.18 (2023-07-28)

### Changed

- Update the direct paging feature to page for acknowledged & silenced alert groups,
  and show a warning for resolved alert groups by @vadimkerr ([#2639](https://github.com/grafana/oncall/pull/2639))
- Change calls to get instances from GCOM to paginate by @mderynck ([#2669](https://github.com/grafana/oncall/pull/2669))
- Update checking on-call users to use schedule final events ([#2651](https://github.com/grafana/oncall/pull/2651))

### Fixed

- Remove checks delaying plugin load and cause "Initializing plugin..." ([2624](https://github.com/grafana/oncall/pull/2624))
- Fix "Continue escalation if >X alerts per Y minutes" escalation step by @vadimkerr ([#2636](https://github.com/grafana/oncall/pull/2636))
- Post to Telegram ChatOps channel option is not showing in the integrations page
  by @alexintech ([#2498](https://github.com/grafana/oncall/pull/2498))

## v1.3.17 (2023-07-25)

### Added

- Added banner on the ChatOps screen for OSS to let the user know if no chatops integration is enabled
  ([#1735](https://github.com/grafana/oncall/issues/1735))
- Add `rbac_enabled` to `GET /api/internal/v1/current_team` response schema + `rbac_permissions` to `GET /api/internal/v1/user`
  response schema by @joeyorlando ([#2611](https://github.com/grafana/oncall/pull/2611))

### Fixed

- Bring heartbeats back to UI by @maskin25 ([#2550](https://github.com/grafana/oncall/pull/2550))
- Address issue when Grafana feature flags which were enabled via the `feature_flags.enabled` were only properly being
  parsed, when they were space-delimited. This fix allows them to be _either_ space or comma-delimited.
  by @joeyorlando ([#2623](https://github.com/grafana/oncall/pull/2623))

## v1.3.16 (2023-07-21)

### Added

- Allow persisting mobile app's timezone, to allow for more accurate datetime related notifications by @joeyorlando
  ([#2601](https://github.com/grafana/oncall/pull/2601))
- Add filter integrations by type ([2609](https://github.com/grafana/oncall/pull/2609))

### Changed

- Update direct paging docs by @vadimkerr ([#2600](https://github.com/grafana/oncall/pull/2600))
- Improve APIs for creating/updating direct paging integrations by @vadimkerr ([#2603](https://github.com/grafana/oncall/pull/2603))
- Remove unnecessary team checks in public API by @vadimkerr ([#2606](https://github.com/grafana/oncall/pull/2606))

### Fixed

- Fix Slack direct paging issue when there are more than 100 schedules by @vadimkerr ([#2594](https://github.com/grafana/oncall/pull/2594))
- Fix webhooks unable to be copied if they contain password or authorization header ([#2608](https://github.com/grafana/oncall/pull/2608))

## v1.3.15 (2023-07-19)

### Changed

- Deprecate `AlertGroup.is_archived` column. Column will be removed in a subsequent release. By @joeyorlando ([#2524](https://github.com/grafana/oncall/pull/2524)).
- Update Slack "invite" feature to use direct paging by @vadimkerr ([#2562](https://github.com/grafana/oncall/pull/2562))
- Change "Current responders" to "Additional Responders" in web UI by @vadimkerr ([#2567](https://github.com/grafana/oncall/pull/2567))

### Fixed

- Fix duplicate orders on routes and escalation policies by @vadimkerr ([#2568](https://github.com/grafana/oncall/pull/2568))
- Fixed Slack channels sync by @Ferril ([#2571](https://github.com/grafana/oncall/pull/2571))
- Fixed rendering of slack connection errors ([#2526](https://github.com/grafana/oncall/pull/2526))

## v1.3.14 (2023-07-17)

### Changed

- Added `PHONE_PROVIDER` configuration check by @sreway ([#2523](https://github.com/grafana/oncall/pull/2523))
- Deprecate `/oncall` Slack command, update direct paging functionality by @vadimkerr ([#2537](https://github.com/grafana/oncall/pull/2537))
- Change plugin version to drop the `v` prefix. ([#2540](https://github.com/grafana/oncall/pull/2540))

## v1.3.13 (2023-07-17)

### Changed

- Remove deprecated `heartbeat.HeartBeat` model/table by @joeyorlando ([#2534](https://github.com/grafana/oncall/pull/2534))

## v1.3.12 (2023-07-14)

### Added

- Add `page_size`, `current_page_number`, and `total_pages` attributes to paginated API responses by @joeyorlando ([#2471](https://github.com/grafana/oncall/pull/2471))

### Fixed

- New webhooks incorrectly masking authorization header by @mderynck ([#2541](https://github.com/grafana/oncall/pull/2541))

## v1.3.11 (2023-07-13)

### Added

- Release new webhooks functionality by @mderynck @matiasb @maskin25 @teodosii @raphael-batte ([#1830](https://github.com/grafana/oncall/pull/1830))

### Changed

- Custom button webhooks are deprecated, they will be automatically migrated to new webhooks. ([#1830](https://github.com/grafana/oncall/pull/1830))

## v1.3.10 (2023-07-13)

### Added

- [Helm] Added ability to specify `resources` definition within the `wait-for-db` init container by @Shelestov7
  ([#2501](https://github.com/grafana/oncall/pull/2501))
- Added index on `started_at` column in `alerts_alertgroup` table. This substantially speeds up query used by the `check_escalation_finished_task`
  task. By @joeyorlando and @Konstantinov-Innokentii ([#2516](https://github.com/grafana/oncall/pull/2516)).

### Changed

- Deprecated `/maintenance` web UI page. Maintenance is now handled at the integration level and can be performed
  within a single integration's page. by @Ukochka ([#2497](https://github.com/grafana/oncall/issues/2497))

### Fixed

- Fixed a bug in the integration maintenance mode workflow where a user could not start/stop an integration's
  maintenance mode by @joeyorlando ([#2511](https://github.com/grafana/oncall/issues/2511))
- Schedules: Long popup does not fit screen & buttons unreachable & objects outside of the popup [#1002](https://github.com/grafana/oncall/issues/1002)
- New schedules white theme issues [#2356](https://github.com/grafana/oncall/issues/2356)

## v1.3.9 (2023-07-12)

### Added

- Bring new Jinja editor to webhooks ([#2344](https://github.com/grafana/oncall/issues/2344))

### Fixed

- Add debounce on Select UI components to avoid making API search requests on each key-down event by
  @maskin25 ([#2466](https://github.com/grafana/oncall/pull/2466))
- Make Direct paging integration configurable ([2483](https://github.com/grafana/oncall/pull/2483))

## v1.3.8 (2023-07-11)

### Added

- Add `event.users.avatar_full` field to `GET /api/internal/v1/schedules/{schedule_id}/filter_events`
  payload by @joeyorlando ([#2459](https://github.com/grafana/oncall/pull/2459))
- Add `affinity` and `tolerations` for `celery` and `migrations` pods into helm chart + unit test for chart

### Changed

- Modified DRF pagination class used by `GET /api/internal/v1/alert_receive_channels` and `GET /api/internal/v1/schedules`
  endpoints so that the `next` and `previous` pagination links are properly set when OnCall is run behind
  a reverse proxy by @joeyorlando ([#2467](https://github.com/grafana/oncall/pull/2467))
- Polish user settings and warnings ([#2425](https://github.com/grafana/oncall/pull/2425))

### Fixed

- Address issue where we were improperly parsing Grafana feature flags that were enabled via the `feature_flags.enabled`
  method by @joeyorlando ([#2477](https://github.com/grafana/oncall/pull/2477))
- Fix cuddled list Markdown issue by @vadimkerr ([#2488](https://github.com/grafana/oncall/pull/2488))
- Fixed schedules slack notifications for deleted organizations ([#2493](https://github.com/grafana/oncall/pull/2493))

## v1.3.7 (2023-07-06)

### Changed

- OnCall Metrics dashboard update ([#2400](https://github.com/grafana/oncall/pull/2400))

## v1.3.6 (2023-07-05)

### Fixed

- Address issue where having multiple registered mobile apps for a user could lead to issues in delivering push
  notifications by @joeyorlando ([#2421](https://github.com/grafana/oncall/pull/2421))

## v1.3.5 (2023-07-05)

### Fixed

- Fix for phone provider initialization which can lead to an HTTP 500 on startup ([#2434](https://github.com/grafana/oncall/pull/2434))

## v1.3.4 (2023-07-05)

### Added

- Add full avatar URL for on-call users in schedule internal API by @vadimkerr ([#2414](https://github.com/grafana/oncall/pull/2414))
- Add phone call using the zvonok.com service by @sreway ([#2339](https://github.com/grafana/oncall/pull/2339))

### Changed

- UI drawer updates for webhooks2 ([#2419](https://github.com/grafana/oncall/pull/2419))
- Removed url from sms notification, changed format ([#2317](https://github.com/grafana/oncall/pull/2317))

## v1.3.3 (2023-06-29)

### Added

- Docs for `/resolution_notes` public api endpoint [#222](https://github.com/grafana/oncall/issues/222)

### Fixed

- Change alerts order for `/alert` public api endpoint [#1031](https://github.com/grafana/oncall/issues/1031)
- Change resolution notes order for `/resolution_notes` public api endpoint to show notes for the newest alert group
  on top ([#2404](https://github.com/grafana/oncall/pull/2404))
- Remove attempt to check token when editor/viewers are accessing the plugin @mderynck ([#2410](https://github.com/grafana/oncall/pull/2410))

## v1.3.2 (2023-06-29)

### Added

- Add metric "how many alert groups user was notified of" to Prometheus exporter ([#2334](https://github.com/grafana/oncall/pull/2334/))

### Changed

- Change permissions used during setup to better represent actions being taken by @mderynck ([#2242](https://github.com/grafana/oncall/pull/2242))
- Display 100000+ in stats when there are more than 100000 alert groups in the result ([#1901](https://github.com/grafana/oncall/pull/1901))
- Change OnCall plugin to use service accounts and api tokens for communicating with backend, by @mderynck ([#2385](https://github.com/grafana/oncall/pull/2385))
- RabbitMQ Docker image upgraded from 3.7.19 to 3.12.0 in `docker-compose-developer.yml` and
  `docker-compose-mysql-rabbitmq.yml`. **Note**: if you use one of these config files for your deployment
  you _may_ need to follow the RabbitMQ "upgrade steps" listed [here](https://rabbitmq.com/upgrade.html#rabbitmq-version-upgradability)
  by @joeyorlando ([#2359](https://github.com/grafana/oncall/pull/2359))

### Fixed

- For "You're Going OnCall" push notifications, show shift times in the user's configured timezone, otherwise UTC
  by @joeyorlando ([#2351](https://github.com/grafana/oncall/pull/2351))

## v1.3.1 (2023-06-26)

### Fixed

- Fix phone call & SMS relay by @vadimkerr ([#2345](https://github.com/grafana/oncall/pull/2345))

## v1.3.0 (2023-06-26)

### Added

- Secrets consistency for the chart. Bugfixing [#1016](https://github.com/grafana/oncall/pull/1016)

### Changed

- `telegram.webhookUrl` now defaults to `https://<base_url>` if not set
- UI Updates for the integrations page ([#2310](https://github.com/grafana/oncall/pull/2310))
- Prefer shift start when displaying rotation start value for existing shifts ([#2316](https://github.com/grafana/oncall/pull/2316))

### Fixed

- Fixed minor schedule preview issue missing last day ([#2316](https://github.com/grafana/oncall/pull/2316))

## v1.2.46 (2023-06-22)

### Added

- Make it possible to completely delete a rotation oncall ([#1505](https://github.com/grafana/oncall/issues/1505))
- Polish rotation modal form oncall ([#1506](https://github.com/grafana/oncall/issues/1506))
- Quick actions when editing a schedule oncall ([#1507](https://github.com/grafana/oncall/issues/1507))
- Enable schedule related profile settings oncall ([#1508](https://github.com/grafana/oncall/issues/1508))
- Highlight user shifts oncall ([#1509](https://github.com/grafana/oncall/issues/1509))
- Rename or Description for Schedules Rotations ([#1460](https://github.com/grafana/oncall/issues/1406))
- Add documentation for OnCall metrics exporter ([#2149](https://github.com/grafana/oncall/pull/2149))
- Add dashboard for OnCall metrics ([#1973](https://github.com/grafana/oncall/pull/1973))

## Changed

- Change mobile shift notifications title and subtitle by @imtoori ([#2288](https://github.com/grafana/oncall/pull/2288))
- Make web schedule updates to trigger sync refresh of its ical representation ([#2279](https://github.com/grafana/oncall/pull/2279))

## Fixed

- Fix duplicate orders for user notification policies by @vadimkerr ([#2278](https://github.com/grafana/oncall/pull/2278))
- Fix broken markup on alert group page, declutter, make time format consistent ([#2296](https://github.com/grafana/oncall/pull/2295))

## v1.2.45 (2023-06-19)

### Changed

- Change .Values.externalRabbitmq.passwordKey from `password` to `""` (default value `rabbitmq-password`) ([#864](https://github.com/grafana/oncall/pull/864))
- Remove deprecated `permissions` string array from the internal API user serializer by @joeyorlando ([#2269](https://github.com/grafana/oncall/pull/2269))

### Added

- Add `locale` column to mobile app user settings table by @joeyorlando [#2131](https://github.com/grafana/oncall/pull/2131)
- Update notification text for "You're going on call" push notifications to include information about the shift start
  and end times by @joeyorlando ([#2131](https://github.com/grafana/oncall/pull/2131))

### Fixed

- Handle non-UTC UNTIL datetime value when repeating ical events [#2241](https://github.com/grafana/oncall/pull/2241)
- Optimize AlertManager auto-resolve mechanism

## v1.2.44 (2023-06-14)

### Added

- Users with the Viewer basic role can now connect and use the mobile app ([#1892](https://github.com/grafana/oncall/pull/1892))
- Add helm chart support for redis and mysql existing secrets [#2156](https://github.com/grafana/oncall/pull/2156)

### Changed

- Removed `SlackActionRecord` model and database table by @joeyorlando [#2201](https://github.com/grafana/oncall/pull/2201)
- Require users when creating a schedule rotation using the web UI [#2220](https://github.com/grafana/oncall/pull/2220)

### Fixed

- Fix schedule shift preview to not breaking rotation shifts when there is overlap [#2218](https://github.com/grafana/oncall/pull/2218)
- Fix schedule list filter by type to allow considering multiple values [#2218](https://github.com/grafana/oncall/pull/2218)

## v1.2.43 (2023-06-12)

### Changed

- Propogate CI/CD changes

## v1.2.42 (2023-06-12)

### Changed

- Helm chart: Upgrade helm dependecies, improve local setup [#2144](https://github.com/grafana/oncall/pull/2144)

### Fixed

- Fixed bug on Filters where team param from URL was discarded [#6237](https://github.com/grafana/support-escalations/issues/6237)
- Fix receive channel filter in alert groups API [#2140](https://github.com/grafana/oncall/pull/2140)
- Helm chart: Fix usage of `env` settings as map;
  Fix usage of `mariadb.auth.database` and `mariadb.auth.username` for MYSQL env variables by @alexintech [#2146](https://github.com/grafana/oncall/pull/2146)

### Added

- Helm chart: Add unittests for rabbitmq and redis [2165](https://github.com/grafana/oncall/pull/2165)

## v1.2.41 (2023-06-08)

### Added

- Twilio Provider improvements by @Konstantinov-Innokentii, @mderynck and @joeyorlando
  [#2074](https://github.com/grafana/oncall/pull/2074) [#2034](https://github.com/grafana/oncall/pull/2034)
- Run containers as a non-root user by @alexintech [#2053](https://github.com/grafana/oncall/pull/2053)

## v1.2.40 (2023-06-07)

### Added

- Allow mobile app to consume "internal" schedules API endpoints by @joeyorlando ([#2109](https://github.com/grafana/oncall/pull/2109))
- Add inbound email address in integration API by @vadimkerr ([#2113](https://github.com/grafana/oncall/pull/2113))

### Changed

- Make viewset actions more consistent by @vadimkerr ([#2120](https://github.com/grafana/oncall/pull/2120))

### Fixed

- Fix + revert [#2057](https://github.com/grafana/oncall/pull/2057) which reverted a change which properly handles
  `Organization.DoesNotExist` exceptions for Slack events by @joeyorlando ([#TBD](https://github.com/grafana/oncall/pull/TBD))
- Fix Telegram ratelimit on live setting change by @vadimkerr and @alexintech ([#2100](https://github.com/grafana/oncall/pull/2100))

## v1.2.39 (2023-06-06)

### Changed

- Do not hide not secret settings in the web plugin UI by @alexintech ([#1964](https://github.com/grafana/oncall/pull/1964))

## v1.2.36 (2023-06-02)

### Added

- Add public API endpoint to export a schedule's final shifts by @joeyorlando ([2047](https://github.com/grafana/oncall/pull/2047))

### Fixed

- Fix demo alert for inbound email integration by @vadimkerr ([#2081](https://github.com/grafana/oncall/pull/2081))
- Fix calendar TZ used when comparing current shifts triggering slack shift notifications ([#2091](https://github.com/grafana/oncall/pull/2091))

## v1.2.35 (2023-06-01)

### Fixed

- Fix a bug with permissions for telegram user settings by @alexintech ([#2075](https://github.com/grafana/oncall/pull/2075))
- Fix orphaned messages in Slack by @vadimkerr ([#2023](https://github.com/grafana/oncall/pull/2023))
- Fix duplicated slack shift-changed notifications ([#2080](https://github.com/grafana/oncall/pull/2080))

## v1.2.34 (2023-05-31)

### Added

- Add description to "Default channel for Slack notifications" UI dropdown by @joeyorlando ([2051](https://github.com/grafana/oncall/pull/2051))

### Fixed

- Fix templates when slack or telegram is disabled ([#2064](https://github.com/grafana/oncall/pull/2064))
- Reduce number of alert groups returned by `Attach To` in slack to avoid event trigger timeout @mderynck ([#2049](https://github.com/grafana/oncall/pull/2049))

## v1.2.33 (2023-05-30)

### Fixed

- Revert #2040 breaking `/escalate` Slack command

## v1.2.32 (2023-05-30)

### Added

- Add models and framework to use different services (Phone, SMS, Verify) in Twilio depending on
  the destination country code by @mderynck ([#1976](https://github.com/grafana/oncall/pull/1976))
- Prometheus exporter backend for alert groups related metrics
- Helm chart: configuration of `uwsgi` using environment variables by @alexintech ([#2045](https://github.com/grafana/oncall/pull/2045))
- Much expanded/improved docs for mobile app ([2026](https://github.com/grafana/oncall/pull/2026>))
- Enable by-day selection when defining monthly and hourly rotations ([2037](https://github.com/grafana/oncall/pull/2037))

### Fixed

- Fix error when updating closed modal window in Slack by @vadimkerr ([#2019](https://github.com/grafana/oncall/pull/2019))
- Fix final schedule export failing to update when ical imported events set start/end as date ([#2025](https://github.com/grafana/oncall/pull/2025))
- Helm chart: fix bugs in helm chart with external postgresql configuration by @alexintech ([#2036](https://github.com/grafana/oncall/pull/2036))
- Properly address `Organization.DoesNotExist` exceptions thrown which result in HTTP 500 for the Slack `interactive_api_endpoint`
  endpoint by @joeyorlando ([#2040](https://github.com/grafana/oncall/pull/2040))
- Fix issue when trying to sync Grafana contact point and config receivers miss a key ([#2046](https://github.com/grafana/oncall/pull/2046))

### Changed

- Changed mobile notification title and subtitle. Removed the body. by @imtoori [#2027](https://github.com/grafana/oncall/pull/2027)

## v1.2.31 (2023-05-26)

### Fixed

- Fix AmazonSNS ratelimit by @Konstantinov-Innokentii ([#2032](https://github.com/grafana/oncall/pull/2032))

## v1.2.30 (2023-05-25)

### Fixed

- Fix Phone provider status callbacks [#2014](https://github.com/grafana/oncall/pull/2014)

## v1.2.29 (2023-05-25)

### Changed

- Phone provider refactoring [#1713](https://github.com/grafana/oncall/pull/1713)

### Fixed

- Handle slack metadata limit when creating paging command payload ([#2007](https://github.com/grafana/oncall/pull/2007))
- Fix issue with sometimes cached final schedule not being refreshed after an update ([#2004](https://github.com/grafana/oncall/pull/2004))

## v1.2.28 (2023-05-24)

### Fixed

- Improve plugin authentication by @vadimkerr ([#1995](https://github.com/grafana/oncall/pull/1995))
- Fix MultipleObjectsReturned error on webhook endpoints by @vadimkerr ([#1996](https://github.com/grafana/oncall/pull/1996))
- Remove user defined time period from "you're going oncall" mobile push by @iskhakov ([#2001](https://github.com/grafana/oncall/pull/2001))

## v1.2.27 (2023-05-23)

### Added

- Allow passing Firebase credentials via environment variable by @vadimkerr ([#1969](https://github.com/grafana/oncall/pull/1969))

### Changed

- Update default Alertmanager templates by @iskhakov ([#1944](https://github.com/grafana/oncall/pull/1944))

### Fixed

- Fix SQLite permission issue by @vadimkerr ([#1984](https://github.com/grafana/oncall/pull/1984))
- Remove user defined time period from "you're going oncall" mobile push ([2001](https://github.com/grafana/oncall/pull/2001))

## v1.2.26 (2023-05-18)

### Fixed

- Fix inbound email bug when attaching files by @vadimkerr ([#1970](https://github.com/grafana/oncall/pull/1970))

## v1.2.25 (2023-05-18)

### Added

- Test mobile push backend

## v1.2.24 (2023-05-17)

### Fixed

- Fixed bug in Escalation Chains where reordering an item crashed the list

## v1.2.23 (2023-05-15)

### Added

- Add a way to set a maintenance mode message and display this in the web plugin UI by @joeyorlando ([#1917](https://github.com/grafana/oncall/pull/#1917))

### Changed

- Use `user_profile_changed` Slack event instead of `user_change` to update Slack user profile by @vadimkerr ([#1938](https://github.com/grafana/oncall/pull/1938))

## v1.2.22 (2023-05-12)

### Added

- Add mobile settings for info notifications by @imtoori ([#1926](https://github.com/grafana/oncall/pull/1926))

### Fixed

- Fix bug in the "You're Going Oncall" push notification copy by @joeyorlando ([#1922](https://github.com/grafana/oncall/pull/1922))
- Fix bug with newlines in markdown converter ([#1925](https://github.com/grafana/oncall/pull/1925))
- Disable "You're Going Oncall" push notification by default ([1927](https://github.com/grafana/oncall/pull/1927))

## v1.2.21 (2023-05-09)

### Added

- Add a new mobile app push notification which notifies users when they are going on call by @joeyorlando ([#1814](https://github.com/grafana/oncall/pull/1814))
- Add a new mobile app user setting field, `important_notification_volume_override` by @joeyorlando ([#1893](https://github.com/grafana/oncall/pull/1893))

### Changed

- Improve ical comparison when checking for imported ical updates ([1870](https://github.com/grafana/oncall/pull/1870))
- Upgrade to Python 3.11.3 by @joeyorlando ([#1849](https://github.com/grafana/oncall/pull/1849))

### Fixed

- Fix issue with how OnCall determines if a cloud Grafana Instance supports RBAC by @joeyorlando ([#1880](https://github.com/grafana/oncall/pull/1880))
- Fix issue trying to set maintenance mode for integrations belonging to non-current team

## v1.2.20 (2023-05-09)

### Fixed

- Hotfix perform notification task

## v1.2.19 (2023-05-04)

### Fixed

- Fix issue with parsing response when sending Slack message

## v1.2.18 (2023-05-03)

### Added

- Documentation updates

## v1.2.17 (2023-05-02)

### Added

- Add filter descriptions to web ui by @iskhakov ([1845](https://github.com/grafana/oncall/pull/1845))
- Add "Notifications Receiver" RBAC role by @joeyorlando ([#1853](https://github.com/grafana/oncall/pull/1853))

### Changed

- Remove template editor from Slack by @iskhakov ([1847](https://github.com/grafana/oncall/pull/1847))
- Remove schedule name uniqueness restriction ([1859](https://github.com/grafana/oncall/pull/1859))

### Fixed

- Fix bugs in web title and message templates rendering and visual representation ([1747](https://github.com/grafana/oncall/pull/1747))

## v1.2.16 (2023-04-27)

### Added

- Add 2, 3 and 6 hours Alert Group silence options by @tommysitehost ([#1822](https://github.com/grafana/oncall/pull/1822))
- Add schedule related users endpoint to plugin API

### Changed

- Update web UI, Slack, and Telegram to allow silencing an acknowledged alert group by @joeyorlando ([#1831](https://github.com/grafana/oncall/pull/1831))

### Fixed

- Optimize duplicate queries occurring in AlertGroupFilter by @joeyorlando ([1809](https://github.com/grafana/oncall/pull/1809))

## v1.2.15 (2023-04-24)

### Fixed

- Helm chart: Fix helm hook for db migration job
- Performance improvements to `GET /api/internal/v1/alertgroups` endpoint by @joeyorlando and @iskhakov ([#1805](https://github.com/grafana/oncall/pull/1805))

### Added

- Add helm chart support for twilio existing secrets by @atownsend247 ([#1435](https://github.com/grafana/oncall/pull/1435))
- Add web_title, web_message and web_image_url attributes to templates ([1786](https://github.com/grafana/oncall/pull/1786))

### Changed

- Update shift API to use a default interval value (`1`) when a `frequency` is set and no `interval` is given
- Limit number of alertmanager alerts in alert group to autoresolve by 500 ([1779](https://github.com/grafana/oncall/pull/1779))
- Update schedule and personal ical exports to use final shift events

## v1.2.14 (2023-04-19)

### Fixed

- Fix broken documentation links by @shantanualsi ([#1766](https://github.com/grafana/oncall/pull/1766))
- Fix bug when updating team access settings by @vadimkerr ([#1794](https://github.com/grafana/oncall/pull/1794))

## v1.2.13 (2023-04-18)

### Changed

- Rework ical schedule export to include final events; also improve changing shifts sync

### Fixed

- Fix issue when creating web overrides for TF schedules using a non-UTC timezone

## v1.2.12 (2023-04-18)

### Changed

- Move `alerts_alertgroup.is_restricted` column to `alerts_alertreceivechannel.restricted_at` by @joeyorlando ([#1770](https://github.com/grafana/oncall/pull/1770))

### Added

- Add new field description_short to private api ([#1698](https://github.com/grafana/oncall/pull/1698))
- Added preview and migration API endpoints for route migration from regex into jinja2 ([1715](https://github.com/grafana/oncall/pull/1715))
- Helm chart: add the option to use a helm hook for the migration job ([1386](https://github.com/grafana/oncall/pull/1386))
- Add endpoints to start and stop maintenance in alert receive channel private api ([1755](https://github.com/grafana/oncall/pull/1755))
- Send demo alert with dynamic payload and get demo payload example on private api ([1700](https://github.com/grafana/oncall/pull/1700))
- Add is_default fields to templates, remove WritableSerialiserMethodField ([1759](https://github.com/grafana/oncall/pull/1759))
- Allow use of dynamic payloads in alert receive channels preview template in private api ([1756](https://github.com/grafana/oncall/pull/1756))

## v1.2.11 (2023-04-14)

### Added

- add new columns `gcom_org_contract_type`, `gcom_org_irm_sku_subscription_start_date`,
  and `gcom_org_oldest_admin_with_billing_privileges_user_id` to `user_management_organization` table,
  plus `is_restricted` column to `alerts_alertgroup` table by @joeyorlando and @teodosii ([1522](https://github.com/grafana/oncall/pull/1522))
- emit two new Django signals by @joeyorlando and @teodosii ([1522](https://github.com/grafana/oncall/pull/1522))
  - `org_sync_signal` at the end of the `engine/apps/user_management/sync.py::sync_organization` method
  - `alert_group_created_signal` when a new Alert Group is created

## v1.2.10 (2023-04-13)

### Added

- Added mine filter to schedules listing

### Fixed

- Fixed a bug in GForm's RemoteSelect where the value for Dropdown could not change
- Fixed the URL attached to an Incident created via the 'Declare Incident' button of a Slack alert by @sd2k ([#1738](https://github.com/grafana/oncall/pull/1738))

## v1.2.9 (2023-04-11)

### Fixed

- Catch the new Slack error - "message_limit_exceeded"

## v1.2.8 (2023-04-06)

### Changed

- Allow editing assigned team via public api ([1619](https://github.com/grafana/oncall/pull/1619))
- Disable mentions when resolution note is created by @iskhakov ([1696](https://github.com/grafana/oncall/pull/1696))
- Display warnings on users page in a clean and consistent way by @iskhakov ([#1681](https://github.com/grafana/oncall/pull/1681))

## v1.2.7 (2023-04-03)

### Added

- Save selected teams filter in local storage ([#1611](https://github.com/grafana/oncall/issues/1611))

### Changed

- Renamed routes from /incidents to /alert-groups ([#1678](https://github.com/grafana/oncall/pull/1678))

### Fixed

- Fix team search when filtering resources by @vadimkerr ([#1680](https://github.com/grafana/oncall/pull/1680))
- Fix issue when trying to scroll in Safari ([#415](https://github.com/grafana/oncall/issues/415))

## v1.2.6 (2023-03-30)

### Fixed

- Fixed bug when web schedules/shifts use non-UTC timezone and shift is deleted by @matiasb ([#1661](https://github.com/grafana/oncall/pull/1661))

## v1.2.5 (2023-03-30)

### Fixed

- Fixed a bug with Slack links not working in the plugin UI ([#1671](https://github.com/grafana/oncall/pull/1671))

## v1.2.4 (2023-03-30)

### Added

- Added the ability to change the team for escalation chains by @maskin25, @iskhakov and @vadimkerr ([#1658](https://github.com/grafana/oncall/pull/1658))

### Fixed

- Addressed bug with iOS mobile push notifications always being set to critical by @imtoori and @joeyorlando ([#1646](https://github.com/grafana/oncall/pull/1646))
- Fixed issue where Viewer was not able to view which people were oncall in a schedule ([#999](https://github.com/grafana/oncall/issues/999))
- Fixed a bug with syncing teams from Grafana API by @vadimkerr ([#1652](https://github.com/grafana/oncall/pull/1652))

## v1.2.3 (2023-03-28)

Only some minor performance/developer setup changes to report in this version.

## v1.2.2 (2023-03-27)

### Changed

- Drawers with Forms are not closing by clicking outside of the drawer. Only by clicking Cancel or X (by @Ukochka in [#1608](https://github.com/grafana/oncall/pull/1608))
- When the `DANGEROUS_WEBHOOKS_ENABLED` environment variable is set to true, it's possible now to create Outgoing Webhooks
  using URLs without a top-level domain (by @hoptical in [#1398](https://github.com/grafana/oncall/pull/1398))
- Updated wording when creating an integration (by @callmehyde in [#1572](https://github.com/grafana/oncall/pull/1572))
- Set FCM iOS/Android "message priority" to "high priority" for mobile app push notifications (by @joeyorlando in [#1612](https://github.com/grafana/oncall/pull/1612))
- Improve schedule quality feature (by @vadimkerr in [#1602](https://github.com/grafana/oncall/pull/1602))

### Fixed

- Update override deletion changes to set its final duration (by @matiasb in [#1599](https://github.com/grafana/oncall/pull/1599))

## v1.2.1 (2023-03-23)

### Changed

- Mobile app settings backend by @vadimkerr in ([1571](https://github.com/grafana/oncall/pull/1571))
- Fix integrations and escalations autoselect, improve GList by @maskin25 in ([1601](https://github.com/grafana/oncall/pull/1601))
- Add filters to outgoing webhooks 2 by @iskhakov in ([1598](https://github.com/grafana/oncall/pull/1598))

## v1.2.0 (2023-03-21)

### Changed

- Add team-based filtering for resources, so that users can see multiple resources at once and link them together ([1528](https://github.com/grafana/oncall/pull/1528))

## v1.1.41 (2023-03-21)

### Added

- Modified `check_escalation_finished_task` celery task to use read-only databases for its query, if one is defined +
  make the validation logic stricter + ping a configurable heartbeat on successful completion of this task ([1266](https://github.com/grafana/oncall/pull/1266))

### Changed

- Updated wording throughout plugin to use 'Alert Group' instead of 'Incident' ([1565](https://github.com/grafana/oncall/pull/1565),
  [1576](https://github.com/grafana/oncall/pull/1576))
- Check for enabled Telegram feature was added to ChatOps and to User pages ([319](https://github.com/grafana/oncall/issues/319))
- Filtering for Editors/Admins was added to rotation form. It is not allowed to assign Viewer to rotation ([1124](https://github.com/grafana/oncall/issues/1124))
- Modified search behaviour on the Escalation Chains page to allow for "partial searching" ([1578](https://github.com/grafana/oncall/pull/1578))

### Fixed

- Fixed a few permission issues on the UI ([1448](https://github.com/grafana/oncall/pull/1448))
- Fix resolution note rendering in Slack message threads where the Slack username was not
  being properly rendered ([1561](https://github.com/grafana/oncall/pull/1561))

## v1.1.40 (2023-03-16)

### Fixed

- Check for duplicated positions in terraform escalation policies create/update

### Added

- Add `regex_match` Jinja filter ([1556](https://github.com/grafana/oncall/pull/1556))

### Changed

- Allow passing `null` as a value for `escalation_chain` when creating routes via the public API ([1557](https://github.com/grafana/oncall/pull/1557))

## v1.1.39 (2023-03-16)

### Added

- Inbound email integration ([837](https://github.com/grafana/oncall/pull/837))

## v1.1.38 (2023-03-14)

### Added

- Add filtering by escalation chain to alert groups page ([1535](https://github.com/grafana/oncall/pull/1535))

### Fixed

- Improve tasks checking/triggering webhooks in new backend

## v1.1.37 (2023-03-14)

### Fixed

- Fixed redirection issue on integrations screen

### Added

- Enable web overrides for Terraform-based schedules
- Direct user paging improvements ([1358](https://github.com/grafana/oncall/issues/1358))
- Added Schedule Score quality within the schedule view ([118](https://github.com/grafana/oncall/issues/118))

## v1.1.36 (2023-03-09)

### Fixed

- Fix bug with override creation ([1515](https://github.com/grafana/oncall/pull/1515))

## v1.1.35 (2023-03-09)

### Added

- Insight logs

### Fixed

- Fixed issue with Alert group involved users filter
- Fixed email sending failure due to newline in title

## v1.1.34 (2023-03-08)

### Added

- Jinja2 based routes ([1319](https://github.com/grafana/oncall/pull/1319))

### Changed

- Remove mobile app feature flag ([1484](https://github.com/grafana/oncall/pull/1484))

### Fixed

- Prohibit creating & updating past overrides ([1474](https://github.com/grafana/oncall/pull/1474))

## v1.1.33 (2023-03-07)

### Fixed

- Show permission error for accessing Telegram as Viewer ([1273](https://github.com/grafana/oncall/issues/1273))

### Changed

- Pass email and phone limits as environment variables ([1219](https://github.com/grafana/oncall/pull/1219))

## v1.1.32 (2023-03-01)

### Fixed

- Schedule filters improvements ([941](https://github.com/grafana/oncall/issues/941))
- Fix pagination issue on schedules page ([1437](https://github.com/grafana/oncall/pull/1437))

## v1.1.31 (2023-03-01)

### Added

- Add acknowledge_signal and source link to public api

## v1.1.30 (2023-03-01)

### Fixed

- Fixed importing of global grafana styles ([672](https://github.com/grafana/oncall/issues/672))
- Fixed UI permission related bug where Editors could not export their user iCal link
- Fixed error when a shift is created using Etc/UTC as timezone
- Fixed issue with refresh ical file task not considering empty string values
- Schedules: Long popup does not fit screen & buttons unreachable & objects outside of the popup ([1002](https://github.com/grafana/oncall/issues/1002))
- Can't scroll on integration settings page ([415](https://github.com/grafana/oncall/issues/415))
- Team change in the Integration page always causes 403 ([1292](https://github.com/grafana/oncall/issues/1292))
- Schedules: Permalink doesn't work with multi-teams ([940](https://github.com/grafana/oncall/issues/940))
- Schedules list -> expanded schedule blows page width ([1293](https://github.com/grafana/oncall/issues/1293))

### Changed

- Moved reCAPTCHA to backend environment variable for more flexible configuration between different environments.
- Add pagination to schedule listing
- Show 100 latest alerts on alert group page ([1417](https://github.com/grafana/oncall/pull/1417))

## v1.1.29 (2023-02-23)

### Changed

- Allow creating schedules with type "web" using public API

### Fixed

- Fixed minor issue during the sync process where an HTTP 302 (redirect) status code from the Grafana
  instance would cause the sync to not properly finish

## v1.1.28 (2023-02-23)

### Fixed

- Fixed maintenance mode for Telegram and MSTeams

## v1.1.27 (2023-02-22)

### Added

- Added reCAPTCHA validation for requesting a mobile verification code

### Changed

- Added ratelimits for phone verification
- Link to source was added
- Header of Incident page was reworked: clickable labels instead of just names, users section was deleted
- "Go to Integration" button was deleted, because the functionality was moved to clickable labels

### Fixed

- Fixed HTTP request to Google where when fetching an iCal, the response would sometimes contain HTML instead
  of the expected iCal data

## v1.1.26 (2023-02-20)

### Fixed

- Make alert group filters persistent ([482](https://github.com/grafana/oncall/issues/482))

### Changed

- Update phone verification error message

## v1.1.25 (2023-02-20)

### Fixed

- Fixed too long declare incident link in Slack

## v1.1.24 (2023-02-16)

### Added

- Add direct user paging ([823](https://github.com/grafana/oncall/issues/823))
- Add App Store link to web UI ([1328](https://github.com/grafana/oncall/pull/1328))

### Fixed

- Cleaning of the name "Incident" ([704](https://github.com/grafana/oncall/pull/704))
- Alert Group/Alert Groups naming polishing. All the names should be with capital letters
- Design polishing ([1290](https://github.com/grafana/oncall/pull/1290))
- Not showing contact details in User tooltip if User does not have edit/admin access
- Updated slack link account to redirect back to user profile instead of chatops

### Changed

- Incidents - Removed buttons column and replaced status with toggler ([#1237](https://github.com/grafana/oncall/issues/1237))
- Responsiveness changes across multiple pages (Incidents, Integrations, Schedules) ([#1237](https://github.com/grafana/oncall/issues/1237))
- Add pagination to schedule listing

## v1.1.23 (2023-02-06)

### Fixed

- Fix bug with email case sensitivity for ICal on-call schedules ([1297](https://github.com/grafana/oncall/pull/1297))

## v1.1.22 (2023-02-03)

### Fixed

- Fix bug with root/dependant alert groups list api endpoint ([1284](https://github.com/grafana/oncall/pull/1284))
- Fixed NPE on teams switch

### Added

- Optimize alert and alert group public api endpoints and add filter by id ([1274](https://github.com/grafana/oncall/pull/1274))
- Enable mobile app backend by default on OSS

## v1.1.21 (2023-02-02)

### Added

- Add [`django-dbconn-retry` library](https://github.com/jdelic/django-dbconn-retry) to `INSTALLED_APPS` to attempt
  to alleviate occasional `django.db.utils.OperationalError` errors
- Improve alerts and alert group endpoint response time in internal API with caching ([1261](https://github.com/grafana/oncall/pull/1261))
- Optimize alert and alert group public api endpoints and add filter by id ([1274](https://github.com/grafana/oncall/pull/1274)
- Added Coming Soon for iOS on Mobile App screen

### Fixed

- Fix issue on Integrations where you were redirected back once escalation chain was loaded ([#1083](https://github.com/grafana/oncall/issues/1083))
  ([#1257](https://github.com/grafana/oncall/issues/1257))

## v1.1.20 (2023-01-30)

### Added

- Add involved users filter to alert groups listing page (+ mine shortcut)

### Changed

- Improve logging for creating contact point for Grafana Alerting integration

### Fixed

- Fix bugs related to creating contact point for Grafana Alerting integration
- Fix minor UI bug on OnCall users page where it would idefinitely show a "Loading..." message
- Only show OnCall user's table to users that are authorized
- Fixed NPE in ScheduleUserDetails component ([#1229](https://github.com/grafana/oncall/issues/1229))

## v1.1.19 (2023-01-25)

### Added

- Add Server URL below QR code for OSS for debugging purposes
- Add Slack slash command allowing to trigger a direct page via a manually created alert group
- Remove resolved and acknowledged filters as we switched to status ([#1201](https://github.com/grafana/oncall/pull/1201))
- Add sync with grafana on /users and /teams api calls from terraform plugin

### Changed

- Allow users with `viewer` role to fetch cloud connection status using the internal API ([#1181](https://github.com/grafana/oncall/pull/1181))
- When removing the Slack ChatOps integration, make it more explicit to the user what the implications of doing so are
- Improve performance of `GET /api/internal/v1/schedules` endpoint ([#1169](https://github.com/grafana/oncall/pull/1169))

### Fixed

- Removed duplicate API call, in the UI on plugin initial load, to `GET /api/internal/v1/alert_receive_channels`
- Increased plugin startup speed ([#1200](https://github.com/grafana/oncall/pull/1200))

## v1.1.18 (2023-01-18)

### Added

- Allow messaging backends to be enabled/disabled per organization ([#1151](https://github.com/grafana/oncall/pull/1151))

### Changed

- Send a Slack DM when user is not in channel ([#1144](https://github.com/grafana/oncall/pull/1144))

## v1.1.17 (2023-01-18)

### Changed

- Modified how the `Organization.is_rbac_permissions_enabled` flag is set,
  based on whether we are dealing with an open-source, or cloud installation
- Backend implementation to support direct user/schedule paging
- Changed documentation links to open in new window
- Remove helm chart signing
- Changed the user's profile modal to be wide for all tabs

### Added

- Added state filter for alert_group public API endpoint.
- Enrich user tooltip on Schedule page
- Added redirects for old-style links

### Fixed

- Updated typo in Helm chart values when specifying a custom Slack command name
- Fix for web schedules ical export to give overrides the right priority
- Fix for topnavbar to show initial loading inside PluginPage

## v1.1.16 (2023-01-12)

### Fixed

- Minor bug fix in how the value of `Organization.is_rbac_permissions_enabled` is determined

- Helm chart: default values file and documentation now reflect the correct key to set for the Slack
  slash command name, `oncall.slack.commandName`.

## v1.1.15 (2023-01-10)

### Changed

- Simplify and speed up slack rendering ([#1105](https://github.com/grafana/oncall/pull/1105))
- Faro - Point to 3 separate apps instead of just 1 for all environments ([#1110](https://github.com/grafana/oncall/pull/1110))
- Schedules - ([#1114](https://github.com/grafana/oncall/pull/1114), [#1109](https://github.com/grafana/oncall/pull/1109))

### Fixed

- Bugfix for topnavbar to place alerts inside PageNav ([#1040](https://github.com/grafana/oncall/pull/1040))

## v1.1.14 (2023-01-05)

### Changed

- Change wording from "incident" to "alert group" for the Telegram integration ([#1052](https://github.com/grafana/oncall/pull/1052))
- Soft-delete of organizations on stack deletion.

## v1.1.13 (2023-01-04)

### Added

- Integration with [Grafana Faro](https://grafana.com/docs/grafana-cloud/faro-web-sdk/) for Cloud Instances

## v1.1.12 (2023-01-03)

### Fixed

- Handle jinja exceptions during alert creation
- Handle exception for slack rate limit message

## v1.1.11 (2023-01-03)

### Fixed

- Fix error when schedule was not able to load
- Minor fixes

## v1.1.10 (2023-01-03)

### Fixed

- Minor fixes

## v1.1.9 (2023-01-03)

### Fixed

- Alert group query optimization
- Update RBAC scopes
- Fix error when schedule was not able to load
- Minor bug fixes

## v1.1.8 (2022-12-13)

### Added

- Added a `make` command, `enable-mobile-app-feature-flags`, which sets the backend feature flag in `./dev/.env.dev`,
  and updates a record in the `base_dynamicsetting` database table, which are needed to enable the mobile
  app backend features.

### Changed

- Added ability to change engine deployment update strategy via values in helm chart.
- removed APNS support
- changed the `django-push-notification` library from the `iskhakov` fork to the [`grafana` fork](https://github.com/grafana/django-push-notifications).
  This new fork basically patches an issue which affected the database migrations of this django app (previously the
  library would not respect the `USER_MODEL` setting when creating its tables and would instead reference the
  `auth_user` table.. which we don't want)
- add `--no-cache` flag to the `make build` command

### Fixed

- fix schedule UI types and permissions

## v1.1.7 (2022-12-09)

### Fixed

- Update fallback role for schedule write RBAC permission
- Mobile App Verification tab in the user settings modal is now hidden for users that do not have proper
  permissions to use it

## v1.1.6 (2022-12-09)

### Added

- RBAC permission support
- Add `time_zone` serializer validation for OnCall shifts and calendar/web schedules. In addition, add database migration
  to update values that may be invalid
- Add a `permalinks.web` field, which is a permalink to the alert group web app page, to the alert group internal/public
  API responses
- Added the ability to customize job-migrate `ttlSecondsAfterFinished` field in the helm chart

### Fixed

- Got 500 error when saving Outgoing Webhook ([#890](https://github.com/grafana/oncall/issues/890))
- v1.0.13 helm chart - update the OnCall backend pods image pull policy to "Always" (and explicitly set tag to `latest`).
  This should resolve some recent issues experienced where the frontend/backend versions are not aligned.

### Changed

- When editing templates for alert group presentation or outgoing webhooks, errors and warnings are now displayed in
  the UI as notification popups or displayed in the preview.
- Errors and warnings that occur when rendering templates during notification or webhooks will now render
  and display the error/warning as the result.

## v1.1.5 (2022-11-24)

### Added

- Added a QR code in the "Mobile App Verification" tab on the user settings modal to connect the mobile
  application to your OnCall instance

### Fixed

- UI bug fixes for Grafana 9.3 ([#860](https://github.com/grafana/oncall/pull/860))
- Bug fix for saving source link template ([#898](https://github.com/grafana/oncall/pull/898))

## v1.1.4 (2022-11-23)

### Fixed

- Bug fix for [#882](https://github.com/grafana/oncall/pull/882) which was causing the OnCall web calendars to not load
- Bug fix which, when installing the plugin, or after removing a Grafana API token, caused the plugin to not load properly

## v1.1.3 (2022-11-22)

- Bug Fixes

### Changed

- For OSS installations of OnCall, initial configuration is now simplified. When running for local development, you no
  longer need to configure the plugin via the UI. This is achieved through passing one environment variable to both the
  backend & frontend containers, both of which have been preconfigured for you in `docker-compose-developer.yml`.
  - The Grafana API URL **must be** passed as an environment variable, `GRAFANA_API_URL`, to the OnCall backend
    (and can be configured by updating this env var in your `./dev/.env.dev` file)
  - The OnCall API URL can optionally be passed as an environment variable, `ONCALL_API_URL`, to the OnCall UI.
    If the environment variable is found, the plugin will "auto-configure", otherwise you will be shown a simple
    configuration form to provide this info.
- For Helm installations, if you are running Grafana externally (eg. `grafana.enabled` is set to `false`
  in your `values.yaml`), you will now be required to specify `externalGrafana.url` in `values.yaml`.
- `make start` will now idempotently check to see if a "127.0.0.1 grafana" record exists in `/etc/hosts`
  (using a tool called [`hostess`](https://github.com/cbednarski/hostess)). This is to support using `http://grafana:3000`
  as the `Organization.grafana_url` in two scenarios:
  - `oncall_engine`/`oncall_celery` -> `grafana` Docker container communication
  - public URL generation. There are some instances where `Organization.grafana_url` is referenced to generate public
    URLs to a Grafana plugin page. Without the `/etc/hosts` record, navigating to `http://grafana:3000/some_page` in
    your browser, you would obviously get an error from your browser.

## v1.1.2 (2022-11-18)

- Bug Fixes

## v1.1.1 (2022-11-16)

- Compatibility with Grafana 9.3.0
- Bug Fixes

## v1.0.52 (2022-11-09)

- Allow use of API keys as alternative to account auth token for Twilio
- Remove `grafana_plugin_management` Django app
- Enable new schedules UI
- Bug fixes

## v1.0.51 (2022-11-05)

- Bug Fixes

## v1.0.50 (2022-11-03)

- Updates to documentation
- Improvements to web schedules
- Bug fixes

## v1.0.49 (2022-11-01)

- Enable SMTP email backend by default
- Fix Grafana sidebar frontend bug

## v1.0.48 (2022-11-01)

- verify_number management command
- chatops page redesign

## v1.0.47 (2022-11-01)

- Bug fixes

## v1.0.46 (2022-10-28)

- Bug fixes
- remove `POST /api/internal/v1/custom_buttons/{id}/action` endpoint

## v1.0.45 (2022-10-27)

- Bug fix to revert commit which removed unused engine code

## v1.0.44 (2022-10-26)

- Bug fix for an issue that was affecting phone verification

## v1.0.43 (2022-10-25)

- Bug fixes

## v1.0.42 (2022-10-24)

- Fix posting resolution notes to Slack

## v1.0.41 (2022-10-24)

- Add personal email notifications
- Bug fixes

## v1.0.40 (2022-10-05)

- Improved database and celery backends support
- Added script to import PagerDuty users to Grafana
- Bug fixes

## v1.0.39 (2022-10-03)

- Fix issue in v1.0.38 blocking the creation of schedules and webhooks in the UI

## v1.0.38 (2022-09-30)

- Fix exception handling for adding resolution notes when slack and oncall users are out of sync.
- Fix all day events showing as having gaps in slack notifications
- Improve plugin configuration error message readability
- Add `telegram` key to `permalinks` property in `AlertGroup` public API response schema

## v1.0.37 (2022-09-21)

- Improve API token creation form
- Fix alert group bulk action bugs
- Add `permalinks` property to `AlertGroup` public API response schema
- Scheduling system bug fixes
- Public API bug fixes

## v1.0.36 (2022-09-12)

- Alpha web schedules frontend/backend updates
- Bug fixes

## v1.0.35 (2022-09-07)

- Bug fixes

## v1.0.34 (2022-09-06)

- Fix schedule notification spam

## v1.0.33 (2022-09-06)

- Add raw alert view
- Add GitHub star button for OSS installations
- Restore alert group search functionality
- Bug fixes

## v1.0.32 (2022-09-01)

- Bug fixes

## v1.0.31 (2022-09-01)

- Bump celery version
- Fix oss to cloud connection

## v1.0.30 (2022-08-31)

- Bug fix: check user notification policy before access

## v1.0.29 (2022-08-31)

- Add arm64 docker image

## v1.0.28 (2022-08-31)

- Bug fixes

## v1.0.27 (2022-08-30)

- Bug fixes

## v1.0.26 (2022-08-26)

- Insight log's format fixes
- Remove UserNotificationPolicy auto-recreating

## v1.0.25 (2022-08-24)

- Bug fixes

## v1.0.24 (2022-08-24)

- Insight logs
- Default DATA_UPLOAD_MAX_MEMORY_SIZE to 1mb

## v1.0.23 (2022-08-23)

- Bug fixes

## v1.0.22 (2022-08-16)

- Make STATIC_URL configurable from environment variable

## v1.0.21 (2022-08-12)

- Bug fixes

## v1.0.19 (2022-08-10)

- Bug fixes

## v1.0.15 (2022-08-03)

- Bug fixes

## v1.0.13 (2022-07-27)

- Optimize alert group list view
- Fix a bug related to Twilio setup

## v1.0.12 (2022-07-26)

- Update push-notifications dependency
- Rework how absolute URLs are built
- Fix to show maintenance windows per team
- Logging improvements
- Internal api to get a schedule final events

## v1.0.10 (2022-07-22)

- Speed-up of alert group web caching
- Internal api for OnCall shifts

## v1.0.9 (2022-07-21)

- Frontend bug fixes & improvements
- Support regex_replace() in templates
- Bring back alert group caching and list view

## v1.0.7 (2022-07-18)

- Backend & frontend bug fixes
- Deployment improvements
- Reshape webhook payload for outgoing webhooks
- Add escalation chain usage info on escalation chains page
- Improve alert group list load speeds and simplify caching system

## v1.0.6 (2022-07-12)

- Manual Incidents enabled for teams
- Fix phone notifications for OSS
- Public API improvements

## v1.0.5 (2022-07-06)

- Bump Django to 3.2.14
- Fix PagerDuty iCal parsing

## 1.0.4 (2022-06-28)

- Allow Telegram DMs without channel connection.

## 1.0.3 (2022-06-27)

- Fix users public api endpoint. Now it returns users with all roles.
- Fix redundant notifications about gaps in schedules.
- Frontend fixes.

## 1.0.2 (2022-06-17)

- Fix Grafana Alerting integration to handle API changes in Grafana 9
- Improve public api endpoint for outgoing webhooks (/actions) by adding ability to create, update and delete
  outgoing webhook instance

## 1.0.0 (2022-06-14)

- First Public Release

## 0.0.71 (2022-06-06)

- Initial Commit Release<|MERGE_RESOLUTION|>--- conflicted
+++ resolved
@@ -7,15 +7,13 @@
 
 ## Unreleased
 
-<<<<<<< HEAD
+### Added
+
+- Update plugin OnCaller role permissions ([#3145](https://github.com/grafana/oncall/pull/3145))
+
 ### Fixed
 
 - Fix plugin status to always return URL with trailing / @mderynck ([#3122](https://github.com/grafana/oncall/pull/3122))
-=======
-### Added
-
-- Update plugin OnCaller role permissions ([#3145](https://github.com/grafana/oncall/pull/3145))
->>>>>>> ae85ce3d
 
 ## v1.3.43 (2023-10-05)
 
