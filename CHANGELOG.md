# Changelog

All notable changes to this project will be documented in this file.

The format is based on [Keep a Changelog](https://keepachangelog.com/en/1.0.0/),
and this project adheres to [Semantic Versioning](https://semver.org/spec/v2.0.0.html).

<<<<<<< HEAD
## Unreleased

### Added

- Allow passing Firebase credentials via environment variable by @vadimkerr ([#1969](https://github.com/grafana/oncall/pull/1969))
=======
## v1.2.26 (2023-05-18)

### Fixed

- Fix inbound email bug when attaching files by @vadimkerr ([#1970](https://github.com/grafana/oncall/pull/1970))
>>>>>>> 5001759b

## v1.2.25 (2023-05-18)

### Added

- Test mobile push backend

## v1.2.24 (2023-05-17)

### Fixed

- Fixed bug in Escalation Chains where reordering an item crashed the list

## v1.2.23 (2023-05-15)

### Added

- Add a way to set a maintenance mode message and display this in the web plugin UI by @joeyorlando ([#1917](https://github.com/grafana/oncall/pull/#1917))

### Changed

- Use `user_profile_changed` Slack event instead of `user_change` to update Slack user profile by @vadimkerr ([#1938](https://github.com/grafana/oncall/pull/1938))

## v1.2.22 (2023-05-12)

### Added

- Add mobile settings for info notifications by @imtoori ([#1926](https://github.com/grafana/oncall/pull/1926))

### Fixed

- Fix bug in the "You're Going Oncall" push notification copy by @joeyorlando ([#1922](https://github.com/grafana/oncall/pull/1922))
- Fix bug with newlines in markdown converter ([#1925](https://github.com/grafana/oncall/pull/1925))
- Disable "You're Going Oncall" push notification by default ([1927](https://github.com/grafana/oncall/pull/1927))

## v1.2.21 (2023-05-09)

### Added

- Add a new mobile app push notification which notifies users when they are going on call by @joeyorlando ([#1814](https://github.com/grafana/oncall/pull/1814))
- Add a new mobile app user setting field, `important_notification_volume_override` by @joeyorlando ([#1893](https://github.com/grafana/oncall/pull/1893))

### Changed

- Improve ical comparison when checking for imported ical updates ([1870](https://github.com/grafana/oncall/pull/1870))
- Upgrade to Python 3.11.3 by @joeyorlando ([#1849](https://github.com/grafana/oncall/pull/1849))

### Fixed

- Fix issue with how OnCall determines if a cloud Grafana Instance supports RBAC by @joeyorlando ([#1880](https://github.com/grafana/oncall/pull/1880))
- Fix issue trying to set maintenance mode for integrations belonging to non-current team

## v1.2.20 (2023-05-09)

### Fixed

- Hotfix perform notification task

## v1.2.19 (2023-05-04)

### Fixed

- Fix issue with parsing response when sending Slack message

## v1.2.18 (2023-05-03)

### Added

- Documentation updates

## v1.2.17 (2023-05-02)

### Added

- Add filter descriptions to web ui by @iskhakov ([1845](https://github.com/grafana/oncall/pull/1845))
- Add "Notifications Receiver" RBAC role by @joeyorlando ([#1853](https://github.com/grafana/oncall/pull/1853))

### Changed

- Remove template editor from Slack by @iskhakov ([1847](https://github.com/grafana/oncall/pull/1847))
- Remove schedule name uniqueness restriction ([1859](https://github.com/grafana/oncall/pull/1859))

### Fixed

- Fix bugs in web title and message templates rendering and visual representation ([1747](https://github.com/grafana/oncall/pull/1747))

## v1.2.16 (2023-04-27)

### Added

- Add 2, 3 and 6 hours Alert Group silence options by @tommysitehost ([#1822](https://github.com/grafana/oncall/pull/1822))
- Add schedule related users endpoint to plugin API

### Changed

- Update web UI, Slack, and Telegram to allow silencing an acknowledged alert group by @joeyorlando ([#1831](https://github.com/grafana/oncall/pull/1831))

### Fixed

- Optimize duplicate queries occurring in AlertGroupFilter by @joeyorlando ([1809](https://github.com/grafana/oncall/pull/1809))

## v1.2.15 (2023-04-24)

### Fixed

- Helm chart: Fix helm hook for db migration job
- Performance improvements to `GET /api/internal/v1/alertgroups` endpoint by @joeyorlando and @iskhakov ([#1805](https://github.com/grafana/oncall/pull/1805))

### Added

- Add helm chart support for twilio existing secrets by @atownsend247 ([#1435](https://github.com/grafana/oncall/pull/1435))
- Add web_title, web_message and web_image_url attributes to templates ([1786](https://github.com/grafana/oncall/pull/1786))

### Changed

- Update shift API to use a default interval value (`1`) when a `frequency` is set and no `interval` is given
- Limit number of alertmanager alerts in alert group to autoresolve by 500 ([1779](https://github.com/grafana/oncall/pull/1779))
- Update schedule and personal ical exports to use final shift events

## v1.2.14 (2023-04-19)

### Fixed

- Fix broken documentation links by @shantanualsi ([#1766](https://github.com/grafana/oncall/pull/1766))
- Fix bug when updating team access settings by @vadimkerr ([#1794](https://github.com/grafana/oncall/pull/1794))

## v1.2.13 (2023-04-18)

### Changed

- Rework ical schedule export to include final events; also improve changing shifts sync

### Fixed

- Fix issue when creating web overrides for TF schedules using a non-UTC timezone

## v1.2.12 (2023-04-18)

### Changed

- Move `alerts_alertgroup.is_restricted` column to `alerts_alertreceivechannel.restricted_at` by @joeyorlando ([#1770](https://github.com/grafana/oncall/pull/1770))

### Added

- Add new field description_short to private api ([#1698](https://github.com/grafana/oncall/pull/1698))
- Added preview and migration API endpoints for route migration from regex into jinja2 ([1715](https://github.com/grafana/oncall/pull/1715))
- Helm chart: add the option to use a helm hook for the migration job ([1386](https://github.com/grafana/oncall/pull/1386))
- Add endpoints to start and stop maintenance in alert receive channel private api ([1755](https://github.com/grafana/oncall/pull/1755))
- Send demo alert with dynamic payload and get demo payload example on private api ([1700](https://github.com/grafana/oncall/pull/1700))
- Add is_default fields to templates, remove WritableSerialiserMethodField ([1759](https://github.com/grafana/oncall/pull/1759))
- Allow use of dynamic payloads in alert receive channels preview template in private api ([1756](https://github.com/grafana/oncall/pull/1756))

## v1.2.11 (2023-04-14)

### Added

- add new columns `gcom_org_contract_type`, `gcom_org_irm_sku_subscription_start_date`,
  and `gcom_org_oldest_admin_with_billing_privileges_user_id` to `user_management_organization` table,
  plus `is_restricted` column to `alerts_alertgroup` table by @joeyorlando and @teodosii ([1522](https://github.com/grafana/oncall/pull/1522))
- emit two new Django signals by @joeyorlando and @teodosii ([1522](https://github.com/grafana/oncall/pull/1522))
  - `org_sync_signal` at the end of the `engine/apps/user_management/sync.py::sync_organization` method
  - `alert_group_created_signal` when a new Alert Group is created

## v1.2.10 (2023-04-13)

### Added

- Added mine filter to schedules listing

### Fixed

- Fixed a bug in GForm's RemoteSelect where the value for Dropdown could not change
- Fixed the URL attached to an Incident created via the 'Declare Incident' button of a Slack alert by @sd2k ([#1738](https://github.com/grafana/oncall/pull/1738))

## v1.2.9 (2023-04-11)

### Fixed

- Catch the new Slack error - "message_limit_exceeded"

## v1.2.8 (2023-04-06)

### Changed

- Allow editing assigned team via public api ([1619](https://github.com/grafana/oncall/pull/1619))
- Disable mentions when resolution note is created by @iskhakov ([1696](https://github.com/grafana/oncall/pull/1696))
- Display warnings on users page in a clean and consistent way by @iskhakov ([#1681](https://github.com/grafana/oncall/pull/1681))

## v1.2.7 (2023-04-03)

### Added

- Save selected teams filter in local storage ([#1611](https://github.com/grafana/oncall/issues/1611))

### Changed

- Renamed routes from /incidents to /alert-groups ([#1678](https://github.com/grafana/oncall/pull/1678))

### Fixed

- Fix team search when filtering resources by @vadimkerr ([#1680](https://github.com/grafana/oncall/pull/1680))
- Fix issue when trying to scroll in Safari ([#415](https://github.com/grafana/oncall/issues/415))

## v1.2.6 (2023-03-30)

### Fixed

- Fixed bug when web schedules/shifts use non-UTC timezone and shift is deleted by @matiasb ([#1661](https://github.com/grafana/oncall/pull/1661))

## v1.2.5 (2023-03-30)

### Fixed

- Fixed a bug with Slack links not working in the plugin UI ([#1671](https://github.com/grafana/oncall/pull/1671))

## v1.2.4 (2023-03-30)

### Added

- Added the ability to change the team for escalation chains by @maskin25, @iskhakov and @vadimkerr ([#1658](https://github.com/grafana/oncall/pull/1658))

### Fixed

- Addressed bug with iOS mobile push notifications always being set to critical by @imtoori and @joeyorlando ([#1646](https://github.com/grafana/oncall/pull/1646))
- Fixed issue where Viewer was not able to view which people were oncall in a schedule ([#999](https://github.com/grafana/oncall/issues/999))
- Fixed a bug with syncing teams from Grafana API by @vadimkerr ([#1652](https://github.com/grafana/oncall/pull/1652))

## v1.2.3 (2023-03-28)

Only some minor performance/developer setup changes to report in this version.

## v1.2.2 (2023-03-27)

### Changed

- Drawers with Forms are not closing by clicking outside of the drawer. Only by clicking Cancel or X (by @Ukochka in [#1608](https://github.com/grafana/oncall/pull/1608))
- When the `DANGEROUS_WEBHOOKS_ENABLED` environment variable is set to true, it's possible now to create Outgoing Webhooks
  using URLs without a top-level domain (by @hoptical in [#1398](https://github.com/grafana/oncall/pull/1398))
- Updated wording when creating an integration (by @callmehyde in [#1572](https://github.com/grafana/oncall/pull/1572))
- Set FCM iOS/Android "message priority" to "high priority" for mobile app push notifications (by @joeyorlando in [#1612](https://github.com/grafana/oncall/pull/1612))
- Improve schedule quality feature (by @vadimkerr in [#1602](https://github.com/grafana/oncall/pull/1602))

### Fixed

- Update override deletion changes to set its final duration (by @matiasb in [#1599](https://github.com/grafana/oncall/pull/1599))

## v1.2.1 (2023-03-23)

### Changed

- Mobile app settings backend by @vadimkerr in ([1571](https://github.com/grafana/oncall/pull/1571))
- Fix integrations and escalations autoselect, improve GList by @maskin25 in ([1601](https://github.com/grafana/oncall/pull/1601))
- Add filters to outgoing webhooks 2 by @iskhakov in ([1598](https://github.com/grafana/oncall/pull/1598))

## v1.2.0 (2023-03-21)

### Changed

- Add team-based filtering for resources, so that users can see multiple resources at once and link them together ([1528](https://github.com/grafana/oncall/pull/1528))

## v1.1.41 (2023-03-21)

### Added

- Modified `check_escalation_finished_task` celery task to use read-only databases for its query, if one is defined +
  make the validation logic stricter + ping a configurable heartbeat on successful completion of this task ([1266](https://github.com/grafana/oncall/pull/1266))

### Changed

- Updated wording throughout plugin to use 'Alert Group' instead of 'Incident' ([1565](https://github.com/grafana/oncall/pull/1565),
  [1576](https://github.com/grafana/oncall/pull/1576))
- Check for enabled Telegram feature was added to ChatOps and to User pages ([319](https://github.com/grafana/oncall/issues/319))
- Filtering for Editors/Admins was added to rotation form. It is not allowed to assign Viewer to rotation ([1124](https://github.com/grafana/oncall/issues/1124))
- Modified search behaviour on the Escalation Chains page to allow for "partial searching" ([1578](https://github.com/grafana/oncall/pull/1578))

### Fixed

- Fixed a few permission issues on the UI ([1448](https://github.com/grafana/oncall/pull/1448))
- Fix resolution note rendering in Slack message threads where the Slack username was not
  being properly rendered ([1561](https://github.com/grafana/oncall/pull/1561))

## v1.1.40 (2023-03-16)

### Fixed

- Check for duplicated positions in terraform escalation policies create/update

### Added

- Add `regex_match` Jinja filter ([1556](https://github.com/grafana/oncall/pull/1556))

### Changed

- Allow passing `null` as a value for `escalation_chain` when creating routes via the public API ([1557](https://github.com/grafana/oncall/pull/1557))

## v1.1.39 (2023-03-16)

### Added

- Inbound email integration ([837](https://github.com/grafana/oncall/pull/837))

## v1.1.38 (2023-03-14)

### Added

- Add filtering by escalation chain to alert groups page ([1535](https://github.com/grafana/oncall/pull/1535))

### Fixed

- Improve tasks checking/triggering webhooks in new backend

## v1.1.37 (2023-03-14)

### Fixed

- Fixed redirection issue on integrations screen

### Added

- Enable web overrides for Terraform-based schedules
- Direct user paging improvements ([1358](https://github.com/grafana/oncall/issues/1358))
- Added Schedule Score quality within the schedule view ([118](https://github.com/grafana/oncall/issues/118))

## v1.1.36 (2023-03-09)

### Fixed

- Fix bug with override creation ([1515](https://github.com/grafana/oncall/pull/1515))

## v1.1.35 (2023-03-09)

### Added

- Insight logs

### Fixed

- Fixed issue with Alert group involved users filter
- Fixed email sending failure due to newline in title

## v1.1.34 (2023-03-08)

### Added

- Jinja2 based routes ([1319](https://github.com/grafana/oncall/pull/1319))

### Changed

- Remove mobile app feature flag ([1484](https://github.com/grafana/oncall/pull/1484))

### Fixed

- Prohibit creating & updating past overrides ([1474](https://github.com/grafana/oncall/pull/1474))

## v1.1.33 (2023-03-07)

### Fixed

- Show permission error for accessing Telegram as Viewer ([1273](https://github.com/grafana/oncall/issues/1273))

### Changed

- Pass email and phone limits as environment variables ([1219](https://github.com/grafana/oncall/pull/1219))

## v1.1.32 (2023-03-01)

### Fixed

- Schedule filters improvements ([941](https://github.com/grafana/oncall/issues/941))
- Fix pagination issue on schedules page ([1437](https://github.com/grafana/oncall/pull/1437))

## v1.1.31 (2023-03-01)

### Added

- Add acknowledge_signal and source link to public api

## v1.1.30 (2023-03-01)

### Fixed

- Fixed importing of global grafana styles ([672](https://github.com/grafana/oncall/issues/672))
- Fixed UI permission related bug where Editors could not export their user iCal link
- Fixed error when a shift is created using Etc/UTC as timezone
- Fixed issue with refresh ical file task not considering empty string values
- Schedules: Long popup does not fit screen & buttons unreachable & objects outside of the popup ([1002](https://github.com/grafana/oncall/issues/1002))
- Can't scroll on integration settings page ([415](https://github.com/grafana/oncall/issues/415))
- Team change in the Integration page always causes 403 ([1292](https://github.com/grafana/oncall/issues/1292))
- Schedules: Permalink doesn't work with multi-teams ([940](https://github.com/grafana/oncall/issues/940))
- Schedules list -> expanded schedule blows page width ([1293](https://github.com/grafana/oncall/issues/1293))

### Changed

- Moved reCAPTCHA to backend environment variable for more flexible configuration between different environments.
- Add pagination to schedule listing
- Show 100 latest alerts on alert group page ([1417](https://github.com/grafana/oncall/pull/1417))

## v1.1.29 (2023-02-23)

### Changed

- Allow creating schedules with type "web" using public API

### Fixed

- Fixed minor issue during the sync process where an HTTP 302 (redirect) status code from the Grafana
  instance would cause the sync to not properly finish

## v1.1.28 (2023-02-23)

### Fixed

- Fixed maintenance mode for Telegram and MSTeams

## v1.1.27 (2023-02-22)

### Added

- Added reCAPTCHA validation for requesting a mobile verification code

### Changed

- Added ratelimits for phone verification
- Link to source was added
- Header of Incident page was reworked: clickable labels instead of just names, users section was deleted
- "Go to Integration" button was deleted, because the functionality was moved to clickable labels

### Fixed

- Fixed HTTP request to Google where when fetching an iCal, the response would sometimes contain HTML instead
  of the expected iCal data

## v1.1.26 (2023-02-20)

### Fixed

- Make alert group filters persistent ([482](https://github.com/grafana/oncall/issues/482))

### Changed

- Update phone verification error message

## v1.1.25 (2023-02-20)

### Fixed

- Fixed too long declare incident link in Slack

## v1.1.24 (2023-02-16)

### Added

- Add direct user paging ([823](https://github.com/grafana/oncall/issues/823))
- Add App Store link to web UI ([1328](https://github.com/grafana/oncall/pull/1328))

### Fixed

- Cleaning of the name "Incident" ([704](https://github.com/grafana/oncall/pull/704))
- Alert Group/Alert Groups naming polishing. All the names should be with capital letters
- Design polishing ([1290](https://github.com/grafana/oncall/pull/1290))
- Not showing contact details in User tooltip if User does not have edit/admin access
- Updated slack link account to redirect back to user profile instead of chatops

### Changed

- Incidents - Removed buttons column and replaced status with toggler ([#1237](https://github.com/grafana/oncall/issues/1237))
- Responsiveness changes across multiple pages (Incidents, Integrations, Schedules) ([#1237](https://github.com/grafana/oncall/issues/1237))
- Add pagination to schedule listing

## v1.1.23 (2023-02-06)

### Fixed

- Fix bug with email case sensitivity for ICal on-call schedules ([1297](https://github.com/grafana/oncall/pull/1297))

## v1.1.22 (2023-02-03)

### Fixed

- Fix bug with root/dependant alert groups list api endpoint ([1284](https://github.com/grafana/oncall/pull/1284))
- Fixed NPE on teams switch

### Added

- Optimize alert and alert group public api endpoints and add filter by id ([1274](https://github.com/grafana/oncall/pull/1274))
- Enable mobile app backend by default on OSS

## v1.1.21 (2023-02-02)

### Added

- Add [`django-dbconn-retry` library](https://github.com/jdelic/django-dbconn-retry) to `INSTALLED_APPS` to attempt
  to alleviate occasional `django.db.utils.OperationalError` errors
- Improve alerts and alert group endpoint response time in internal API with caching ([1261](https://github.com/grafana/oncall/pull/1261))
- Optimize alert and alert group public api endpoints and add filter by id ([1274](https://github.com/grafana/oncall/pull/1274)
- Added Coming Soon for iOS on Mobile App screen

### Fixed

- Fix issue on Integrations where you were redirected back once escalation chain was loaded ([#1083](https://github.com/grafana/oncall/issues/1083))
  ([#1257](https://github.com/grafana/oncall/issues/1257))

## v1.1.20 (2023-01-30)

### Added

- Add involved users filter to alert groups listing page (+ mine shortcut)

### Changed

- Improve logging for creating contact point for Grafana Alerting integration

### Fixed

- Fix bugs related to creating contact point for Grafana Alerting integration
- Fix minor UI bug on OnCall users page where it would idefinitely show a "Loading..." message
- Only show OnCall user's table to users that are authorized
- Fixed NPE in ScheduleUserDetails component ([#1229](https://github.com/grafana/oncall/issues/1229))

## v1.1.19 (2023-01-25)

### Added

- Add Server URL below QR code for OSS for debugging purposes
- Add Slack slash command allowing to trigger a direct page via a manually created alert group
- Remove resolved and acknowledged filters as we switched to status ([#1201](https://github.com/grafana/oncall/pull/1201))
- Add sync with grafana on /users and /teams api calls from terraform plugin

### Changed

- Allow users with `viewer` role to fetch cloud connection status using the internal API ([#1181](https://github.com/grafana/oncall/pull/1181))
- When removing the Slack ChatOps integration, make it more explicit to the user what the implications of doing so are
- Improve performance of `GET /api/internal/v1/schedules` endpoint ([#1169](https://github.com/grafana/oncall/pull/1169))

### Fixed

- Removed duplicate API call, in the UI on plugin initial load, to `GET /api/internal/v1/alert_receive_channels`
- Increased plugin startup speed ([#1200](https://github.com/grafana/oncall/pull/1200))

## v1.1.18 (2023-01-18)

### Added

- Allow messaging backends to be enabled/disabled per organization ([#1151](https://github.com/grafana/oncall/pull/1151))

### Changed

- Send a Slack DM when user is not in channel ([#1144](https://github.com/grafana/oncall/pull/1144))

## v1.1.17 (2023-01-18)

### Changed

- Modified how the `Organization.is_rbac_permissions_enabled` flag is set,
  based on whether we are dealing with an open-source, or cloud installation
- Backend implementation to support direct user/schedule paging
- Changed documentation links to open in new window
- Remove helm chart signing
- Changed the user's profile modal to be wide for all tabs

### Added

- Added state filter for alert_group public API endpoint.
- Enrich user tooltip on Schedule page
- Added redirects for old-style links

### Fixed

- Updated typo in Helm chart values when specifying a custom Slack command name
- Fix for web schedules ical export to give overrides the right priority
- Fix for topnavbar to show initial loading inside PluginPage

## v1.1.16 (2023-01-12)

### Fixed

- Minor bug fix in how the value of `Organization.is_rbac_permissions_enabled` is determined

- Helm chart: default values file and documentation now reflect the correct key to set for the Slack
  slash command name, `oncall.slack.commandName`.

## v1.1.15 (2023-01-10)

### Changed

- Simplify and speed up slack rendering ([#1105](https://github.com/grafana/oncall/pull/1105))
- Faro - Point to 3 separate apps instead of just 1 for all environments ([#1110](https://github.com/grafana/oncall/pull/1110))
- Schedules - ([#1114](https://github.com/grafana/oncall/pull/1114), [#1109](https://github.com/grafana/oncall/pull/1109))

### Fixed

- Bugfix for topnavbar to place alerts inside PageNav ([#1040](https://github.com/grafana/oncall/pull/1040))

## v1.1.14 (2023-01-05)

### Changed

- Change wording from "incident" to "alert group" for the Telegram integration ([#1052](https://github.com/grafana/oncall/pull/1052))
- Soft-delete of organizations on stack deletion.

## v1.1.13 (2023-01-04)

### Added

- Integration with [Grafana Faro](https://grafana.com/docs/grafana-cloud/faro-web-sdk/) for Cloud Instances

## v1.1.12 (2023-01-03)

### Fixed

- Handle jinja exceptions during alert creation
- Handle exception for slack rate limit message

## v1.1.11 (2023-01-03)

### Fixed

- Fix error when schedule was not able to load
- Minor fixes

## v1.1.10 (2023-01-03)

### Fixed

- Minor fixes

## v1.1.9 (2023-01-03)

### Fixed

- Alert group query optimization
- Update RBAC scopes
- Fix error when schedule was not able to load
- Minor bug fixes

## v1.1.8 (2022-12-13)

### Added

- Added a `make` command, `enable-mobile-app-feature-flags`, which sets the backend feature flag in `./dev/.env.dev`,
  and updates a record in the `base_dynamicsetting` database table, which are needed to enable the mobile
  app backend features.

### Changed

- Added ability to change engine deployment update strategy via values in helm chart.
- removed APNS support
- changed the `django-push-notification` library from the `iskhakov` fork to the [`grafana` fork](https://github.com/grafana/django-push-notifications).
  This new fork basically patches an issue which affected the database migrations of this django app (previously the
  library would not respect the `USER_MODEL` setting when creating its tables and would instead reference the
  `auth_user` table.. which we don't want)
- add `--no-cache` flag to the `make build` command

### Fixed

- fix schedule UI types and permissions

## v1.1.7 (2022-12-09)

### Fixed

- Update fallback role for schedule write RBAC permission
- Mobile App Verification tab in the user settings modal is now hidden for users that do not have proper
  permissions to use it

## v1.1.6 (2022-12-09)

### Added

- RBAC permission support
- Add `time_zone` serializer validation for OnCall shifts and calendar/web schedules. In addition, add database migration
  to update values that may be invalid
- Add a `permalinks.web` field, which is a permalink to the alert group web app page, to the alert group internal/public
  API responses
- Added the ability to customize job-migrate `ttlSecondsAfterFinished` field in the helm chart

### Fixed

- Got 500 error when saving Outgoing Webhook ([#890](https://github.com/grafana/oncall/issues/890))
- v1.0.13 helm chart - update the OnCall backend pods image pull policy to "Always" (and explicitly set tag to `latest`).
  This should resolve some recent issues experienced where the frontend/backend versions are not aligned.

### Changed

- When editing templates for alert group presentation or outgoing webhooks, errors and warnings are now displayed in
  the UI as notification popups or displayed in the preview.
- Errors and warnings that occur when rendering templates during notification or webhooks will now render
  and display the error/warning as the result.

## v1.1.5 (2022-11-24)

### Added

- Added a QR code in the "Mobile App Verification" tab on the user settings modal to connect the mobile
  application to your OnCall instance

### Fixed

- UI bug fixes for Grafana 9.3 ([#860](https://github.com/grafana/oncall/pull/860))
- Bug fix for saving source link template ([#898](https://github.com/grafana/oncall/pull/898))

## v1.1.4 (2022-11-23)

### Fixed

- Bug fix for [#882](https://github.com/grafana/oncall/pull/882) which was causing the OnCall web calendars to not load
- Bug fix which, when installing the plugin, or after removing a Grafana API token, caused the plugin to not load properly

## v1.1.3 (2022-11-22)

- Bug Fixes

### Changed

- For OSS installations of OnCall, initial configuration is now simplified. When running for local development, you no
  longer need to configure the plugin via the UI. This is achieved through passing one environment variable to both the
  backend & frontend containers, both of which have been preconfigured for you in `docker-compose-developer.yml`.
  - The Grafana API URL **must be** passed as an environment variable, `GRAFANA_API_URL`, to the OnCall backend
    (and can be configured by updating this env var in your `./dev/.env.dev` file)
  - The OnCall API URL can optionally be passed as an environment variable, `ONCALL_API_URL`, to the OnCall UI.
    If the environment variable is found, the plugin will "auto-configure", otherwise you will be shown a simple
    configuration form to provide this info.
- For Helm installations, if you are running Grafana externally (eg. `grafana.enabled` is set to `false`
  in your `values.yaml`), you will now be required to specify `externalGrafana.url` in `values.yaml`.
- `make start` will now idempotently check to see if a "127.0.0.1 grafana" record exists in `/etc/hosts`
  (using a tool called [`hostess`](https://github.com/cbednarski/hostess)). This is to support using `http://grafana:3000`
  as the `Organization.grafana_url` in two scenarios:
  - `oncall_engine`/`oncall_celery` -> `grafana` Docker container communication
  - public URL generation. There are some instances where `Organization.grafana_url` is referenced to generate public
    URLs to a Grafana plugin page. Without the `/etc/hosts` record, navigating to `http://grafana:3000/some_page` in
    your browser, you would obviously get an error from your browser.

## v1.1.2 (2022-11-18)

- Bug Fixes

## v1.1.1 (2022-11-16)

- Compatibility with Grafana 9.3.0
- Bug Fixes

## v1.0.52 (2022-11-09)

- Allow use of API keys as alternative to account auth token for Twilio
- Remove `grafana_plugin_management` Django app
- Enable new schedules UI
- Bug fixes

## v1.0.51 (2022-11-05)

- Bug Fixes

## v1.0.50 (2022-11-03)

- Updates to documentation
- Improvements to web schedules
- Bug fixes

## v1.0.49 (2022-11-01)

- Enable SMTP email backend by default
- Fix Grafana sidebar frontend bug

## v1.0.48 (2022-11-01)

- verify_number management command
- chatops page redesign

## v1.0.47 (2022-11-01)

- Bug fixes

## v1.0.46 (2022-10-28)

- Bug fixes
- remove `POST /api/internal/v1/custom_buttons/{id}/action` endpoint

## v1.0.45 (2022-10-27)

- Bug fix to revert commit which removed unused engine code

## v1.0.44 (2022-10-26)

- Bug fix for an issue that was affecting phone verification

## v1.0.43 (2022-10-25)

- Bug fixes

## v1.0.42 (2022-10-24)

- Fix posting resolution notes to Slack

## v1.0.41 (2022-10-24)

- Add personal email notifications
- Bug fixes

## v1.0.40 (2022-10-05)

- Improved database and celery backends support
- Added script to import PagerDuty users to Grafana
- Bug fixes

## v1.0.39 (2022-10-03)

- Fix issue in v1.0.38 blocking the creation of schedules and webhooks in the UI

## v1.0.38 (2022-09-30)

- Fix exception handling for adding resolution notes when slack and oncall users are out of sync.
- Fix all day events showing as having gaps in slack notifications
- Improve plugin configuration error message readability
- Add `telegram` key to `permalinks` property in `AlertGroup` public API response schema

## v1.0.37 (2022-09-21)

- Improve API token creation form
- Fix alert group bulk action bugs
- Add `permalinks` property to `AlertGroup` public API response schema
- Scheduling system bug fixes
- Public API bug fixes

## v1.0.36 (2022-09-12)

- Alpha web schedules frontend/backend updates
- Bug fixes

## v1.0.35 (2022-09-07)

- Bug fixes

## v1.0.34 (2022-09-06)

- Fix schedule notification spam

## v1.0.33 (2022-09-06)

- Add raw alert view
- Add GitHub star button for OSS installations
- Restore alert group search functionality
- Bug fixes

## v1.0.32 (2022-09-01)

- Bug fixes

## v1.0.31 (2022-09-01)

- Bump celery version
- Fix oss to cloud connection

## v1.0.30 (2022-08-31)

- Bug fix: check user notification policy before access

## v1.0.29 (2022-08-31)

- Add arm64 docker image

## v1.0.28 (2022-08-31)

- Bug fixes

## v1.0.27 (2022-08-30)

- Bug fixes

## v1.0.26 (2022-08-26)

- Insight log's format fixes
- Remove UserNotificationPolicy auto-recreating

## v1.0.25 (2022-08-24)

- Bug fixes

## v1.0.24 (2022-08-24)

- Insight logs
- Default DATA_UPLOAD_MAX_MEMORY_SIZE to 1mb

## v1.0.23 (2022-08-23)

- Bug fixes

## v1.0.22 (2022-08-16)

- Make STATIC_URL configurable from environment variable

## v1.0.21 (2022-08-12)

- Bug fixes

## v1.0.19 (2022-08-10)

- Bug fixes

## v1.0.15 (2022-08-03)

- Bug fixes

## v1.0.13 (2022-07-27)

- Optimize alert group list view
- Fix a bug related to Twilio setup

## v1.0.12 (2022-07-26)

- Update push-notifications dependency
- Rework how absolute URLs are built
- Fix to show maintenance windows per team
- Logging improvements
- Internal api to get a schedule final events

## v1.0.10 (2022-07-22)

- Speed-up of alert group web caching
- Internal api for OnCall shifts

## v1.0.9 (2022-07-21)

- Frontend bug fixes & improvements
- Support regex_replace() in templates
- Bring back alert group caching and list view

## v1.0.7 (2022-07-18)

- Backend & frontend bug fixes
- Deployment improvements
- Reshape webhook payload for outgoing webhooks
- Add escalation chain usage info on escalation chains page
- Improve alert group list load speeds and simplify caching system

## v1.0.6 (2022-07-12)

- Manual Incidents enabled for teams
- Fix phone notifications for OSS
- Public API improvements

## v1.0.5 (2022-07-06)

- Bump Django to 3.2.14
- Fix PagerDuty iCal parsing

## 1.0.4 (2022-06-28)

- Allow Telegram DMs without channel connection.

## 1.0.3 (2022-06-27)

- Fix users public api endpoint. Now it returns users with all roles.
- Fix redundant notifications about gaps in schedules.
- Frontend fixes.

## 1.0.2 (2022-06-17)

- Fix Grafana Alerting integration to handle API changes in Grafana 9
- Improve public api endpoint for outgoing webhooks (/actions) by adding ability to create, update and delete
  outgoing webhook instance

## 1.0.0 (2022-06-14)

- First Public Release

## 0.0.71 (2022-06-06)

- Initial Commit Release<|MERGE_RESOLUTION|>--- conflicted
+++ resolved
@@ -5,19 +5,17 @@
 The format is based on [Keep a Changelog](https://keepachangelog.com/en/1.0.0/),
 and this project adheres to [Semantic Versioning](https://semver.org/spec/v2.0.0.html).
 
-<<<<<<< HEAD
 ## Unreleased
 
 ### Added
 
 - Allow passing Firebase credentials via environment variable by @vadimkerr ([#1969](https://github.com/grafana/oncall/pull/1969))
-=======
+
 ## v1.2.26 (2023-05-18)
 
 ### Fixed
 
 - Fix inbound email bug when attaching files by @vadimkerr ([#1970](https://github.com/grafana/oncall/pull/1970))
->>>>>>> 5001759b
 
 ## v1.2.25 (2023-05-18)
 
