--- conflicted
+++ resolved
@@ -7,11 +7,10 @@
 
 ## Unreleased
 
-<<<<<<< HEAD
 ### Fixed
 
 - Check for duplicated positions in terraform escalation policies create/update
-=======
+
 ### Added
 
 - Add `regex_match` Jinja filter ([1556](https://github.com/grafana/oncall/pull/1556))
@@ -25,7 +24,6 @@
 ### Added
 
 - Inbound email integration ([837](https://github.com/grafana/oncall/pull/837))
->>>>>>> 747fbfcb
 
 ## v1.1.38 (2023-03-14)
 
