# Changelog

All notable changes to this project will be documented in this file.

The format is based on [Keep a Changelog](https://keepachangelog.com/en/1.0.0/),
and this project adheres to [Semantic Versioning](https://semver.org/spec/v2.0.0.html).

## Unreleased

### Added

- Improved logging during plugin sync and install with Grafana @mderynck ([#3730](https://github.com/grafana/oncall/pull/3730))

### Fixed

- Fixed too frequent retry of `perform_notification` task on Telegram ratelimit error by @Ferril ([#3744](https://github.com/grafana/oncall/pull/3744))
<<<<<<< HEAD
- Dynamic labels & multi-label extraction label are broken ([#3750](https://github.com/grafana/oncall/issues/3750))
=======
- Add check whether organization has Slack connection on update Slack related field using public api endpoints
  by @Ferril ([#3751](https://github.com/grafana/oncall/pull/3751))
>>>>>>> e18dafa6

## v1.3.92 (2024-01-23)

Maintenance release

## v1.3.91 (2024-01-23)

### Changed

- Improved alert group table columns spacing ([#3712](https://github.com/grafana/oncall/pull/3712))

## v1.3.90 (2024-01-18)

### Changed

- Improvements for the columns selector ([3668](https://github.com/grafana/oncall/pull/3668))

### Fixed

- Address infinite retrying `apps.alerts.tasks.notify_user.perform_notification` task when `UserNotificationPolicyLogRecord`
  object cannot be found by @joeyorlando ([#3708](https://github.com/grafana/oncall/pull/3708))

## v1.3.89 (2024-01-17)

### Fixed

- Fixed Webhooks UI not allowing simple webhooks to be created ([#3691](https://github.com/grafana/oncall/pull/3691))
- Fix posting Slack message when route is deleted by @vadimkerr ([#3702](https://github.com/grafana/oncall/pull/3702))

### Changed

- Update schedules on-call users cache on every scheduled schedule refresh task ([#3699](https://github.com/grafana/oncall/pull/3699)).

## v1.3.88 (2024-01-16)

### Fixed

- Fix updating a shift swap with no Slack message by @vadimkerr ([#3686](https://github.com/grafana/oncall/pull/3686))

## v1.3.87 (2024-01-15)

### Fixed

- Fix occasional `AttributeError` in `apps.grafana_plugin.tasks.sync.sync_organization_async` task by @joeyorlando ([#3687](https://github.com/grafana/oncall/pull/3687))

## v1.3.86 (2024-01-12)

### Fixed

- Fix unicode characters not rendering correctly in webhooks @mderynck ([#3670](https://github.com/grafana/oncall/pull/3670))
- UI bug related to time inputs for "current UTC time is in" range escalation policy step ([#3585](https://github.com/grafana/oncall/issues/3585)]
- MS Teams Connection user profile tab - shouldn't reshow connection steps if already connected ([#2427](https://github.com/grafana/oncall-private/issues/2427))
- Fix internal schedule detail API to set oncall_now for a schedule in orgs with multiple entries ([#3671](https://github.com/grafana/oncall/pull/3671))

## v1.3.85 (2024-01-12)

Maintenance release

## v1.3.84 (2024-01-10)

### Added

- Add endpoint for alert group escalation snapshot by @Ferril ([#3615](https://github.com/grafana/oncall/pull/3615))

### Changed

- Do not retry `firebase.messaging.UnregisteredError` exceptions for FCM relay tasks by @joeyorlando ([#3637](https://github.com/grafana/oncall/pull/3637))
- Decrease outgoing webhook timeouts from 10secs to 4secs by @joeyorlando ([#3639](https://github.com/grafana/oncall/pull/3639))
- Add stack slug to `/organization` endpoint response by @Ferril ([#3644](https://github.com/grafana/oncall/pull/3644))
- Moved Mobile Connection Tab to separate user profile in Grafana ([#3296](https://github.com/grafana/oncall/pull/3296)

### Fixed

- Address HTTP 500s occurring when receiving messages from Telegram user in a discussion group by @joeyorlando ([#3622](https://github.com/grafana/oncall/pull/3622))
- Fix `module 'apps.schedules.tasks.notify_about_empty_shifts_in_schedule' has no attribute 'apply_async'`
  `AttributeError` by @joeyorlando ([#3640](https://github.com/grafana/oncall/pull/3640))

## v1.3.83 (2024-01-08)

### Changed

- Move Insights to OnCall as a separate page ([#2382](https://github.com/grafana/oncall-private/issues/2382))
- Allow mobile app to access paging endpoint @imtoori ([#3619](https://github.com/grafana/oncall/pull/3619))
- Create log record when there is a telegram formatting error in notification ([#3628](https://github.com/grafana/oncall/pull/3628))

### Fixed

- Fixed schedule timezone issues ([#3576](https://github.com/grafana/oncall/issues/3576))
- Ignore `requests.exceptions.Timeout` exceptions when attempting to send outgoing webhook requests by @joeyorlando ([#3632](https://github.com/grafana/oncall/pull/3632))

## v1.3.82 (2024-01-04)

### Added

- Add ability to create an Outgoing Webhook with the PATCH HTTP method via the UI by @joeyorlando ([#3604](https://github.com/grafana/oncall/pull/3604))

### Changed

- Handle message to reply to not found in Telegram send log ([#3587](https://github.com/grafana/oncall/pull/3587))
- Upgrade mobx lib to the latest version 6.12.0 ([#3453](https://github.com/grafana/oncall/issues/3453))
- Add task lock to avoid running multiple sync_organization tasks in parallel for the same org ([#3612](https://github.com/grafana/oncall/pull/3612))

## v1.3.81 (2023-12-28)

### Added

- Support e2e tests in Tilt and Makefile ([#3516](https://github.com/grafana/oncall/pull/3516))
- Support PATCH method for outgoing webhooks by @ravishankar15 ([#3580](https://github.com/grafana/oncall/pull/3580))

### Changed

- Limit acknowledge reminders to stop repeating after 1 month @mderynck ([#3571](https://github.com/grafana/oncall/pull/3571))

### Fixed

- Check reason to skip notification in Slack to avoid task perform_notification retries @Ferril ([#3562](https://github.com/grafana/oncall/pull/3562))
- Fix alert group table columns validation @Ferril ([#3577](https://github.com/grafana/oncall/pull/3577))
- Fix posting message about rate limit to Slack @Ferril ([#3582](https://github.com/grafana/oncall/pull/3582))
- Fix issue with parsing sender email address from email message for inbound email integration endpoint @Ferril ([#3586](https://github.com/grafana/oncall/pull/3586))
- Fix PUT /api/v1/escalation_policies/id issue when updating `from_time` and `to_time` by @joeyorlando ([#3581](https://github.com/grafana/oncall/pull/3581))
- Fix issue where duplicate team options would show up in the teams dropdown for the `/escalate` Slack command
  by @joeyorlando ([#3590](https://github.com/grafana/oncall/pull/3590))

## v1.3.80 (2023-12-14)

### Added

- Create success log records for delivered personal notifications ([3557](https://github.com/grafana/oncall/pull/3557))

## v1.3.79 (2023-12-14)

### Added

- Add backend for multi-stack support for mobile-app @Ferril ([#3500](https://github.com/grafana/oncall/pull/3500))

## v1.3.78 (2023-12-12)

### Changed

- Add error code for mobile push notification logs when device is not set up @Ferril ([#3554](https://github.com/grafana/oncall/pull/3554))

### Fixed

- Fix issue when mobile push notification message is too big @Ferril ([#3556](https://github.com/grafana/oncall/pull/3556)

## v1.3.77 (2023-12-11)

### Fixed

- Fix schedules invalid dates issue ([#support-escalations/issues/8084](https://github.com/grafana/support-escalations/issues/8084))
- Fix issue related to updating alert group metrics when deleting an alert group via the public API by @joeyorlando ([#3544](https://github.com/grafana/oncall/pull/3544))
- Fix issue with `amazon_ses` inbound email ESP provider by @Lutseslav ([#3509](https://github.com/grafana/oncall/pull/3509))

## v1.3.76 (2023-12-11)

### Fixed

– Fix minor UI bugs

## v1.3.75 (2023-12-08)

### Fixed

- Fix setting integration team to default on update @Ferril ([#3530](https://github.com/grafana/oncall/pull/3530))

## v1.3.74 (2023-12-06)

### Fixed

- Fix missing timestamp value in old grafana API endpoint ([#3522](https://github.com/grafana/oncall/pull/3522))

## v1.3.73 (2023-12-06)

### Added

- Track alert received timestamp on alert group creation ([#3513](https://github.com/grafana/oncall/pull/3513))

## v1.3.72 (2023-12-05)

### Fixed

- Address metrics calculation issue which occurred when `USE_REDIS_CLUSTER` env var was set by @joeyorlando ([#3510](https://github.com/grafana/oncall/pull/3510))

## v1.3.71 (2023-12-05)

### Added

- Add `datetimeformat_as_timezone` Jinja2 template helper filter by @jorgeav ([#3426](https://github.com/grafana/oncall/pull/3426))

### Changed

- Disallow creating and deleting direct paging integrations by @vadimkerr ([#3475](https://github.com/grafana/oncall/pull/3475))
- Renamed "Connections" tab to "Monitoring Systems" and "Direct Paging" to "Manual Direct Paging" on Integrations page

## v1.3.70 (2023-12-01)

Maintenance release

## v1.3.69 (2023-12-01)

Maintenance release + bugfixes

## v1.3.68 (2023-11-30)

### Fixed

- Create missing direct paging integrations on organization sync by @vadimkerr ([#3468](https://github.com/grafana/oncall/pull/3468))

## v1.3.67 (2023-11-30)

Minor bugfixes + dependency updates :)

## v1.3.66 (2023-11-30)

### Fixed

- Delete duplicate direct paging integrations by @vadimkerr ([#3412](https://github.com/grafana/oncall/pull/3412))

## v1.3.65 (2023-11-29)

### Added

- Add options to customize table columns in AlertGroup page ([3281](https://github.com/grafana/oncall/pull/3281))
- Add proxying capabilities for the OnCall mobile API by @joeyorlando ([#3449](https://github.com/grafana/oncall/pull/3449))

### Fixed

- User profile UI tweaks ([#3443](https://github.com/grafana/oncall/pull/3443))
- Ensure stack_id and org_id are ints @mderynck [(#3458](https://github.com/grafana/oncall/pull/3458))

## v1.3.64 (2023-11-28)

### Fixed

- Fix excess usage of bots_info slack api call to avoid ratelimits ([#3440](https://github.com/grafana/oncall/pull/3440))

## v1.3.63 (2023-11-28)

### Added

- Add ability to use Grafana Service Account Tokens for OnCall API (This is only enabled for resolution_notes
  endpoint currently) @mderynck ([#3189](https://github.com/grafana/oncall/pull/3189))
- Add ability for webhook presets to mask sensitive headers @mderynck
  ([#3189](https://github.com/grafana/oncall/pull/3189))

### Changed

- Use instance ID for cloud Grafana service token auth @mderynck ([#3435](https://github.com/grafana/oncall/pull/3435))

### Fixed

- Fixed issue that blocked saving webhooks with presets if the preset is controlling the URL @mderynck
  ([#3189](https://github.com/grafana/oncall/pull/3189))
- User filter doesn't display current value on Alert Groups page ([1714](https://github.com/grafana/oncall/issues/1714))
- Remove displaying rotation modal for Terraform/API based schedules
- Filters polishing ([3183](https://github.com/grafana/oncall/issues/3183))
- Fixed permissions so User settings reader role included list users @mderynck ([#3419](https://github.com/grafana/oncall/pull/3419))
- Fixed alert group rendering when some links were broken because of replacing `-` to `_` @Ferril ([#3424](https://github.com/grafana/oncall/pull/3424))
- Make telegram on_alert_group_action_triggered asynchronous([#3471](https://github.com/grafana/oncall/pull/3471))

## v1.3.62 (2023-11-21)

### Added

- Add builtin slack retry on ratelimited error ([#3401](https://github.com/grafana/oncall/pull/3401))

### Changed

- Add integration id to alert creation logging @mderynck ([#3392](https://github.com/grafana/oncall/pull/3392))

## v1.3.61 (2023-11-21)

### Fixed

- Fix deleting integrations with duplicate names by @vadimkerr ([#3397](https://github.com/grafana/oncall/pull/3397))

## v1.3.60 (2023-11-20)

### Fixed

- Fixes forwarding of Amazon SNS headers @mderynck ([#3371](https://github.com/grafana/oncall/pull/3371))
- Fixes issue when using the `/escalate` Slack command and selecting a team by @joeyorlando ([#3381](https://github.com/grafana/oncall/pull/3381))
- Fix issue when RBAC is enabled where Viewers with "Notifications Receiver" role do not properly show up in schedule
  rotations by @joeyorlando ([#3378](https://github.com/grafana/oncall/pull/3378))

## v1.3.59 (2023-11-16)

### Added

- Populate `users` field of the public Shift GET API with `rolling_users` from the type override created from web UI([#3303](https://github.com/grafana/oncall/pull/3303))
- Do not retry to update slack user group on every API error ([#3363](https://github.com/grafana/oncall/pull/3363))
- Allow specifying a comma-separated list of redis-servers to the `REDIS_URI` engine environment variable by @joeyorlando
  ([#3368](https://github.com/grafana/oncall/pull/3368))

### Fixed

- Fixed recurrency limit issue in the Rotation Modal ([#3358](https://github.com/grafana/oncall/pull/3358))
- Added dragging boundary constraints for Rotation Modal and show scroll for the users list ([#3365](https://github.com/grafana/oncall/pull/3365))
- Delete direct paging integration on team delete by @vadimkerr ([#3367](https://github.com/grafana/oncall/pull/3367))

## v1.3.58 (2023-11-14)

### Added

- Added user timezone field to the users public API response ([#3311](https://github.com/grafana/oncall/pull/3311))
- Allow filtering users by public primary key in internal API ([#3339](https://github.com/grafana/oncall/pull/3339))

### Changed

- Split Integrations table into Connections and Direct Paging tabs ([#3290](https://github.com/grafana/oncall/pull/3290))

### Fixed

- Fix issue where Slack user connection error message is sometimes shown despite successful connection by @joeyorlando ([#3327](https://github.com/grafana/oncall/pull/3327))
- Forward headers for Amazon SNS when organizations are moved @mderynck ([#3326](https://github.com/grafana/oncall/pull/3326))
- Fix styling when light theme is turned on via system preferences
  by excluding dark theme css vars in this case ([#3336](https://github.com/grafana/oncall/pull/3336))
- Fix issue when acknowledge reminder works for deleted organizations @Ferril ([#3345](https://github.com/grafana/oncall/pull/3345))
- Fix generating QR code ([#3347](https://github.com/grafana/oncall/pull/3347))

## v1.3.57 (2023-11-10)

### Fixed

- Fix AmazonSNS integration to handle exceptions the same as other integrations @mderynck ([#3315](https://github.com/grafana/oncall/pull/3315))

## v1.3.56 (2023-11-10)

## v1.3.55 (2023-11-07)

### Changed

- Unify naming of Grafana Cloud / Cloud OnCall / Grafana Cloud OnCall
  so that it's always Grafana Cloud OnCall ([#3279](https://github.com/grafana/oncall/pull/3279))

### Fixed

- Fix escalation policy importance going back to default by @vadimkerr ([#3282](https://github.com/grafana/oncall/pull/3282))
- Improve user permissions query ([#3291](https://github.com/grafana/oncall/pull/3291))

## v1.3.54 (2023-11-06)

### Added

- Add `b64decode` Jinja2 template helper filter by @jorgeav ([#3242](https://github.com/grafana/oncall/pull/3242))

## v1.3.53 (2023-11-03)

### Fixed

- Fix db migration for mobile app @Ferril ([#3260](https://github.com/grafana/oncall/pull/3260))

## v1.3.52 (2023-11-02)

### Fixed

- Address `TypeError` that occurs under some scenarios on the Alert Group detail page

### Changed

- Change wording for push notifications timing choices @Ferril ([#3253](https://github.com/grafana/oncall/pull/3253))

## v1.3.51 (2023-11-02)

### Fixed

- Postpone Legacy AlertManager and Grafana Alerting integration auto-migration date ([3250])(<https://github.com/grafana/oncall/pull/3250>)

## v1.3.50 (2023-11-02)

### Fixed

- Return alert groups for deleted integrations on private api ([3223](https://github.com/grafana/oncall/pull/3223))

## v1.3.49 (2023-10-31)

### Changed

- Removed the hardcoding of page size on frontend ([#3205](https://github.com/grafana/oncall/pull/3205))
- Prevent additional polling on Incidents if the previous request didn't complete
  ([#3205](https://github.com/grafana/oncall/pull/3205))
- Order results from `GET /teams` internal API endpoint by ascending name by @joeyorlando ([#3220](https://github.com/grafana/oncall/pull/3220))
- Order alert groups internal API endpoint by descending started_at by @mderynck ([#3240](https://github.com/grafana/oncall/pull/3240))

### Fixed

- Improve slow `GET /users` + `GET /teams` internal API endpoints by @joeyorlando ([#3220](https://github.com/grafana/oncall/pull/3220))
- Fix search issue when searching for teams in the add responders popup window by @joeyorlando ([#3220](https://github.com/grafana/oncall/pull/3220))
- CSS changes to add responders dropdown to fix long search results list by @joeyorlando ([#3220](https://github.com/grafana/oncall/pull/3220))
- Do not allow to update terraform-based shifts in web UI schedule API ([#3224](https://github.com/grafana/oncall/pull/3224))

## v1.3.48 (2023-10-30)

### Added

- Data type changed from `DateField` to `DateTimeField` on the `final_shifts` API endpoint. Endpoint now accepts either
  a date or a datetime ([#3103](https://github.com/grafana/oncall/pull/3103))

### Changed

- Simplify Direct Paging workflow. Now when using Direct Paging you either simply specify a team, or one or more users
  to page by @joeyorlando ([#3128](https://github.com/grafana/oncall/pull/3128))
- Enable timing options for mobile push notifications, allow multi-select by @Ferril ([#3187](https://github.com/grafana/oncall/pull/3187))

### Fixed

- Fix RBAC authorization bugs related to interacting with Alert Group Slack messages by @joeyorlando ([#3213](https://github.com/grafana/oncall/pull/3213))

## v1.3.47 (2023-10-25)

### Fixed

- Add filtering term length check for channel filter endpoints @Ferril ([#3192](https://github.com/grafana/oncall/pull/3192))

## v1.3.46 (2023-10-23)

### Added

- Check for basic role permissions on get/create/update labels @Ferril ([#3173](https://github.com/grafana/oncall/pull/3173))

### Fixed

- Discard old pending network requests in the UI (Users/Schedules) [#3172](https://github.com/grafana/oncall/pull/3172)
- Fix resolution note source for mobile app by @vadimkerr ([#3174](https://github.com/grafana/oncall/pull/3174))
- Fix iCal imported schedules related users and next shifts per user ([#3178](https://github.com/grafana/oncall/pull/3178))
- Fix references to removed access control functions in Grafana @mderynck ([#3184](https://github.com/grafana/oncall/pull/3184))

### Changed

- Upgrade Django to 4.2.6 and update iCal related deps ([#3176](https://github.com/grafana/oncall/pull/3176))

## v1.3.45 (2023-10-19)

### Added

- Use shift data from event object
- Update shifts public API to improve web shifts support ([#3165](https://github.com/grafana/oncall/pull/3165))

### Fixed

- Update ical schedule creation/update to trigger final schedule refresh ([#3156](https://github.com/grafana/oncall/pull/3156))
- Handle None role when syncing users from Grafana ([#3147](https://github.com/grafana/oncall/pull/3147))
- Polish "Build 'When I am on-call' for web UI" [#2915](https://github.com/grafana/oncall/issues/2915)
- Fix iCal schedule incorrect view [#2001](https://github.com/grafana/oncall-private/issues/2001)
- Fix rotation name rendering issue [#2324](https://github.com/grafana/oncall/issues/2324)

### Changed

- Add user TZ information to next shifts per user endpoint ([#3157](https://github.com/grafana/oncall/pull/3157))

## v1.3.44 (2023-10-16)

### Added

- Update plugin OnCaller role permissions ([#3145](https://github.com/grafana/oncall/pull/3145))
- Add labels implementation for OnCall integrations under the feature flag ([#3014](https://github.com/grafana/oncall/pull/3014))

### Fixed

- Fix plugin status to always return URL with trailing / @mderynck ([#3122](https://github.com/grafana/oncall/pull/3122))

## v1.3.43 (2023-10-05)

### Added

- Make it possible to acknowledge/unacknowledge and resolve/unresolve alert groups via API by @vadimkerr ([#3108](https://github.com/grafana/oncall/pull/3108))

### Changed

- Improve alert group deletion API by @vadimkerr ([#3124](https://github.com/grafana/oncall/pull/3124))
- Removed Integrations Name max characters limit
  ([#3123](https://github.com/grafana/oncall/pull/3123))
- Truncate long table rows (Integration Name/Alert Group) and show tooltip for the truncated content
  ([#3123](https://github.com/grafana/oncall/pull/3123))

## v1.3.42 (2023-10-04)

### Added

- Add additional shift info in schedule filter_events internal API ([#3110](https://github.com/grafana/oncall/pull/3110))

## v1.3.41 (2023-10-04)

### Added

- New RBAC action `grafana-oncall-app.alert-groups:direct-paging` and role "Alert Groups Direct Paging" by @joeyorlando
  ([#3107](https://github.com/grafana/oncall/pull/3107))

### Fixed

- Accept empty and null user when updating webhook via API @mderynck ([#3094](https://github.com/grafana/oncall/pull/3094))
- Fix slack notification for a shift which end is affected by a taken swap ([#3092](https://github.com/grafana/oncall/pull/3092))

## v1.3.40 (2023-09-28)

### Added

- Create Direct Paging integration by default for every team, create default E-Mail notification policy for every user ([#3064](https://github.com/grafana/oncall/pull/3064))

## v1.3.39 (2023-09-27)

### Added

- Presets for webhooks @mderynck ([#2996](https://github.com/grafana/oncall/pull/2996))
- Add `enable_web_overrides` option to schedules public API ([#3062](https://github.com/grafana/oncall/pull/3062))

### Fixed

- Fix regression in public actions endpoint handling user field by @mderynck ([#3053](https://github.com/grafana/oncall/pull/3053))

### Changed

- Rework how users are fetched from DB when getting users from schedules ical representation ([#3067](https://github.com/grafana/oncall/pull/3067))

## v1.3.38 (2023-09-19)

### Fixed

- Fix Slack access token length issue by @toolchainX ([#3016](https://github.com/grafana/oncall/pull/3016))
- Fix shifts for current user internal endpoint to return the right shift PK ([#3036](https://github.com/grafana/oncall/pull/3036))
- Handle Slack ratelimit on alert group deletion by @vadimkerr ([#3038](https://github.com/grafana/oncall/pull/3038))

## v1.3.37 (2023-09-12)

### Added

- Notify user via Slack/mobile push-notification when their shift swap request is taken by @joeyorlando ([#2992](https://github.com/grafana/oncall/pull/2992))
- Unify breadcrumbs behaviour with other Grafana Apps and main core# ([1906](https://github.com/grafana/oncall/issues/1906))

### Changed

- Improve Slack error handling by @vadimkerr ([#3000](https://github.com/grafana/oncall/pull/3000))

### Fixed

- Avoid task retries because of missing AlertGroupLogRecord on send_alert_group_signal ([#3001](https://github.com/grafana/oncall/pull/3001))
- Update escalation policies public API to handle new webhooks ([#2999](https://github.com/grafana/oncall/pull/2999))

## v1.3.36 (2023-09-07)

### Added

- Add option to create new contact point for existing integrations ([#2909](https://github.com/grafana/oncall/issues/2909))

### Changed

- Enable email notification step by default on Helm by @vadimkerr ([#2975](https://github.com/grafana/oncall/pull/2975))
- Handle slack resolution note errors consistently ([#2976](https://github.com/grafana/oncall/pull/2976))

### Fixed

- Don't update Slack user groups for deleted organizations by @vadimkerr ([#2985](https://github.com/grafana/oncall/pull/2985))
- Fix Slack integration leftovers after disconnecting by @vadimkerr ([#2986](https://github.com/grafana/oncall/pull/2986))
- Fix handling Slack rate limits by @vadimkerr ([#2991](https://github.com/grafana/oncall/pull/2991))

## v1.3.35 (2023-09-05)

### Fixed

- Fix issue in `SlackClientWithErrorHandling` paginted API calls by @joeyorlando

## v1.3.34 (2023-09-05)

### Fixed

- Fix issue in `apps.slack.tasks.populate_slack_channels_for_team` task by @joeyorlando ([#2969](https://github.com/grafana/oncall/pull/2969))

## v1.3.33 (2023-09-05)

### Fixed

- Fix issue in `apps.slack.tasks.post_or_update_log_report_message_task` task related to passing tuple to `text` arg
  for `SlackClient.chat_postMessage` method by @joeyorlando ([#2966](https://github.com/grafana/oncall/pull/2966))

## v1.3.32 (2023-09-05)

### Added

- Add internal API endpoint for getting schedules shifts for current user by @Ferril ([#2928](https://github.com/grafana/oncall/pull/2928))

### Changed

- Make Slack integration not post an alert group message if it's already deleted + refactor AlertGroup and
  SlackMessage foreign key relationship by @vadimkerr ([#2957](https://github.com/grafana/oncall/pull/2957))

### Fixed

- Reject file uploads when POSTing to an integration endpoint ([#2958](https://github.com/grafana/oncall/pull/2958))

## v1.3.31 (2023-09-04)

### Fixed

- Fix for Cloud plugin install not refreshing page after completion ([2974](https://github.com/grafana/oncall/issues/2874))
- Fix escalation snapshot building if user was deleted @Ferril ([#2954](https://github.com/grafana/oncall/pull/2954))

### Added

- ([Use Tilt for local development](https://github.com/grafana/oncall/pull/1396))

### Changed

- Update slack schedule shift-changed notification ([#2949](https://github.com/grafana/oncall/pull/2949))

## v1.3.30 (2023-08-31)

### Added

- Add optional param to expand user details in shift swaps internal endpoints ([#2923](https://github.com/grafana/oncall/pull/2923))

### Changed

- Update Shift Swap Request Slack message formatting by @joeyorlando ([#2918](https://github.com/grafana/oncall/pull/2918))
- Performance and UX tweaks to integrations page ([#2869](https://github.com/grafana/oncall/pull/2869))
- Expand users details in filter swaps internal endpoint ([#2921](https://github.com/grafana/oncall/pull/2921))
- Truncate exported final shifts to match the requested period ([#2924](https://github.com/grafana/oncall/pull/2924))

### Fixed

- Fix issue with helm chart when specifying `broker.type=rabbitmq` where Redis environment variables
  were not longer being injected by @joeyorlando ([#2927](https://github.com/grafana/oncall/pull/2927))
- Fix silence for alert groups with empty escalation chain @Ferril ([#2929](https://github.com/grafana/oncall/pull/2929))
- Fixed NPE when migrating legacy Grafana Alerting integrations ([#2908](https://github.com/grafana/oncall/issues/2908))
- Fix `IntegrityError` exceptions that occasionally would occur when trying to create `ResolutionNoteSlackMessage`
  objects by @joeyorlando ([#2933](https://github.com/grafana/oncall/pull/2933))

## v1.3.29 (2023-08-29)

### Fixed

- Fix metrics calculation and OnCall dashboard, rename dashboard @Ferril ([#2895](https://github.com/grafana/oncall/pull/2895))
- Fix slack schedule notification settings dialog ([#2902](https://github.com/grafana/oncall/pull/2902))

## v1.3.28 (2023-08-29)

### Changed

- Switch engine to alpine base image ([2872](https://github.com/grafana/oncall/pull/2872))

### Added

- Visualization of shift swap requests in Overrides and swaps section ([#2844](https://github.com/grafana/oncall/issues/2844))

### Fixed

- Address bug when a Shift Swap Request is accepted either via the web or mobile UI, and the Slack message is not
  updated to reflect the latest state by @joeyorlando ([#2886](https://github.com/grafana/oncall/pull/2886))
- Fix issue where Grafana integration would fail to parse alerting config for routes without receivers @mderynck
  ([#2894](https://github.com/grafana/oncall/pull/2894))

## v1.3.27 (2023-08-25)

### Added

- Public API for webhooks @mderynck ([#2790](https://github.com/grafana/oncall/pull/2790))
- Use Telegram polling protocol instead of a webhook if `FEATURE_TELEGRAM_LONG_POLLING_ENABLED` set to `True` by @alexintech
  ([#2250](https://github.com/grafana/oncall/pull/2250))

### Changed

- Public API for actions now wraps webhooks @mderynck ([#2790](https://github.com/grafana/oncall/pull/2790))
- Allow mobile app to access status endpoint @mderynck ([#2791](https://github.com/grafana/oncall/pull/2791))
- Enable shifts export endpoint for all schedule types ([#2863](https://github.com/grafana/oncall/pull/2863))
- Use priority field to track primary/overrides calendar in schedule iCal export ([#2871](https://github.com/grafana/oncall/pull/2871))

### Fixed

- Fix public api docs for escalation policies by @Ferril ([#2830](https://github.com/grafana/oncall/pull/2830))

## v1.3.26 (2023-08-22)

### Changed

- Increase mobile app verification token TTL by @joeyorlando ([#2859](https://github.com/grafana/oncall/pull/2859))

### Fixed

- Changed HTTP Endpoint to Email for inbound email integrations
  ([#2816](https://github.com/grafana/oncall/issues/2816))
- Enable inbound email feature flag by default by @vadimkerr ([#2846](https://github.com/grafana/oncall/pull/2846))
- Fixed initial search on Users page ([#2842](https://github.com/grafana/oncall/issues/2842))

## v1.3.25 (2023-08-18)

### Changed

- Improve Grafana Alerting integration by @Ferril @teodosii ([#2742](https://github.com/grafana/oncall/pull/2742))
- Fixed UTC conversion for escalation chain step of timerange
  ([#2781](https://github.com/grafana/oncall/issues/2781))

### Fixed

- Check for possible split events in range when resolving schedule ([#2828](https://github.com/grafana/oncall/pull/2828))

## v1.3.24 (2023-08-17)

### Added

- Shift swap requests public API ([#2775](https://github.com/grafana/oncall/pull/2775))
- Shift swap request Slack follow-ups by @vadimkerr ([#2798](https://github.com/grafana/oncall/pull/2798))
- Shift swap request push notification follow-ups by @vadimkerr ([#2805](https://github.com/grafana/oncall/pull/2805))

### Changed

- Improve default AlertManager template ([#2794](https://github.com/grafana/oncall/pull/2794))

### Fixed

- Ignore ical cancelled events when calculating shifts ([#2776](https://github.com/grafana/oncall/pull/2776))
- Fix Slack acknowledgment reminders by @vadimkerr ([#2769](https://github.com/grafana/oncall/pull/2769))
- Fix issue with updating "Require resolution note" setting by @Ferril ([#2782](https://github.com/grafana/oncall/pull/2782))
- Don't send notifications about past SSRs when turning on info notifications by @vadimkerr ([#2783](https://github.com/grafana/oncall/pull/2783))
- Add schedule shift type validation on create/preview ([#2789](https://github.com/grafana/oncall/pull/2789))
- Add alertmanager integration for heartbeat support ([2807](https://github.com/grafana/oncall/pull/2807))

## v1.3.23 (2023-08-10)

### Added

- Shift Swap Requests Web UI ([#2593](https://github.com/grafana/oncall/issues/2593))
- Final schedule shifts should lay in one line ([#1665](https://github.com/grafana/oncall/issues/1665))
- Add backend support for push notification sounds with custom extensions by @vadimkerr ([#2759](https://github.com/grafana/oncall/pull/2759))

### Changed

- Add stack slug to organization options for direct paging Slash command by @vadimkerr ([#2743](https://github.com/grafana/oncall/pull/2743))
- Avoid creating (or notifying about) potential event splits resulting from untaken swap requests ([#2748](https://github.com/grafana/oncall/pull/2748))
- Refactor heartbeats into a periodic task ([2723](https://github.com/grafana/oncall/pull/2723))

### Fixed

- Do not show override shortcut when web overrides are disabled ([#2745](https://github.com/grafana/oncall/pull/2745))
- Handle ical schedule import with duplicated event UIDs ([#2760](https://github.com/grafana/oncall/pull/2760))
- Allow Editor to access Phone Verification ([#2772](https://github.com/grafana/oncall/pull/2772))

## v1.3.22 (2023-08-03)

### Added

- Add mobile app push notifications for shift swap requests by @vadimkerr ([#2717](https://github.com/grafana/oncall/pull/2717))

### Changed

- Skip past due swap requests when calculating events ([2718](https://github.com/grafana/oncall/pull/2718))
- Update schedule slack notifications to use schedule final events by @Ferril ([#2710](https://github.com/grafana/oncall/pull/2710))

### Fixed

- Fix schedule final_events datetime filtering when splitting override ([#2715](https://github.com/grafana/oncall/pull/2715))
- Fix swap requests event filter limits in schedule events ([#2716](https://github.com/grafana/oncall/pull/2716))
- Fix Alerting contact point auto-creation ([2721](https://github.com/grafana/oncall/pull/2721))

## v1.3.21 (2023-08-01)

### Added

- [Helm] Add `extraContainers` for engine, celery and migrate-job pods to define sidecars by @lu1as ([#2650](https://github.com/grafana/oncall/pull/2650))
  – Rework of AlertManager integration ([#2643](https://github.com/grafana/oncall/pull/2643))

## v1.3.20 (2023-07-31)

### Added

- Add filter_shift_swaps endpoint to schedules API ([#2684](https://github.com/grafana/oncall/pull/2684))
- Add shifts endpoint to shift swap API ([#2697](https://github.com/grafana/oncall/pull/2697/))

### Fixed

- Fix helm env variable validation logic when specifying Twilio auth related values by @njohnstone2 ([#2674](https://github.com/grafana/oncall/pull/2674))
- Fixed mobile app verification not sending SMS to phone number ([#2687](https://github.com/grafana/oncall/issues/2687))

## v1.3.19 (2023-07-28)

### Fixed

- Fix one of the latest migrations failing on SQLite by @vadimkerr ([#2680](https://github.com/grafana/oncall/pull/2680))

### Added

- Apply swap requests details to schedule events ([#2677](https://github.com/grafana/oncall/pull/2677))

## v1.3.18 (2023-07-28)

### Changed

- Update the direct paging feature to page for acknowledged & silenced alert groups,
  and show a warning for resolved alert groups by @vadimkerr ([#2639](https://github.com/grafana/oncall/pull/2639))
- Change calls to get instances from GCOM to paginate by @mderynck ([#2669](https://github.com/grafana/oncall/pull/2669))
- Update checking on-call users to use schedule final events ([#2651](https://github.com/grafana/oncall/pull/2651))

### Fixed

- Remove checks delaying plugin load and cause "Initializing plugin..." ([2624](https://github.com/grafana/oncall/pull/2624))
- Fix "Continue escalation if >X alerts per Y minutes" escalation step by @vadimkerr ([#2636](https://github.com/grafana/oncall/pull/2636))
- Post to Telegram ChatOps channel option is not showing in the integrations page
  by @alexintech ([#2498](https://github.com/grafana/oncall/pull/2498))

## v1.3.17 (2023-07-25)

### Added

- Added banner on the ChatOps screen for OSS to let the user know if no chatops integration is enabled
  ([#1735](https://github.com/grafana/oncall/issues/1735))
- Add `rbac_enabled` to `GET /api/internal/v1/current_team` response schema + `rbac_permissions` to `GET /api/internal/v1/user`
  response schema by @joeyorlando ([#2611](https://github.com/grafana/oncall/pull/2611))

### Fixed

- Bring heartbeats back to UI by @maskin25 ([#2550](https://github.com/grafana/oncall/pull/2550))
- Address issue when Grafana feature flags which were enabled via the `feature_flags.enabled` were only properly being
  parsed, when they were space-delimited. This fix allows them to be _either_ space or comma-delimited.
  by @joeyorlando ([#2623](https://github.com/grafana/oncall/pull/2623))

## v1.3.16 (2023-07-21)

### Added

- Allow persisting mobile app's timezone, to allow for more accurate datetime related notifications by @joeyorlando
  ([#2601](https://github.com/grafana/oncall/pull/2601))
- Add filter integrations by type ([2609](https://github.com/grafana/oncall/pull/2609))

### Changed

- Update direct paging docs by @vadimkerr ([#2600](https://github.com/grafana/oncall/pull/2600))
- Improve APIs for creating/updating direct paging integrations by @vadimkerr ([#2603](https://github.com/grafana/oncall/pull/2603))
- Remove unnecessary team checks in public API by @vadimkerr ([#2606](https://github.com/grafana/oncall/pull/2606))

### Fixed

- Fix Slack direct paging issue when there are more than 100 schedules by @vadimkerr ([#2594](https://github.com/grafana/oncall/pull/2594))
- Fix webhooks unable to be copied if they contain password or authorization header ([#2608](https://github.com/grafana/oncall/pull/2608))

## v1.3.15 (2023-07-19)

### Changed

- Deprecate `AlertGroup.is_archived` column. Column will be removed in a subsequent release. By @joeyorlando ([#2524](https://github.com/grafana/oncall/pull/2524)).
- Update Slack "invite" feature to use direct paging by @vadimkerr ([#2562](https://github.com/grafana/oncall/pull/2562))
- Change "Current responders" to "Additional Responders" in web UI by @vadimkerr ([#2567](https://github.com/grafana/oncall/pull/2567))

### Fixed

- Fix duplicate orders on routes and escalation policies by @vadimkerr ([#2568](https://github.com/grafana/oncall/pull/2568))
- Fixed Slack channels sync by @Ferril ([#2571](https://github.com/grafana/oncall/pull/2571))
- Fixed rendering of slack connection errors ([#2526](https://github.com/grafana/oncall/pull/2526))

## v1.3.14 (2023-07-17)

### Changed

- Added `PHONE_PROVIDER` configuration check by @sreway ([#2523](https://github.com/grafana/oncall/pull/2523))
- Deprecate `/oncall` Slack command, update direct paging functionality by @vadimkerr ([#2537](https://github.com/grafana/oncall/pull/2537))
- Change plugin version to drop the `v` prefix. ([#2540](https://github.com/grafana/oncall/pull/2540))

## v1.3.13 (2023-07-17)

### Changed

- Remove deprecated `heartbeat.HeartBeat` model/table by @joeyorlando ([#2534](https://github.com/grafana/oncall/pull/2534))

## v1.3.12 (2023-07-14)

### Added

- Add `page_size`, `current_page_number`, and `total_pages` attributes to paginated API responses by @joeyorlando ([#2471](https://github.com/grafana/oncall/pull/2471))

### Fixed

- New webhooks incorrectly masking authorization header by @mderynck ([#2541](https://github.com/grafana/oncall/pull/2541))

## v1.3.11 (2023-07-13)

### Added

- Release new webhooks functionality by @mderynck @matiasb @maskin25 @teodosii @raphael-batte ([#1830](https://github.com/grafana/oncall/pull/1830))

### Changed

- Custom button webhooks are deprecated, they will be automatically migrated to new webhooks. ([#1830](https://github.com/grafana/oncall/pull/1830))

## v1.3.10 (2023-07-13)

### Added

- [Helm] Added ability to specify `resources` definition within the `wait-for-db` init container by @Shelestov7
  ([#2501](https://github.com/grafana/oncall/pull/2501))
- Added index on `started_at` column in `alerts_alertgroup` table. This substantially speeds up query used by the `check_escalation_finished_task`
  task. By @joeyorlando and @Konstantinov-Innokentii ([#2516](https://github.com/grafana/oncall/pull/2516)).

### Changed

- Deprecated `/maintenance` web UI page. Maintenance is now handled at the integration level and can be performed
  within a single integration's page. by @Ukochka ([#2497](https://github.com/grafana/oncall/issues/2497))

### Fixed

- Fixed a bug in the integration maintenance mode workflow where a user could not start/stop an integration's
  maintenance mode by @joeyorlando ([#2511](https://github.com/grafana/oncall/issues/2511))
- Schedules: Long popup does not fit screen & buttons unreachable & objects outside of the popup [#1002](https://github.com/grafana/oncall/issues/1002)
- New schedules white theme issues [#2356](https://github.com/grafana/oncall/issues/2356)

## v1.3.9 (2023-07-12)

### Added

- Bring new Jinja editor to webhooks ([#2344](https://github.com/grafana/oncall/issues/2344))

### Fixed

- Add debounce on Select UI components to avoid making API search requests on each key-down event by
  @maskin25 ([#2466](https://github.com/grafana/oncall/pull/2466))
- Make Direct paging integration configurable ([2483](https://github.com/grafana/oncall/pull/2483))

## v1.3.8 (2023-07-11)

### Added

- Add `event.users.avatar_full` field to `GET /api/internal/v1/schedules/{schedule_id}/filter_events`
  payload by @joeyorlando ([#2459](https://github.com/grafana/oncall/pull/2459))
- Add `affinity` and `tolerations` for `celery` and `migrations` pods into helm chart + unit test for chart

### Changed

- Modified DRF pagination class used by `GET /api/internal/v1/alert_receive_channels` and `GET /api/internal/v1/schedules`
  endpoints so that the `next` and `previous` pagination links are properly set when OnCall is run behind
  a reverse proxy by @joeyorlando ([#2467](https://github.com/grafana/oncall/pull/2467))
- Polish user settings and warnings ([#2425](https://github.com/grafana/oncall/pull/2425))

### Fixed

- Address issue where we were improperly parsing Grafana feature flags that were enabled via the `feature_flags.enabled`
  method by @joeyorlando ([#2477](https://github.com/grafana/oncall/pull/2477))
- Fix cuddled list Markdown issue by @vadimkerr ([#2488](https://github.com/grafana/oncall/pull/2488))
- Fixed schedules slack notifications for deleted organizations ([#2493](https://github.com/grafana/oncall/pull/2493))

## v1.3.7 (2023-07-06)

### Changed

- OnCall Metrics dashboard update ([#2400](https://github.com/grafana/oncall/pull/2400))

## v1.3.6 (2023-07-05)

### Fixed

- Address issue where having multiple registered mobile apps for a user could lead to issues in delivering push
  notifications by @joeyorlando ([#2421](https://github.com/grafana/oncall/pull/2421))

## v1.3.5 (2023-07-05)

### Fixed

- Fix for phone provider initialization which can lead to an HTTP 500 on startup ([#2434](https://github.com/grafana/oncall/pull/2434))

## v1.3.4 (2023-07-05)

### Added

- Add full avatar URL for on-call users in schedule internal API by @vadimkerr ([#2414](https://github.com/grafana/oncall/pull/2414))
- Add phone call using the zvonok.com service by @sreway ([#2339](https://github.com/grafana/oncall/pull/2339))

### Changed

- UI drawer updates for webhooks2 ([#2419](https://github.com/grafana/oncall/pull/2419))
- Removed url from sms notification, changed format ([#2317](https://github.com/grafana/oncall/pull/2317))

## v1.3.3 (2023-06-29)

### Added

- Docs for `/resolution_notes` public api endpoint [#222](https://github.com/grafana/oncall/issues/222)

### Fixed

- Change alerts order for `/alert` public api endpoint [#1031](https://github.com/grafana/oncall/issues/1031)
- Change resolution notes order for `/resolution_notes` public api endpoint to show notes for the newest alert group
  on top ([#2404](https://github.com/grafana/oncall/pull/2404))
- Remove attempt to check token when editor/viewers are accessing the plugin @mderynck ([#2410](https://github.com/grafana/oncall/pull/2410))

## v1.3.2 (2023-06-29)

### Added

- Add metric "how many alert groups user was notified of" to Prometheus exporter ([#2334](https://github.com/grafana/oncall/pull/2334/))

### Changed

- Change permissions used during setup to better represent actions being taken by @mderynck ([#2242](https://github.com/grafana/oncall/pull/2242))
- Display 100000+ in stats when there are more than 100000 alert groups in the result ([#1901](https://github.com/grafana/oncall/pull/1901))
- Change OnCall plugin to use service accounts and api tokens for communicating with backend, by @mderynck ([#2385](https://github.com/grafana/oncall/pull/2385))
- RabbitMQ Docker image upgraded from 3.7.19 to 3.12.0 in `docker-compose-developer.yml` and
  `docker-compose-mysql-rabbitmq.yml`. **Note**: if you use one of these config files for your deployment
  you _may_ need to follow the RabbitMQ "upgrade steps" listed [here](https://rabbitmq.com/upgrade.html#rabbitmq-version-upgradability)
  by @joeyorlando ([#2359](https://github.com/grafana/oncall/pull/2359))

### Fixed

- For "You're Going OnCall" push notifications, show shift times in the user's configured timezone, otherwise UTC
  by @joeyorlando ([#2351](https://github.com/grafana/oncall/pull/2351))

## v1.3.1 (2023-06-26)

### Fixed

- Fix phone call & SMS relay by @vadimkerr ([#2345](https://github.com/grafana/oncall/pull/2345))

## v1.3.0 (2023-06-26)

### Added

- Secrets consistency for the chart. Bugfixing [#1016](https://github.com/grafana/oncall/pull/1016)

### Changed

- `telegram.webhookUrl` now defaults to `https://<base_url>` if not set
- UI Updates for the integrations page ([#2310](https://github.com/grafana/oncall/pull/2310))
- Prefer shift start when displaying rotation start value for existing shifts ([#2316](https://github.com/grafana/oncall/pull/2316))

### Fixed

- Fixed minor schedule preview issue missing last day ([#2316](https://github.com/grafana/oncall/pull/2316))

## v1.2.46 (2023-06-22)

### Added

- Make it possible to completely delete a rotation oncall ([#1505](https://github.com/grafana/oncall/issues/1505))
- Polish rotation modal form oncall ([#1506](https://github.com/grafana/oncall/issues/1506))
- Quick actions when editing a schedule oncall ([#1507](https://github.com/grafana/oncall/issues/1507))
- Enable schedule related profile settings oncall ([#1508](https://github.com/grafana/oncall/issues/1508))
- Highlight user shifts oncall ([#1509](https://github.com/grafana/oncall/issues/1509))
- Rename or Description for Schedules Rotations ([#1460](https://github.com/grafana/oncall/issues/1406))
- Add documentation for OnCall metrics exporter ([#2149](https://github.com/grafana/oncall/pull/2149))
- Add dashboard for OnCall metrics ([#1973](https://github.com/grafana/oncall/pull/1973))

## Changed

- Change mobile shift notifications title and subtitle by @imtoori ([#2288](https://github.com/grafana/oncall/pull/2288))
- Make web schedule updates to trigger sync refresh of its ical representation ([#2279](https://github.com/grafana/oncall/pull/2279))

## Fixed

- Fix duplicate orders for user notification policies by @vadimkerr ([#2278](https://github.com/grafana/oncall/pull/2278))
- Fix broken markup on alert group page, declutter, make time format consistent ([#2296](https://github.com/grafana/oncall/pull/2295))

## v1.2.45 (2023-06-19)

### Changed

- Change .Values.externalRabbitmq.passwordKey from `password` to `""` (default value `rabbitmq-password`) ([#864](https://github.com/grafana/oncall/pull/864))
- Remove deprecated `permissions` string array from the internal API user serializer by @joeyorlando ([#2269](https://github.com/grafana/oncall/pull/2269))

### Added

- Add `locale` column to mobile app user settings table by @joeyorlando [#2131](https://github.com/grafana/oncall/pull/2131)
- Update notification text for "You're going on call" push notifications to include information about the shift start
  and end times by @joeyorlando ([#2131](https://github.com/grafana/oncall/pull/2131))

### Fixed

- Handle non-UTC UNTIL datetime value when repeating ical events [#2241](https://github.com/grafana/oncall/pull/2241)
- Optimize AlertManager auto-resolve mechanism

## v1.2.44 (2023-06-14)

### Added

- Users with the Viewer basic role can now connect and use the mobile app ([#1892](https://github.com/grafana/oncall/pull/1892))
- Add helm chart support for redis and mysql existing secrets [#2156](https://github.com/grafana/oncall/pull/2156)

### Changed

- Removed `SlackActionRecord` model and database table by @joeyorlando [#2201](https://github.com/grafana/oncall/pull/2201)
- Require users when creating a schedule rotation using the web UI [#2220](https://github.com/grafana/oncall/pull/2220)

### Fixed

- Fix schedule shift preview to not breaking rotation shifts when there is overlap [#2218](https://github.com/grafana/oncall/pull/2218)
- Fix schedule list filter by type to allow considering multiple values [#2218](https://github.com/grafana/oncall/pull/2218)

## v1.2.43 (2023-06-12)

### Changed

- Propogate CI/CD changes

## v1.2.42 (2023-06-12)

### Changed

- Helm chart: Upgrade helm dependecies, improve local setup [#2144](https://github.com/grafana/oncall/pull/2144)

### Fixed

- Fixed bug on Filters where team param from URL was discarded [#6237](https://github.com/grafana/support-escalations/issues/6237)
- Fix receive channel filter in alert groups API [#2140](https://github.com/grafana/oncall/pull/2140)
- Helm chart: Fix usage of `env` settings as map;
  Fix usage of `mariadb.auth.database` and `mariadb.auth.username` for MYSQL env variables by @alexintech [#2146](https://github.com/grafana/oncall/pull/2146)

### Added

- Helm chart: Add unittests for rabbitmq and redis [2165](https://github.com/grafana/oncall/pull/2165)

## v1.2.41 (2023-06-08)

### Added

- Twilio Provider improvements by @Konstantinov-Innokentii, @mderynck and @joeyorlando
  [#2074](https://github.com/grafana/oncall/pull/2074) [#2034](https://github.com/grafana/oncall/pull/2034)
- Run containers as a non-root user by @alexintech [#2053](https://github.com/grafana/oncall/pull/2053)

## v1.2.40 (2023-06-07)

### Added

- Allow mobile app to consume "internal" schedules API endpoints by @joeyorlando ([#2109](https://github.com/grafana/oncall/pull/2109))
- Add inbound email address in integration API by @vadimkerr ([#2113](https://github.com/grafana/oncall/pull/2113))

### Changed

- Make viewset actions more consistent by @vadimkerr ([#2120](https://github.com/grafana/oncall/pull/2120))

### Fixed

- Fix + revert [#2057](https://github.com/grafana/oncall/pull/2057) which reverted a change which properly handles
  `Organization.DoesNotExist` exceptions for Slack events by @joeyorlando ([#TBD](https://github.com/grafana/oncall/pull/TBD))
- Fix Telegram ratelimit on live setting change by @vadimkerr and @alexintech ([#2100](https://github.com/grafana/oncall/pull/2100))

## v1.2.39 (2023-06-06)

### Changed

- Do not hide not secret settings in the web plugin UI by @alexintech ([#1964](https://github.com/grafana/oncall/pull/1964))

## v1.2.36 (2023-06-02)

### Added

- Add public API endpoint to export a schedule's final shifts by @joeyorlando ([2047](https://github.com/grafana/oncall/pull/2047))

### Fixed

- Fix demo alert for inbound email integration by @vadimkerr ([#2081](https://github.com/grafana/oncall/pull/2081))
- Fix calendar TZ used when comparing current shifts triggering slack shift notifications ([#2091](https://github.com/grafana/oncall/pull/2091))

## v1.2.35 (2023-06-01)

### Fixed

- Fix a bug with permissions for telegram user settings by @alexintech ([#2075](https://github.com/grafana/oncall/pull/2075))
- Fix orphaned messages in Slack by @vadimkerr ([#2023](https://github.com/grafana/oncall/pull/2023))
- Fix duplicated slack shift-changed notifications ([#2080](https://github.com/grafana/oncall/pull/2080))

## v1.2.34 (2023-05-31)

### Added

- Add description to "Default channel for Slack notifications" UI dropdown by @joeyorlando ([2051](https://github.com/grafana/oncall/pull/2051))

### Fixed

- Fix templates when slack or telegram is disabled ([#2064](https://github.com/grafana/oncall/pull/2064))
- Reduce number of alert groups returned by `Attach To` in slack to avoid event trigger timeout @mderynck ([#2049](https://github.com/grafana/oncall/pull/2049))

## v1.2.33 (2023-05-30)

### Fixed

- Revert #2040 breaking `/escalate` Slack command

## v1.2.32 (2023-05-30)

### Added

- Add models and framework to use different services (Phone, SMS, Verify) in Twilio depending on
  the destination country code by @mderynck ([#1976](https://github.com/grafana/oncall/pull/1976))
- Prometheus exporter backend for alert groups related metrics
- Helm chart: configuration of `uwsgi` using environment variables by @alexintech ([#2045](https://github.com/grafana/oncall/pull/2045))
- Much expanded/improved docs for mobile app ([2026](https://github.com/grafana/oncall/pull/2026>))
- Enable by-day selection when defining monthly and hourly rotations ([2037](https://github.com/grafana/oncall/pull/2037))

### Fixed

- Fix error when updating closed modal window in Slack by @vadimkerr ([#2019](https://github.com/grafana/oncall/pull/2019))
- Fix final schedule export failing to update when ical imported events set start/end as date ([#2025](https://github.com/grafana/oncall/pull/2025))
- Helm chart: fix bugs in helm chart with external postgresql configuration by @alexintech ([#2036](https://github.com/grafana/oncall/pull/2036))
- Properly address `Organization.DoesNotExist` exceptions thrown which result in HTTP 500 for the Slack `interactive_api_endpoint`
  endpoint by @joeyorlando ([#2040](https://github.com/grafana/oncall/pull/2040))
- Fix issue when trying to sync Grafana contact point and config receivers miss a key ([#2046](https://github.com/grafana/oncall/pull/2046))

### Changed

- Changed mobile notification title and subtitle. Removed the body. by @imtoori [#2027](https://github.com/grafana/oncall/pull/2027)

## v1.2.31 (2023-05-26)

### Fixed

- Fix AmazonSNS ratelimit by @Konstantinov-Innokentii ([#2032](https://github.com/grafana/oncall/pull/2032))

## v1.2.30 (2023-05-25)

### Fixed

- Fix Phone provider status callbacks [#2014](https://github.com/grafana/oncall/pull/2014)

## v1.2.29 (2023-05-25)

### Changed

- Phone provider refactoring [#1713](https://github.com/grafana/oncall/pull/1713)

### Fixed

- Handle slack metadata limit when creating paging command payload ([#2007](https://github.com/grafana/oncall/pull/2007))
- Fix issue with sometimes cached final schedule not being refreshed after an update ([#2004](https://github.com/grafana/oncall/pull/2004))

## v1.2.28 (2023-05-24)

### Fixed

- Improve plugin authentication by @vadimkerr ([#1995](https://github.com/grafana/oncall/pull/1995))
- Fix MultipleObjectsReturned error on webhook endpoints by @vadimkerr ([#1996](https://github.com/grafana/oncall/pull/1996))
- Remove user defined time period from "you're going oncall" mobile push by @iskhakov ([#2001](https://github.com/grafana/oncall/pull/2001))

## v1.2.27 (2023-05-23)

### Added

- Allow passing Firebase credentials via environment variable by @vadimkerr ([#1969](https://github.com/grafana/oncall/pull/1969))

### Changed

- Update default Alertmanager templates by @iskhakov ([#1944](https://github.com/grafana/oncall/pull/1944))

### Fixed

- Fix SQLite permission issue by @vadimkerr ([#1984](https://github.com/grafana/oncall/pull/1984))
- Remove user defined time period from "you're going oncall" mobile push ([2001](https://github.com/grafana/oncall/pull/2001))

## v1.2.26 (2023-05-18)

### Fixed

- Fix inbound email bug when attaching files by @vadimkerr ([#1970](https://github.com/grafana/oncall/pull/1970))

## v1.2.25 (2023-05-18)

### Added

- Test mobile push backend

## v1.2.24 (2023-05-17)

### Fixed

- Fixed bug in Escalation Chains where reordering an item crashed the list

## v1.2.23 (2023-05-15)

### Added

- Add a way to set a maintenance mode message and display this in the web plugin UI by @joeyorlando ([#1917](https://github.com/grafana/oncall/pull/#1917))

### Changed

- Use `user_profile_changed` Slack event instead of `user_change` to update Slack user profile by @vadimkerr ([#1938](https://github.com/grafana/oncall/pull/1938))

## v1.2.22 (2023-05-12)

### Added

- Add mobile settings for info notifications by @imtoori ([#1926](https://github.com/grafana/oncall/pull/1926))

### Fixed

- Fix bug in the "You're Going Oncall" push notification copy by @joeyorlando ([#1922](https://github.com/grafana/oncall/pull/1922))
- Fix bug with newlines in markdown converter ([#1925](https://github.com/grafana/oncall/pull/1925))
- Disable "You're Going Oncall" push notification by default ([1927](https://github.com/grafana/oncall/pull/1927))

## v1.2.21 (2023-05-09)

### Added

- Add a new mobile app push notification which notifies users when they are going on call by @joeyorlando ([#1814](https://github.com/grafana/oncall/pull/1814))
- Add a new mobile app user setting field, `important_notification_volume_override` by @joeyorlando ([#1893](https://github.com/grafana/oncall/pull/1893))

### Changed

- Improve ical comparison when checking for imported ical updates ([1870](https://github.com/grafana/oncall/pull/1870))
- Upgrade to Python 3.11.3 by @joeyorlando ([#1849](https://github.com/grafana/oncall/pull/1849))

### Fixed

- Fix issue with how OnCall determines if a cloud Grafana Instance supports RBAC by @joeyorlando ([#1880](https://github.com/grafana/oncall/pull/1880))
- Fix issue trying to set maintenance mode for integrations belonging to non-current team

## v1.2.20 (2023-05-09)

### Fixed

- Hotfix perform notification task

## v1.2.19 (2023-05-04)

### Fixed

- Fix issue with parsing response when sending Slack message

## v1.2.18 (2023-05-03)

### Added

- Documentation updates

## v1.2.17 (2023-05-02)

### Added

- Add filter descriptions to web ui by @iskhakov ([1845](https://github.com/grafana/oncall/pull/1845))
- Add "Notifications Receiver" RBAC role by @joeyorlando ([#1853](https://github.com/grafana/oncall/pull/1853))

### Changed

- Remove template editor from Slack by @iskhakov ([1847](https://github.com/grafana/oncall/pull/1847))
- Remove schedule name uniqueness restriction ([1859](https://github.com/grafana/oncall/pull/1859))

### Fixed

- Fix bugs in web title and message templates rendering and visual representation ([1747](https://github.com/grafana/oncall/pull/1747))

## v1.2.16 (2023-04-27)

### Added

- Add 2, 3 and 6 hours Alert Group silence options by @tommysitehost ([#1822](https://github.com/grafana/oncall/pull/1822))
- Add schedule related users endpoint to plugin API

### Changed

- Update web UI, Slack, and Telegram to allow silencing an acknowledged alert group by @joeyorlando ([#1831](https://github.com/grafana/oncall/pull/1831))

### Fixed

- Optimize duplicate queries occurring in AlertGroupFilter by @joeyorlando ([1809](https://github.com/grafana/oncall/pull/1809))

## v1.2.15 (2023-04-24)

### Fixed

- Helm chart: Fix helm hook for db migration job
- Performance improvements to `GET /api/internal/v1/alertgroups` endpoint by @joeyorlando and @iskhakov ([#1805](https://github.com/grafana/oncall/pull/1805))

### Added

- Add helm chart support for twilio existing secrets by @atownsend247 ([#1435](https://github.com/grafana/oncall/pull/1435))
- Add web_title, web_message and web_image_url attributes to templates ([1786](https://github.com/grafana/oncall/pull/1786))

### Changed

- Update shift API to use a default interval value (`1`) when a `frequency` is set and no `interval` is given
- Limit number of alertmanager alerts in alert group to autoresolve by 500 ([1779](https://github.com/grafana/oncall/pull/1779))
- Update schedule and personal ical exports to use final shift events

## v1.2.14 (2023-04-19)

### Fixed

- Fix broken documentation links by @shantanualsi ([#1766](https://github.com/grafana/oncall/pull/1766))
- Fix bug when updating team access settings by @vadimkerr ([#1794](https://github.com/grafana/oncall/pull/1794))

## v1.2.13 (2023-04-18)

### Changed

- Rework ical schedule export to include final events; also improve changing shifts sync

### Fixed

- Fix issue when creating web overrides for TF schedules using a non-UTC timezone

## v1.2.12 (2023-04-18)

### Changed

- Move `alerts_alertgroup.is_restricted` column to `alerts_alertreceivechannel.restricted_at` by @joeyorlando ([#1770](https://github.com/grafana/oncall/pull/1770))

### Added

- Add new field description_short to private api ([#1698](https://github.com/grafana/oncall/pull/1698))
- Added preview and migration API endpoints for route migration from regex into jinja2 ([1715](https://github.com/grafana/oncall/pull/1715))
- Helm chart: add the option to use a helm hook for the migration job ([1386](https://github.com/grafana/oncall/pull/1386))
- Add endpoints to start and stop maintenance in alert receive channel private api ([1755](https://github.com/grafana/oncall/pull/1755))
- Send demo alert with dynamic payload and get demo payload example on private api ([1700](https://github.com/grafana/oncall/pull/1700))
- Add is_default fields to templates, remove WritableSerialiserMethodField ([1759](https://github.com/grafana/oncall/pull/1759))
- Allow use of dynamic payloads in alert receive channels preview template in private api ([1756](https://github.com/grafana/oncall/pull/1756))

## v1.2.11 (2023-04-14)

### Added

- add new columns `gcom_org_contract_type`, `gcom_org_irm_sku_subscription_start_date`,
  and `gcom_org_oldest_admin_with_billing_privileges_user_id` to `user_management_organization` table,
  plus `is_restricted` column to `alerts_alertgroup` table by @joeyorlando and @teodosii ([1522](https://github.com/grafana/oncall/pull/1522))
- emit two new Django signals by @joeyorlando and @teodosii ([1522](https://github.com/grafana/oncall/pull/1522))
  - `org_sync_signal` at the end of the `engine/apps/user_management/sync.py::sync_organization` method
  - `alert_group_created_signal` when a new Alert Group is created

## v1.2.10 (2023-04-13)

### Added

- Added mine filter to schedules listing

### Fixed

- Fixed a bug in GForm's RemoteSelect where the value for Dropdown could not change
- Fixed the URL attached to an Incident created via the 'Declare Incident' button of a Slack alert by @sd2k ([#1738](https://github.com/grafana/oncall/pull/1738))

## v1.2.9 (2023-04-11)

### Fixed

- Catch the new Slack error - "message_limit_exceeded"

## v1.2.8 (2023-04-06)

### Changed

- Allow editing assigned team via public api ([1619](https://github.com/grafana/oncall/pull/1619))
- Disable mentions when resolution note is created by @iskhakov ([1696](https://github.com/grafana/oncall/pull/1696))
- Display warnings on users page in a clean and consistent way by @iskhakov ([#1681](https://github.com/grafana/oncall/pull/1681))

## v1.2.7 (2023-04-03)

### Added

- Save selected teams filter in local storage ([#1611](https://github.com/grafana/oncall/issues/1611))

### Changed

- Renamed routes from /incidents to /alert-groups ([#1678](https://github.com/grafana/oncall/pull/1678))

### Fixed

- Fix team search when filtering resources by @vadimkerr ([#1680](https://github.com/grafana/oncall/pull/1680))
- Fix issue when trying to scroll in Safari ([#415](https://github.com/grafana/oncall/issues/415))

## v1.2.6 (2023-03-30)

### Fixed

- Fixed bug when web schedules/shifts use non-UTC timezone and shift is deleted by @matiasb ([#1661](https://github.com/grafana/oncall/pull/1661))

## v1.2.5 (2023-03-30)

### Fixed

- Fixed a bug with Slack links not working in the plugin UI ([#1671](https://github.com/grafana/oncall/pull/1671))

## v1.2.4 (2023-03-30)

### Added

- Added the ability to change the team for escalation chains by @maskin25, @iskhakov and @vadimkerr ([#1658](https://github.com/grafana/oncall/pull/1658))

### Fixed

- Addressed bug with iOS mobile push notifications always being set to critical by @imtoori and @joeyorlando ([#1646](https://github.com/grafana/oncall/pull/1646))
- Fixed issue where Viewer was not able to view which people were oncall in a schedule ([#999](https://github.com/grafana/oncall/issues/999))
- Fixed a bug with syncing teams from Grafana API by @vadimkerr ([#1652](https://github.com/grafana/oncall/pull/1652))

## v1.2.3 (2023-03-28)

Only some minor performance/developer setup changes to report in this version.

## v1.2.2 (2023-03-27)

### Changed

- Drawers with Forms are not closing by clicking outside of the drawer. Only by clicking Cancel or X (by @Ukochka in [#1608](https://github.com/grafana/oncall/pull/1608))
- When the `DANGEROUS_WEBHOOKS_ENABLED` environment variable is set to true, it's possible now to create Outgoing Webhooks
  using URLs without a top-level domain (by @hoptical in [#1398](https://github.com/grafana/oncall/pull/1398))
- Updated wording when creating an integration (by @callmehyde in [#1572](https://github.com/grafana/oncall/pull/1572))
- Set FCM iOS/Android "message priority" to "high priority" for mobile app push notifications (by @joeyorlando in [#1612](https://github.com/grafana/oncall/pull/1612))
- Improve schedule quality feature (by @vadimkerr in [#1602](https://github.com/grafana/oncall/pull/1602))

### Fixed

- Update override deletion changes to set its final duration (by @matiasb in [#1599](https://github.com/grafana/oncall/pull/1599))

## v1.2.1 (2023-03-23)

### Changed

- Mobile app settings backend by @vadimkerr in ([1571](https://github.com/grafana/oncall/pull/1571))
- Fix integrations and escalations autoselect, improve GList by @maskin25 in ([1601](https://github.com/grafana/oncall/pull/1601))
- Add filters to outgoing webhooks 2 by @iskhakov in ([1598](https://github.com/grafana/oncall/pull/1598))

## v1.2.0 (2023-03-21)

### Changed

- Add team-based filtering for resources, so that users can see multiple resources at once and link them together ([1528](https://github.com/grafana/oncall/pull/1528))

## v1.1.41 (2023-03-21)

### Added

- Modified `check_escalation_finished_task` celery task to use read-only databases for its query, if one is defined +
  make the validation logic stricter + ping a configurable heartbeat on successful completion of this task ([1266](https://github.com/grafana/oncall/pull/1266))

### Changed

- Updated wording throughout plugin to use 'Alert Group' instead of 'Incident' ([1565](https://github.com/grafana/oncall/pull/1565),
  [1576](https://github.com/grafana/oncall/pull/1576))
- Check for enabled Telegram feature was added to ChatOps and to User pages ([319](https://github.com/grafana/oncall/issues/319))
- Filtering for Editors/Admins was added to rotation form. It is not allowed to assign Viewer to rotation ([1124](https://github.com/grafana/oncall/issues/1124))
- Modified search behaviour on the Escalation Chains page to allow for "partial searching" ([1578](https://github.com/grafana/oncall/pull/1578))

### Fixed

- Fixed a few permission issues on the UI ([1448](https://github.com/grafana/oncall/pull/1448))
- Fix resolution note rendering in Slack message threads where the Slack username was not
  being properly rendered ([1561](https://github.com/grafana/oncall/pull/1561))

## v1.1.40 (2023-03-16)

### Fixed

- Check for duplicated positions in terraform escalation policies create/update

### Added

- Add `regex_match` Jinja filter ([1556](https://github.com/grafana/oncall/pull/1556))

### Changed

- Allow passing `null` as a value for `escalation_chain` when creating routes via the public API ([1557](https://github.com/grafana/oncall/pull/1557))

## v1.1.39 (2023-03-16)

### Added

- Inbound email integration ([837](https://github.com/grafana/oncall/pull/837))

## v1.1.38 (2023-03-14)

### Added

- Add filtering by escalation chain to alert groups page ([1535](https://github.com/grafana/oncall/pull/1535))

### Fixed

- Improve tasks checking/triggering webhooks in new backend

## v1.1.37 (2023-03-14)

### Fixed

- Fixed redirection issue on integrations screen

### Added

- Enable web overrides for Terraform-based schedules
- Direct user paging improvements ([1358](https://github.com/grafana/oncall/issues/1358))
- Added Schedule Score quality within the schedule view ([118](https://github.com/grafana/oncall/issues/118))

## v1.1.36 (2023-03-09)

### Fixed

- Fix bug with override creation ([1515](https://github.com/grafana/oncall/pull/1515))

## v1.1.35 (2023-03-09)

### Added

- Insight logs

### Fixed

- Fixed issue with Alert group involved users filter
- Fixed email sending failure due to newline in title

## v1.1.34 (2023-03-08)

### Added

- Jinja2 based routes ([1319](https://github.com/grafana/oncall/pull/1319))

### Changed

- Remove mobile app feature flag ([1484](https://github.com/grafana/oncall/pull/1484))

### Fixed

- Prohibit creating & updating past overrides ([1474](https://github.com/grafana/oncall/pull/1474))

## v1.1.33 (2023-03-07)

### Fixed

- Show permission error for accessing Telegram as Viewer ([1273](https://github.com/grafana/oncall/issues/1273))

### Changed

- Pass email and phone limits as environment variables ([1219](https://github.com/grafana/oncall/pull/1219))

## v1.1.32 (2023-03-01)

### Fixed

- Schedule filters improvements ([941](https://github.com/grafana/oncall/issues/941))
- Fix pagination issue on schedules page ([1437](https://github.com/grafana/oncall/pull/1437))

## v1.1.31 (2023-03-01)

### Added

- Add acknowledge_signal and source link to public api

## v1.1.30 (2023-03-01)

### Fixed

- Fixed importing of global grafana styles ([672](https://github.com/grafana/oncall/issues/672))
- Fixed UI permission related bug where Editors could not export their user iCal link
- Fixed error when a shift is created using Etc/UTC as timezone
- Fixed issue with refresh ical file task not considering empty string values
- Schedules: Long popup does not fit screen & buttons unreachable & objects outside of the popup ([1002](https://github.com/grafana/oncall/issues/1002))
- Can't scroll on integration settings page ([415](https://github.com/grafana/oncall/issues/415))
- Team change in the Integration page always causes 403 ([1292](https://github.com/grafana/oncall/issues/1292))
- Schedules: Permalink doesn't work with multi-teams ([940](https://github.com/grafana/oncall/issues/940))
- Schedules list -> expanded schedule blows page width ([1293](https://github.com/grafana/oncall/issues/1293))

### Changed

- Moved reCAPTCHA to backend environment variable for more flexible configuration between different environments.
- Add pagination to schedule listing
- Show 100 latest alerts on alert group page ([1417](https://github.com/grafana/oncall/pull/1417))

## v1.1.29 (2023-02-23)

### Changed

- Allow creating schedules with type "web" using public API

### Fixed

- Fixed minor issue during the sync process where an HTTP 302 (redirect) status code from the Grafana
  instance would cause the sync to not properly finish

## v1.1.28 (2023-02-23)

### Fixed

- Fixed maintenance mode for Telegram and MSTeams

## v1.1.27 (2023-02-22)

### Added

- Added reCAPTCHA validation for requesting a mobile verification code

### Changed

- Added ratelimits for phone verification
- Link to source was added
- Header of Incident page was reworked: clickable labels instead of just names, users section was deleted
- "Go to Integration" button was deleted, because the functionality was moved to clickable labels

### Fixed

- Fixed HTTP request to Google where when fetching an iCal, the response would sometimes contain HTML instead
  of the expected iCal data

## v1.1.26 (2023-02-20)

### Fixed

- Make alert group filters persistent ([482](https://github.com/grafana/oncall/issues/482))

### Changed

- Update phone verification error message

## v1.1.25 (2023-02-20)

### Fixed

- Fixed too long declare incident link in Slack

## v1.1.24 (2023-02-16)

### Added

- Add direct user paging ([823](https://github.com/grafana/oncall/issues/823))
- Add App Store link to web UI ([1328](https://github.com/grafana/oncall/pull/1328))

### Fixed

- Cleaning of the name "Incident" ([704](https://github.com/grafana/oncall/pull/704))
- Alert Group/Alert Groups naming polishing. All the names should be with capital letters
- Design polishing ([1290](https://github.com/grafana/oncall/pull/1290))
- Not showing contact details in User tooltip if User does not have edit/admin access
- Updated slack link account to redirect back to user profile instead of chatops

### Changed

- Incidents - Removed buttons column and replaced status with toggler ([#1237](https://github.com/grafana/oncall/issues/1237))
- Responsiveness changes across multiple pages (Incidents, Integrations, Schedules) ([#1237](https://github.com/grafana/oncall/issues/1237))
- Add pagination to schedule listing

## v1.1.23 (2023-02-06)

### Fixed

- Fix bug with email case sensitivity for ICal on-call schedules ([1297](https://github.com/grafana/oncall/pull/1297))

## v1.1.22 (2023-02-03)

### Fixed

- Fix bug with root/dependant alert groups list api endpoint ([1284](https://github.com/grafana/oncall/pull/1284))
- Fixed NPE on teams switch

### Added

- Optimize alert and alert group public api endpoints and add filter by id ([1274](https://github.com/grafana/oncall/pull/1274))
- Enable mobile app backend by default on OSS

## v1.1.21 (2023-02-02)

### Added

- Add [`django-dbconn-retry` library](https://github.com/jdelic/django-dbconn-retry) to `INSTALLED_APPS` to attempt
  to alleviate occasional `django.db.utils.OperationalError` errors
- Improve alerts and alert group endpoint response time in internal API with caching ([1261](https://github.com/grafana/oncall/pull/1261))
- Optimize alert and alert group public api endpoints and add filter by id ([1274](https://github.com/grafana/oncall/pull/1274)
- Added Coming Soon for iOS on Mobile App screen

### Fixed

- Fix issue on Integrations where you were redirected back once escalation chain was loaded ([#1083](https://github.com/grafana/oncall/issues/1083))
  ([#1257](https://github.com/grafana/oncall/issues/1257))

## v1.1.20 (2023-01-30)

### Added

- Add involved users filter to alert groups listing page (+ mine shortcut)

### Changed

- Improve logging for creating contact point for Grafana Alerting integration

### Fixed

- Fix bugs related to creating contact point for Grafana Alerting integration
- Fix minor UI bug on OnCall users page where it would idefinitely show a "Loading..." message
- Only show OnCall user's table to users that are authorized
- Fixed NPE in ScheduleUserDetails component ([#1229](https://github.com/grafana/oncall/issues/1229))

## v1.1.19 (2023-01-25)

### Added

- Add Server URL below QR code for OSS for debugging purposes
- Add Slack slash command allowing to trigger a direct page via a manually created alert group
- Remove resolved and acknowledged filters as we switched to status ([#1201](https://github.com/grafana/oncall/pull/1201))
- Add sync with grafana on /users and /teams api calls from terraform plugin

### Changed

- Allow users with `viewer` role to fetch cloud connection status using the internal API ([#1181](https://github.com/grafana/oncall/pull/1181))
- When removing the Slack ChatOps integration, make it more explicit to the user what the implications of doing so are
- Improve performance of `GET /api/internal/v1/schedules` endpoint ([#1169](https://github.com/grafana/oncall/pull/1169))

### Fixed

- Removed duplicate API call, in the UI on plugin initial load, to `GET /api/internal/v1/alert_receive_channels`
- Increased plugin startup speed ([#1200](https://github.com/grafana/oncall/pull/1200))

## v1.1.18 (2023-01-18)

### Added

- Allow messaging backends to be enabled/disabled per organization ([#1151](https://github.com/grafana/oncall/pull/1151))

### Changed

- Send a Slack DM when user is not in channel ([#1144](https://github.com/grafana/oncall/pull/1144))

## v1.1.17 (2023-01-18)

### Changed

- Modified how the `Organization.is_rbac_permissions_enabled` flag is set,
  based on whether we are dealing with an open-source, or cloud installation
- Backend implementation to support direct user/schedule paging
- Changed documentation links to open in new window
- Remove helm chart signing
- Changed the user's profile modal to be wide for all tabs

### Added

- Added state filter for alert_group public API endpoint.
- Enrich user tooltip on Schedule page
- Added redirects for old-style links

### Fixed

- Updated typo in Helm chart values when specifying a custom Slack command name
- Fix for web schedules ical export to give overrides the right priority
- Fix for topnavbar to show initial loading inside PluginPage

## v1.1.16 (2023-01-12)

### Fixed

- Minor bug fix in how the value of `Organization.is_rbac_permissions_enabled` is determined

- Helm chart: default values file and documentation now reflect the correct key to set for the Slack
  slash command name, `oncall.slack.commandName`.

## v1.1.15 (2023-01-10)

### Changed

- Simplify and speed up slack rendering ([#1105](https://github.com/grafana/oncall/pull/1105))
- Faro - Point to 3 separate apps instead of just 1 for all environments ([#1110](https://github.com/grafana/oncall/pull/1110))
- Schedules - ([#1114](https://github.com/grafana/oncall/pull/1114), [#1109](https://github.com/grafana/oncall/pull/1109))

### Fixed

- Bugfix for topnavbar to place alerts inside PageNav ([#1040](https://github.com/grafana/oncall/pull/1040))

## v1.1.14 (2023-01-05)

### Changed

- Change wording from "incident" to "alert group" for the Telegram integration ([#1052](https://github.com/grafana/oncall/pull/1052))
- Soft-delete of organizations on stack deletion.

## v1.1.13 (2023-01-04)

### Added

- Integration with [Grafana Faro](https://grafana.com/docs/grafana-cloud/faro-web-sdk/) for Cloud Instances

## v1.1.12 (2023-01-03)

### Fixed

- Handle jinja exceptions during alert creation
- Handle exception for slack rate limit message

## v1.1.11 (2023-01-03)

### Fixed

- Fix error when schedule was not able to load
- Minor fixes

## v1.1.10 (2023-01-03)

### Fixed

- Minor fixes

## v1.1.9 (2023-01-03)

### Fixed

- Alert group query optimization
- Update RBAC scopes
- Fix error when schedule was not able to load
- Minor bug fixes

## v1.1.8 (2022-12-13)

### Added

- Added a `make` command, `enable-mobile-app-feature-flags`, which sets the backend feature flag in `./dev/.env.dev`,
  and updates a record in the `base_dynamicsetting` database table, which are needed to enable the mobile
  app backend features.

### Changed

- Added ability to change engine deployment update strategy via values in helm chart.
- removed APNS support
- changed the `django-push-notification` library from the `iskhakov` fork to the [`grafana` fork](https://github.com/grafana/django-push-notifications).
  This new fork basically patches an issue which affected the database migrations of this django app (previously the
  library would not respect the `USER_MODEL` setting when creating its tables and would instead reference the
  `auth_user` table.. which we don't want)
- add `--no-cache` flag to the `make build` command

### Fixed

- fix schedule UI types and permissions

## v1.1.7 (2022-12-09)

### Fixed

- Update fallback role for schedule write RBAC permission
- Mobile App Verification tab in the user settings modal is now hidden for users that do not have proper
  permissions to use it

## v1.1.6 (2022-12-09)

### Added

- RBAC permission support
- Add `time_zone` serializer validation for OnCall shifts and calendar/web schedules. In addition, add database migration
  to update values that may be invalid
- Add a `permalinks.web` field, which is a permalink to the alert group web app page, to the alert group internal/public
  API responses
- Added the ability to customize job-migrate `ttlSecondsAfterFinished` field in the helm chart

### Fixed

- Got 500 error when saving Outgoing Webhook ([#890](https://github.com/grafana/oncall/issues/890))
- v1.0.13 helm chart - update the OnCall backend pods image pull policy to "Always" (and explicitly set tag to `latest`).
  This should resolve some recent issues experienced where the frontend/backend versions are not aligned.

### Changed

- When editing templates for alert group presentation or outgoing webhooks, errors and warnings are now displayed in
  the UI as notification popups or displayed in the preview.
- Errors and warnings that occur when rendering templates during notification or webhooks will now render
  and display the error/warning as the result.

## v1.1.5 (2022-11-24)

### Added

- Added a QR code in the "Mobile App Verification" tab on the user settings modal to connect the mobile
  application to your OnCall instance

### Fixed

- UI bug fixes for Grafana 9.3 ([#860](https://github.com/grafana/oncall/pull/860))
- Bug fix for saving source link template ([#898](https://github.com/grafana/oncall/pull/898))

## v1.1.4 (2022-11-23)

### Fixed

- Bug fix for [#882](https://github.com/grafana/oncall/pull/882) which was causing the OnCall web calendars to not load
- Bug fix which, when installing the plugin, or after removing a Grafana API token, caused the plugin to not load properly

## v1.1.3 (2022-11-22)

- Bug Fixes

### Changed

- For OSS installations of OnCall, initial configuration is now simplified. When running for local development, you no
  longer need to configure the plugin via the UI. This is achieved through passing one environment variable to both the
  backend & frontend containers, both of which have been preconfigured for you in `docker-compose-developer.yml`.
  - The Grafana API URL **must be** passed as an environment variable, `GRAFANA_API_URL`, to the OnCall backend
    (and can be configured by updating this env var in your `./dev/.env.dev` file)
  - The OnCall API URL can optionally be passed as an environment variable, `ONCALL_API_URL`, to the OnCall UI.
    If the environment variable is found, the plugin will "auto-configure", otherwise you will be shown a simple
    configuration form to provide this info.
- For Helm installations, if you are running Grafana externally (eg. `grafana.enabled` is set to `false`
  in your `values.yaml`), you will now be required to specify `externalGrafana.url` in `values.yaml`.
- `make start` will now idempotently check to see if a "127.0.0.1 grafana" record exists in `/etc/hosts`
  (using a tool called [`hostess`](https://github.com/cbednarski/hostess)). This is to support using `http://grafana:3000`
  as the `Organization.grafana_url` in two scenarios:
  - `oncall_engine`/`oncall_celery` -> `grafana` Docker container communication
  - public URL generation. There are some instances where `Organization.grafana_url` is referenced to generate public
    URLs to a Grafana plugin page. Without the `/etc/hosts` record, navigating to `http://grafana:3000/some_page` in
    your browser, you would obviously get an error from your browser.

## v1.1.2 (2022-11-18)

- Bug Fixes

## v1.1.1 (2022-11-16)

- Compatibility with Grafana 9.3.0
- Bug Fixes

## v1.0.52 (2022-11-09)

- Allow use of API keys as alternative to account auth token for Twilio
- Remove `grafana_plugin_management` Django app
- Enable new schedules UI
- Bug fixes

## v1.0.51 (2022-11-05)

- Bug Fixes

## v1.0.50 (2022-11-03)

- Updates to documentation
- Improvements to web schedules
- Bug fixes

## v1.0.49 (2022-11-01)

- Enable SMTP email backend by default
- Fix Grafana sidebar frontend bug

## v1.0.48 (2022-11-01)

- verify_number management command
- chatops page redesign

## v1.0.47 (2022-11-01)

- Bug fixes

## v1.0.46 (2022-10-28)

- Bug fixes
- remove `POST /api/internal/v1/custom_buttons/{id}/action` endpoint

## v1.0.45 (2022-10-27)

- Bug fix to revert commit which removed unused engine code

## v1.0.44 (2022-10-26)

- Bug fix for an issue that was affecting phone verification

## v1.0.43 (2022-10-25)

- Bug fixes

## v1.0.42 (2022-10-24)

- Fix posting resolution notes to Slack

## v1.0.41 (2022-10-24)

- Add personal email notifications
- Bug fixes

## v1.0.40 (2022-10-05)

- Improved database and celery backends support
- Added script to import PagerDuty users to Grafana
- Bug fixes

## v1.0.39 (2022-10-03)

- Fix issue in v1.0.38 blocking the creation of schedules and webhooks in the UI

## v1.0.38 (2022-09-30)

- Fix exception handling for adding resolution notes when slack and oncall users are out of sync.
- Fix all day events showing as having gaps in slack notifications
- Improve plugin configuration error message readability
- Add `telegram` key to `permalinks` property in `AlertGroup` public API response schema

## v1.0.37 (2022-09-21)

- Improve API token creation form
- Fix alert group bulk action bugs
- Add `permalinks` property to `AlertGroup` public API response schema
- Scheduling system bug fixes
- Public API bug fixes

## v1.0.36 (2022-09-12)

- Alpha web schedules frontend/backend updates
- Bug fixes

## v1.0.35 (2022-09-07)

- Bug fixes

## v1.0.34 (2022-09-06)

- Fix schedule notification spam

## v1.0.33 (2022-09-06)

- Add raw alert view
- Add GitHub star button for OSS installations
- Restore alert group search functionality
- Bug fixes

## v1.0.32 (2022-09-01)

- Bug fixes

## v1.0.31 (2022-09-01)

- Bump celery version
- Fix oss to cloud connection

## v1.0.30 (2022-08-31)

- Bug fix: check user notification policy before access

## v1.0.29 (2022-08-31)

- Add arm64 docker image

## v1.0.28 (2022-08-31)

- Bug fixes

## v1.0.27 (2022-08-30)

- Bug fixes

## v1.0.26 (2022-08-26)

- Insight log's format fixes
- Remove UserNotificationPolicy auto-recreating

## v1.0.25 (2022-08-24)

- Bug fixes

## v1.0.24 (2022-08-24)

- Insight logs
- Default DATA_UPLOAD_MAX_MEMORY_SIZE to 1mb

## v1.0.23 (2022-08-23)

- Bug fixes

## v1.0.22 (2022-08-16)

- Make STATIC_URL configurable from environment variable

## v1.0.21 (2022-08-12)

- Bug fixes

## v1.0.19 (2022-08-10)

- Bug fixes

## v1.0.15 (2022-08-03)

- Bug fixes

## v1.0.13 (2022-07-27)

- Optimize alert group list view
- Fix a bug related to Twilio setup

## v1.0.12 (2022-07-26)

- Update push-notifications dependency
- Rework how absolute URLs are built
- Fix to show maintenance windows per team
- Logging improvements
- Internal api to get a schedule final events

## v1.0.10 (2022-07-22)

- Speed-up of alert group web caching
- Internal api for OnCall shifts

## v1.0.9 (2022-07-21)

- Frontend bug fixes & improvements
- Support regex_replace() in templates
- Bring back alert group caching and list view

## v1.0.7 (2022-07-18)

- Backend & frontend bug fixes
- Deployment improvements
- Reshape webhook payload for outgoing webhooks
- Add escalation chain usage info on escalation chains page
- Improve alert group list load speeds and simplify caching system

## v1.0.6 (2022-07-12)

- Manual Incidents enabled for teams
- Fix phone notifications for OSS
- Public API improvements

## v1.0.5 (2022-07-06)

- Bump Django to 3.2.14
- Fix PagerDuty iCal parsing

## 1.0.4 (2022-06-28)

- Allow Telegram DMs without channel connection.

## 1.0.3 (2022-06-27)

- Fix users public api endpoint. Now it returns users with all roles.
- Fix redundant notifications about gaps in schedules.
- Frontend fixes.

## 1.0.2 (2022-06-17)

- Fix Grafana Alerting integration to handle API changes in Grafana 9
- Improve public api endpoint for outgoing webhooks (/actions) by adding ability to create, update and delete
  outgoing webhook instance

## 1.0.0 (2022-06-14)

- First Public Release

## 0.0.71 (2022-06-06)

- Initial Commit Release<|MERGE_RESOLUTION|>--- conflicted
+++ resolved
@@ -14,12 +14,9 @@
 ### Fixed
 
 - Fixed too frequent retry of `perform_notification` task on Telegram ratelimit error by @Ferril ([#3744](https://github.com/grafana/oncall/pull/3744))
-<<<<<<< HEAD
 - Dynamic labels & multi-label extraction label are broken ([#3750](https://github.com/grafana/oncall/issues/3750))
-=======
 - Add check whether organization has Slack connection on update Slack related field using public api endpoints
   by @Ferril ([#3751](https://github.com/grafana/oncall/pull/3751))
->>>>>>> e18dafa6
 
 ## v1.3.92 (2024-01-23)
 
