--- conflicted
+++ resolved
@@ -4,6 +4,12 @@
 
 The format is based on [Keep a Changelog](https://keepachangelog.com/en/1.0.0/),
 and this project adheres to [Semantic Versioning](https://semver.org/spec/v2.0.0.html).
+
+## Unreleased
+
+### Fixed
+
+- Fixed schedules slack notifications for deleted organizations ([#2493](https://github.com/grafana/oncall/pull/2493))
 
 ## v1.3.8 (2023-07-11)
 
@@ -23,11 +29,7 @@
 
 - Address issue where we were improperly parsing Grafana feature flags that were enabled via the `feature_flags.enabled`
   method by @joeyorlando ([#2477](https://github.com/grafana/oncall/pull/2477))
-<<<<<<< HEAD
-- Fixed schedules slack notifications for deleted organizations ([#2493](https://github.com/grafana/oncall/pull/2493))
-=======
 - Fix cuddled list Markdown issue by @vadimkerr ([#2488](https://github.com/grafana/oncall/pull/2488))
->>>>>>> aebd746a
 
 ## v1.3.7 (2023-07-06)
 
