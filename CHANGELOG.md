# Changelog

All notable changes to this project will be documented in this file.

The format is based on [Keep a Changelog](https://keepachangelog.com/en/1.0.0/),
and this project adheres to [Semantic Versioning](https://semver.org/spec/v2.0.0.html).

## Unreleased

<<<<<<< HEAD
### Fixed

- Address issue when Grafana feature flags which were enabled via the `feature_flags.enabled` were only properly being
  parsed, when they were space-delimited. This fix allows them to be _either_ space or comma-delimited.
  by @joeyorlando ([#2623](https://github.com/grafana/oncall/pull/2623))
=======
### Added

- Added banner on the ChatOps screen for OSS to let the user know if no chatops integration is enabled
  ([#1735](https://github.com/grafana/oncall/issues/1735))
>>>>>>> 49972c21

## v1.3.16 (2023-07-21)

### Added

- Allow persisting mobile app's timezone, to allow for more accurate datetime related notifications by @joeyorlando
  ([#2601](https://github.com/grafana/oncall/pull/2601))
- Add filter integrations by type ([2609](https://github.com/grafana/oncall/pull/2609))
- Add `rbac_enabled` to `GET /api/internal/v1/current_team` response schema + `rbac_permissions` to `GET /api/internal/v1/user`
  response schema by @joeyorlando ([#2611](https://github.com/grafana/oncall/pull/2611))

### Changed

- Update direct paging docs by @vadimkerr ([#2600](https://github.com/grafana/oncall/pull/2600))
- Improve APIs for creating/updating direct paging integrations by @vadimkerr ([#2603](https://github.com/grafana/oncall/pull/2603))
- Remove unnecessary team checks in public API by @vadimkerr ([#2606](https://github.com/grafana/oncall/pull/2606))

### Fixed

- Fix Slack direct paging issue when there are more than 100 schedules by @vadimkerr ([#2594](https://github.com/grafana/oncall/pull/2594))
- Fix webhooks unable to be copied if they contain password or authorization header ([#2608](https://github.com/grafana/oncall/pull/2608))

## v1.3.15 (2023-07-19)

### Changed

- Deprecate `AlertGroup.is_archived` column. Column will be removed in a subsequent release. By @joeyorlando ([#2524](https://github.com/grafana/oncall/pull/2524)).
- Update Slack "invite" feature to use direct paging by @vadimkerr ([#2562](https://github.com/grafana/oncall/pull/2562))
- Change "Current responders" to "Additional Responders" in web UI by @vadimkerr ([#2567](https://github.com/grafana/oncall/pull/2567))

### Fixed

- Fix duplicate orders on routes and escalation policies by @vadimkerr ([#2568](https://github.com/grafana/oncall/pull/2568))
- Fixed Slack channels sync by @Ferril ([#2571](https://github.com/grafana/oncall/pull/2571))
- Fixed rendering of slack connection errors ([#2526](https://github.com/grafana/oncall/pull/2526))

## v1.3.14 (2023-07-17)

### Changed

- Added `PHONE_PROVIDER` configuration check by @sreway ([#2523](https://github.com/grafana/oncall/pull/2523))
- Deprecate `/oncall` Slack command, update direct paging functionality by @vadimkerr ([#2537](https://github.com/grafana/oncall/pull/2537))
- Change plugin version to drop the `v` prefix. ([#2540](https://github.com/grafana/oncall/pull/2540))

## v1.3.13 (2023-07-17)

### Changed

- Remove deprecated `heartbeat.HeartBeat` model/table by @joeyorlando ([#2534](https://github.com/grafana/oncall/pull/2534))

## v1.3.12 (2023-07-14)

### Added

- Add `page_size`, `current_page_number`, and `total_pages` attributes to paginated API responses by @joeyorlando ([#2471](https://github.com/grafana/oncall/pull/2471))

### Fixed

- New webhooks incorrectly masking authorization header by @mderynck ([#2541](https://github.com/grafana/oncall/pull/2541))

## v1.3.11 (2023-07-13)

### Added

- Release new webhooks functionality by @mderynck @matiasb @maskin25 @teodosii @raphael-batte ([#1830](https://github.com/grafana/oncall/pull/1830))

### Changed

- Custom button webhooks are deprecated, they will be automatically migrated to new webhooks. ([#1830](https://github.com/grafana/oncall/pull/1830))

## v1.3.10 (2023-07-13)

### Added

- [Helm] Added ability to specify `resources` definition within the `wait-for-db` init container by @Shelestov7
  ([#2501](https://github.com/grafana/oncall/pull/2501))
- Added index on `started_at` column in `alerts_alertgroup` table. This substantially speeds up query used by the `check_escalation_finished_task`
  task. By @joeyorlando and @Konstantinov-Innokentii ([#2516](https://github.com/grafana/oncall/pull/2516)).

### Changed

- Deprecated `/maintenance` web UI page. Maintenance is now handled at the integration level and can be performed
  within a single integration's page. by @Ukochka ([#2497](https://github.com/grafana/oncall/issues/2497))

### Fixed

- Fixed a bug in the integration maintenance mode workflow where a user could not start/stop an integration's
  maintenance mode by @joeyorlando ([#2511](https://github.com/grafana/oncall/issues/2511))
- Schedules: Long popup does not fit screen & buttons unreachable & objects outside of the popup [#1002](https://github.com/grafana/oncall/issues/1002)
- New schedules white theme issues [#2356](https://github.com/grafana/oncall/issues/2356)

## v1.3.9 (2023-07-12)

### Added

- Bring new Jinja editor to webhooks ([#2344](https://github.com/grafana/oncall/issues/2344))

### Fixed

- Add debounce on Select UI components to avoid making API search requests on each key-down event by
  @maskin25 ([#2466](https://github.com/grafana/oncall/pull/2466))
- Make Direct paging integration configurable ([2483](https://github.com/grafana/oncall/pull/2483))

## v1.3.8 (2023-07-11)

### Added

- Add `event.users.avatar_full` field to `GET /api/internal/v1/schedules/{schedule_id}/filter_events`
  payload by @joeyorlando ([#2459](https://github.com/grafana/oncall/pull/2459))
- Add `affinity` and `tolerations` for `celery` and `migrations` pods into helm chart + unit test for chart

### Changed

- Modified DRF pagination class used by `GET /api/internal/v1/alert_receive_channels` and `GET /api/internal/v1/schedules`
  endpoints so that the `next` and `previous` pagination links are properly set when OnCall is run behind
  a reverse proxy by @joeyorlando ([#2467](https://github.com/grafana/oncall/pull/2467))
- Polish user settings and warnings ([#2425](https://github.com/grafana/oncall/pull/2425))

### Fixed

- Address issue where we were improperly parsing Grafana feature flags that were enabled via the `feature_flags.enabled`
  method by @joeyorlando ([#2477](https://github.com/grafana/oncall/pull/2477))
- Fix cuddled list Markdown issue by @vadimkerr ([#2488](https://github.com/grafana/oncall/pull/2488))
- Fixed schedules slack notifications for deleted organizations ([#2493](https://github.com/grafana/oncall/pull/2493))

## v1.3.7 (2023-07-06)

### Changed

- OnCall Metrics dashboard update ([#2400](https://github.com/grafana/oncall/pull/2400))

## v1.3.6 (2023-07-05)

### Fixed

- Address issue where having multiple registered mobile apps for a user could lead to issues in delivering push
  notifications by @joeyorlando ([#2421](https://github.com/grafana/oncall/pull/2421))

## v1.3.5 (2023-07-05)

### Fixed

- Fix for phone provider initialization which can lead to an HTTP 500 on startup ([#2434](https://github.com/grafana/oncall/pull/2434))

## v1.3.4 (2023-07-05)

### Added

- Add full avatar URL for on-call users in schedule internal API by @vadimkerr ([#2414](https://github.com/grafana/oncall/pull/2414))
- Add phone call using the zvonok.com service by @sreway ([#2339](https://github.com/grafana/oncall/pull/2339))

### Changed

- UI drawer updates for webhooks2 ([#2419](https://github.com/grafana/oncall/pull/2419))
- Removed url from sms notification, changed format ([#2317](https://github.com/grafana/oncall/pull/2317))

## v1.3.3 (2023-06-29)

### Added

- Docs for `/resolution_notes` public api endpoint [#222](https://github.com/grafana/oncall/issues/222)

### Fixed

- Change alerts order for `/alert` public api endpoint [#1031](https://github.com/grafana/oncall/issues/1031)
- Change resolution notes order for `/resolution_notes` public api endpoint to show notes for the newest alert group
  on top ([#2404](https://github.com/grafana/oncall/pull/2404))
- Remove attempt to check token when editor/viewers are accessing the plugin @mderynck ([#2410](https://github.com/grafana/oncall/pull/2410))

## v1.3.2 (2023-06-29)

### Added

- Add metric "how many alert groups user was notified of" to Prometheus exporter ([#2334](https://github.com/grafana/oncall/pull/2334/))

### Changed

- Change permissions used during setup to better represent actions being taken by @mderynck ([#2242](https://github.com/grafana/oncall/pull/2242))
- Display 100000+ in stats when there are more than 100000 alert groups in the result ([#1901](https://github.com/grafana/oncall/pull/1901))
- Change OnCall plugin to use service accounts and api tokens for communicating with backend, by @mderynck ([#2385](https://github.com/grafana/oncall/pull/2385))
- RabbitMQ Docker image upgraded from 3.7.19 to 3.12.0 in `docker-compose-developer.yml` and
  `docker-compose-mysql-rabbitmq.yml`. **Note**: if you use one of these config files for your deployment
  you _may_ need to follow the RabbitMQ "upgrade steps" listed [here](https://rabbitmq.com/upgrade.html#rabbitmq-version-upgradability)
  by @joeyorlando ([#2359](https://github.com/grafana/oncall/pull/2359))

### Fixed

- For "You're Going OnCall" push notifications, show shift times in the user's configured timezone, otherwise UTC
  by @joeyorlando ([#2351](https://github.com/grafana/oncall/pull/2351))

## v1.3.1 (2023-06-26)

### Fixed

- Fix phone call & SMS relay by @vadimkerr ([#2345](https://github.com/grafana/oncall/pull/2345))

## v1.3.0 (2023-06-26)

### Added

- Secrets consistency for the chart. Bugfixing [#1016](https://github.com/grafana/oncall/pull/1016)

### Changed

- `telegram.webhookUrl` now defaults to `https://<base_url>` if not set
- UI Updates for the integrations page ([#2310](https://github.com/grafana/oncall/pull/2310))
- Prefer shift start when displaying rotation start value for existing shifts ([#2316](https://github.com/grafana/oncall/pull/2316))

### Fixed

- Fixed minor schedule preview issue missing last day ([#2316](https://github.com/grafana/oncall/pull/2316))

## v1.2.46 (2023-06-22)

### Added

- Make it possible to completely delete a rotation oncall ([#1505](https://github.com/grafana/oncall/issues/1505))
- Polish rotation modal form oncall ([#1506](https://github.com/grafana/oncall/issues/1506))
- Quick actions when editing a schedule oncall ([#1507](https://github.com/grafana/oncall/issues/1507))
- Enable schedule related profile settings oncall ([#1508](https://github.com/grafana/oncall/issues/1508))
- Highlight user shifts oncall ([#1509](https://github.com/grafana/oncall/issues/1509))
- Rename or Description for Schedules Rotations ([#1460](https://github.com/grafana/oncall/issues/1406))
- Add documentation for OnCall metrics exporter ([#2149](https://github.com/grafana/oncall/pull/2149))
- Add dashboard for OnCall metrics ([#1973](https://github.com/grafana/oncall/pull/1973))

## Changed

- Change mobile shift notifications title and subtitle by @imtoori ([#2288](https://github.com/grafana/oncall/pull/2288))
- Make web schedule updates to trigger sync refresh of its ical representation ([#2279](https://github.com/grafana/oncall/pull/2279))

## Fixed

- Fix duplicate orders for user notification policies by @vadimkerr ([#2278](https://github.com/grafana/oncall/pull/2278))
- Fix broken markup on alert group page, declutter, make time format consistent ([#2296](https://github.com/grafana/oncall/pull/2295))

## v1.2.45 (2023-06-19)

### Changed

- Change .Values.externalRabbitmq.passwordKey from `password` to `""` (default value `rabbitmq-password`) ([#864](https://github.com/grafana/oncall/pull/864))
- Remove deprecated `permissions` string array from the internal API user serializer by @joeyorlando ([#2269](https://github.com/grafana/oncall/pull/2269))

### Added

- Add `locale` column to mobile app user settings table by @joeyorlando [#2131](https://github.com/grafana/oncall/pull/2131)
- Update notification text for "You're going on call" push notifications to include information about the shift start
  and end times by @joeyorlando ([#2131](https://github.com/grafana/oncall/pull/2131))

### Fixed

- Handle non-UTC UNTIL datetime value when repeating ical events [#2241](https://github.com/grafana/oncall/pull/2241)
- Optimize AlertManager auto-resolve mechanism

## v1.2.44 (2023-06-14)

### Added

- Users with the Viewer basic role can now connect and use the mobile app ([#1892](https://github.com/grafana/oncall/pull/1892))
- Add helm chart support for redis and mysql existing secrets [#2156](https://github.com/grafana/oncall/pull/2156)

### Changed

- Removed `SlackActionRecord` model and database table by @joeyorlando [#2201](https://github.com/grafana/oncall/pull/2201)
- Require users when creating a schedule rotation using the web UI [#2220](https://github.com/grafana/oncall/pull/2220)

### Fixed

- Fix schedule shift preview to not breaking rotation shifts when there is overlap [#2218](https://github.com/grafana/oncall/pull/2218)
- Fix schedule list filter by type to allow considering multiple values [#2218](https://github.com/grafana/oncall/pull/2218)

## v1.2.43 (2023-06-12)

### Changed

- Propogate CI/CD changes

## v1.2.42 (2023-06-12)

### Changed

- Helm chart: Upgrade helm dependecies, improve local setup [#2144](https://github.com/grafana/oncall/pull/2144)

### Fixed

- Fixed bug on Filters where team param from URL was discarded [#6237](https://github.com/grafana/support-escalations/issues/6237)
- Fix receive channel filter in alert groups API [#2140](https://github.com/grafana/oncall/pull/2140)
- Helm chart: Fix usage of `env` settings as map;
  Fix usage of `mariadb.auth.database` and `mariadb.auth.username` for MYSQL env variables by @alexintech [#2146](https://github.com/grafana/oncall/pull/2146)

### Added

- Helm chart: Add unittests for rabbitmq and redis [2165](https://github.com/grafana/oncall/pull/2165)

## v1.2.41 (2023-06-08)

### Added

- Twilio Provider improvements by @Konstantinov-Innokentii, @mderynck and @joeyorlando
  [#2074](https://github.com/grafana/oncall/pull/2074) [#2034](https://github.com/grafana/oncall/pull/2034)
- Run containers as a non-root user by @alexintech [#2053](https://github.com/grafana/oncall/pull/2053)

## v1.2.40 (2023-06-07)

### Added

- Allow mobile app to consume "internal" schedules API endpoints by @joeyorlando ([#2109](https://github.com/grafana/oncall/pull/2109))
- Add inbound email address in integration API by @vadimkerr ([#2113](https://github.com/grafana/oncall/pull/2113))

### Changed

- Make viewset actions more consistent by @vadimkerr ([#2120](https://github.com/grafana/oncall/pull/2120))

### Fixed

- Fix + revert [#2057](https://github.com/grafana/oncall/pull/2057) which reverted a change which properly handles
  `Organization.DoesNotExist` exceptions for Slack events by @joeyorlando ([#TBD](https://github.com/grafana/oncall/pull/TBD))
- Fix Telegram ratelimit on live setting change by @vadimkerr and @alexintech ([#2100](https://github.com/grafana/oncall/pull/2100))

## v1.2.39 (2023-06-06)

### Changed

- Do not hide not secret settings in the web plugin UI by @alexintech ([#1964](https://github.com/grafana/oncall/pull/1964))

## v1.2.36 (2023-06-02)

### Added

- Add public API endpoint to export a schedule's final shifts by @joeyorlando ([2047](https://github.com/grafana/oncall/pull/2047))

### Fixed

- Fix demo alert for inbound email integration by @vadimkerr ([#2081](https://github.com/grafana/oncall/pull/2081))
- Fix calendar TZ used when comparing current shifts triggering slack shift notifications ([#2091](https://github.com/grafana/oncall/pull/2091))

## v1.2.35 (2023-06-01)

### Fixed

- Fix a bug with permissions for telegram user settings by @alexintech ([#2075](https://github.com/grafana/oncall/pull/2075))
- Fix orphaned messages in Slack by @vadimkerr ([#2023](https://github.com/grafana/oncall/pull/2023))
- Fix duplicated slack shift-changed notifications ([#2080](https://github.com/grafana/oncall/pull/2080))

## v1.2.34 (2023-05-31)

### Added

- Add description to "Default channel for Slack notifications" UI dropdown by @joeyorlando ([2051](https://github.com/grafana/oncall/pull/2051))

### Fixed

- Fix templates when slack or telegram is disabled ([#2064](https://github.com/grafana/oncall/pull/2064))
- Reduce number of alert groups returned by `Attach To` in slack to avoid event trigger timeout @mderynck ([#2049](https://github.com/grafana/oncall/pull/2049))

## v1.2.33 (2023-05-30)

### Fixed

- Revert #2040 breaking `/escalate` Slack command

## v1.2.32 (2023-05-30)

### Added

- Add models and framework to use different services (Phone, SMS, Verify) in Twilio depending on
  the destination country code by @mderynck ([#1976](https://github.com/grafana/oncall/pull/1976))
- Prometheus exporter backend for alert groups related metrics
- Helm chart: configuration of `uwsgi` using environment variables by @alexintech ([#2045](https://github.com/grafana/oncall/pull/2045))
- Much expanded/improved docs for mobile app ([2026](https://github.com/grafana/oncall/pull/2026>))
- Enable by-day selection when defining monthly and hourly rotations ([2037](https://github.com/grafana/oncall/pull/2037))

### Fixed

- Fix error when updating closed modal window in Slack by @vadimkerr ([#2019](https://github.com/grafana/oncall/pull/2019))
- Fix final schedule export failing to update when ical imported events set start/end as date ([#2025](https://github.com/grafana/oncall/pull/2025))
- Helm chart: fix bugs in helm chart with external postgresql configuration by @alexintech ([#2036](https://github.com/grafana/oncall/pull/2036))
- Properly address `Organization.DoesNotExist` exceptions thrown which result in HTTP 500 for the Slack `interactive_api_endpoint`
  endpoint by @joeyorlando ([#2040](https://github.com/grafana/oncall/pull/2040))
- Fix issue when trying to sync Grafana contact point and config receivers miss a key ([#2046](https://github.com/grafana/oncall/pull/2046))

### Changed

- Changed mobile notification title and subtitle. Removed the body. by @imtoori [#2027](https://github.com/grafana/oncall/pull/2027)

## v1.2.31 (2023-05-26)

### Fixed

- Fix AmazonSNS ratelimit by @Konstantinov-Innokentii ([#2032](https://github.com/grafana/oncall/pull/2032))

## v1.2.30 (2023-05-25)

### Fixed

- Fix Phone provider status callbacks [#2014](https://github.com/grafana/oncall/pull/2014)

## v1.2.29 (2023-05-25)

### Changed

- Phone provider refactoring [#1713](https://github.com/grafana/oncall/pull/1713)

### Fixed

- Handle slack metadata limit when creating paging command payload ([#2007](https://github.com/grafana/oncall/pull/2007))
- Fix issue with sometimes cached final schedule not being refreshed after an update ([#2004](https://github.com/grafana/oncall/pull/2004))

## v1.2.28 (2023-05-24)

### Fixed

- Improve plugin authentication by @vadimkerr ([#1995](https://github.com/grafana/oncall/pull/1995))
- Fix MultipleObjectsReturned error on webhook endpoints by @vadimkerr ([#1996](https://github.com/grafana/oncall/pull/1996))
- Remove user defined time period from "you're going oncall" mobile push by @iskhakov ([#2001](https://github.com/grafana/oncall/pull/2001))

## v1.2.27 (2023-05-23)

### Added

- Allow passing Firebase credentials via environment variable by @vadimkerr ([#1969](https://github.com/grafana/oncall/pull/1969))

### Changed

- Update default Alertmanager templates by @iskhakov ([#1944](https://github.com/grafana/oncall/pull/1944))

### Fixed

- Fix SQLite permission issue by @vadimkerr ([#1984](https://github.com/grafana/oncall/pull/1984))
- Remove user defined time period from "you're going oncall" mobile push ([2001](https://github.com/grafana/oncall/pull/2001))

## v1.2.26 (2023-05-18)

### Fixed

- Fix inbound email bug when attaching files by @vadimkerr ([#1970](https://github.com/grafana/oncall/pull/1970))

## v1.2.25 (2023-05-18)

### Added

- Test mobile push backend

## v1.2.24 (2023-05-17)

### Fixed

- Fixed bug in Escalation Chains where reordering an item crashed the list

## v1.2.23 (2023-05-15)

### Added

- Add a way to set a maintenance mode message and display this in the web plugin UI by @joeyorlando ([#1917](https://github.com/grafana/oncall/pull/#1917))

### Changed

- Use `user_profile_changed` Slack event instead of `user_change` to update Slack user profile by @vadimkerr ([#1938](https://github.com/grafana/oncall/pull/1938))

## v1.2.22 (2023-05-12)

### Added

- Add mobile settings for info notifications by @imtoori ([#1926](https://github.com/grafana/oncall/pull/1926))

### Fixed

- Fix bug in the "You're Going Oncall" push notification copy by @joeyorlando ([#1922](https://github.com/grafana/oncall/pull/1922))
- Fix bug with newlines in markdown converter ([#1925](https://github.com/grafana/oncall/pull/1925))
- Disable "You're Going Oncall" push notification by default ([1927](https://github.com/grafana/oncall/pull/1927))

## v1.2.21 (2023-05-09)

### Added

- Add a new mobile app push notification which notifies users when they are going on call by @joeyorlando ([#1814](https://github.com/grafana/oncall/pull/1814))
- Add a new mobile app user setting field, `important_notification_volume_override` by @joeyorlando ([#1893](https://github.com/grafana/oncall/pull/1893))

### Changed

- Improve ical comparison when checking for imported ical updates ([1870](https://github.com/grafana/oncall/pull/1870))
- Upgrade to Python 3.11.3 by @joeyorlando ([#1849](https://github.com/grafana/oncall/pull/1849))

### Fixed

- Fix issue with how OnCall determines if a cloud Grafana Instance supports RBAC by @joeyorlando ([#1880](https://github.com/grafana/oncall/pull/1880))
- Fix issue trying to set maintenance mode for integrations belonging to non-current team

## v1.2.20 (2023-05-09)

### Fixed

- Hotfix perform notification task

## v1.2.19 (2023-05-04)

### Fixed

- Fix issue with parsing response when sending Slack message

## v1.2.18 (2023-05-03)

### Added

- Documentation updates

## v1.2.17 (2023-05-02)

### Added

- Add filter descriptions to web ui by @iskhakov ([1845](https://github.com/grafana/oncall/pull/1845))
- Add "Notifications Receiver" RBAC role by @joeyorlando ([#1853](https://github.com/grafana/oncall/pull/1853))

### Changed

- Remove template editor from Slack by @iskhakov ([1847](https://github.com/grafana/oncall/pull/1847))
- Remove schedule name uniqueness restriction ([1859](https://github.com/grafana/oncall/pull/1859))

### Fixed

- Fix bugs in web title and message templates rendering and visual representation ([1747](https://github.com/grafana/oncall/pull/1747))

## v1.2.16 (2023-04-27)

### Added

- Add 2, 3 and 6 hours Alert Group silence options by @tommysitehost ([#1822](https://github.com/grafana/oncall/pull/1822))
- Add schedule related users endpoint to plugin API

### Changed

- Update web UI, Slack, and Telegram to allow silencing an acknowledged alert group by @joeyorlando ([#1831](https://github.com/grafana/oncall/pull/1831))

### Fixed

- Optimize duplicate queries occurring in AlertGroupFilter by @joeyorlando ([1809](https://github.com/grafana/oncall/pull/1809))

## v1.2.15 (2023-04-24)

### Fixed

- Helm chart: Fix helm hook for db migration job
- Performance improvements to `GET /api/internal/v1/alertgroups` endpoint by @joeyorlando and @iskhakov ([#1805](https://github.com/grafana/oncall/pull/1805))

### Added

- Add helm chart support for twilio existing secrets by @atownsend247 ([#1435](https://github.com/grafana/oncall/pull/1435))
- Add web_title, web_message and web_image_url attributes to templates ([1786](https://github.com/grafana/oncall/pull/1786))

### Changed

- Update shift API to use a default interval value (`1`) when a `frequency` is set and no `interval` is given
- Limit number of alertmanager alerts in alert group to autoresolve by 500 ([1779](https://github.com/grafana/oncall/pull/1779))
- Update schedule and personal ical exports to use final shift events

## v1.2.14 (2023-04-19)

### Fixed

- Fix broken documentation links by @shantanualsi ([#1766](https://github.com/grafana/oncall/pull/1766))
- Fix bug when updating team access settings by @vadimkerr ([#1794](https://github.com/grafana/oncall/pull/1794))

## v1.2.13 (2023-04-18)

### Changed

- Rework ical schedule export to include final events; also improve changing shifts sync

### Fixed

- Fix issue when creating web overrides for TF schedules using a non-UTC timezone

## v1.2.12 (2023-04-18)

### Changed

- Move `alerts_alertgroup.is_restricted` column to `alerts_alertreceivechannel.restricted_at` by @joeyorlando ([#1770](https://github.com/grafana/oncall/pull/1770))

### Added

- Add new field description_short to private api ([#1698](https://github.com/grafana/oncall/pull/1698))
- Added preview and migration API endpoints for route migration from regex into jinja2 ([1715](https://github.com/grafana/oncall/pull/1715))
- Helm chart: add the option to use a helm hook for the migration job ([1386](https://github.com/grafana/oncall/pull/1386))
- Add endpoints to start and stop maintenance in alert receive channel private api ([1755](https://github.com/grafana/oncall/pull/1755))
- Send demo alert with dynamic payload and get demo payload example on private api ([1700](https://github.com/grafana/oncall/pull/1700))
- Add is_default fields to templates, remove WritableSerialiserMethodField ([1759](https://github.com/grafana/oncall/pull/1759))
- Allow use of dynamic payloads in alert receive channels preview template in private api ([1756](https://github.com/grafana/oncall/pull/1756))

## v1.2.11 (2023-04-14)

### Added

- add new columns `gcom_org_contract_type`, `gcom_org_irm_sku_subscription_start_date`,
  and `gcom_org_oldest_admin_with_billing_privileges_user_id` to `user_management_organization` table,
  plus `is_restricted` column to `alerts_alertgroup` table by @joeyorlando and @teodosii ([1522](https://github.com/grafana/oncall/pull/1522))
- emit two new Django signals by @joeyorlando and @teodosii ([1522](https://github.com/grafana/oncall/pull/1522))
  - `org_sync_signal` at the end of the `engine/apps/user_management/sync.py::sync_organization` method
  - `alert_group_created_signal` when a new Alert Group is created

## v1.2.10 (2023-04-13)

### Added

- Added mine filter to schedules listing

### Fixed

- Fixed a bug in GForm's RemoteSelect where the value for Dropdown could not change
- Fixed the URL attached to an Incident created via the 'Declare Incident' button of a Slack alert by @sd2k ([#1738](https://github.com/grafana/oncall/pull/1738))

## v1.2.9 (2023-04-11)

### Fixed

- Catch the new Slack error - "message_limit_exceeded"

## v1.2.8 (2023-04-06)

### Changed

- Allow editing assigned team via public api ([1619](https://github.com/grafana/oncall/pull/1619))
- Disable mentions when resolution note is created by @iskhakov ([1696](https://github.com/grafana/oncall/pull/1696))
- Display warnings on users page in a clean and consistent way by @iskhakov ([#1681](https://github.com/grafana/oncall/pull/1681))

## v1.2.7 (2023-04-03)

### Added

- Save selected teams filter in local storage ([#1611](https://github.com/grafana/oncall/issues/1611))

### Changed

- Renamed routes from /incidents to /alert-groups ([#1678](https://github.com/grafana/oncall/pull/1678))

### Fixed

- Fix team search when filtering resources by @vadimkerr ([#1680](https://github.com/grafana/oncall/pull/1680))
- Fix issue when trying to scroll in Safari ([#415](https://github.com/grafana/oncall/issues/415))

## v1.2.6 (2023-03-30)

### Fixed

- Fixed bug when web schedules/shifts use non-UTC timezone and shift is deleted by @matiasb ([#1661](https://github.com/grafana/oncall/pull/1661))

## v1.2.5 (2023-03-30)

### Fixed

- Fixed a bug with Slack links not working in the plugin UI ([#1671](https://github.com/grafana/oncall/pull/1671))

## v1.2.4 (2023-03-30)

### Added

- Added the ability to change the team for escalation chains by @maskin25, @iskhakov and @vadimkerr ([#1658](https://github.com/grafana/oncall/pull/1658))

### Fixed

- Addressed bug with iOS mobile push notifications always being set to critical by @imtoori and @joeyorlando ([#1646](https://github.com/grafana/oncall/pull/1646))
- Fixed issue where Viewer was not able to view which people were oncall in a schedule ([#999](https://github.com/grafana/oncall/issues/999))
- Fixed a bug with syncing teams from Grafana API by @vadimkerr ([#1652](https://github.com/grafana/oncall/pull/1652))

## v1.2.3 (2023-03-28)

Only some minor performance/developer setup changes to report in this version.

## v1.2.2 (2023-03-27)

### Changed

- Drawers with Forms are not closing by clicking outside of the drawer. Only by clicking Cancel or X (by @Ukochka in [#1608](https://github.com/grafana/oncall/pull/1608))
- When the `DANGEROUS_WEBHOOKS_ENABLED` environment variable is set to true, it's possible now to create Outgoing Webhooks
  using URLs without a top-level domain (by @hoptical in [#1398](https://github.com/grafana/oncall/pull/1398))
- Updated wording when creating an integration (by @callmehyde in [#1572](https://github.com/grafana/oncall/pull/1572))
- Set FCM iOS/Android "message priority" to "high priority" for mobile app push notifications (by @joeyorlando in [#1612](https://github.com/grafana/oncall/pull/1612))
- Improve schedule quality feature (by @vadimkerr in [#1602](https://github.com/grafana/oncall/pull/1602))

### Fixed

- Update override deletion changes to set its final duration (by @matiasb in [#1599](https://github.com/grafana/oncall/pull/1599))

## v1.2.1 (2023-03-23)

### Changed

- Mobile app settings backend by @vadimkerr in ([1571](https://github.com/grafana/oncall/pull/1571))
- Fix integrations and escalations autoselect, improve GList by @maskin25 in ([1601](https://github.com/grafana/oncall/pull/1601))
- Add filters to outgoing webhooks 2 by @iskhakov in ([1598](https://github.com/grafana/oncall/pull/1598))

## v1.2.0 (2023-03-21)

### Changed

- Add team-based filtering for resources, so that users can see multiple resources at once and link them together ([1528](https://github.com/grafana/oncall/pull/1528))

## v1.1.41 (2023-03-21)

### Added

- Modified `check_escalation_finished_task` celery task to use read-only databases for its query, if one is defined +
  make the validation logic stricter + ping a configurable heartbeat on successful completion of this task ([1266](https://github.com/grafana/oncall/pull/1266))

### Changed

- Updated wording throughout plugin to use 'Alert Group' instead of 'Incident' ([1565](https://github.com/grafana/oncall/pull/1565),
  [1576](https://github.com/grafana/oncall/pull/1576))
- Check for enabled Telegram feature was added to ChatOps and to User pages ([319](https://github.com/grafana/oncall/issues/319))
- Filtering for Editors/Admins was added to rotation form. It is not allowed to assign Viewer to rotation ([1124](https://github.com/grafana/oncall/issues/1124))
- Modified search behaviour on the Escalation Chains page to allow for "partial searching" ([1578](https://github.com/grafana/oncall/pull/1578))

### Fixed

- Fixed a few permission issues on the UI ([1448](https://github.com/grafana/oncall/pull/1448))
- Fix resolution note rendering in Slack message threads where the Slack username was not
  being properly rendered ([1561](https://github.com/grafana/oncall/pull/1561))

## v1.1.40 (2023-03-16)

### Fixed

- Check for duplicated positions in terraform escalation policies create/update

### Added

- Add `regex_match` Jinja filter ([1556](https://github.com/grafana/oncall/pull/1556))

### Changed

- Allow passing `null` as a value for `escalation_chain` when creating routes via the public API ([1557](https://github.com/grafana/oncall/pull/1557))

## v1.1.39 (2023-03-16)

### Added

- Inbound email integration ([837](https://github.com/grafana/oncall/pull/837))

## v1.1.38 (2023-03-14)

### Added

- Add filtering by escalation chain to alert groups page ([1535](https://github.com/grafana/oncall/pull/1535))

### Fixed

- Improve tasks checking/triggering webhooks in new backend

## v1.1.37 (2023-03-14)

### Fixed

- Fixed redirection issue on integrations screen

### Added

- Enable web overrides for Terraform-based schedules
- Direct user paging improvements ([1358](https://github.com/grafana/oncall/issues/1358))
- Added Schedule Score quality within the schedule view ([118](https://github.com/grafana/oncall/issues/118))

## v1.1.36 (2023-03-09)

### Fixed

- Fix bug with override creation ([1515](https://github.com/grafana/oncall/pull/1515))

## v1.1.35 (2023-03-09)

### Added

- Insight logs

### Fixed

- Fixed issue with Alert group involved users filter
- Fixed email sending failure due to newline in title

## v1.1.34 (2023-03-08)

### Added

- Jinja2 based routes ([1319](https://github.com/grafana/oncall/pull/1319))

### Changed

- Remove mobile app feature flag ([1484](https://github.com/grafana/oncall/pull/1484))

### Fixed

- Prohibit creating & updating past overrides ([1474](https://github.com/grafana/oncall/pull/1474))

## v1.1.33 (2023-03-07)

### Fixed

- Show permission error for accessing Telegram as Viewer ([1273](https://github.com/grafana/oncall/issues/1273))

### Changed

- Pass email and phone limits as environment variables ([1219](https://github.com/grafana/oncall/pull/1219))

## v1.1.32 (2023-03-01)

### Fixed

- Schedule filters improvements ([941](https://github.com/grafana/oncall/issues/941))
- Fix pagination issue on schedules page ([1437](https://github.com/grafana/oncall/pull/1437))

## v1.1.31 (2023-03-01)

### Added

- Add acknowledge_signal and source link to public api

## v1.1.30 (2023-03-01)

### Fixed

- Fixed importing of global grafana styles ([672](https://github.com/grafana/oncall/issues/672))
- Fixed UI permission related bug where Editors could not export their user iCal link
- Fixed error when a shift is created using Etc/UTC as timezone
- Fixed issue with refresh ical file task not considering empty string values
- Schedules: Long popup does not fit screen & buttons unreachable & objects outside of the popup ([1002](https://github.com/grafana/oncall/issues/1002))
- Can't scroll on integration settings page ([415](https://github.com/grafana/oncall/issues/415))
- Team change in the Integration page always causes 403 ([1292](https://github.com/grafana/oncall/issues/1292))
- Schedules: Permalink doesn't work with multi-teams ([940](https://github.com/grafana/oncall/issues/940))
- Schedules list -> expanded schedule blows page width ([1293](https://github.com/grafana/oncall/issues/1293))

### Changed

- Moved reCAPTCHA to backend environment variable for more flexible configuration between different environments.
- Add pagination to schedule listing
- Show 100 latest alerts on alert group page ([1417](https://github.com/grafana/oncall/pull/1417))

## v1.1.29 (2023-02-23)

### Changed

- Allow creating schedules with type "web" using public API

### Fixed

- Fixed minor issue during the sync process where an HTTP 302 (redirect) status code from the Grafana
  instance would cause the sync to not properly finish

## v1.1.28 (2023-02-23)

### Fixed

- Fixed maintenance mode for Telegram and MSTeams

## v1.1.27 (2023-02-22)

### Added

- Added reCAPTCHA validation for requesting a mobile verification code

### Changed

- Added ratelimits for phone verification
- Link to source was added
- Header of Incident page was reworked: clickable labels instead of just names, users section was deleted
- "Go to Integration" button was deleted, because the functionality was moved to clickable labels

### Fixed

- Fixed HTTP request to Google where when fetching an iCal, the response would sometimes contain HTML instead
  of the expected iCal data

## v1.1.26 (2023-02-20)

### Fixed

- Make alert group filters persistent ([482](https://github.com/grafana/oncall/issues/482))

### Changed

- Update phone verification error message

## v1.1.25 (2023-02-20)

### Fixed

- Fixed too long declare incident link in Slack

## v1.1.24 (2023-02-16)

### Added

- Add direct user paging ([823](https://github.com/grafana/oncall/issues/823))
- Add App Store link to web UI ([1328](https://github.com/grafana/oncall/pull/1328))

### Fixed

- Cleaning of the name "Incident" ([704](https://github.com/grafana/oncall/pull/704))
- Alert Group/Alert Groups naming polishing. All the names should be with capital letters
- Design polishing ([1290](https://github.com/grafana/oncall/pull/1290))
- Not showing contact details in User tooltip if User does not have edit/admin access
- Updated slack link account to redirect back to user profile instead of chatops

### Changed

- Incidents - Removed buttons column and replaced status with toggler ([#1237](https://github.com/grafana/oncall/issues/1237))
- Responsiveness changes across multiple pages (Incidents, Integrations, Schedules) ([#1237](https://github.com/grafana/oncall/issues/1237))
- Add pagination to schedule listing

## v1.1.23 (2023-02-06)

### Fixed

- Fix bug with email case sensitivity for ICal on-call schedules ([1297](https://github.com/grafana/oncall/pull/1297))

## v1.1.22 (2023-02-03)

### Fixed

- Fix bug with root/dependant alert groups list api endpoint ([1284](https://github.com/grafana/oncall/pull/1284))
- Fixed NPE on teams switch

### Added

- Optimize alert and alert group public api endpoints and add filter by id ([1274](https://github.com/grafana/oncall/pull/1274))
- Enable mobile app backend by default on OSS

## v1.1.21 (2023-02-02)

### Added

- Add [`django-dbconn-retry` library](https://github.com/jdelic/django-dbconn-retry) to `INSTALLED_APPS` to attempt
  to alleviate occasional `django.db.utils.OperationalError` errors
- Improve alerts and alert group endpoint response time in internal API with caching ([1261](https://github.com/grafana/oncall/pull/1261))
- Optimize alert and alert group public api endpoints and add filter by id ([1274](https://github.com/grafana/oncall/pull/1274)
- Added Coming Soon for iOS on Mobile App screen

### Fixed

- Fix issue on Integrations where you were redirected back once escalation chain was loaded ([#1083](https://github.com/grafana/oncall/issues/1083))
  ([#1257](https://github.com/grafana/oncall/issues/1257))

## v1.1.20 (2023-01-30)

### Added

- Add involved users filter to alert groups listing page (+ mine shortcut)

### Changed

- Improve logging for creating contact point for Grafana Alerting integration

### Fixed

- Fix bugs related to creating contact point for Grafana Alerting integration
- Fix minor UI bug on OnCall users page where it would idefinitely show a "Loading..." message
- Only show OnCall user's table to users that are authorized
- Fixed NPE in ScheduleUserDetails component ([#1229](https://github.com/grafana/oncall/issues/1229))

## v1.1.19 (2023-01-25)

### Added

- Add Server URL below QR code for OSS for debugging purposes
- Add Slack slash command allowing to trigger a direct page via a manually created alert group
- Remove resolved and acknowledged filters as we switched to status ([#1201](https://github.com/grafana/oncall/pull/1201))
- Add sync with grafana on /users and /teams api calls from terraform plugin

### Changed

- Allow users with `viewer` role to fetch cloud connection status using the internal API ([#1181](https://github.com/grafana/oncall/pull/1181))
- When removing the Slack ChatOps integration, make it more explicit to the user what the implications of doing so are
- Improve performance of `GET /api/internal/v1/schedules` endpoint ([#1169](https://github.com/grafana/oncall/pull/1169))

### Fixed

- Removed duplicate API call, in the UI on plugin initial load, to `GET /api/internal/v1/alert_receive_channels`
- Increased plugin startup speed ([#1200](https://github.com/grafana/oncall/pull/1200))

## v1.1.18 (2023-01-18)

### Added

- Allow messaging backends to be enabled/disabled per organization ([#1151](https://github.com/grafana/oncall/pull/1151))

### Changed

- Send a Slack DM when user is not in channel ([#1144](https://github.com/grafana/oncall/pull/1144))

## v1.1.17 (2023-01-18)

### Changed

- Modified how the `Organization.is_rbac_permissions_enabled` flag is set,
  based on whether we are dealing with an open-source, or cloud installation
- Backend implementation to support direct user/schedule paging
- Changed documentation links to open in new window
- Remove helm chart signing
- Changed the user's profile modal to be wide for all tabs

### Added

- Added state filter for alert_group public API endpoint.
- Enrich user tooltip on Schedule page
- Added redirects for old-style links

### Fixed

- Updated typo in Helm chart values when specifying a custom Slack command name
- Fix for web schedules ical export to give overrides the right priority
- Fix for topnavbar to show initial loading inside PluginPage

## v1.1.16 (2023-01-12)

### Fixed

- Minor bug fix in how the value of `Organization.is_rbac_permissions_enabled` is determined

- Helm chart: default values file and documentation now reflect the correct key to set for the Slack
  slash command name, `oncall.slack.commandName`.

## v1.1.15 (2023-01-10)

### Changed

- Simplify and speed up slack rendering ([#1105](https://github.com/grafana/oncall/pull/1105))
- Faro - Point to 3 separate apps instead of just 1 for all environments ([#1110](https://github.com/grafana/oncall/pull/1110))
- Schedules - ([#1114](https://github.com/grafana/oncall/pull/1114), [#1109](https://github.com/grafana/oncall/pull/1109))

### Fixed

- Bugfix for topnavbar to place alerts inside PageNav ([#1040](https://github.com/grafana/oncall/pull/1040))

## v1.1.14 (2023-01-05)

### Changed

- Change wording from "incident" to "alert group" for the Telegram integration ([#1052](https://github.com/grafana/oncall/pull/1052))
- Soft-delete of organizations on stack deletion.

## v1.1.13 (2023-01-04)

### Added

- Integration with [Grafana Faro](https://grafana.com/docs/grafana-cloud/faro-web-sdk/) for Cloud Instances

## v1.1.12 (2023-01-03)

### Fixed

- Handle jinja exceptions during alert creation
- Handle exception for slack rate limit message

## v1.1.11 (2023-01-03)

### Fixed

- Fix error when schedule was not able to load
- Minor fixes

## v1.1.10 (2023-01-03)

### Fixed

- Minor fixes

## v1.1.9 (2023-01-03)

### Fixed

- Alert group query optimization
- Update RBAC scopes
- Fix error when schedule was not able to load
- Minor bug fixes

## v1.1.8 (2022-12-13)

### Added

- Added a `make` command, `enable-mobile-app-feature-flags`, which sets the backend feature flag in `./dev/.env.dev`,
  and updates a record in the `base_dynamicsetting` database table, which are needed to enable the mobile
  app backend features.

### Changed

- Added ability to change engine deployment update strategy via values in helm chart.
- removed APNS support
- changed the `django-push-notification` library from the `iskhakov` fork to the [`grafana` fork](https://github.com/grafana/django-push-notifications).
  This new fork basically patches an issue which affected the database migrations of this django app (previously the
  library would not respect the `USER_MODEL` setting when creating its tables and would instead reference the
  `auth_user` table.. which we don't want)
- add `--no-cache` flag to the `make build` command

### Fixed

- fix schedule UI types and permissions

## v1.1.7 (2022-12-09)

### Fixed

- Update fallback role for schedule write RBAC permission
- Mobile App Verification tab in the user settings modal is now hidden for users that do not have proper
  permissions to use it

## v1.1.6 (2022-12-09)

### Added

- RBAC permission support
- Add `time_zone` serializer validation for OnCall shifts and calendar/web schedules. In addition, add database migration
  to update values that may be invalid
- Add a `permalinks.web` field, which is a permalink to the alert group web app page, to the alert group internal/public
  API responses
- Added the ability to customize job-migrate `ttlSecondsAfterFinished` field in the helm chart

### Fixed

- Got 500 error when saving Outgoing Webhook ([#890](https://github.com/grafana/oncall/issues/890))
- v1.0.13 helm chart - update the OnCall backend pods image pull policy to "Always" (and explicitly set tag to `latest`).
  This should resolve some recent issues experienced where the frontend/backend versions are not aligned.

### Changed

- When editing templates for alert group presentation or outgoing webhooks, errors and warnings are now displayed in
  the UI as notification popups or displayed in the preview.
- Errors and warnings that occur when rendering templates during notification or webhooks will now render
  and display the error/warning as the result.

## v1.1.5 (2022-11-24)

### Added

- Added a QR code in the "Mobile App Verification" tab on the user settings modal to connect the mobile
  application to your OnCall instance

### Fixed

- UI bug fixes for Grafana 9.3 ([#860](https://github.com/grafana/oncall/pull/860))
- Bug fix for saving source link template ([#898](https://github.com/grafana/oncall/pull/898))

## v1.1.4 (2022-11-23)

### Fixed

- Bug fix for [#882](https://github.com/grafana/oncall/pull/882) which was causing the OnCall web calendars to not load
- Bug fix which, when installing the plugin, or after removing a Grafana API token, caused the plugin to not load properly

## v1.1.3 (2022-11-22)

- Bug Fixes

### Changed

- For OSS installations of OnCall, initial configuration is now simplified. When running for local development, you no
  longer need to configure the plugin via the UI. This is achieved through passing one environment variable to both the
  backend & frontend containers, both of which have been preconfigured for you in `docker-compose-developer.yml`.
  - The Grafana API URL **must be** passed as an environment variable, `GRAFANA_API_URL`, to the OnCall backend
    (and can be configured by updating this env var in your `./dev/.env.dev` file)
  - The OnCall API URL can optionally be passed as an environment variable, `ONCALL_API_URL`, to the OnCall UI.
    If the environment variable is found, the plugin will "auto-configure", otherwise you will be shown a simple
    configuration form to provide this info.
- For Helm installations, if you are running Grafana externally (eg. `grafana.enabled` is set to `false`
  in your `values.yaml`), you will now be required to specify `externalGrafana.url` in `values.yaml`.
- `make start` will now idempotently check to see if a "127.0.0.1 grafana" record exists in `/etc/hosts`
  (using a tool called [`hostess`](https://github.com/cbednarski/hostess)). This is to support using `http://grafana:3000`
  as the `Organization.grafana_url` in two scenarios:
  - `oncall_engine`/`oncall_celery` -> `grafana` Docker container communication
  - public URL generation. There are some instances where `Organization.grafana_url` is referenced to generate public
    URLs to a Grafana plugin page. Without the `/etc/hosts` record, navigating to `http://grafana:3000/some_page` in
    your browser, you would obviously get an error from your browser.

## v1.1.2 (2022-11-18)

- Bug Fixes

## v1.1.1 (2022-11-16)

- Compatibility with Grafana 9.3.0
- Bug Fixes

## v1.0.52 (2022-11-09)

- Allow use of API keys as alternative to account auth token for Twilio
- Remove `grafana_plugin_management` Django app
- Enable new schedules UI
- Bug fixes

## v1.0.51 (2022-11-05)

- Bug Fixes

## v1.0.50 (2022-11-03)

- Updates to documentation
- Improvements to web schedules
- Bug fixes

## v1.0.49 (2022-11-01)

- Enable SMTP email backend by default
- Fix Grafana sidebar frontend bug

## v1.0.48 (2022-11-01)

- verify_number management command
- chatops page redesign

## v1.0.47 (2022-11-01)

- Bug fixes

## v1.0.46 (2022-10-28)

- Bug fixes
- remove `POST /api/internal/v1/custom_buttons/{id}/action` endpoint

## v1.0.45 (2022-10-27)

- Bug fix to revert commit which removed unused engine code

## v1.0.44 (2022-10-26)

- Bug fix for an issue that was affecting phone verification

## v1.0.43 (2022-10-25)

- Bug fixes

## v1.0.42 (2022-10-24)

- Fix posting resolution notes to Slack

## v1.0.41 (2022-10-24)

- Add personal email notifications
- Bug fixes

## v1.0.40 (2022-10-05)

- Improved database and celery backends support
- Added script to import PagerDuty users to Grafana
- Bug fixes

## v1.0.39 (2022-10-03)

- Fix issue in v1.0.38 blocking the creation of schedules and webhooks in the UI

## v1.0.38 (2022-09-30)

- Fix exception handling for adding resolution notes when slack and oncall users are out of sync.
- Fix all day events showing as having gaps in slack notifications
- Improve plugin configuration error message readability
- Add `telegram` key to `permalinks` property in `AlertGroup` public API response schema

## v1.0.37 (2022-09-21)

- Improve API token creation form
- Fix alert group bulk action bugs
- Add `permalinks` property to `AlertGroup` public API response schema
- Scheduling system bug fixes
- Public API bug fixes

## v1.0.36 (2022-09-12)

- Alpha web schedules frontend/backend updates
- Bug fixes

## v1.0.35 (2022-09-07)

- Bug fixes

## v1.0.34 (2022-09-06)

- Fix schedule notification spam

## v1.0.33 (2022-09-06)

- Add raw alert view
- Add GitHub star button for OSS installations
- Restore alert group search functionality
- Bug fixes

## v1.0.32 (2022-09-01)

- Bug fixes

## v1.0.31 (2022-09-01)

- Bump celery version
- Fix oss to cloud connection

## v1.0.30 (2022-08-31)

- Bug fix: check user notification policy before access

## v1.0.29 (2022-08-31)

- Add arm64 docker image

## v1.0.28 (2022-08-31)

- Bug fixes

## v1.0.27 (2022-08-30)

- Bug fixes

## v1.0.26 (2022-08-26)

- Insight log's format fixes
- Remove UserNotificationPolicy auto-recreating

## v1.0.25 (2022-08-24)

- Bug fixes

## v1.0.24 (2022-08-24)

- Insight logs
- Default DATA_UPLOAD_MAX_MEMORY_SIZE to 1mb

## v1.0.23 (2022-08-23)

- Bug fixes

## v1.0.22 (2022-08-16)

- Make STATIC_URL configurable from environment variable

## v1.0.21 (2022-08-12)

- Bug fixes

## v1.0.19 (2022-08-10)

- Bug fixes

## v1.0.15 (2022-08-03)

- Bug fixes

## v1.0.13 (2022-07-27)

- Optimize alert group list view
- Fix a bug related to Twilio setup

## v1.0.12 (2022-07-26)

- Update push-notifications dependency
- Rework how absolute URLs are built
- Fix to show maintenance windows per team
- Logging improvements
- Internal api to get a schedule final events

## v1.0.10 (2022-07-22)

- Speed-up of alert group web caching
- Internal api for OnCall shifts

## v1.0.9 (2022-07-21)

- Frontend bug fixes & improvements
- Support regex_replace() in templates
- Bring back alert group caching and list view

## v1.0.7 (2022-07-18)

- Backend & frontend bug fixes
- Deployment improvements
- Reshape webhook payload for outgoing webhooks
- Add escalation chain usage info on escalation chains page
- Improve alert group list load speeds and simplify caching system

## v1.0.6 (2022-07-12)

- Manual Incidents enabled for teams
- Fix phone notifications for OSS
- Public API improvements

## v1.0.5 (2022-07-06)

- Bump Django to 3.2.14
- Fix PagerDuty iCal parsing

## 1.0.4 (2022-06-28)

- Allow Telegram DMs without channel connection.

## 1.0.3 (2022-06-27)

- Fix users public api endpoint. Now it returns users with all roles.
- Fix redundant notifications about gaps in schedules.
- Frontend fixes.

## 1.0.2 (2022-06-17)

- Fix Grafana Alerting integration to handle API changes in Grafana 9
- Improve public api endpoint for outgoing webhooks (/actions) by adding ability to create, update and delete
  outgoing webhook instance

## 1.0.0 (2022-06-14)

- First Public Release

## 0.0.71 (2022-06-06)

- Initial Commit Release<|MERGE_RESOLUTION|>--- conflicted
+++ resolved
@@ -7,18 +7,16 @@
 
 ## Unreleased
 
-<<<<<<< HEAD
 ### Fixed
 
 - Address issue when Grafana feature flags which were enabled via the `feature_flags.enabled` were only properly being
   parsed, when they were space-delimited. This fix allows them to be _either_ space or comma-delimited.
   by @joeyorlando ([#2623](https://github.com/grafana/oncall/pull/2623))
-=======
+
 ### Added
 
 - Added banner on the ChatOps screen for OSS to let the user know if no chatops integration is enabled
   ([#1735](https://github.com/grafana/oncall/issues/1735))
->>>>>>> 49972c21
 
 ## v1.3.16 (2023-07-21)
 
