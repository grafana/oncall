# Changelog

All notable changes to this project will be documented in this file.

The format is based on [Keep a Changelog](https://keepachangelog.com/en/1.0.0/),
and this project adheres to [Semantic Versioning](https://semver.org/spec/v2.0.0.html).

## Unreleased

<<<<<<< HEAD
### Changed

- Change OnCall plugin to use service accounts and api tokens for communicating with backend, by @mderynck ([#2385](https://github.com/grafana/oncall/pull/2385))

## v1.3.3
=======
## v1.3.4 (2023-06-29)

This version contains just some small cleanup and CI changes 🙂

## v1.3.3 (2023-06-28)
>>>>>>> 8ff5af5e

### Added

- Add metric "how many alert groups user was notified of" to Prometheus exporter ([#2334](https://github.com/grafana/oncall/pull/2334/))

## v1.3.2 (2023-06-28)

### Changed

- Change permissions used during setup to better represent actions being taken by @mderynck ([#2242](https://github.com/grafana/oncall/pull/2242))
- Display 100000+ in stats when there are more than 100000 alert groups in the result ([#1901](https://github.com/grafana/oncall/pull/1901))

### Fixed

- For "You're Going OnCall" push notifications, show shift times in the user's configured timezone, otherwise UTC
  by @joeyorlando ([#2351](https://github.com/grafana/oncall/pull/2351))

## v1.3.1 (2023-06-26)

### Fixed

- Fix phone call & SMS relay by @vadimkerr ([#2345](https://github.com/grafana/oncall/pull/2345))

## v1.3.0 (2023-06-26)

### Added

- Secrets consistency for the chart. Bugfixing [#1016](https://github.com/grafana/oncall/pull/1016)

### Changed

- `telegram.webhookUrl` now defaults to `https://<base_url>` if not set
- UI Updates for the integrations page ([#2310](https://github.com/grafana/oncall/pull/2310))
- Prefer shift start when displaying rotation start value for existing shifts ([#2316](https://github.com/grafana/oncall/pull/2316))

### Fixed

- Fixed minor schedule preview issue missing last day ([#2316](https://github.com/grafana/oncall/pull/2316))

## v1.2.46 (2023-06-22)

### Added

- Make it possible to completely delete a rotation oncall ([#1505](https://github.com/grafana/oncall/issues/1505))
- Polish rotation modal form oncall ([#1506](https://github.com/grafana/oncall/issues/1506))
- Quick actions when editing a schedule oncall ([#1507](https://github.com/grafana/oncall/issues/1507))
- Enable schedule related profile settings oncall ([#1508](https://github.com/grafana/oncall/issues/1508))
- Highlight user shifts oncall ([#1509](https://github.com/grafana/oncall/issues/1509))
- Rename or Description for Schedules Rotations ([#1460](https://github.com/grafana/oncall/issues/1406))
- Add documentation for OnCall metrics exporter ([#2149](https://github.com/grafana/oncall/pull/2149))
- Add dashboard for OnCall metrics ([#1973](https://github.com/grafana/oncall/pull/1973))

## Changed

- Change mobile shift notifications title and subtitle by @imtoori ([#2288](https://github.com/grafana/oncall/pull/2288))
- Make web schedule updates to trigger sync refresh of its ical representation ([#2279](https://github.com/grafana/oncall/pull/2279))

## Fixed

- Fix duplicate orders for user notification policies by @vadimkerr ([#2278](https://github.com/grafana/oncall/pull/2278))
- Fix broken markup on alert group page, declutter, make time format consistent ([#2296](https://github.com/grafana/oncall/pull/2295))

## v1.2.45 (2023-06-19)

### Changed

- Change .Values.externalRabbitmq.passwordKey from `password` to `""` (default value `rabbitmq-password`) ([#864](https://github.com/grafana/oncall/pull/864))
- Remove deprecated `permissions` string array from the internal API user serializer by @joeyorlando ([#2269](https://github.com/grafana/oncall/pull/2269))

### Added

- Add `locale` column to mobile app user settings table by @joeyorlando [#2131](https://github.com/grafana/oncall/pull/2131)
- Update notification text for "You're going on call" push notifications to include information about the shift start
  and end times by @joeyorlando ([#2131](https://github.com/grafana/oncall/pull/2131))

### Fixed

- Handle non-UTC UNTIL datetime value when repeating ical events [#2241](https://github.com/grafana/oncall/pull/2241)
- Optimize AlertManager auto-resolve mechanism

## v1.2.44 (2023-06-14)

### Added

- Users with the Viewer basic role can now connect and use the mobile app ([#1892](https://github.com/grafana/oncall/pull/1892))
- Add helm chart support for redis and mysql existing secrets [#2156](https://github.com/grafana/oncall/pull/2156)

### Changed

- Removed `SlackActionRecord` model and database table by @joeyorlando [#2201](https://github.com/grafana/oncall/pull/2201)
- Require users when creating a schedule rotation using the web UI [#2220](https://github.com/grafana/oncall/pull/2220)

### Fixed

- Fix schedule shift preview to not breaking rotation shifts when there is overlap [#2218](https://github.com/grafana/oncall/pull/2218)
- Fix schedule list filter by type to allow considering multiple values [#2218](https://github.com/grafana/oncall/pull/2218)

## v1.2.43 (2023-06-12)

### Changed

- Propogate CI/CD changes

## v1.2.42 (2023-06-12)

### Changed

- Helm chart: Upgrade helm dependecies, improve local setup [#2144](https://github.com/grafana/oncall/pull/2144)

### Fixed

- Fixed bug on Filters where team param from URL was discarded [#6237](https://github.com/grafana/support-escalations/issues/6237)
- Fix receive channel filter in alert groups API [#2140](https://github.com/grafana/oncall/pull/2140)
- Helm chart: Fix usage of `env` settings as map;
  Fix usage of `mariadb.auth.database` and `mariadb.auth.username` for MYSQL env variables by @alexintech [#2146](https://github.com/grafana/oncall/pull/2146)

### Added

- Helm chart: Add unittests for rabbitmq and redis [2165](https://github.com/grafana/oncall/pull/2165)

## v1.2.41 (2023-06-08)

### Added

- Twilio Provider improvements by @Konstantinov-Innokentii, @mderynck and @joeyorlando
  [#2074](https://github.com/grafana/oncall/pull/2074) [#2034](https://github.com/grafana/oncall/pull/2034)
- Run containers as a non-root user by @alexintech [#2053](https://github.com/grafana/oncall/pull/2053)

## v1.2.40 (2023-06-07)

### Added

- Allow mobile app to consume "internal" schedules API endpoints by @joeyorlando ([#2109](https://github.com/grafana/oncall/pull/2109))
- Add inbound email address in integration API by @vadimkerr ([#2113](https://github.com/grafana/oncall/pull/2113))

### Changed

- Make viewset actions more consistent by @vadimkerr ([#2120](https://github.com/grafana/oncall/pull/2120))

### Fixed

- Fix + revert [#2057](https://github.com/grafana/oncall/pull/2057) which reverted a change which properly handles
  `Organization.DoesNotExist` exceptions for Slack events by @joeyorlando ([#TBD](https://github.com/grafana/oncall/pull/TBD))
- Fix Telegram ratelimit on live setting change by @vadimkerr and @alexintech ([#2100](https://github.com/grafana/oncall/pull/2100))

## v1.2.39 (2023-06-06)

### Changed

- Do not hide not secret settings in the web plugin UI by @alexintech ([#1964](https://github.com/grafana/oncall/pull/1964))

## v1.2.36 (2023-06-02)

### Added

- Add public API endpoint to export a schedule's final shifts by @joeyorlando ([2047](https://github.com/grafana/oncall/pull/2047))

### Fixed

- Fix demo alert for inbound email integration by @vadimkerr ([#2081](https://github.com/grafana/oncall/pull/2081))
- Fix calendar TZ used when comparing current shifts triggering slack shift notifications ([#2091](https://github.com/grafana/oncall/pull/2091))

## v1.2.35 (2023-06-01)

### Fixed

- Fix a bug with permissions for telegram user settings by @alexintech ([#2075](https://github.com/grafana/oncall/pull/2075))
- Fix orphaned messages in Slack by @vadimkerr ([#2023](https://github.com/grafana/oncall/pull/2023))
- Fix duplicated slack shift-changed notifications ([#2080](https://github.com/grafana/oncall/pull/2080))

## v1.2.34 (2023-05-31)

### Added

- Add description to "Default channel for Slack notifications" UI dropdown by @joeyorlando ([2051](https://github.com/grafana/oncall/pull/2051))

### Fixed

- Fix templates when slack or telegram is disabled ([#2064](https://github.com/grafana/oncall/pull/2064))
- Reduce number of alert groups returned by `Attach To` in slack to avoid event trigger timeout @mderynck ([#2049](https://github.com/grafana/oncall/pull/2049))

## v1.2.33 (2023-05-30)

### Fixed

- Revert #2040 breaking `/escalate` Slack command

## v1.2.32 (2023-05-30)

### Added

- Add models and framework to use different services (Phone, SMS, Verify) in Twilio depending on
  the destination country code by @mderynck ([#1976](https://github.com/grafana/oncall/pull/1976))
- Prometheus exporter backend for alert groups related metrics
- Helm chart: configuration of `uwsgi` using environment variables by @alexintech ([#2045](https://github.com/grafana/oncall/pull/2045))
- Much expanded/improved docs for mobile app ([2026](https://github.com/grafana/oncall/pull/2026>))
- Enable by-day selection when defining monthly and hourly rotations ([2037](https://github.com/grafana/oncall/pull/2037))

### Fixed

- Fix error when updating closed modal window in Slack by @vadimkerr ([#2019](https://github.com/grafana/oncall/pull/2019))
- Fix final schedule export failing to update when ical imported events set start/end as date ([#2025](https://github.com/grafana/oncall/pull/2025))
- Helm chart: fix bugs in helm chart with external postgresql configuration by @alexintech ([#2036](https://github.com/grafana/oncall/pull/2036))
- Properly address `Organization.DoesNotExist` exceptions thrown which result in HTTP 500 for the Slack `interactive_api_endpoint`
  endpoint by @joeyorlando ([#2040](https://github.com/grafana/oncall/pull/2040))
- Fix issue when trying to sync Grafana contact point and config receivers miss a key ([#2046](https://github.com/grafana/oncall/pull/2046))

### Changed

- Changed mobile notification title and subtitle. Removed the body. by @imtoori [#2027](https://github.com/grafana/oncall/pull/2027)

## v1.2.31 (2023-05-26)

### Fixed

- Fix AmazonSNS ratelimit by @Konstantinov-Innokentii ([#2032](https://github.com/grafana/oncall/pull/2032))

## v1.2.30 (2023-05-25)

### Fixed

- Fix Phone provider status callbacks [#2014](https://github.com/grafana/oncall/pull/2014)

## v1.2.29 (2023-05-25)

### Changed

- Phone provider refactoring [#1713](https://github.com/grafana/oncall/pull/1713)

### Fixed

- Handle slack metadata limit when creating paging command payload ([#2007](https://github.com/grafana/oncall/pull/2007))
- Fix issue with sometimes cached final schedule not being refreshed after an update ([#2004](https://github.com/grafana/oncall/pull/2004))

## v1.2.28 (2023-05-24)

### Fixed

- Improve plugin authentication by @vadimkerr ([#1995](https://github.com/grafana/oncall/pull/1995))
- Fix MultipleObjectsReturned error on webhook endpoints by @vadimkerr ([#1996](https://github.com/grafana/oncall/pull/1996))
- Remove user defined time period from "you're going oncall" mobile push by @iskhakov ([#2001](https://github.com/grafana/oncall/pull/2001))

## v1.2.27 (2023-05-23)

### Added

- Allow passing Firebase credentials via environment variable by @vadimkerr ([#1969](https://github.com/grafana/oncall/pull/1969))

### Changed

- Update default Alertmanager templates by @iskhakov ([#1944](https://github.com/grafana/oncall/pull/1944))

### Fixed

- Fix SQLite permission issue by @vadimkerr ([#1984](https://github.com/grafana/oncall/pull/1984))
- Remove user defined time period from "you're going oncall" mobile push ([2001](https://github.com/grafana/oncall/pull/2001))

## v1.2.26 (2023-05-18)

### Fixed

- Fix inbound email bug when attaching files by @vadimkerr ([#1970](https://github.com/grafana/oncall/pull/1970))

## v1.2.25 (2023-05-18)

### Added

- Test mobile push backend

## v1.2.24 (2023-05-17)

### Fixed

- Fixed bug in Escalation Chains where reordering an item crashed the list

## v1.2.23 (2023-05-15)

### Added

- Add a way to set a maintenance mode message and display this in the web plugin UI by @joeyorlando ([#1917](https://github.com/grafana/oncall/pull/#1917))

### Changed

- Use `user_profile_changed` Slack event instead of `user_change` to update Slack user profile by @vadimkerr ([#1938](https://github.com/grafana/oncall/pull/1938))

## v1.2.22 (2023-05-12)

### Added

- Add mobile settings for info notifications by @imtoori ([#1926](https://github.com/grafana/oncall/pull/1926))

### Fixed

- Fix bug in the "You're Going Oncall" push notification copy by @joeyorlando ([#1922](https://github.com/grafana/oncall/pull/1922))
- Fix bug with newlines in markdown converter ([#1925](https://github.com/grafana/oncall/pull/1925))
- Disable "You're Going Oncall" push notification by default ([1927](https://github.com/grafana/oncall/pull/1927))

## v1.2.21 (2023-05-09)

### Added

- Add a new mobile app push notification which notifies users when they are going on call by @joeyorlando ([#1814](https://github.com/grafana/oncall/pull/1814))
- Add a new mobile app user setting field, `important_notification_volume_override` by @joeyorlando ([#1893](https://github.com/grafana/oncall/pull/1893))

### Changed

- Improve ical comparison when checking for imported ical updates ([1870](https://github.com/grafana/oncall/pull/1870))
- Upgrade to Python 3.11.3 by @joeyorlando ([#1849](https://github.com/grafana/oncall/pull/1849))

### Fixed

- Fix issue with how OnCall determines if a cloud Grafana Instance supports RBAC by @joeyorlando ([#1880](https://github.com/grafana/oncall/pull/1880))
- Fix issue trying to set maintenance mode for integrations belonging to non-current team

## v1.2.20 (2023-05-09)

### Fixed

- Hotfix perform notification task

## v1.2.19 (2023-05-04)

### Fixed

- Fix issue with parsing response when sending Slack message

## v1.2.18 (2023-05-03)

### Added

- Documentation updates

## v1.2.17 (2023-05-02)

### Added

- Add filter descriptions to web ui by @iskhakov ([1845](https://github.com/grafana/oncall/pull/1845))
- Add "Notifications Receiver" RBAC role by @joeyorlando ([#1853](https://github.com/grafana/oncall/pull/1853))

### Changed

- Remove template editor from Slack by @iskhakov ([1847](https://github.com/grafana/oncall/pull/1847))
- Remove schedule name uniqueness restriction ([1859](https://github.com/grafana/oncall/pull/1859))

### Fixed

- Fix bugs in web title and message templates rendering and visual representation ([1747](https://github.com/grafana/oncall/pull/1747))

## v1.2.16 (2023-04-27)

### Added

- Add 2, 3 and 6 hours Alert Group silence options by @tommysitehost ([#1822](https://github.com/grafana/oncall/pull/1822))
- Add schedule related users endpoint to plugin API

### Changed

- Update web UI, Slack, and Telegram to allow silencing an acknowledged alert group by @joeyorlando ([#1831](https://github.com/grafana/oncall/pull/1831))

### Fixed

- Optimize duplicate queries occurring in AlertGroupFilter by @joeyorlando ([1809](https://github.com/grafana/oncall/pull/1809))

## v1.2.15 (2023-04-24)

### Fixed

- Helm chart: Fix helm hook for db migration job
- Performance improvements to `GET /api/internal/v1/alertgroups` endpoint by @joeyorlando and @iskhakov ([#1805](https://github.com/grafana/oncall/pull/1805))

### Added

- Add helm chart support for twilio existing secrets by @atownsend247 ([#1435](https://github.com/grafana/oncall/pull/1435))
- Add web_title, web_message and web_image_url attributes to templates ([1786](https://github.com/grafana/oncall/pull/1786))

### Changed

- Update shift API to use a default interval value (`1`) when a `frequency` is set and no `interval` is given
- Limit number of alertmanager alerts in alert group to autoresolve by 500 ([1779](https://github.com/grafana/oncall/pull/1779))
- Update schedule and personal ical exports to use final shift events

## v1.2.14 (2023-04-19)

### Fixed

- Fix broken documentation links by @shantanualsi ([#1766](https://github.com/grafana/oncall/pull/1766))
- Fix bug when updating team access settings by @vadimkerr ([#1794](https://github.com/grafana/oncall/pull/1794))

## v1.2.13 (2023-04-18)

### Changed

- Rework ical schedule export to include final events; also improve changing shifts sync

### Fixed

- Fix issue when creating web overrides for TF schedules using a non-UTC timezone

## v1.2.12 (2023-04-18)

### Changed

- Move `alerts_alertgroup.is_restricted` column to `alerts_alertreceivechannel.restricted_at` by @joeyorlando ([#1770](https://github.com/grafana/oncall/pull/1770))

### Added

- Add new field description_short to private api ([#1698](https://github.com/grafana/oncall/pull/1698))
- Added preview and migration API endpoints for route migration from regex into jinja2 ([1715](https://github.com/grafana/oncall/pull/1715))
- Helm chart: add the option to use a helm hook for the migration job ([1386](https://github.com/grafana/oncall/pull/1386))
- Add endpoints to start and stop maintenance in alert receive channel private api ([1755](https://github.com/grafana/oncall/pull/1755))
- Send demo alert with dynamic payload and get demo payload example on private api ([1700](https://github.com/grafana/oncall/pull/1700))
- Add is_default fields to templates, remove WritableSerialiserMethodField ([1759](https://github.com/grafana/oncall/pull/1759))
- Allow use of dynamic payloads in alert receive channels preview template in private api ([1756](https://github.com/grafana/oncall/pull/1756))

## v1.2.11 (2023-04-14)

### Added

- add new columns `gcom_org_contract_type`, `gcom_org_irm_sku_subscription_start_date`,
  and `gcom_org_oldest_admin_with_billing_privileges_user_id` to `user_management_organization` table,
  plus `is_restricted` column to `alerts_alertgroup` table by @joeyorlando and @teodosii ([1522](https://github.com/grafana/oncall/pull/1522))
- emit two new Django signals by @joeyorlando and @teodosii ([1522](https://github.com/grafana/oncall/pull/1522))
  - `org_sync_signal` at the end of the `engine/apps/user_management/sync.py::sync_organization` method
  - `alert_group_created_signal` when a new Alert Group is created

## v1.2.10 (2023-04-13)

### Added

- Added mine filter to schedules listing

### Fixed

- Fixed a bug in GForm's RemoteSelect where the value for Dropdown could not change
- Fixed the URL attached to an Incident created via the 'Declare Incident' button of a Slack alert by @sd2k ([#1738](https://github.com/grafana/oncall/pull/1738))

## v1.2.9 (2023-04-11)

### Fixed

- Catch the new Slack error - "message_limit_exceeded"

## v1.2.8 (2023-04-06)

### Changed

- Allow editing assigned team via public api ([1619](https://github.com/grafana/oncall/pull/1619))
- Disable mentions when resolution note is created by @iskhakov ([1696](https://github.com/grafana/oncall/pull/1696))
- Display warnings on users page in a clean and consistent way by @iskhakov ([#1681](https://github.com/grafana/oncall/pull/1681))

## v1.2.7 (2023-04-03)

### Added

- Save selected teams filter in local storage ([#1611](https://github.com/grafana/oncall/issues/1611))

### Changed

- Renamed routes from /incidents to /alert-groups ([#1678](https://github.com/grafana/oncall/pull/1678))

### Fixed

- Fix team search when filtering resources by @vadimkerr ([#1680](https://github.com/grafana/oncall/pull/1680))
- Fix issue when trying to scroll in Safari ([#415](https://github.com/grafana/oncall/issues/415))

## v1.2.6 (2023-03-30)

### Fixed

- Fixed bug when web schedules/shifts use non-UTC timezone and shift is deleted by @matiasb ([#1661](https://github.com/grafana/oncall/pull/1661))

## v1.2.5 (2023-03-30)

### Fixed

- Fixed a bug with Slack links not working in the plugin UI ([#1671](https://github.com/grafana/oncall/pull/1671))

## v1.2.4 (2023-03-30)

### Added

- Added the ability to change the team for escalation chains by @maskin25, @iskhakov and @vadimkerr ([#1658](https://github.com/grafana/oncall/pull/1658))

### Fixed

- Addressed bug with iOS mobile push notifications always being set to critical by @imtoori and @joeyorlando ([#1646](https://github.com/grafana/oncall/pull/1646))
- Fixed issue where Viewer was not able to view which people were oncall in a schedule ([#999](https://github.com/grafana/oncall/issues/999))
- Fixed a bug with syncing teams from Grafana API by @vadimkerr ([#1652](https://github.com/grafana/oncall/pull/1652))

## v1.2.3 (2023-03-28)

Only some minor performance/developer setup changes to report in this version.

## v1.2.2 (2023-03-27)

### Changed

- Drawers with Forms are not closing by clicking outside of the drawer. Only by clicking Cancel or X (by @Ukochka in [#1608](https://github.com/grafana/oncall/pull/1608))
- When the `DANGEROUS_WEBHOOKS_ENABLED` environment variable is set to true, it's possible now to create Outgoing Webhooks
  using URLs without a top-level domain (by @hoptical in [#1398](https://github.com/grafana/oncall/pull/1398))
- Updated wording when creating an integration (by @callmehyde in [#1572](https://github.com/grafana/oncall/pull/1572))
- Set FCM iOS/Android "message priority" to "high priority" for mobile app push notifications (by @joeyorlando in [#1612](https://github.com/grafana/oncall/pull/1612))
- Improve schedule quality feature (by @vadimkerr in [#1602](https://github.com/grafana/oncall/pull/1602))

### Fixed

- Update override deletion changes to set its final duration (by @matiasb in [#1599](https://github.com/grafana/oncall/pull/1599))

## v1.2.1 (2023-03-23)

### Changed

- Mobile app settings backend by @vadimkerr in ([1571](https://github.com/grafana/oncall/pull/1571))
- Fix integrations and escalations autoselect, improve GList by @maskin25 in ([1601](https://github.com/grafana/oncall/pull/1601))
- Add filters to outgoing webhooks 2 by @iskhakov in ([1598](https://github.com/grafana/oncall/pull/1598))

## v1.2.0 (2023-03-21)

### Changed

- Add team-based filtering for resources, so that users can see multiple resources at once and link them together ([1528](https://github.com/grafana/oncall/pull/1528))

## v1.1.41 (2023-03-21)

### Added

- Modified `check_escalation_finished_task` celery task to use read-only databases for its query, if one is defined +
  make the validation logic stricter + ping a configurable heartbeat on successful completion of this task ([1266](https://github.com/grafana/oncall/pull/1266))

### Changed

- Updated wording throughout plugin to use 'Alert Group' instead of 'Incident' ([1565](https://github.com/grafana/oncall/pull/1565),
  [1576](https://github.com/grafana/oncall/pull/1576))
- Check for enabled Telegram feature was added to ChatOps and to User pages ([319](https://github.com/grafana/oncall/issues/319))
- Filtering for Editors/Admins was added to rotation form. It is not allowed to assign Viewer to rotation ([1124](https://github.com/grafana/oncall/issues/1124))
- Modified search behaviour on the Escalation Chains page to allow for "partial searching" ([1578](https://github.com/grafana/oncall/pull/1578))

### Fixed

- Fixed a few permission issues on the UI ([1448](https://github.com/grafana/oncall/pull/1448))
- Fix resolution note rendering in Slack message threads where the Slack username was not
  being properly rendered ([1561](https://github.com/grafana/oncall/pull/1561))

## v1.1.40 (2023-03-16)

### Fixed

- Check for duplicated positions in terraform escalation policies create/update

### Added

- Add `regex_match` Jinja filter ([1556](https://github.com/grafana/oncall/pull/1556))

### Changed

- Allow passing `null` as a value for `escalation_chain` when creating routes via the public API ([1557](https://github.com/grafana/oncall/pull/1557))

## v1.1.39 (2023-03-16)

### Added

- Inbound email integration ([837](https://github.com/grafana/oncall/pull/837))

## v1.1.38 (2023-03-14)

### Added

- Add filtering by escalation chain to alert groups page ([1535](https://github.com/grafana/oncall/pull/1535))

### Fixed

- Improve tasks checking/triggering webhooks in new backend

## v1.1.37 (2023-03-14)

### Fixed

- Fixed redirection issue on integrations screen

### Added

- Enable web overrides for Terraform-based schedules
- Direct user paging improvements ([1358](https://github.com/grafana/oncall/issues/1358))
- Added Schedule Score quality within the schedule view ([118](https://github.com/grafana/oncall/issues/118))

## v1.1.36 (2023-03-09)

### Fixed

- Fix bug with override creation ([1515](https://github.com/grafana/oncall/pull/1515))

## v1.1.35 (2023-03-09)

### Added

- Insight logs

### Fixed

- Fixed issue with Alert group involved users filter
- Fixed email sending failure due to newline in title

## v1.1.34 (2023-03-08)

### Added

- Jinja2 based routes ([1319](https://github.com/grafana/oncall/pull/1319))

### Changed

- Remove mobile app feature flag ([1484](https://github.com/grafana/oncall/pull/1484))

### Fixed

- Prohibit creating & updating past overrides ([1474](https://github.com/grafana/oncall/pull/1474))

## v1.1.33 (2023-03-07)

### Fixed

- Show permission error for accessing Telegram as Viewer ([1273](https://github.com/grafana/oncall/issues/1273))

### Changed

- Pass email and phone limits as environment variables ([1219](https://github.com/grafana/oncall/pull/1219))

## v1.1.32 (2023-03-01)

### Fixed

- Schedule filters improvements ([941](https://github.com/grafana/oncall/issues/941))
- Fix pagination issue on schedules page ([1437](https://github.com/grafana/oncall/pull/1437))

## v1.1.31 (2023-03-01)

### Added

- Add acknowledge_signal and source link to public api

## v1.1.30 (2023-03-01)

### Fixed

- Fixed importing of global grafana styles ([672](https://github.com/grafana/oncall/issues/672))
- Fixed UI permission related bug where Editors could not export their user iCal link
- Fixed error when a shift is created using Etc/UTC as timezone
- Fixed issue with refresh ical file task not considering empty string values
- Schedules: Long popup does not fit screen & buttons unreachable & objects outside of the popup ([1002](https://github.com/grafana/oncall/issues/1002))
- Can't scroll on integration settings page ([415](https://github.com/grafana/oncall/issues/415))
- Team change in the Integration page always causes 403 ([1292](https://github.com/grafana/oncall/issues/1292))
- Schedules: Permalink doesn't work with multi-teams ([940](https://github.com/grafana/oncall/issues/940))
- Schedules list -> expanded schedule blows page width ([1293](https://github.com/grafana/oncall/issues/1293))

### Changed

- Moved reCAPTCHA to backend environment variable for more flexible configuration between different environments.
- Add pagination to schedule listing
- Show 100 latest alerts on alert group page ([1417](https://github.com/grafana/oncall/pull/1417))

## v1.1.29 (2023-02-23)

### Changed

- Allow creating schedules with type "web" using public API

### Fixed

- Fixed minor issue during the sync process where an HTTP 302 (redirect) status code from the Grafana
  instance would cause the sync to not properly finish

## v1.1.28 (2023-02-23)

### Fixed

- Fixed maintenance mode for Telegram and MSTeams

## v1.1.27 (2023-02-22)

### Added

- Added reCAPTCHA validation for requesting a mobile verification code

### Changed

- Added ratelimits for phone verification
- Link to source was added
- Header of Incident page was reworked: clickable labels instead of just names, users section was deleted
- "Go to Integration" button was deleted, because the functionality was moved to clickable labels

### Fixed

- Fixed HTTP request to Google where when fetching an iCal, the response would sometimes contain HTML instead
  of the expected iCal data

## v1.1.26 (2023-02-20)

### Fixed

- Make alert group filters persistent ([482](https://github.com/grafana/oncall/issues/482))

### Changed

- Update phone verification error message

## v1.1.25 (2023-02-20)

### Fixed

- Fixed too long declare incident link in Slack

## v1.1.24 (2023-02-16)

### Added

- Add direct user paging ([823](https://github.com/grafana/oncall/issues/823))
- Add App Store link to web UI ([1328](https://github.com/grafana/oncall/pull/1328))

### Fixed

- Cleaning of the name "Incident" ([704](https://github.com/grafana/oncall/pull/704))
- Alert Group/Alert Groups naming polishing. All the names should be with capital letters
- Design polishing ([1290](https://github.com/grafana/oncall/pull/1290))
- Not showing contact details in User tooltip if User does not have edit/admin access
- Updated slack link account to redirect back to user profile instead of chatops

### Changed

- Incidents - Removed buttons column and replaced status with toggler ([#1237](https://github.com/grafana/oncall/issues/1237))
- Responsiveness changes across multiple pages (Incidents, Integrations, Schedules) ([#1237](https://github.com/grafana/oncall/issues/1237))
- Add pagination to schedule listing

## v1.1.23 (2023-02-06)

### Fixed

- Fix bug with email case sensitivity for ICal on-call schedules ([1297](https://github.com/grafana/oncall/pull/1297))

## v1.1.22 (2023-02-03)

### Fixed

- Fix bug with root/dependant alert groups list api endpoint ([1284](https://github.com/grafana/oncall/pull/1284))
- Fixed NPE on teams switch

### Added

- Optimize alert and alert group public api endpoints and add filter by id ([1274](https://github.com/grafana/oncall/pull/1274))
- Enable mobile app backend by default on OSS

## v1.1.21 (2023-02-02)

### Added

- Add [`django-dbconn-retry` library](https://github.com/jdelic/django-dbconn-retry) to `INSTALLED_APPS` to attempt
  to alleviate occasional `django.db.utils.OperationalError` errors
- Improve alerts and alert group endpoint response time in internal API with caching ([1261](https://github.com/grafana/oncall/pull/1261))
- Optimize alert and alert group public api endpoints and add filter by id ([1274](https://github.com/grafana/oncall/pull/1274)
- Added Coming Soon for iOS on Mobile App screen

### Fixed

- Fix issue on Integrations where you were redirected back once escalation chain was loaded ([#1083](https://github.com/grafana/oncall/issues/1083))
  ([#1257](https://github.com/grafana/oncall/issues/1257))

## v1.1.20 (2023-01-30)

### Added

- Add involved users filter to alert groups listing page (+ mine shortcut)

### Changed

- Improve logging for creating contact point for Grafana Alerting integration

### Fixed

- Fix bugs related to creating contact point for Grafana Alerting integration
- Fix minor UI bug on OnCall users page where it would idefinitely show a "Loading..." message
- Only show OnCall user's table to users that are authorized
- Fixed NPE in ScheduleUserDetails component ([#1229](https://github.com/grafana/oncall/issues/1229))

## v1.1.19 (2023-01-25)

### Added

- Add Server URL below QR code for OSS for debugging purposes
- Add Slack slash command allowing to trigger a direct page via a manually created alert group
- Remove resolved and acknowledged filters as we switched to status ([#1201](https://github.com/grafana/oncall/pull/1201))
- Add sync with grafana on /users and /teams api calls from terraform plugin

### Changed

- Allow users with `viewer` role to fetch cloud connection status using the internal API ([#1181](https://github.com/grafana/oncall/pull/1181))
- When removing the Slack ChatOps integration, make it more explicit to the user what the implications of doing so are
- Improve performance of `GET /api/internal/v1/schedules` endpoint ([#1169](https://github.com/grafana/oncall/pull/1169))

### Fixed

- Removed duplicate API call, in the UI on plugin initial load, to `GET /api/internal/v1/alert_receive_channels`
- Increased plugin startup speed ([#1200](https://github.com/grafana/oncall/pull/1200))

## v1.1.18 (2023-01-18)

### Added

- Allow messaging backends to be enabled/disabled per organization ([#1151](https://github.com/grafana/oncall/pull/1151))

### Changed

- Send a Slack DM when user is not in channel ([#1144](https://github.com/grafana/oncall/pull/1144))

## v1.1.17 (2023-01-18)

### Changed

- Modified how the `Organization.is_rbac_permissions_enabled` flag is set,
  based on whether we are dealing with an open-source, or cloud installation
- Backend implementation to support direct user/schedule paging
- Changed documentation links to open in new window
- Remove helm chart signing
- Changed the user's profile modal to be wide for all tabs

### Added

- Added state filter for alert_group public API endpoint.
- Enrich user tooltip on Schedule page
- Added redirects for old-style links

### Fixed

- Updated typo in Helm chart values when specifying a custom Slack command name
- Fix for web schedules ical export to give overrides the right priority
- Fix for topnavbar to show initial loading inside PluginPage

## v1.1.16 (2023-01-12)

### Fixed

- Minor bug fix in how the value of `Organization.is_rbac_permissions_enabled` is determined

- Helm chart: default values file and documentation now reflect the correct key to set for the Slack
  slash command name, `oncall.slack.commandName`.

## v1.1.15 (2023-01-10)

### Changed

- Simplify and speed up slack rendering ([#1105](https://github.com/grafana/oncall/pull/1105))
- Faro - Point to 3 separate apps instead of just 1 for all environments ([#1110](https://github.com/grafana/oncall/pull/1110))
- Schedules - ([#1114](https://github.com/grafana/oncall/pull/1114), [#1109](https://github.com/grafana/oncall/pull/1109))

### Fixed

- Bugfix for topnavbar to place alerts inside PageNav ([#1040](https://github.com/grafana/oncall/pull/1040))

## v1.1.14 (2023-01-05)

### Changed

- Change wording from "incident" to "alert group" for the Telegram integration ([#1052](https://github.com/grafana/oncall/pull/1052))
- Soft-delete of organizations on stack deletion.

## v1.1.13 (2023-01-04)

### Added

- Integration with [Grafana Faro](https://grafana.com/docs/grafana-cloud/faro-web-sdk/) for Cloud Instances

## v1.1.12 (2023-01-03)

### Fixed

- Handle jinja exceptions during alert creation
- Handle exception for slack rate limit message

## v1.1.11 (2023-01-03)

### Fixed

- Fix error when schedule was not able to load
- Minor fixes

## v1.1.10 (2023-01-03)

### Fixed

- Minor fixes

## v1.1.9 (2023-01-03)

### Fixed

- Alert group query optimization
- Update RBAC scopes
- Fix error when schedule was not able to load
- Minor bug fixes

## v1.1.8 (2022-12-13)

### Added

- Added a `make` command, `enable-mobile-app-feature-flags`, which sets the backend feature flag in `./dev/.env.dev`,
  and updates a record in the `base_dynamicsetting` database table, which are needed to enable the mobile
  app backend features.

### Changed

- Added ability to change engine deployment update strategy via values in helm chart.
- removed APNS support
- changed the `django-push-notification` library from the `iskhakov` fork to the [`grafana` fork](https://github.com/grafana/django-push-notifications).
  This new fork basically patches an issue which affected the database migrations of this django app (previously the
  library would not respect the `USER_MODEL` setting when creating its tables and would instead reference the
  `auth_user` table.. which we don't want)
- add `--no-cache` flag to the `make build` command

### Fixed

- fix schedule UI types and permissions

## v1.1.7 (2022-12-09)

### Fixed

- Update fallback role for schedule write RBAC permission
- Mobile App Verification tab in the user settings modal is now hidden for users that do not have proper
  permissions to use it

## v1.1.6 (2022-12-09)

### Added

- RBAC permission support
- Add `time_zone` serializer validation for OnCall shifts and calendar/web schedules. In addition, add database migration
  to update values that may be invalid
- Add a `permalinks.web` field, which is a permalink to the alert group web app page, to the alert group internal/public
  API responses
- Added the ability to customize job-migrate `ttlSecondsAfterFinished` field in the helm chart

### Fixed

- Got 500 error when saving Outgoing Webhook ([#890](https://github.com/grafana/oncall/issues/890))
- v1.0.13 helm chart - update the OnCall backend pods image pull policy to "Always" (and explicitly set tag to `latest`).
  This should resolve some recent issues experienced where the frontend/backend versions are not aligned.

### Changed

- When editing templates for alert group presentation or outgoing webhooks, errors and warnings are now displayed in
  the UI as notification popups or displayed in the preview.
- Errors and warnings that occur when rendering templates during notification or webhooks will now render
  and display the error/warning as the result.

## v1.1.5 (2022-11-24)

### Added

- Added a QR code in the "Mobile App Verification" tab on the user settings modal to connect the mobile
  application to your OnCall instance

### Fixed

- UI bug fixes for Grafana 9.3 ([#860](https://github.com/grafana/oncall/pull/860))
- Bug fix for saving source link template ([#898](https://github.com/grafana/oncall/pull/898))

## v1.1.4 (2022-11-23)

### Fixed

- Bug fix for [#882](https://github.com/grafana/oncall/pull/882) which was causing the OnCall web calendars to not load
- Bug fix which, when installing the plugin, or after removing a Grafana API token, caused the plugin to not load properly

## v1.1.3 (2022-11-22)

- Bug Fixes

### Changed

- For OSS installations of OnCall, initial configuration is now simplified. When running for local development, you no
  longer need to configure the plugin via the UI. This is achieved through passing one environment variable to both the
  backend & frontend containers, both of which have been preconfigured for you in `docker-compose-developer.yml`.
  - The Grafana API URL **must be** passed as an environment variable, `GRAFANA_API_URL`, to the OnCall backend
    (and can be configured by updating this env var in your `./dev/.env.dev` file)
  - The OnCall API URL can optionally be passed as an environment variable, `ONCALL_API_URL`, to the OnCall UI.
    If the environment variable is found, the plugin will "auto-configure", otherwise you will be shown a simple
    configuration form to provide this info.
- For Helm installations, if you are running Grafana externally (eg. `grafana.enabled` is set to `false`
  in your `values.yaml`), you will now be required to specify `externalGrafana.url` in `values.yaml`.
- `make start` will now idempotently check to see if a "127.0.0.1 grafana" record exists in `/etc/hosts`
  (using a tool called [`hostess`](https://github.com/cbednarski/hostess)). This is to support using `http://grafana:3000`
  as the `Organization.grafana_url` in two scenarios:
  - `oncall_engine`/`oncall_celery` -> `grafana` Docker container communication
  - public URL generation. There are some instances where `Organization.grafana_url` is referenced to generate public
    URLs to a Grafana plugin page. Without the `/etc/hosts` record, navigating to `http://grafana:3000/some_page` in
    your browser, you would obviously get an error from your browser.

## v1.1.2 (2022-11-18)

- Bug Fixes

## v1.1.1 (2022-11-16)

- Compatibility with Grafana 9.3.0
- Bug Fixes

## v1.0.52 (2022-11-09)

- Allow use of API keys as alternative to account auth token for Twilio
- Remove `grafana_plugin_management` Django app
- Enable new schedules UI
- Bug fixes

## v1.0.51 (2022-11-05)

- Bug Fixes

## v1.0.50 (2022-11-03)

- Updates to documentation
- Improvements to web schedules
- Bug fixes

## v1.0.49 (2022-11-01)

- Enable SMTP email backend by default
- Fix Grafana sidebar frontend bug

## v1.0.48 (2022-11-01)

- verify_number management command
- chatops page redesign

## v1.0.47 (2022-11-01)

- Bug fixes

## v1.0.46 (2022-10-28)

- Bug fixes
- remove `POST /api/internal/v1/custom_buttons/{id}/action` endpoint

## v1.0.45 (2022-10-27)

- Bug fix to revert commit which removed unused engine code

## v1.0.44 (2022-10-26)

- Bug fix for an issue that was affecting phone verification

## v1.0.43 (2022-10-25)

- Bug fixes

## v1.0.42 (2022-10-24)

- Fix posting resolution notes to Slack

## v1.0.41 (2022-10-24)

- Add personal email notifications
- Bug fixes

## v1.0.40 (2022-10-05)

- Improved database and celery backends support
- Added script to import PagerDuty users to Grafana
- Bug fixes

## v1.0.39 (2022-10-03)

- Fix issue in v1.0.38 blocking the creation of schedules and webhooks in the UI

## v1.0.38 (2022-09-30)

- Fix exception handling for adding resolution notes when slack and oncall users are out of sync.
- Fix all day events showing as having gaps in slack notifications
- Improve plugin configuration error message readability
- Add `telegram` key to `permalinks` property in `AlertGroup` public API response schema

## v1.0.37 (2022-09-21)

- Improve API token creation form
- Fix alert group bulk action bugs
- Add `permalinks` property to `AlertGroup` public API response schema
- Scheduling system bug fixes
- Public API bug fixes

## v1.0.36 (2022-09-12)

- Alpha web schedules frontend/backend updates
- Bug fixes

## v1.0.35 (2022-09-07)

- Bug fixes

## v1.0.34 (2022-09-06)

- Fix schedule notification spam

## v1.0.33 (2022-09-06)

- Add raw alert view
- Add GitHub star button for OSS installations
- Restore alert group search functionality
- Bug fixes

## v1.0.32 (2022-09-01)

- Bug fixes

## v1.0.31 (2022-09-01)

- Bump celery version
- Fix oss to cloud connection

## v1.0.30 (2022-08-31)

- Bug fix: check user notification policy before access

## v1.0.29 (2022-08-31)

- Add arm64 docker image

## v1.0.28 (2022-08-31)

- Bug fixes

## v1.0.27 (2022-08-30)

- Bug fixes

## v1.0.26 (2022-08-26)

- Insight log's format fixes
- Remove UserNotificationPolicy auto-recreating

## v1.0.25 (2022-08-24)

- Bug fixes

## v1.0.24 (2022-08-24)

- Insight logs
- Default DATA_UPLOAD_MAX_MEMORY_SIZE to 1mb

## v1.0.23 (2022-08-23)

- Bug fixes

## v1.0.22 (2022-08-16)

- Make STATIC_URL configurable from environment variable

## v1.0.21 (2022-08-12)

- Bug fixes

## v1.0.19 (2022-08-10)

- Bug fixes

## v1.0.15 (2022-08-03)

- Bug fixes

## v1.0.13 (2022-07-27)

- Optimize alert group list view
- Fix a bug related to Twilio setup

## v1.0.12 (2022-07-26)

- Update push-notifications dependency
- Rework how absolute URLs are built
- Fix to show maintenance windows per team
- Logging improvements
- Internal api to get a schedule final events

## v1.0.10 (2022-07-22)

- Speed-up of alert group web caching
- Internal api for OnCall shifts

## v1.0.9 (2022-07-21)

- Frontend bug fixes & improvements
- Support regex_replace() in templates
- Bring back alert group caching and list view

## v1.0.7 (2022-07-18)

- Backend & frontend bug fixes
- Deployment improvements
- Reshape webhook payload for outgoing webhooks
- Add escalation chain usage info on escalation chains page
- Improve alert group list load speeds and simplify caching system

## v1.0.6 (2022-07-12)

- Manual Incidents enabled for teams
- Fix phone notifications for OSS
- Public API improvements

## v1.0.5 (2022-07-06)

- Bump Django to 3.2.14
- Fix PagerDuty iCal parsing

## 1.0.4 (2022-06-28)

- Allow Telegram DMs without channel connection.

## 1.0.3 (2022-06-27)

- Fix users public api endpoint. Now it returns users with all roles.
- Fix redundant notifications about gaps in schedules.
- Frontend fixes.

## 1.0.2 (2022-06-17)

- Fix Grafana Alerting integration to handle API changes in Grafana 9
- Improve public api endpoint for outgoing webhooks (/actions) by adding ability to create, update and delete
  outgoing webhook instance

## 1.0.0 (2022-06-14)

- First Public Release

## 0.0.71 (2022-06-06)

- Initial Commit Release<|MERGE_RESOLUTION|>--- conflicted
+++ resolved
@@ -7,19 +7,13 @@
 
 ## Unreleased
 
-<<<<<<< HEAD
+## v1.3.4 (2023-06-29)
+
 ### Changed
 
 - Change OnCall plugin to use service accounts and api tokens for communicating with backend, by @mderynck ([#2385](https://github.com/grafana/oncall/pull/2385))
 
-## v1.3.3
-=======
-## v1.3.4 (2023-06-29)
-
-This version contains just some small cleanup and CI changes 🙂
-
 ## v1.3.3 (2023-06-28)
->>>>>>> 8ff5af5e
 
 ### Added
 
