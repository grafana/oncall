# Changelog

All notable changes to this project will be documented in this file.

The format is based on [Keep a Changelog](https://keepachangelog.com/en/1.0.0/),
and this project adheres to [Semantic Versioning](https://semver.org/spec/v2.0.0.html).

## Unreleased

### Added

<<<<<<< HEAD
- Add models and framework to use different services (Phone, SMS, Verify) in Twilio depending on
the destination country code by @mderynck ([#1976](https://github.com/grafana/oncall/pull/1976))
=======
- Prometheus exporter backend for alert groups related metrics
>>>>>>> 7f9717fe

### Fixed

- Fix error when updating closed modal window in Slack by @vadimkerr ([#2019](https://github.com/grafana/oncall/pull/2019))
- Fix final schedule export failing to update when ical imported events set start/end as date ([#2025](https://github.com/grafana/oncall/pull/2025))

## v1.2.30 (2023-05-25)

### Fixed

- Fix Phone provider status callbacks [#2014](https://github.com/grafana/oncall/pull/2014)

## v1.2.29 (2023-05-25)

### Changed

- Phone provider refactoring [#1713](https://github.com/grafana/oncall/pull/1713)

### Fixed

- Handle slack metadata limit when creating paging command payload ([#2007](https://github.com/grafana/oncall/pull/2007))
- Fix issue with sometimes cached final schedule not being refreshed after an update ([#2004](https://github.com/grafana/oncall/pull/2004))

## v1.2.28 (2023-05-24)

### Fixed

- Improve plugin authentication by @vadimkerr ([#1995](https://github.com/grafana/oncall/pull/1995))
- Fix MultipleObjectsReturned error on webhook endpoints by @vadimkerr ([#1996](https://github.com/grafana/oncall/pull/1996))
- Remove user defined time period from "you're going oncall" mobile push by @iskhakov ([#2001](https://github.com/grafana/oncall/pull/2001))

## v1.2.27 (2023-05-23)

### Added

- Allow passing Firebase credentials via environment variable by @vadimkerr ([#1969](https://github.com/grafana/oncall/pull/1969))

### Changed

- Update default Alertmanager templates by @iskhakov ([#1944](https://github.com/grafana/oncall/pull/1944))

### Fixed

- Fix SQLite permission issue by @vadimkerr ([#1984](https://github.com/grafana/oncall/pull/1984))
- Remove user defined time period from "you're going oncall" mobile push ([2001](https://github.com/grafana/oncall/pull/2001))

## v1.2.26 (2023-05-18)

### Fixed

- Fix inbound email bug when attaching files by @vadimkerr ([#1970](https://github.com/grafana/oncall/pull/1970))

## v1.2.25 (2023-05-18)

### Added

- Test mobile push backend

## v1.2.24 (2023-05-17)

### Fixed

- Fixed bug in Escalation Chains where reordering an item crashed the list

## v1.2.23 (2023-05-15)

### Added

- Add a way to set a maintenance mode message and display this in the web plugin UI by @joeyorlando ([#1917](https://github.com/grafana/oncall/pull/#1917))

### Changed

- Use `user_profile_changed` Slack event instead of `user_change` to update Slack user profile by @vadimkerr ([#1938](https://github.com/grafana/oncall/pull/1938))

## v1.2.22 (2023-05-12)

### Added

- Add mobile settings for info notifications by @imtoori ([#1926](https://github.com/grafana/oncall/pull/1926))

### Fixed

- Fix bug in the "You're Going Oncall" push notification copy by @joeyorlando ([#1922](https://github.com/grafana/oncall/pull/1922))
- Fix bug with newlines in markdown converter ([#1925](https://github.com/grafana/oncall/pull/1925))
- Disable "You're Going Oncall" push notification by default ([1927](https://github.com/grafana/oncall/pull/1927))

## v1.2.21 (2023-05-09)

### Added

- Add a new mobile app push notification which notifies users when they are going on call by @joeyorlando ([#1814](https://github.com/grafana/oncall/pull/1814))
- Add a new mobile app user setting field, `important_notification_volume_override` by @joeyorlando ([#1893](https://github.com/grafana/oncall/pull/1893))

### Changed

- Improve ical comparison when checking for imported ical updates ([1870](https://github.com/grafana/oncall/pull/1870))
- Upgrade to Python 3.11.3 by @joeyorlando ([#1849](https://github.com/grafana/oncall/pull/1849))

### Fixed

- Fix issue with how OnCall determines if a cloud Grafana Instance supports RBAC by @joeyorlando ([#1880](https://github.com/grafana/oncall/pull/1880))
- Fix issue trying to set maintenance mode for integrations belonging to non-current team

## v1.2.20 (2023-05-09)

### Fixed

- Hotfix perform notification task

## v1.2.19 (2023-05-04)

### Fixed

- Fix issue with parsing response when sending Slack message

## v1.2.18 (2023-05-03)

### Added

- Documentation updates

## v1.2.17 (2023-05-02)

### Added

- Add filter descriptions to web ui by @iskhakov ([1845](https://github.com/grafana/oncall/pull/1845))
- Add "Notifications Receiver" RBAC role by @joeyorlando ([#1853](https://github.com/grafana/oncall/pull/1853))

### Changed

- Remove template editor from Slack by @iskhakov ([1847](https://github.com/grafana/oncall/pull/1847))
- Remove schedule name uniqueness restriction ([1859](https://github.com/grafana/oncall/pull/1859))

### Fixed

- Fix bugs in web title and message templates rendering and visual representation ([1747](https://github.com/grafana/oncall/pull/1747))

## v1.2.16 (2023-04-27)

### Added

- Add 2, 3 and 6 hours Alert Group silence options by @tommysitehost ([#1822](https://github.com/grafana/oncall/pull/1822))
- Add schedule related users endpoint to plugin API

### Changed

- Update web UI, Slack, and Telegram to allow silencing an acknowledged alert group by @joeyorlando ([#1831](https://github.com/grafana/oncall/pull/1831))

### Fixed

- Optimize duplicate queries occurring in AlertGroupFilter by @joeyorlando ([1809](https://github.com/grafana/oncall/pull/1809))

## v1.2.15 (2023-04-24)

### Fixed

- Helm chart: Fix helm hook for db migration job
- Performance improvements to `GET /api/internal/v1/alertgroups` endpoint by @joeyorlando and @iskhakov ([#1805](https://github.com/grafana/oncall/pull/1805))

### Added

- Add helm chart support for twilio existing secrets by @atownsend247 ([#1435](https://github.com/grafana/oncall/pull/1435))
- Add web_title, web_message and web_image_url attributes to templates ([1786](https://github.com/grafana/oncall/pull/1786))

### Changed

- Update shift API to use a default interval value (`1`) when a `frequency` is set and no `interval` is given
- Limit number of alertmanager alerts in alert group to autoresolve by 500 ([1779](https://github.com/grafana/oncall/pull/1779))
- Update schedule and personal ical exports to use final shift events

## v1.2.14 (2023-04-19)

### Fixed

- Fix broken documentation links by @shantanualsi ([#1766](https://github.com/grafana/oncall/pull/1766))
- Fix bug when updating team access settings by @vadimkerr ([#1794](https://github.com/grafana/oncall/pull/1794))

## v1.2.13 (2023-04-18)

### Changed

- Rework ical schedule export to include final events; also improve changing shifts sync

### Fixed

- Fix issue when creating web overrides for TF schedules using a non-UTC timezone

## v1.2.12 (2023-04-18)

### Changed

- Move `alerts_alertgroup.is_restricted` column to `alerts_alertreceivechannel.restricted_at` by @joeyorlando ([#1770](https://github.com/grafana/oncall/pull/1770))

### Added

- Add new field description_short to private api ([#1698](https://github.com/grafana/oncall/pull/1698))
- Added preview and migration API endpoints for route migration from regex into jinja2 ([1715](https://github.com/grafana/oncall/pull/1715))
- Helm chart: add the option to use a helm hook for the migration job ([1386](https://github.com/grafana/oncall/pull/1386))
- Add endpoints to start and stop maintenance in alert receive channel private api ([1755](https://github.com/grafana/oncall/pull/1755))
- Send demo alert with dynamic payload and get demo payload example on private api ([1700](https://github.com/grafana/oncall/pull/1700))
- Add is_default fields to templates, remove WritableSerialiserMethodField ([1759](https://github.com/grafana/oncall/pull/1759))
- Allow use of dynamic payloads in alert receive channels preview template in private api ([1756](https://github.com/grafana/oncall/pull/1756))

## v1.2.11 (2023-04-14)

### Added

- add new columns `gcom_org_contract_type`, `gcom_org_irm_sku_subscription_start_date`,
  and `gcom_org_oldest_admin_with_billing_privileges_user_id` to `user_management_organization` table,
  plus `is_restricted` column to `alerts_alertgroup` table by @joeyorlando and @teodosii ([1522](https://github.com/grafana/oncall/pull/1522))
- emit two new Django signals by @joeyorlando and @teodosii ([1522](https://github.com/grafana/oncall/pull/1522))
  - `org_sync_signal` at the end of the `engine/apps/user_management/sync.py::sync_organization` method
  - `alert_group_created_signal` when a new Alert Group is created

## v1.2.10 (2023-04-13)

### Added

- Added mine filter to schedules listing

### Fixed

- Fixed a bug in GForm's RemoteSelect where the value for Dropdown could not change
- Fixed the URL attached to an Incident created via the 'Declare Incident' button of a Slack alert by @sd2k ([#1738](https://github.com/grafana/oncall/pull/1738))

## v1.2.9 (2023-04-11)

### Fixed

- Catch the new Slack error - "message_limit_exceeded"

## v1.2.8 (2023-04-06)

### Changed

- Allow editing assigned team via public api ([1619](https://github.com/grafana/oncall/pull/1619))
- Disable mentions when resolution note is created by @iskhakov ([1696](https://github.com/grafana/oncall/pull/1696))
- Display warnings on users page in a clean and consistent way by @iskhakov ([#1681](https://github.com/grafana/oncall/pull/1681))

## v1.2.7 (2023-04-03)

### Added

- Save selected teams filter in local storage ([#1611](https://github.com/grafana/oncall/issues/1611))

### Changed

- Renamed routes from /incidents to /alert-groups ([#1678](https://github.com/grafana/oncall/pull/1678))

### Fixed

- Fix team search when filtering resources by @vadimkerr ([#1680](https://github.com/grafana/oncall/pull/1680))
- Fix issue when trying to scroll in Safari ([#415](https://github.com/grafana/oncall/issues/415))

## v1.2.6 (2023-03-30)

### Fixed

- Fixed bug when web schedules/shifts use non-UTC timezone and shift is deleted by @matiasb ([#1661](https://github.com/grafana/oncall/pull/1661))

## v1.2.5 (2023-03-30)

### Fixed

- Fixed a bug with Slack links not working in the plugin UI ([#1671](https://github.com/grafana/oncall/pull/1671))

## v1.2.4 (2023-03-30)

### Added

- Added the ability to change the team for escalation chains by @maskin25, @iskhakov and @vadimkerr ([#1658](https://github.com/grafana/oncall/pull/1658))

### Fixed

- Addressed bug with iOS mobile push notifications always being set to critical by @imtoori and @joeyorlando ([#1646](https://github.com/grafana/oncall/pull/1646))
- Fixed issue where Viewer was not able to view which people were oncall in a schedule ([#999](https://github.com/grafana/oncall/issues/999))
- Fixed a bug with syncing teams from Grafana API by @vadimkerr ([#1652](https://github.com/grafana/oncall/pull/1652))

## v1.2.3 (2023-03-28)

Only some minor performance/developer setup changes to report in this version.

## v1.2.2 (2023-03-27)

### Changed

- Drawers with Forms are not closing by clicking outside of the drawer. Only by clicking Cancel or X (by @Ukochka in [#1608](https://github.com/grafana/oncall/pull/1608))
- When the `DANGEROUS_WEBHOOKS_ENABLED` environment variable is set to true, it's possible now to create Outgoing Webhooks
  using URLs without a top-level domain (by @hoptical in [#1398](https://github.com/grafana/oncall/pull/1398))
- Updated wording when creating an integration (by @callmehyde in [#1572](https://github.com/grafana/oncall/pull/1572))
- Set FCM iOS/Android "message priority" to "high priority" for mobile app push notifications (by @joeyorlando in [#1612](https://github.com/grafana/oncall/pull/1612))
- Improve schedule quality feature (by @vadimkerr in [#1602](https://github.com/grafana/oncall/pull/1602))

### Fixed

- Update override deletion changes to set its final duration (by @matiasb in [#1599](https://github.com/grafana/oncall/pull/1599))

## v1.2.1 (2023-03-23)

### Changed

- Mobile app settings backend by @vadimkerr in ([1571](https://github.com/grafana/oncall/pull/1571))
- Fix integrations and escalations autoselect, improve GList by @maskin25 in ([1601](https://github.com/grafana/oncall/pull/1601))
- Add filters to outgoing webhooks 2 by @iskhakov in ([1598](https://github.com/grafana/oncall/pull/1598))

## v1.2.0 (2023-03-21)

### Changed

- Add team-based filtering for resources, so that users can see multiple resources at once and link them together ([1528](https://github.com/grafana/oncall/pull/1528))

## v1.1.41 (2023-03-21)

### Added

- Modified `check_escalation_finished_task` celery task to use read-only databases for its query, if one is defined +
  make the validation logic stricter + ping a configurable heartbeat on successful completion of this task ([1266](https://github.com/grafana/oncall/pull/1266))

### Changed

- Updated wording throughout plugin to use 'Alert Group' instead of 'Incident' ([1565](https://github.com/grafana/oncall/pull/1565),
  [1576](https://github.com/grafana/oncall/pull/1576))
- Check for enabled Telegram feature was added to ChatOps and to User pages ([319](https://github.com/grafana/oncall/issues/319))
- Filtering for Editors/Admins was added to rotation form. It is not allowed to assign Viewer to rotation ([1124](https://github.com/grafana/oncall/issues/1124))
- Modified search behaviour on the Escalation Chains page to allow for "partial searching" ([1578](https://github.com/grafana/oncall/pull/1578))

### Fixed

- Fixed a few permission issues on the UI ([1448](https://github.com/grafana/oncall/pull/1448))
- Fix resolution note rendering in Slack message threads where the Slack username was not
  being properly rendered ([1561](https://github.com/grafana/oncall/pull/1561))

## v1.1.40 (2023-03-16)

### Fixed

- Check for duplicated positions in terraform escalation policies create/update

### Added

- Add `regex_match` Jinja filter ([1556](https://github.com/grafana/oncall/pull/1556))

### Changed

- Allow passing `null` as a value for `escalation_chain` when creating routes via the public API ([1557](https://github.com/grafana/oncall/pull/1557))

## v1.1.39 (2023-03-16)

### Added

- Inbound email integration ([837](https://github.com/grafana/oncall/pull/837))

## v1.1.38 (2023-03-14)

### Added

- Add filtering by escalation chain to alert groups page ([1535](https://github.com/grafana/oncall/pull/1535))

### Fixed

- Improve tasks checking/triggering webhooks in new backend

## v1.1.37 (2023-03-14)

### Fixed

- Fixed redirection issue on integrations screen

### Added

- Enable web overrides for Terraform-based schedules
- Direct user paging improvements ([1358](https://github.com/grafana/oncall/issues/1358))
- Added Schedule Score quality within the schedule view ([118](https://github.com/grafana/oncall/issues/118))

## v1.1.36 (2023-03-09)

### Fixed

- Fix bug with override creation ([1515](https://github.com/grafana/oncall/pull/1515))

## v1.1.35 (2023-03-09)

### Added

- Insight logs

### Fixed

- Fixed issue with Alert group involved users filter
- Fixed email sending failure due to newline in title

## v1.1.34 (2023-03-08)

### Added

- Jinja2 based routes ([1319](https://github.com/grafana/oncall/pull/1319))

### Changed

- Remove mobile app feature flag ([1484](https://github.com/grafana/oncall/pull/1484))

### Fixed

- Prohibit creating & updating past overrides ([1474](https://github.com/grafana/oncall/pull/1474))

## v1.1.33 (2023-03-07)

### Fixed

- Show permission error for accessing Telegram as Viewer ([1273](https://github.com/grafana/oncall/issues/1273))

### Changed

- Pass email and phone limits as environment variables ([1219](https://github.com/grafana/oncall/pull/1219))

## v1.1.32 (2023-03-01)

### Fixed

- Schedule filters improvements ([941](https://github.com/grafana/oncall/issues/941))
- Fix pagination issue on schedules page ([1437](https://github.com/grafana/oncall/pull/1437))

## v1.1.31 (2023-03-01)

### Added

- Add acknowledge_signal and source link to public api

## v1.1.30 (2023-03-01)

### Fixed

- Fixed importing of global grafana styles ([672](https://github.com/grafana/oncall/issues/672))
- Fixed UI permission related bug where Editors could not export their user iCal link
- Fixed error when a shift is created using Etc/UTC as timezone
- Fixed issue with refresh ical file task not considering empty string values
- Schedules: Long popup does not fit screen & buttons unreachable & objects outside of the popup ([1002](https://github.com/grafana/oncall/issues/1002))
- Can't scroll on integration settings page ([415](https://github.com/grafana/oncall/issues/415))
- Team change in the Integration page always causes 403 ([1292](https://github.com/grafana/oncall/issues/1292))
- Schedules: Permalink doesn't work with multi-teams ([940](https://github.com/grafana/oncall/issues/940))
- Schedules list -> expanded schedule blows page width ([1293](https://github.com/grafana/oncall/issues/1293))

### Changed

- Moved reCAPTCHA to backend environment variable for more flexible configuration between different environments.
- Add pagination to schedule listing
- Show 100 latest alerts on alert group page ([1417](https://github.com/grafana/oncall/pull/1417))

## v1.1.29 (2023-02-23)

### Changed

- Allow creating schedules with type "web" using public API

### Fixed

- Fixed minor issue during the sync process where an HTTP 302 (redirect) status code from the Grafana
  instance would cause the sync to not properly finish

## v1.1.28 (2023-02-23)

### Fixed

- Fixed maintenance mode for Telegram and MSTeams

## v1.1.27 (2023-02-22)

### Added

- Added reCAPTCHA validation for requesting a mobile verification code

### Changed

- Added ratelimits for phone verification
- Link to source was added
- Header of Incident page was reworked: clickable labels instead of just names, users section was deleted
- "Go to Integration" button was deleted, because the functionality was moved to clickable labels

### Fixed

- Fixed HTTP request to Google where when fetching an iCal, the response would sometimes contain HTML instead
  of the expected iCal data

## v1.1.26 (2023-02-20)

### Fixed

- Make alert group filters persistent ([482](https://github.com/grafana/oncall/issues/482))

### Changed

- Update phone verification error message

## v1.1.25 (2023-02-20)

### Fixed

- Fixed too long declare incident link in Slack

## v1.1.24 (2023-02-16)

### Added

- Add direct user paging ([823](https://github.com/grafana/oncall/issues/823))
- Add App Store link to web UI ([1328](https://github.com/grafana/oncall/pull/1328))

### Fixed

- Cleaning of the name "Incident" ([704](https://github.com/grafana/oncall/pull/704))
- Alert Group/Alert Groups naming polishing. All the names should be with capital letters
- Design polishing ([1290](https://github.com/grafana/oncall/pull/1290))
- Not showing contact details in User tooltip if User does not have edit/admin access
- Updated slack link account to redirect back to user profile instead of chatops

### Changed

- Incidents - Removed buttons column and replaced status with toggler ([#1237](https://github.com/grafana/oncall/issues/1237))
- Responsiveness changes across multiple pages (Incidents, Integrations, Schedules) ([#1237](https://github.com/grafana/oncall/issues/1237))
- Add pagination to schedule listing

## v1.1.23 (2023-02-06)

### Fixed

- Fix bug with email case sensitivity for ICal on-call schedules ([1297](https://github.com/grafana/oncall/pull/1297))

## v1.1.22 (2023-02-03)

### Fixed

- Fix bug with root/dependant alert groups list api endpoint ([1284](https://github.com/grafana/oncall/pull/1284))
- Fixed NPE on teams switch

### Added

- Optimize alert and alert group public api endpoints and add filter by id ([1274](https://github.com/grafana/oncall/pull/1274))
- Enable mobile app backend by default on OSS

## v1.1.21 (2023-02-02)

### Added

- Add [`django-dbconn-retry` library](https://github.com/jdelic/django-dbconn-retry) to `INSTALLED_APPS` to attempt
  to alleviate occasional `django.db.utils.OperationalError` errors
- Improve alerts and alert group endpoint response time in internal API with caching ([1261](https://github.com/grafana/oncall/pull/1261))
- Optimize alert and alert group public api endpoints and add filter by id ([1274](https://github.com/grafana/oncall/pull/1274)
- Added Coming Soon for iOS on Mobile App screen

### Fixed

- Fix issue on Integrations where you were redirected back once escalation chain was loaded ([#1083](https://github.com/grafana/oncall/issues/1083))
  ([#1257](https://github.com/grafana/oncall/issues/1257))

## v1.1.20 (2023-01-30)

### Added

- Add involved users filter to alert groups listing page (+ mine shortcut)

### Changed

- Improve logging for creating contact point for Grafana Alerting integration

### Fixed

- Fix bugs related to creating contact point for Grafana Alerting integration
- Fix minor UI bug on OnCall users page where it would idefinitely show a "Loading..." message
- Only show OnCall user's table to users that are authorized
- Fixed NPE in ScheduleUserDetails component ([#1229](https://github.com/grafana/oncall/issues/1229))

## v1.1.19 (2023-01-25)

### Added

- Add Server URL below QR code for OSS for debugging purposes
- Add Slack slash command allowing to trigger a direct page via a manually created alert group
- Remove resolved and acknowledged filters as we switched to status ([#1201](https://github.com/grafana/oncall/pull/1201))
- Add sync with grafana on /users and /teams api calls from terraform plugin

### Changed

- Allow users with `viewer` role to fetch cloud connection status using the internal API ([#1181](https://github.com/grafana/oncall/pull/1181))
- When removing the Slack ChatOps integration, make it more explicit to the user what the implications of doing so are
- Improve performance of `GET /api/internal/v1/schedules` endpoint ([#1169](https://github.com/grafana/oncall/pull/1169))

### Fixed

- Removed duplicate API call, in the UI on plugin initial load, to `GET /api/internal/v1/alert_receive_channels`
- Increased plugin startup speed ([#1200](https://github.com/grafana/oncall/pull/1200))

## v1.1.18 (2023-01-18)

### Added

- Allow messaging backends to be enabled/disabled per organization ([#1151](https://github.com/grafana/oncall/pull/1151))

### Changed

- Send a Slack DM when user is not in channel ([#1144](https://github.com/grafana/oncall/pull/1144))

## v1.1.17 (2023-01-18)

### Changed

- Modified how the `Organization.is_rbac_permissions_enabled` flag is set,
  based on whether we are dealing with an open-source, or cloud installation
- Backend implementation to support direct user/schedule paging
- Changed documentation links to open in new window
- Remove helm chart signing
- Changed the user's profile modal to be wide for all tabs

### Added

- Added state filter for alert_group public API endpoint.
- Enrich user tooltip on Schedule page
- Added redirects for old-style links

### Fixed

- Updated typo in Helm chart values when specifying a custom Slack command name
- Fix for web schedules ical export to give overrides the right priority
- Fix for topnavbar to show initial loading inside PluginPage

## v1.1.16 (2023-01-12)

### Fixed

- Minor bug fix in how the value of `Organization.is_rbac_permissions_enabled` is determined

- Helm chart: default values file and documentation now reflect the correct key to set for the Slack
  slash command name, `oncall.slack.commandName`.

## v1.1.15 (2023-01-10)

### Changed

- Simplify and speed up slack rendering ([#1105](https://github.com/grafana/oncall/pull/1105))
- Faro - Point to 3 separate apps instead of just 1 for all environments ([#1110](https://github.com/grafana/oncall/pull/1110))
- Schedules - ([#1114](https://github.com/grafana/oncall/pull/1114), [#1109](https://github.com/grafana/oncall/pull/1109))

### Fixed

- Bugfix for topnavbar to place alerts inside PageNav ([#1040](https://github.com/grafana/oncall/pull/1040))

## v1.1.14 (2023-01-05)

### Changed

- Change wording from "incident" to "alert group" for the Telegram integration ([#1052](https://github.com/grafana/oncall/pull/1052))
- Soft-delete of organizations on stack deletion.

## v1.1.13 (2023-01-04)

### Added

- Integration with [Grafana Faro](https://grafana.com/docs/grafana-cloud/faro-web-sdk/) for Cloud Instances

## v1.1.12 (2023-01-03)

### Fixed

- Handle jinja exceptions during alert creation
- Handle exception for slack rate limit message

## v1.1.11 (2023-01-03)

### Fixed

- Fix error when schedule was not able to load
- Minor fixes

## v1.1.10 (2023-01-03)

### Fixed

- Minor fixes

## v1.1.9 (2023-01-03)

### Fixed

- Alert group query optimization
- Update RBAC scopes
- Fix error when schedule was not able to load
- Minor bug fixes

## v1.1.8 (2022-12-13)

### Added

- Added a `make` command, `enable-mobile-app-feature-flags`, which sets the backend feature flag in `./dev/.env.dev`,
  and updates a record in the `base_dynamicsetting` database table, which are needed to enable the mobile
  app backend features.

### Changed

- Added ability to change engine deployment update strategy via values in helm chart.
- removed APNS support
- changed the `django-push-notification` library from the `iskhakov` fork to the [`grafana` fork](https://github.com/grafana/django-push-notifications).
  This new fork basically patches an issue which affected the database migrations of this django app (previously the
  library would not respect the `USER_MODEL` setting when creating its tables and would instead reference the
  `auth_user` table.. which we don't want)
- add `--no-cache` flag to the `make build` command

### Fixed

- fix schedule UI types and permissions

## v1.1.7 (2022-12-09)

### Fixed

- Update fallback role for schedule write RBAC permission
- Mobile App Verification tab in the user settings modal is now hidden for users that do not have proper
  permissions to use it

## v1.1.6 (2022-12-09)

### Added

- RBAC permission support
- Add `time_zone` serializer validation for OnCall shifts and calendar/web schedules. In addition, add database migration
  to update values that may be invalid
- Add a `permalinks.web` field, which is a permalink to the alert group web app page, to the alert group internal/public
  API responses
- Added the ability to customize job-migrate `ttlSecondsAfterFinished` field in the helm chart

### Fixed

- Got 500 error when saving Outgoing Webhook ([#890](https://github.com/grafana/oncall/issues/890))
- v1.0.13 helm chart - update the OnCall backend pods image pull policy to "Always" (and explicitly set tag to `latest`).
  This should resolve some recent issues experienced where the frontend/backend versions are not aligned.

### Changed

- When editing templates for alert group presentation or outgoing webhooks, errors and warnings are now displayed in
  the UI as notification popups or displayed in the preview.
- Errors and warnings that occur when rendering templates during notification or webhooks will now render
  and display the error/warning as the result.

## v1.1.5 (2022-11-24)

### Added

- Added a QR code in the "Mobile App Verification" tab on the user settings modal to connect the mobile
  application to your OnCall instance

### Fixed

- UI bug fixes for Grafana 9.3 ([#860](https://github.com/grafana/oncall/pull/860))
- Bug fix for saving source link template ([#898](https://github.com/grafana/oncall/pull/898))

## v1.1.4 (2022-11-23)

### Fixed

- Bug fix for [#882](https://github.com/grafana/oncall/pull/882) which was causing the OnCall web calendars to not load
- Bug fix which, when installing the plugin, or after removing a Grafana API token, caused the plugin to not load properly

## v1.1.3 (2022-11-22)

- Bug Fixes

### Changed

- For OSS installations of OnCall, initial configuration is now simplified. When running for local development, you no
  longer need to configure the plugin via the UI. This is achieved through passing one environment variable to both the
  backend & frontend containers, both of which have been preconfigured for you in `docker-compose-developer.yml`.
  - The Grafana API URL **must be** passed as an environment variable, `GRAFANA_API_URL`, to the OnCall backend
    (and can be configured by updating this env var in your `./dev/.env.dev` file)
  - The OnCall API URL can optionally be passed as an environment variable, `ONCALL_API_URL`, to the OnCall UI.
    If the environment variable is found, the plugin will "auto-configure", otherwise you will be shown a simple
    configuration form to provide this info.
- For Helm installations, if you are running Grafana externally (eg. `grafana.enabled` is set to `false`
  in your `values.yaml`), you will now be required to specify `externalGrafana.url` in `values.yaml`.
- `make start` will now idempotently check to see if a "127.0.0.1 grafana" record exists in `/etc/hosts`
  (using a tool called [`hostess`](https://github.com/cbednarski/hostess)). This is to support using `http://grafana:3000`
  as the `Organization.grafana_url` in two scenarios:
  - `oncall_engine`/`oncall_celery` -> `grafana` Docker container communication
  - public URL generation. There are some instances where `Organization.grafana_url` is referenced to generate public
    URLs to a Grafana plugin page. Without the `/etc/hosts` record, navigating to `http://grafana:3000/some_page` in
    your browser, you would obviously get an error from your browser.

## v1.1.2 (2022-11-18)

- Bug Fixes

## v1.1.1 (2022-11-16)

- Compatibility with Grafana 9.3.0
- Bug Fixes

## v1.0.52 (2022-11-09)

- Allow use of API keys as alternative to account auth token for Twilio
- Remove `grafana_plugin_management` Django app
- Enable new schedules UI
- Bug fixes

## v1.0.51 (2022-11-05)

- Bug Fixes

## v1.0.50 (2022-11-03)

- Updates to documentation
- Improvements to web schedules
- Bug fixes

## v1.0.49 (2022-11-01)

- Enable SMTP email backend by default
- Fix Grafana sidebar frontend bug

## v1.0.48 (2022-11-01)

- verify_number management command
- chatops page redesign

## v1.0.47 (2022-11-01)

- Bug fixes

## v1.0.46 (2022-10-28)

- Bug fixes
- remove `POST /api/internal/v1/custom_buttons/{id}/action` endpoint

## v1.0.45 (2022-10-27)

- Bug fix to revert commit which removed unused engine code

## v1.0.44 (2022-10-26)

- Bug fix for an issue that was affecting phone verification

## v1.0.43 (2022-10-25)

- Bug fixes

## v1.0.42 (2022-10-24)

- Fix posting resolution notes to Slack

## v1.0.41 (2022-10-24)

- Add personal email notifications
- Bug fixes

## v1.0.40 (2022-10-05)

- Improved database and celery backends support
- Added script to import PagerDuty users to Grafana
- Bug fixes

## v1.0.39 (2022-10-03)

- Fix issue in v1.0.38 blocking the creation of schedules and webhooks in the UI

## v1.0.38 (2022-09-30)

- Fix exception handling for adding resolution notes when slack and oncall users are out of sync.
- Fix all day events showing as having gaps in slack notifications
- Improve plugin configuration error message readability
- Add `telegram` key to `permalinks` property in `AlertGroup` public API response schema

## v1.0.37 (2022-09-21)

- Improve API token creation form
- Fix alert group bulk action bugs
- Add `permalinks` property to `AlertGroup` public API response schema
- Scheduling system bug fixes
- Public API bug fixes

## v1.0.36 (2022-09-12)

- Alpha web schedules frontend/backend updates
- Bug fixes

## v1.0.35 (2022-09-07)

- Bug fixes

## v1.0.34 (2022-09-06)

- Fix schedule notification spam

## v1.0.33 (2022-09-06)

- Add raw alert view
- Add GitHub star button for OSS installations
- Restore alert group search functionality
- Bug fixes

## v1.0.32 (2022-09-01)

- Bug fixes

## v1.0.31 (2022-09-01)

- Bump celery version
- Fix oss to cloud connection

## v1.0.30 (2022-08-31)

- Bug fix: check user notification policy before access

## v1.0.29 (2022-08-31)

- Add arm64 docker image

## v1.0.28 (2022-08-31)

- Bug fixes

## v1.0.27 (2022-08-30)

- Bug fixes

## v1.0.26 (2022-08-26)

- Insight log's format fixes
- Remove UserNotificationPolicy auto-recreating

## v1.0.25 (2022-08-24)

- Bug fixes

## v1.0.24 (2022-08-24)

- Insight logs
- Default DATA_UPLOAD_MAX_MEMORY_SIZE to 1mb

## v1.0.23 (2022-08-23)

- Bug fixes

## v1.0.22 (2022-08-16)

- Make STATIC_URL configurable from environment variable

## v1.0.21 (2022-08-12)

- Bug fixes

## v1.0.19 (2022-08-10)

- Bug fixes

## v1.0.15 (2022-08-03)

- Bug fixes

## v1.0.13 (2022-07-27)

- Optimize alert group list view
- Fix a bug related to Twilio setup

## v1.0.12 (2022-07-26)

- Update push-notifications dependency
- Rework how absolute URLs are built
- Fix to show maintenance windows per team
- Logging improvements
- Internal api to get a schedule final events

## v1.0.10 (2022-07-22)

- Speed-up of alert group web caching
- Internal api for OnCall shifts

## v1.0.9 (2022-07-21)

- Frontend bug fixes & improvements
- Support regex_replace() in templates
- Bring back alert group caching and list view

## v1.0.7 (2022-07-18)

- Backend & frontend bug fixes
- Deployment improvements
- Reshape webhook payload for outgoing webhooks
- Add escalation chain usage info on escalation chains page
- Improve alert group list load speeds and simplify caching system

## v1.0.6 (2022-07-12)

- Manual Incidents enabled for teams
- Fix phone notifications for OSS
- Public API improvements

## v1.0.5 (2022-07-06)

- Bump Django to 3.2.14
- Fix PagerDuty iCal parsing

## 1.0.4 (2022-06-28)

- Allow Telegram DMs without channel connection.

## 1.0.3 (2022-06-27)

- Fix users public api endpoint. Now it returns users with all roles.
- Fix redundant notifications about gaps in schedules.
- Frontend fixes.

## 1.0.2 (2022-06-17)

- Fix Grafana Alerting integration to handle API changes in Grafana 9
- Improve public api endpoint for outgoing webhooks (/actions) by adding ability to create, update and delete
  outgoing webhook instance

## 1.0.0 (2022-06-14)

- First Public Release

## 0.0.71 (2022-06-06)

- Initial Commit Release<|MERGE_RESOLUTION|>--- conflicted
+++ resolved
@@ -9,12 +9,9 @@
 
 ### Added
 
-<<<<<<< HEAD
 - Add models and framework to use different services (Phone, SMS, Verify) in Twilio depending on
 the destination country code by @mderynck ([#1976](https://github.com/grafana/oncall/pull/1976))
-=======
 - Prometheus exporter backend for alert groups related metrics
->>>>>>> 7f9717fe
 
 ### Fixed
 
