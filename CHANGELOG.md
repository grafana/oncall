# Changelog

All notable changes to this project will be documented in this file.

The format is based on [Keep a Changelog](https://keepachangelog.com/en/1.0.0/),
and this project adheres to [Semantic Versioning](https://semver.org/spec/v2.0.0.html).

## Unreleased

### Added

<<<<<<< HEAD
- Add new field description_short to private api ([#1698](https://github.com/grafana/oncall/pull/1698))
=======
- Added preview and migration API endpoints for route migration from regex into jinja2 ([1715](https://github.com/grafana/oncall/pull/1715))
>>>>>>> 9d194935
- Helm chart: add the option to use a helm hook for the migration job ([1386](https://github.com/grafana/oncall/pull/1386))
- Send demo alert with dynamic payload and get demo payload example on private api ([1700](https://github.com/grafana/oncall/pull/1700))

## v1.2.11 (2023-04-14)

### Added

- add new columns `gcom_org_contract_type`, `gcom_org_irm_sku_subscription_start_date`,
  and `gcom_org_oldest_admin_with_billing_privileges_user_id` to `user_management_organization` table,
  plus `is_restricted` column to `alerts_alertgroup` table by @joeyorlando and @teodosii ([1522](https://github.com/grafana/oncall/pull/1522))
- emit two new Django signals by @joeyorlando and @teodosii ([1522](https://github.com/grafana/oncall/pull/1522))
  - `org_sync_signal` at the end of the `engine/apps/user_management/sync.py::sync_organization` method
  - `alert_group_created_signal` when a new Alert Group is created

## v1.2.10 (2023-04-13)

### Fixed

- Fixed a bug in GForm's RemoteSelect where the value for Dropdown could not change
- Fixed the URL attached to an Incident created via the 'Declare Incident' button of a Slack alert by @sd2k ([#1738](https://github.com/grafana/oncall/pull/1738))

## v1.2.9 (2023-04-11)

### Fixed

- Catch the new Slack error - "message_limit_exceeded"

## v1.2.8 (2023-04-06)

### Changed

- Allow editing assigned team via public api ([1619](https://github.com/grafana/oncall/pull/1619))
- Disable mentions when resolution note is created by @iskhakov ([1696](https://github.com/grafana/oncall/pull/1696))
- Display warnings on users page in a clean and consistent way by @iskhakov ([#1681](https://github.com/grafana/oncall/pull/1681))

## v1.2.7 (2023-04-03)

### Added

- Save selected teams filter in local storage ([#1611](https://github.com/grafana/oncall/issues/1611))

### Changed

- Renamed routes from /incidents to /alert-groups ([#1678](https://github.com/grafana/oncall/pull/1678))

### Fixed

- Fix team search when filtering resources by @vadimkerr ([#1680](https://github.com/grafana/oncall/pull/1680))
- Fix issue when trying to scroll in Safari ([#415](https://github.com/grafana/oncall/issues/415))

## v1.2.6 (2023-03-30)

### Fixed

- Fixed bug when web schedules/shifts use non-UTC timezone and shift is deleted by @matiasb ([#1661](https://github.com/grafana/oncall/pull/1661))

## v1.2.5 (2023-03-30)

### Fixed

- Fixed a bug with Slack links not working in the plugin UI ([#1671](https://github.com/grafana/oncall/pull/1671))

## v1.2.4 (2023-03-30)

### Added

- Added the ability to change the team for escalation chains by @maskin25, @iskhakov and @vadimkerr ([#1658](https://github.com/grafana/oncall/pull/1658))

### Fixed

- Addressed bug with iOS mobile push notifications always being set to critical by @imtoori and @joeyorlando ([#1646](https://github.com/grafana/oncall/pull/1646))
- Fixed issue where Viewer was not able to view which people were oncall in a schedule ([#999](https://github.com/grafana/oncall/issues/999))
- Fixed a bug with syncing teams from Grafana API by @vadimkerr ([#1652](https://github.com/grafana/oncall/pull/1652))

## v1.2.3 (2023-03-28)

Only some minor performance/developer setup changes to report in this version.

## v1.2.2 (2023-03-27)

### Changed

- Drawers with Forms are not closing by clicking outside of the drawer. Only by clicking Cancel or X (by @Ukochka in [#1608](https://github.com/grafana/oncall/pull/1608))
- When the `DANGEROUS_WEBHOOKS_ENABLED` environment variable is set to true, it's possible now to create Outgoing Webhooks
  using URLs without a top-level domain (by @hoptical in [#1398](https://github.com/grafana/oncall/pull/1398))
- Updated wording when creating an integration (by @callmehyde in [#1572](https://github.com/grafana/oncall/pull/1572))
- Set FCM iOS/Android "message priority" to "high priority" for mobile app push notifications (by @joeyorlando in [#1612](https://github.com/grafana/oncall/pull/1612))
- Improve schedule quality feature (by @vadimkerr in [#1602](https://github.com/grafana/oncall/pull/1602))

### Fixed

- Update override deletion changes to set its final duration (by @matiasb in [#1599](https://github.com/grafana/oncall/pull/1599))

## v1.2.1 (2023-03-23)

### Changed

- Mobile app settings backend by @vadimkerr in ([1571](https://github.com/grafana/oncall/pull/1571))
- Fix integrations and escalations autoselect, improve GList by @maskin25 in ([1601](https://github.com/grafana/oncall/pull/1601))
- Add filters to outgoing webhooks 2 by @iskhakov in ([1598](https://github.com/grafana/oncall/pull/1598))

## v1.2.0 (2023-03-21)

### Changed

- Add team-based filtering for resources, so that users can see multiple resources at once and link them together ([1528](https://github.com/grafana/oncall/pull/1528))

## v1.1.41 (2023-03-21)

### Added

- Modified `check_escalation_finished_task` celery task to use read-only databases for its query, if one is defined +
  make the validation logic stricter + ping a configurable heartbeat on successful completion of this task ([1266](https://github.com/grafana/oncall/pull/1266))

### Changed

- Updated wording throughout plugin to use 'Alert Group' instead of 'Incident' ([1565](https://github.com/grafana/oncall/pull/1565),
  [1576](https://github.com/grafana/oncall/pull/1576))
- Check for enabled Telegram feature was added to ChatOps and to User pages ([319](https://github.com/grafana/oncall/issues/319))
- Filtering for Editors/Admins was added to rotation form. It is not allowed to assign Viewer to rotation ([1124](https://github.com/grafana/oncall/issues/1124))
- Modified search behaviour on the Escalation Chains page to allow for "partial searching" ([1578](https://github.com/grafana/oncall/pull/1578))

### Fixed

- Fixed a few permission issues on the UI ([1448](https://github.com/grafana/oncall/pull/1448))
- Fix resolution note rendering in Slack message threads where the Slack username was not
  being properly rendered ([1561](https://github.com/grafana/oncall/pull/1561))

## v1.1.40 (2023-03-16)

### Fixed

- Check for duplicated positions in terraform escalation policies create/update

### Added

- Add `regex_match` Jinja filter ([1556](https://github.com/grafana/oncall/pull/1556))

### Changed

- Allow passing `null` as a value for `escalation_chain` when creating routes via the public API ([1557](https://github.com/grafana/oncall/pull/1557))

## v1.1.39 (2023-03-16)

### Added

- Inbound email integration ([837](https://github.com/grafana/oncall/pull/837))

## v1.1.38 (2023-03-14)

### Added

- Add filtering by escalation chain to alert groups page ([1535](https://github.com/grafana/oncall/pull/1535))

### Fixed

- Improve tasks checking/triggering webhooks in new backend

## v1.1.37 (2023-03-14)

### Fixed

- Fixed redirection issue on integrations screen

### Added

- Enable web overrides for Terraform-based schedules
- Direct user paging improvements ([1358](https://github.com/grafana/oncall/issues/1358))
- Added Schedule Score quality within the schedule view ([118](https://github.com/grafana/oncall/issues/118))

## v1.1.36 (2023-03-09)

### Fixed

- Fix bug with override creation ([1515](https://github.com/grafana/oncall/pull/1515))

## v1.1.35 (2023-03-09)

### Added

- Insight logs

### Fixed

- Fixed issue with Alert group involved users filter
- Fixed email sending failure due to newline in title

## v1.1.34 (2023-03-08)

### Added

- Jinja2 based routes ([1319](https://github.com/grafana/oncall/pull/1319))

### Changed

- Remove mobile app feature flag ([1484](https://github.com/grafana/oncall/pull/1484))

### Fixed

- Prohibit creating & updating past overrides ([1474](https://github.com/grafana/oncall/pull/1474))

## v1.1.33 (2023-03-07)

### Fixed

- Show permission error for accessing Telegram as Viewer ([1273](https://github.com/grafana/oncall/issues/1273))

### Changed

- Pass email and phone limits as environment variables ([1219](https://github.com/grafana/oncall/pull/1219))

## v1.1.32 (2023-03-01)

### Fixed

- Schedule filters improvements ([941](https://github.com/grafana/oncall/issues/941))
- Fix pagination issue on schedules page ([1437](https://github.com/grafana/oncall/pull/1437))

## v1.1.31 (2023-03-01)

### Added

- Add acknowledge_signal and source link to public api

## v1.1.30 (2023-03-01)

### Fixed

- Fixed importing of global grafana styles ([672](https://github.com/grafana/oncall/issues/672))
- Fixed UI permission related bug where Editors could not export their user iCal link
- Fixed error when a shift is created using Etc/UTC as timezone
- Fixed issue with refresh ical file task not considering empty string values
- Schedules: Long popup does not fit screen & buttons unreachable & objects outside of the popup ([1002](https://github.com/grafana/oncall/issues/1002))
- Can't scroll on integration settings page ([415](https://github.com/grafana/oncall/issues/415))
- Team change in the Integration page always causes 403 ([1292](https://github.com/grafana/oncall/issues/1292))
- Schedules: Permalink doesn't work with multi-teams ([940](https://github.com/grafana/oncall/issues/940))
- Schedules list -> expanded schedule blows page width ([1293](https://github.com/grafana/oncall/issues/1293))

### Changed

- Moved reCAPTCHA to backend environment variable for more flexible configuration between different environments.
- Add pagination to schedule listing
- Show 100 latest alerts on alert group page ([1417](https://github.com/grafana/oncall/pull/1417))

## v1.1.29 (2023-02-23)

### Changed

- Allow creating schedules with type "web" using public API

### Fixed

- Fixed minor issue during the sync process where an HTTP 302 (redirect) status code from the Grafana
  instance would cause the sync to not properly finish

## v1.1.28 (2023-02-23)

### Fixed

- Fixed maintenance mode for Telegram and MSTeams

## v1.1.27 (2023-02-22)

### Added

- Added reCAPTCHA validation for requesting a mobile verification code

### Changed

- Added ratelimits for phone verification
- Link to source was added
- Header of Incident page was reworked: clickable labels instead of just names, users section was deleted
- "Go to Integration" button was deleted, because the functionality was moved to clickable labels

### Fixed

- Fixed HTTP request to Google where when fetching an iCal, the response would sometimes contain HTML instead
  of the expected iCal data

## v1.1.26 (2023-02-20)

### Fixed

- Make alert group filters persistent ([482](https://github.com/grafana/oncall/issues/482))

### Changed

- Update phone verification error message

## v1.1.25 (2023-02-20)

### Fixed

- Fixed too long declare incident link in Slack

## v1.1.24 (2023-02-16)

### Added

- Add direct user paging ([823](https://github.com/grafana/oncall/issues/823))
- Add App Store link to web UI ([1328](https://github.com/grafana/oncall/pull/1328))

### Fixed

- Cleaning of the name "Incident" ([704](https://github.com/grafana/oncall/pull/704))
- Alert Group/Alert Groups naming polishing. All the names should be with capital letters
- Design polishing ([1290](https://github.com/grafana/oncall/pull/1290))
- Not showing contact details in User tooltip if User does not have edit/admin access
- Updated slack link account to redirect back to user profile instead of chatops

### Changed

- Incidents - Removed buttons column and replaced status with toggler ([#1237](https://github.com/grafana/oncall/issues/1237))
- Responsiveness changes across multiple pages (Incidents, Integrations, Schedules) ([#1237](https://github.com/grafana/oncall/issues/1237))
- Add pagination to schedule listing

## v1.1.23 (2023-02-06)

### Fixed

- Fix bug with email case sensitivity for ICal on-call schedules ([1297](https://github.com/grafana/oncall/pull/1297))

## v1.1.22 (2023-02-03)

### Fixed

- Fix bug with root/dependant alert groups list api endpoint ([1284](https://github.com/grafana/oncall/pull/1284))
- Fixed NPE on teams switch

### Added

- Optimize alert and alert group public api endpoints and add filter by id ([1274](https://github.com/grafana/oncall/pull/1274))
- Enable mobile app backend by default on OSS

## v1.1.21 (2023-02-02)

### Added

- Add [`django-dbconn-retry` library](https://github.com/jdelic/django-dbconn-retry) to `INSTALLED_APPS` to attempt
  to alleviate occasional `django.db.utils.OperationalError` errors
- Improve alerts and alert group endpoint response time in internal API with caching ([1261](https://github.com/grafana/oncall/pull/1261))
- Optimize alert and alert group public api endpoints and add filter by id ([1274](https://github.com/grafana/oncall/pull/1274)
- Added Coming Soon for iOS on Mobile App screen

### Fixed

- Fix issue on Integrations where you were redirected back once escalation chain was loaded ([#1083](https://github.com/grafana/oncall/issues/1083))
  ([#1257](https://github.com/grafana/oncall/issues/1257))

## v1.1.20 (2023-01-30)

### Added

- Add involved users filter to alert groups listing page (+ mine shortcut)

### Changed

- Improve logging for creating contact point for Grafana Alerting integration

### Fixed

- Fix bugs related to creating contact point for Grafana Alerting integration
- Fix minor UI bug on OnCall users page where it would idefinitely show a "Loading..." message
- Only show OnCall user's table to users that are authorized
- Fixed NPE in ScheduleUserDetails component ([#1229](https://github.com/grafana/oncall/issues/1229))

## v1.1.19 (2023-01-25)

### Added

- Add Server URL below QR code for OSS for debugging purposes
- Add Slack slash command allowing to trigger a direct page via a manually created alert group
- Remove resolved and acknowledged filters as we switched to status ([#1201](https://github.com/grafana/oncall/pull/1201))
- Add sync with grafana on /users and /teams api calls from terraform plugin

### Changed

- Allow users with `viewer` role to fetch cloud connection status using the internal API ([#1181](https://github.com/grafana/oncall/pull/1181))
- When removing the Slack ChatOps integration, make it more explicit to the user what the implications of doing so are
- Improve performance of `GET /api/internal/v1/schedules` endpoint ([#1169](https://github.com/grafana/oncall/pull/1169))

### Fixed

- Removed duplicate API call, in the UI on plugin initial load, to `GET /api/internal/v1/alert_receive_channels`
- Increased plugin startup speed ([#1200](https://github.com/grafana/oncall/pull/1200))

## v1.1.18 (2023-01-18)

### Added

- Allow messaging backends to be enabled/disabled per organization ([#1151](https://github.com/grafana/oncall/pull/1151))

### Changed

- Send a Slack DM when user is not in channel ([#1144](https://github.com/grafana/oncall/pull/1144))

## v1.1.17 (2023-01-18)

### Changed

- Modified how the `Organization.is_rbac_permissions_enabled` flag is set,
  based on whether we are dealing with an open-source, or cloud installation
- Backend implementation to support direct user/schedule paging
- Changed documentation links to open in new window
- Remove helm chart signing
- Changed the user's profile modal to be wide for all tabs

### Added

- Added state filter for alert_group public API endpoint.
- Enrich user tooltip on Schedule page
- Added redirects for old-style links

### Fixed

- Updated typo in Helm chart values when specifying a custom Slack command name
- Fix for web schedules ical export to give overrides the right priority
- Fix for topnavbar to show initial loading inside PluginPage

## v1.1.16 (2023-01-12)

### Fixed

- Minor bug fix in how the value of `Organization.is_rbac_permissions_enabled` is determined

- Helm chart: default values file and documentation now reflect the correct key to set for the Slack
  slash command name, `oncall.slack.commandName`.

## v1.1.15 (2023-01-10)

### Changed

- Simplify and speed up slack rendering ([#1105](https://github.com/grafana/oncall/pull/1105))
- Faro - Point to 3 separate apps instead of just 1 for all environments ([#1110](https://github.com/grafana/oncall/pull/1110))
- Schedules - ([#1114](https://github.com/grafana/oncall/pull/1114), [#1109](https://github.com/grafana/oncall/pull/1109))

### Fixed

- Bugfix for topnavbar to place alerts inside PageNav ([#1040](https://github.com/grafana/oncall/pull/1040))

## v1.1.14 (2023-01-05)

### Changed

- Change wording from "incident" to "alert group" for the Telegram integration ([#1052](https://github.com/grafana/oncall/pull/1052))
- Soft-delete of organizations on stack deletion.

## v1.1.13 (2023-01-04)

### Added

- Integration with [Grafana Faro](https://grafana.com/docs/grafana-cloud/faro-web-sdk/) for Cloud Instances

## v1.1.12 (2023-01-03)

### Fixed

- Handle jinja exceptions during alert creation
- Handle exception for slack rate limit message

## v1.1.11 (2023-01-03)

### Fixed

- Fix error when schedule was not able to load
- Minor fixes

## v1.1.10 (2023-01-03)

### Fixed

- Minor fixes

## v1.1.9 (2023-01-03)

### Fixed

- Alert group query optimization
- Update RBAC scopes
- Fix error when schedule was not able to load
- Minor bug fixes

## v1.1.8 (2022-12-13)

### Added

- Added a `make` command, `enable-mobile-app-feature-flags`, which sets the backend feature flag in `./dev/.env.dev`,
  and updates a record in the `base_dynamicsetting` database table, which are needed to enable the mobile
  app backend features.

### Changed

- Added ability to change engine deployment update strategy via values in helm chart.
- removed APNS support
- changed the `django-push-notification` library from the `iskhakov` fork to the [`grafana` fork](https://github.com/grafana/django-push-notifications).
  This new fork basically patches an issue which affected the database migrations of this django app (previously the
  library would not respect the `USER_MODEL` setting when creating its tables and would instead reference the
  `auth_user` table.. which we don't want)
- add `--no-cache` flag to the `make build` command

### Fixed

- fix schedule UI types and permissions

## v1.1.7 (2022-12-09)

### Fixed

- Update fallback role for schedule write RBAC permission
- Mobile App Verification tab in the user settings modal is now hidden for users that do not have proper
  permissions to use it

## v1.1.6 (2022-12-09)

### Added

- RBAC permission support
- Add `time_zone` serializer validation for OnCall shifts and calendar/web schedules. In addition, add database migration
  to update values that may be invalid
- Add a `permalinks.web` field, which is a permalink to the alert group web app page, to the alert group internal/public
  API responses
- Added the ability to customize job-migrate `ttlSecondsAfterFinished` field in the helm chart

### Fixed

- Got 500 error when saving Outgoing Webhook ([#890](https://github.com/grafana/oncall/issues/890))
- v1.0.13 helm chart - update the OnCall backend pods image pull policy to "Always" (and explicitly set tag to `latest`).
  This should resolve some recent issues experienced where the frontend/backend versions are not aligned.

### Changed

- When editing templates for alert group presentation or outgoing webhooks, errors and warnings are now displayed in
  the UI as notification popups or displayed in the preview.
- Errors and warnings that occur when rendering templates during notification or webhooks will now render
  and display the error/warning as the result.

## v1.1.5 (2022-11-24)

### Added

- Added a QR code in the "Mobile App Verification" tab on the user settings modal to connect the mobile
  application to your OnCall instance

### Fixed

- UI bug fixes for Grafana 9.3 ([#860](https://github.com/grafana/oncall/pull/860))
- Bug fix for saving source link template ([#898](https://github.com/grafana/oncall/pull/898))

## v1.1.4 (2022-11-23)

### Fixed

- Bug fix for [#882](https://github.com/grafana/oncall/pull/882) which was causing the OnCall web calendars to not load
- Bug fix which, when installing the plugin, or after removing a Grafana API token, caused the plugin to not load properly

## v1.1.3 (2022-11-22)

- Bug Fixes

### Changed

- For OSS installations of OnCall, initial configuration is now simplified. When running for local development, you no
  longer need to configure the plugin via the UI. This is achieved through passing one environment variable to both the
  backend & frontend containers, both of which have been preconfigured for you in `docker-compose-developer.yml`.
  - The Grafana API URL **must be** passed as an environment variable, `GRAFANA_API_URL`, to the OnCall backend
    (and can be configured by updating this env var in your `./dev/.env.dev` file)
  - The OnCall API URL can optionally be passed as an environment variable, `ONCALL_API_URL`, to the OnCall UI.
    If the environment variable is found, the plugin will "auto-configure", otherwise you will be shown a simple
    configuration form to provide this info.
- For Helm installations, if you are running Grafana externally (eg. `grafana.enabled` is set to `false`
  in your `values.yaml`), you will now be required to specify `externalGrafana.url` in `values.yaml`.
- `make start` will now idempotently check to see if a "127.0.0.1 grafana" record exists in `/etc/hosts`
  (using a tool called [`hostess`](https://github.com/cbednarski/hostess)). This is to support using `http://grafana:3000`
  as the `Organization.grafana_url` in two scenarios:
  - `oncall_engine`/`oncall_celery` -> `grafana` Docker container communication
  - public URL generation. There are some instances where `Organization.grafana_url` is referenced to generate public
    URLs to a Grafana plugin page. Without the `/etc/hosts` record, navigating to `http://grafana:3000/some_page` in
    your browser, you would obviously get an error from your browser.

## v1.1.2 (2022-11-18)

- Bug Fixes

## v1.1.1 (2022-11-16)

- Compatibility with Grafana 9.3.0
- Bug Fixes

## v1.0.52 (2022-11-09)

- Allow use of API keys as alternative to account auth token for Twilio
- Remove `grafana_plugin_management` Django app
- Enable new schedules UI
- Bug fixes

## v1.0.51 (2022-11-05)

- Bug Fixes

## v1.0.50 (2022-11-03)

- Updates to documentation
- Improvements to web schedules
- Bug fixes

## v1.0.49 (2022-11-01)

- Enable SMTP email backend by default
- Fix Grafana sidebar frontend bug

## v1.0.48 (2022-11-01)

- verify_number management command
- chatops page redesign

## v1.0.47 (2022-11-01)

- Bug fixes

## v1.0.46 (2022-10-28)

- Bug fixes
- remove `POST /api/internal/v1/custom_buttons/{id}/action` endpoint

## v1.0.45 (2022-10-27)

- Bug fix to revert commit which removed unused engine code

## v1.0.44 (2022-10-26)

- Bug fix for an issue that was affecting phone verification

## v1.0.43 (2022-10-25)

- Bug fixes

## v1.0.42 (2022-10-24)

- Fix posting resolution notes to Slack

## v1.0.41 (2022-10-24)

- Add personal email notifications
- Bug fixes

## v1.0.40 (2022-10-05)

- Improved database and celery backends support
- Added script to import PagerDuty users to Grafana
- Bug fixes

## v1.0.39 (2022-10-03)

- Fix issue in v1.0.38 blocking the creation of schedules and webhooks in the UI

## v1.0.38 (2022-09-30)

- Fix exception handling for adding resolution notes when slack and oncall users are out of sync.
- Fix all day events showing as having gaps in slack notifications
- Improve plugin configuration error message readability
- Add `telegram` key to `permalinks` property in `AlertGroup` public API response schema

## v1.0.37 (2022-09-21)

- Improve API token creation form
- Fix alert group bulk action bugs
- Add `permalinks` property to `AlertGroup` public API response schema
- Scheduling system bug fixes
- Public API bug fixes

## v1.0.36 (2022-09-12)

- Alpha web schedules frontend/backend updates
- Bug fixes

## v1.0.35 (2022-09-07)

- Bug fixes

## v1.0.34 (2022-09-06)

- Fix schedule notification spam

## v1.0.33 (2022-09-06)

- Add raw alert view
- Add GitHub star button for OSS installations
- Restore alert group search functionality
- Bug fixes

## v1.0.32 (2022-09-01)

- Bug fixes

## v1.0.31 (2022-09-01)

- Bump celery version
- Fix oss to cloud connection

## v1.0.30 (2022-08-31)

- Bug fix: check user notification policy before access

## v1.0.29 (2022-08-31)

- Add arm64 docker image

## v1.0.28 (2022-08-31)

- Bug fixes

## v1.0.27 (2022-08-30)

- Bug fixes

## v1.0.26 (2022-08-26)

- Insight log's format fixes
- Remove UserNotificationPolicy auto-recreating

## v1.0.25 (2022-08-24)

- Bug fixes

## v1.0.24 (2022-08-24)

- Insight logs
- Default DATA_UPLOAD_MAX_MEMORY_SIZE to 1mb

## v1.0.23 (2022-08-23)

- Bug fixes

## v1.0.22 (2022-08-16)

- Make STATIC_URL configurable from environment variable

## v1.0.21 (2022-08-12)

- Bug fixes

## v1.0.19 (2022-08-10)

- Bug fixes

## v1.0.15 (2022-08-03)

- Bug fixes

## v1.0.13 (2022-07-27)

- Optimize alert group list view
- Fix a bug related to Twilio setup

## v1.0.12 (2022-07-26)

- Update push-notifications dependency
- Rework how absolute URLs are built
- Fix to show maintenance windows per team
- Logging improvements
- Internal api to get a schedule final events

## v1.0.10 (2022-07-22)

- Speed-up of alert group web caching
- Internal api for OnCall shifts

## v1.0.9 (2022-07-21)

- Frontend bug fixes & improvements
- Support regex_replace() in templates
- Bring back alert group caching and list view

## v1.0.7 (2022-07-18)

- Backend & frontend bug fixes
- Deployment improvements
- Reshape webhook payload for outgoing webhooks
- Add escalation chain usage info on escalation chains page
- Improve alert group list load speeds and simplify caching system

## v1.0.6 (2022-07-12)

- Manual Incidents enabled for teams
- Fix phone notifications for OSS
- Public API improvements

## v1.0.5 (2022-07-06)

- Bump Django to 3.2.14
- Fix PagerDuty iCal parsing

## 1.0.4 (2022-06-28)

- Allow Telegram DMs without channel connection.

## 1.0.3 (2022-06-27)

- Fix users public api endpoint. Now it returns users with all roles.
- Fix redundant notifications about gaps in schedules.
- Frontend fixes.

## 1.0.2 (2022-06-17)

- Fix Grafana Alerting integration to handle API changes in Grafana 9
- Improve public api endpoint for outgoing webhooks (/actions) by adding ability to create, update and delete
  outgoing webhook instance

## 1.0.0 (2022-06-14)

- First Public Release

## 0.0.71 (2022-06-06)

- Initial Commit Release<|MERGE_RESOLUTION|>--- conflicted
+++ resolved
@@ -9,11 +9,8 @@
 
 ### Added
 
-<<<<<<< HEAD
 - Add new field description_short to private api ([#1698](https://github.com/grafana/oncall/pull/1698))
-=======
 - Added preview and migration API endpoints for route migration from regex into jinja2 ([1715](https://github.com/grafana/oncall/pull/1715))
->>>>>>> 9d194935
 - Helm chart: add the option to use a helm hook for the migration job ([1386](https://github.com/grafana/oncall/pull/1386))
 - Send demo alert with dynamic payload and get demo payload example on private api ([1700](https://github.com/grafana/oncall/pull/1700))
 
