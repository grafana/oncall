--- conflicted
+++ resolved
@@ -4,6 +4,12 @@
 
 The format is based on [Keep a Changelog](https://keepachangelog.com/en/1.0.0/),
 and this project adheres to [Semantic Versioning](https://semver.org/spec/v2.0.0.html).
+
+## Unreleased
+
+### Changed
+
+- Removed url from sms notification, changed format ([2317](https://github.com/grafana/oncall/pull/2317))  
 
 ## v1.3.4 (2023-07-05)
 
@@ -34,9 +40,6 @@
 ### Changed
 
 - Change permissions used during setup to better represent actions being taken by @mderynck ([#2242](https://github.com/grafana/oncall/pull/2242))
-<<<<<<< HEAD
-- Removed url from sms notification, changed format ([2317](https://github.com/grafana/oncall/pull/2317))  
-=======
 - Display 100000+ in stats when there are more than 100000 alert groups in the result ([#1901](https://github.com/grafana/oncall/pull/1901))
 - Change OnCall plugin to use service accounts and api tokens for communicating with backend, by @mderynck ([#2385](https://github.com/grafana/oncall/pull/2385))
 - RabbitMQ Docker image upgraded from 3.7.19 to 3.12.0 in `docker-compose-developer.yml` and
@@ -48,7 +51,6 @@
 
 - For "You're Going OnCall" push notifications, show shift times in the user's configured timezone, otherwise UTC
   by @joeyorlando ([#2351](https://github.com/grafana/oncall/pull/2351))
->>>>>>> f35ed45e
 
 ## v1.3.1 (2023-06-26)
 
