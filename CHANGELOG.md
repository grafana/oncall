# Changelog

All notable changes to this project will be documented in this file.

The format is based on [Keep a Changelog](https://keepachangelog.com/en/1.0.0/),
and this project adheres to [Semantic Versioning](https://semver.org/spec/v2.0.0.html).

## Unreleased

### Added

- Modified `check_escalation_finished_task` celery task to use read-only databases for its query, if one is defined +
  make the validation logic stricter + ping a configurable heartbeat on successful completion of this task ([1266](https://github.com/grafana/oncall/pull/1266))

### Changed

<<<<<<< HEAD
- Updated wording in some Slack messages to use 'Alert Group' instead of 'Incident' ([1565](https://github.com/grafana/oncall/pull/1565))
- Filtering for Editors/Admins was added to rotation form. It is not allowed to assign Viewer to rotation ([1124](https://github.com/grafana/oncall/issues/1124))
=======
- Updated wording throughout plugin to use 'Alert Group' instead of 'Incident' ([1565](https://github.com/grafana/oncall/pull/1565),
  [1576](https://github.com/grafana/oncall/pull/1576))
>>>>>>> ad8ec64e

### Fixed

- Fixed a few permission issues on the UI ([1448](https://github.com/grafana/oncall/pull/1448))
- Fix resolution note rendering in Slack message threads where the Slack username was not
  being properly rendered ([1561](https://github.com/grafana/oncall/pull/1561))

## v1.1.40 (2023-03-16)

### Fixed

- Check for duplicated positions in terraform escalation policies create/update

### Added

- Add `regex_match` Jinja filter ([1556](https://github.com/grafana/oncall/pull/1556))

### Changed

- Allow passing `null` as a value for `escalation_chain` when creating routes via the public API ([1557](https://github.com/grafana/oncall/pull/1557))

## v1.1.39 (2023-03-16)

### Added

- Inbound email integration ([837](https://github.com/grafana/oncall/pull/837))

## v1.1.38 (2023-03-14)

### Added

- Add filtering by escalation chain to alert groups page ([1535](https://github.com/grafana/oncall/pull/1535))

### Fixed

- Improve tasks checking/triggering webhooks in new backend

## v1.1.37 (2023-03-14)

### Fixed

- Fixed redirection issue on integrations screen

### Added

- Enable web overrides for Terraform-based schedules
- Direct user paging improvements ([1358](https://github.com/grafana/oncall/issues/1358))
- Added Schedule Score quality within the schedule view ([118](https://github.com/grafana/oncall/issues/118))

## v1.1.36 (2023-03-09)

### Fixed

- Fix bug with override creation ([1515](https://github.com/grafana/oncall/pull/1515))

## v1.1.35 (2023-03-09)

### Added

- Insight logs

### Fixed

- Fixed issue with Alert group involved users filter
- Fixed email sending failure due to newline in title

## v1.1.34 (2023-03-08)

### Added

- Jinja2 based routes ([1319](https://github.com/grafana/oncall/pull/1319))

### Changed

- Remove mobile app feature flag ([1484](https://github.com/grafana/oncall/pull/1484))

### Fixed

- Prohibit creating & updating past overrides ([1474](https://github.com/grafana/oncall/pull/1474))

## v1.1.33 (2023-03-07)

### Fixed

- Show permission error for accessing Telegram as Viewer ([1273](https://github.com/grafana/oncall/issues/1273))

### Changed

- Pass email and phone limits as environment variables ([1219](https://github.com/grafana/oncall/pull/1219))

## v1.1.32 (2023-03-01)

### Fixed

- Schedule filters improvements ([941](https://github.com/grafana/oncall/issues/941))
- Fix pagination issue on schedules page ([1437](https://github.com/grafana/oncall/pull/1437))

## v1.1.31 (2023-03-01)

### Added

- Add acknowledge_signal and source link to public api

## v1.1.30 (2023-03-01)

### Fixed

- Fixed importing of global grafana styles ([672](https://github.com/grafana/oncall/issues/672))
- Fixed UI permission related bug where Editors could not export their user iCal link
- Fixed error when a shift is created using Etc/UTC as timezone
- Fixed issue with refresh ical file task not considering empty string values
- Schedules: Long popup does not fit screen & buttons unreachable & objects outside of the popup ([1002](https://github.com/grafana/oncall/issues/1002))
- Can't scroll on integration settings page ([415](https://github.com/grafana/oncall/issues/415))
- Team change in the Integration page always causes 403 ([1292](https://github.com/grafana/oncall/issues/1292))
- Schedules: Permalink doesn't work with multi-teams ([940](https://github.com/grafana/oncall/issues/940))
- Schedules list -> expanded schedule blows page width ([1293](https://github.com/grafana/oncall/issues/1293))

### Changed

- Moved reCAPTCHA to backend environment variable for more flexible configuration between different environments.
- Add pagination to schedule listing
- Show 100 latest alerts on alert group page ([1417](https://github.com/grafana/oncall/pull/1417))

## v1.1.29 (2023-02-23)

### Changed

- Allow creating schedules with type "web" using public API

### Fixed

- Fixed minor issue during the sync process where an HTTP 302 (redirect) status code from the Grafana
  instance would cause the sync to not properly finish

## v1.1.28 (2023-02-23)

### Fixed

- Fixed maintenance mode for Telegram and MSTeams

## v1.1.27 (2023-02-22)

### Added

- Added reCAPTCHA validation for requesting a mobile verification code

### Changed

- Added ratelimits for phone verification
- Link to source was added
- Header of Incident page was reworked: clickable labels instead of just names, users section was deleted
- "Go to Integration" button was deleted, because the functionality was moved to clickable labels

### Fixed

- Fixed HTTP request to Google where when fetching an iCal, the response would sometimes contain HTML instead
  of the expected iCal data

## v1.1.26 (2023-02-20)

### Fixed

- Make alert group filters persistent ([482](https://github.com/grafana/oncall/issues/482))

### Changed

- Update phone verification error message

## v1.1.25 (2023-02-20)

### Fixed

- Fixed too long declare incident link in Slack

## v1.1.24 (2023-02-16)

### Added

- Add direct user paging ([823](https://github.com/grafana/oncall/issues/823))
- Add App Store link to web UI ([1328](https://github.com/grafana/oncall/pull/1328))

### Fixed

- Cleaning of the name "Incident" ([704](https://github.com/grafana/oncall/pull/704))
- Alert Group/Alert Groups naming polishing. All the names should be with capital letters
- Design polishing ([1290](https://github.com/grafana/oncall/pull/1290))
- Not showing contact details in User tooltip if User does not have edit/admin access
- Updated slack link account to redirect back to user profile instead of chatops

### Changed

- Incidents - Removed buttons column and replaced status with toggler ([#1237](https://github.com/grafana/oncall/issues/1237))
- Responsiveness changes across multiple pages (Incidents, Integrations, Schedules) ([#1237](https://github.com/grafana/oncall/issues/1237))
- Add pagination to schedule listing

## v1.1.23 (2023-02-06)

### Fixed

- Fix bug with email case sensitivity for ICal on-call schedules ([1297](https://github.com/grafana/oncall/pull/1297))

## v1.1.22 (2023-02-03)

### Fixed

- Fix bug with root/dependant alert groups list api endpoint ([1284](https://github.com/grafana/oncall/pull/1284))
- Fixed NPE on teams switch

### Added

- Optimize alert and alert group public api endpoints and add filter by id ([1274](https://github.com/grafana/oncall/pull/1274))
- Enable mobile app backend by default on OSS

## v1.1.21 (2023-02-02)

### Added

- Add [`django-dbconn-retry` library](https://github.com/jdelic/django-dbconn-retry) to `INSTALLED_APPS` to attempt
  to alleviate occasional `django.db.utils.OperationalError` errors
- Improve alerts and alert group endpoint response time in internal API with caching ([1261](https://github.com/grafana/oncall/pull/1261))
- Optimize alert and alert group public api endpoints and add filter by id ([1274](https://github.com/grafana/oncall/pull/1274)
- Added Coming Soon for iOS on Mobile App screen

### Fixed

- Fix issue on Integrations where you were redirected back once escalation chain was loaded ([#1083](https://github.com/grafana/oncall/issues/1083))
  ([#1257](https://github.com/grafana/oncall/issues/1257))

## v1.1.20 (2023-01-30)

### Added

- Add involved users filter to alert groups listing page (+ mine shortcut)

### Changed

- Improve logging for creating contact point for Grafana Alerting integration

### Fixed

- Fix bugs related to creating contact point for Grafana Alerting integration
- Fix minor UI bug on OnCall users page where it would idefinitely show a "Loading..." message
- Only show OnCall user's table to users that are authorized
- Fixed NPE in ScheduleUserDetails component ([#1229](https://github.com/grafana/oncall/issues/1229))

## v1.1.19 (2023-01-25)

### Added

- Add Server URL below QR code for OSS for debugging purposes
- Add Slack slash command allowing to trigger a direct page via a manually created alert group
- Remove resolved and acknowledged filters as we switched to status ([#1201](https://github.com/grafana/oncall/pull/1201))
- Add sync with grafana on /users and /teams api calls from terraform plugin

### Changed

- Allow users with `viewer` role to fetch cloud connection status using the internal API ([#1181](https://github.com/grafana/oncall/pull/1181))
- When removing the Slack ChatOps integration, make it more explicit to the user what the implications of doing so are
- Improve performance of `GET /api/internal/v1/schedules` endpoint ([#1169](https://github.com/grafana/oncall/pull/1169))

### Fixed

- Removed duplicate API call, in the UI on plugin initial load, to `GET /api/internal/v1/alert_receive_channels`
- Increased plugin startup speed ([#1200](https://github.com/grafana/oncall/pull/1200))

## v1.1.18 (2023-01-18)

### Added

- Allow messaging backends to be enabled/disabled per organization ([#1151](https://github.com/grafana/oncall/pull/1151))

### Changed

- Send a Slack DM when user is not in channel ([#1144](https://github.com/grafana/oncall/pull/1144))

## v1.1.17 (2023-01-18)

### Changed

- Modified how the `Organization.is_rbac_permissions_enabled` flag is set,
  based on whether we are dealing with an open-source, or cloud installation
- Backend implementation to support direct user/schedule paging
- Changed documentation links to open in new window
- Remove helm chart signing
- Changed the user's profile modal to be wide for all tabs

### Added

- Added state filter for alert_group public API endpoint.
- Enrich user tooltip on Schedule page
- Added redirects for old-style links

### Fixed

- Updated typo in Helm chart values when specifying a custom Slack command name
- Fix for web schedules ical export to give overrides the right priority
- Fix for topnavbar to show initial loading inside PluginPage

## v1.1.16 (2023-01-12)

### Fixed

- Minor bug fix in how the value of `Organization.is_rbac_permissions_enabled` is determined

- Helm chart: default values file and documentation now reflect the correct key to set for the Slack
  slash command name, `oncall.slack.commandName`.

## v1.1.15 (2023-01-10)

### Changed

- Simplify and speed up slack rendering ([#1105](https://github.com/grafana/oncall/pull/1105))
- Faro - Point to 3 separate apps instead of just 1 for all environments ([#1110](https://github.com/grafana/oncall/pull/1110))
- Schedules - ([#1114](https://github.com/grafana/oncall/pull/1114), [#1109](https://github.com/grafana/oncall/pull/1109))

### Fixed

- Bugfix for topnavbar to place alerts inside PageNav ([#1040](https://github.com/grafana/oncall/pull/1040))

## v1.1.14 (2023-01-05)

### Changed

- Change wording from "incident" to "alert group" for the Telegram integration ([#1052](https://github.com/grafana/oncall/pull/1052))
- Soft-delete of organizations on stack deletion.

## v1.1.13 (2023-01-04)

### Added

- Integration with [Grafana Faro](https://grafana.com/docs/grafana-cloud/faro-web-sdk/) for Cloud Instances

## v1.1.12 (2023-01-03)

### Fixed

- Handle jinja exceptions during alert creation
- Handle exception for slack rate limit message

## v1.1.11 (2023-01-03)

### Fixed

- Fix error when schedule was not able to load
- Minor fixes

## v1.1.10 (2023-01-03)

### Fixed

- Minor fixes

## v1.1.9 (2023-01-03)

### Fixed

- Alert group query optimization
- Update RBAC scopes
- Fix error when schedule was not able to load
- Minor bug fixes

## v1.1.8 (2022-12-13)

### Added

- Added a `make` command, `enable-mobile-app-feature-flags`, which sets the backend feature flag in `./dev/.env.dev`,
  and updates a record in the `base_dynamicsetting` database table, which are needed to enable the mobile
  app backend features.

### Changed

- Added ability to change engine deployment update strategy via values in helm chart.
- removed APNS support
- changed the `django-push-notification` library from the `iskhakov` fork to the [`grafana` fork](https://github.com/grafana/django-push-notifications).
  This new fork basically patches an issue which affected the database migrations of this django app (previously the
  library would not respect the `USER_MODEL` setting when creating its tables and would instead reference the
  `auth_user` table.. which we don't want)
- add `--no-cache` flag to the `make build` command

### Fixed

- fix schedule UI types and permissions

## v1.1.7 (2022-12-09)

### Fixed

- Update fallback role for schedule write RBAC permission
- Mobile App Verification tab in the user settings modal is now hidden for users that do not have proper
  permissions to use it

## v1.1.6 (2022-12-09)

### Added

- RBAC permission support
- Add `time_zone` serializer validation for OnCall shifts and calendar/web schedules. In addition, add database migration
  to update values that may be invalid
- Add a `permalinks.web` field, which is a permalink to the alert group web app page, to the alert group internal/public
  API responses
- Added the ability to customize job-migrate `ttlSecondsAfterFinished` field in the helm chart

### Fixed

- Got 500 error when saving Outgoing Webhook ([#890](https://github.com/grafana/oncall/issues/890))
- v1.0.13 helm chart - update the OnCall backend pods image pull policy to "Always" (and explicitly set tag to `latest`).
  This should resolve some recent issues experienced where the frontend/backend versions are not aligned.

### Changed

- When editing templates for alert group presentation or outgoing webhooks, errors and warnings are now displayed in
  the UI as notification popups or displayed in the preview.
- Errors and warnings that occur when rendering templates during notification or webhooks will now render
  and display the error/warning as the result.

## v1.1.5 (2022-11-24)

### Added

- Added a QR code in the "Mobile App Verification" tab on the user settings modal to connect the mobile
  application to your OnCall instance

### Fixed

- UI bug fixes for Grafana 9.3 ([#860](https://github.com/grafana/oncall/pull/860))
- Bug fix for saving source link template ([#898](https://github.com/grafana/oncall/pull/898))

## v1.1.4 (2022-11-23)

### Fixed

- Bug fix for [#882](https://github.com/grafana/oncall/pull/882) which was causing the OnCall web calendars to not load
- Bug fix which, when installing the plugin, or after removing a Grafana API token, caused the plugin to not load properly

## v1.1.3 (2022-11-22)

- Bug Fixes

### Changed

- For OSS installations of OnCall, initial configuration is now simplified. When running for local development, you no
  longer need to configure the plugin via the UI. This is achieved through passing one environment variable to both the
  backend & frontend containers, both of which have been preconfigured for you in `docker-compose-developer.yml`.
  - The Grafana API URL **must be** passed as an environment variable, `GRAFANA_API_URL`, to the OnCall backend
    (and can be configured by updating this env var in your `./dev/.env.dev` file)
  - The OnCall API URL can optionally be passed as an environment variable, `ONCALL_API_URL`, to the OnCall UI.
    If the environment variable is found, the plugin will "auto-configure", otherwise you will be shown a simple
    configuration form to provide this info.
- For Helm installations, if you are running Grafana externally (eg. `grafana.enabled` is set to `false`
  in your `values.yaml`), you will now be required to specify `externalGrafana.url` in `values.yaml`.
- `make start` will now idempotently check to see if a "127.0.0.1 grafana" record exists in `/etc/hosts`
  (using a tool called [`hostess`](https://github.com/cbednarski/hostess)). This is to support using `http://grafana:3000`
  as the `Organization.grafana_url` in two scenarios:
  - `oncall_engine`/`oncall_celery` -> `grafana` Docker container communication
  - public URL generation. There are some instances where `Organization.grafana_url` is referenced to generate public
    URLs to a Grafana plugin page. Without the `/etc/hosts` record, navigating to `http://grafana:3000/some_page` in
    your browser, you would obviously get an error from your browser.

## v1.1.2 (2022-11-18)

- Bug Fixes

## v1.1.1 (2022-11-16)

- Compatibility with Grafana 9.3.0
- Bug Fixes

## v1.0.52 (2022-11-09)

- Allow use of API keys as alternative to account auth token for Twilio
- Remove `grafana_plugin_management` Django app
- Enable new schedules UI
- Bug fixes

## v1.0.51 (2022-11-05)

- Bug Fixes

## v1.0.50 (2022-11-03)

- Updates to documentation
- Improvements to web schedules
- Bug fixes

## v1.0.49 (2022-11-01)

- Enable SMTP email backend by default
- Fix Grafana sidebar frontend bug

## v1.0.48 (2022-11-01)

- verify_number management command
- chatops page redesign

## v1.0.47 (2022-11-01)

- Bug fixes

## v1.0.46 (2022-10-28)

- Bug fixes
- remove `POST /api/internal/v1/custom_buttons/{id}/action` endpoint

## v1.0.45 (2022-10-27)

- Bug fix to revert commit which removed unused engine code

## v1.0.44 (2022-10-26)

- Bug fix for an issue that was affecting phone verification

## v1.0.43 (2022-10-25)

- Bug fixes

## v1.0.42 (2022-10-24)

- Fix posting resolution notes to Slack

## v1.0.41 (2022-10-24)

- Add personal email notifications
- Bug fixes

## v1.0.40 (2022-10-05)

- Improved database and celery backends support
- Added script to import PagerDuty users to Grafana
- Bug fixes

## v1.0.39 (2022-10-03)

- Fix issue in v1.0.38 blocking the creation of schedules and webhooks in the UI

## v1.0.38 (2022-09-30)

- Fix exception handling for adding resolution notes when slack and oncall users are out of sync.
- Fix all day events showing as having gaps in slack notifications
- Improve plugin configuration error message readability
- Add `telegram` key to `permalinks` property in `AlertGroup` public API response schema

## v1.0.37 (2022-09-21)

- Improve API token creation form
- Fix alert group bulk action bugs
- Add `permalinks` property to `AlertGroup` public API response schema
- Scheduling system bug fixes
- Public API bug fixes

## v1.0.36 (2022-09-12)

- Alpha web schedules frontend/backend updates
- Bug fixes

## v1.0.35 (2022-09-07)

- Bug fixes

## v1.0.34 (2022-09-06)

- Fix schedule notification spam

## v1.0.33 (2022-09-06)

- Add raw alert view
- Add GitHub star button for OSS installations
- Restore alert group search functionality
- Bug fixes

## v1.0.32 (2022-09-01)

- Bug fixes

## v1.0.31 (2022-09-01)

- Bump celery version
- Fix oss to cloud connection

## v1.0.30 (2022-08-31)

- Bug fix: check user notification policy before access

## v1.0.29 (2022-08-31)

- Add arm64 docker image

## v1.0.28 (2022-08-31)

- Bug fixes

## v1.0.27 (2022-08-30)

- Bug fixes

## v1.0.26 (2022-08-26)

- Insight log's format fixes
- Remove UserNotificationPolicy auto-recreating

## v1.0.25 (2022-08-24)

- Bug fixes

## v1.0.24 (2022-08-24)

- Insight logs
- Default DATA_UPLOAD_MAX_MEMORY_SIZE to 1mb

## v1.0.23 (2022-08-23)

- Bug fixes

## v1.0.22 (2022-08-16)

- Make STATIC_URL configurable from environment variable

## v1.0.21 (2022-08-12)

- Bug fixes

## v1.0.19 (2022-08-10)

- Bug fixes

## v1.0.15 (2022-08-03)

- Bug fixes

## v1.0.13 (2022-07-27)

- Optimize alert group list view
- Fix a bug related to Twilio setup

## v1.0.12 (2022-07-26)

- Update push-notifications dependency
- Rework how absolute URLs are built
- Fix to show maintenance windows per team
- Logging improvements
- Internal api to get a schedule final events

## v1.0.10 (2022-07-22)

- Speed-up of alert group web caching
- Internal api for OnCall shifts

## v1.0.9 (2022-07-21)

- Frontend bug fixes & improvements
- Support regex_replace() in templates
- Bring back alert group caching and list view

## v1.0.7 (2022-07-18)

- Backend & frontend bug fixes
- Deployment improvements
- Reshape webhook payload for outgoing webhooks
- Add escalation chain usage info on escalation chains page
- Improve alert group list load speeds and simplify caching system

## v1.0.6 (2022-07-12)

- Manual Incidents enabled for teams
- Fix phone notifications for OSS
- Public API improvements

## v1.0.5 (2022-07-06)

- Bump Django to 3.2.14
- Fix PagerDuty iCal parsing

## 1.0.4 (2022-06-28)

- Allow Telegram DMs without channel connection.

## 1.0.3 (2022-06-27)

- Fix users public api endpoint. Now it returns users with all roles.
- Fix redundant notifications about gaps in schedules.
- Frontend fixes.

## 1.0.2 (2022-06-17)

- Fix Grafana Alerting integration to handle API changes in Grafana 9
- Improve public api endpoint for outgoing webhooks (/actions) by adding ability to create, update and delete
  outgoing webhook instance

## 1.0.0 (2022-06-14)

- First Public Release

## 0.0.71 (2022-06-06)

- Initial Commit Release<|MERGE_RESOLUTION|>--- conflicted
+++ resolved
@@ -14,13 +14,9 @@
 
 ### Changed
 
-<<<<<<< HEAD
-- Updated wording in some Slack messages to use 'Alert Group' instead of 'Incident' ([1565](https://github.com/grafana/oncall/pull/1565))
-- Filtering for Editors/Admins was added to rotation form. It is not allowed to assign Viewer to rotation ([1124](https://github.com/grafana/oncall/issues/1124))
-=======
 - Updated wording throughout plugin to use 'Alert Group' instead of 'Incident' ([1565](https://github.com/grafana/oncall/pull/1565),
   [1576](https://github.com/grafana/oncall/pull/1576))
->>>>>>> ad8ec64e
+- Filtering for Editors/Admins was added to rotation form. It is not allowed to assign Viewer to rotation ([1124](https://github.com/grafana/oncall/issues/1124))
 
 ### Fixed
 
