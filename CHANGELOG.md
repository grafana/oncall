--- conflicted
+++ resolved
@@ -7,18 +7,16 @@
 
 ## Unreleased
 
-<<<<<<< HEAD
 ### Changed
 
 - Unify naming of Grafana Cloud / Cloud OnCall / Grafana Cloud OnCall
   so that it's always Grafana Cloud OnCall ([#3279](https://github.com/grafana/oncall/pull/3279))
-=======
+
 ## v1.3.54 (2023-11-06)
 
 ### Added
 
 - Add `b64decode` Jinja2 template helper filter by @jorgeav ([#3242](https://github.com/grafana/oncall/pull/3242))
->>>>>>> 0687f711
 
 ## v1.3.53 (2023-11-03)
 
