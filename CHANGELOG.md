# Changelog

All notable changes to this project will be documented in this file.

The format is based on [Keep a Changelog](https://keepachangelog.com/en/1.0.0/),
and this project adheres to [Semantic Versioning](https://semver.org/spec/v2.0.0.html).

## Unreleased

<<<<<<< HEAD
### Added

- Improved logging during plugin sync and install with Grafana @mderynck ([#3730](https://github.com/grafana/oncall/pull/3730))
=======
## v1.3.91 (2024-01-23)
>>>>>>> 55e49e0d

### Changed

- Improved alert group table columns spacing ([#3712](https://github.com/grafana/oncall/pull/3712))

## v1.3.90 (2024-01-18)

### Changed

- Improvements for the columns selector ([3668](https://github.com/grafana/oncall/pull/3668))

### Fixed

- Address infinite retrying `apps.alerts.tasks.notify_user.perform_notification` task when `UserNotificationPolicyLogRecord`
  object cannot be found by @joeyorlando ([#3708](https://github.com/grafana/oncall/pull/3708))

## v1.3.89 (2024-01-17)

### Fixed

- Fixed Webhooks UI not allowing simple webhooks to be created ([#3691](https://github.com/grafana/oncall/pull/3691))
- Fix posting Slack message when route is deleted by @vadimkerr ([#3702](https://github.com/grafana/oncall/pull/3702))

### Changed

- Update schedules on-call users cache on every scheduled schedule refresh task ([#3699](https://github.com/grafana/oncall/pull/3699)).

## v1.3.88 (2024-01-16)

### Fixed

- Fix updating a shift swap with no Slack message by @vadimkerr ([#3686](https://github.com/grafana/oncall/pull/3686))

## v1.3.87 (2024-01-15)

### Fixed

- Fix occasional `AttributeError` in `apps.grafana_plugin.tasks.sync.sync_organization_async` task by @joeyorlando ([#3687](https://github.com/grafana/oncall/pull/3687))

## v1.3.86 (2024-01-12)

### Fixed

- Fix unicode characters not rendering correctly in webhooks @mderynck ([#3670](https://github.com/grafana/oncall/pull/3670))
- UI bug related to time inputs for "current UTC time is in" range escalation policy step ([#3585](https://github.com/grafana/oncall/issues/3585)]
- MS Teams Connection user profile tab - shouldn't reshow connection steps if already connected ([#2427](https://github.com/grafana/oncall-private/issues/2427))
- Fix internal schedule detail API to set oncall_now for a schedule in orgs with multiple entries ([#3671](https://github.com/grafana/oncall/pull/3671))

## v1.3.85 (2024-01-12)

Maintenance release

## v1.3.84 (2024-01-10)

### Added

- Add endpoint for alert group escalation snapshot by @Ferril ([#3615](https://github.com/grafana/oncall/pull/3615))

### Changed

- Do not retry `firebase.messaging.UnregisteredError` exceptions for FCM relay tasks by @joeyorlando ([#3637](https://github.com/grafana/oncall/pull/3637))
- Decrease outgoing webhook timeouts from 10secs to 4secs by @joeyorlando ([#3639](https://github.com/grafana/oncall/pull/3639))
- Add stack slug to `/organization` endpoint response by @Ferril ([#3644](https://github.com/grafana/oncall/pull/3644))
- Moved Mobile Connection Tab to separate user profile in Grafana ([#3296](https://github.com/grafana/oncall/pull/3296)

### Fixed

- Address HTTP 500s occurring when receiving messages from Telegram user in a discussion group by @joeyorlando ([#3622](https://github.com/grafana/oncall/pull/3622))
- Fix `module 'apps.schedules.tasks.notify_about_empty_shifts_in_schedule' has no attribute 'apply_async'`
  `AttributeError` by @joeyorlando ([#3640](https://github.com/grafana/oncall/pull/3640))

## v1.3.83 (2024-01-08)

### Changed

- Move Insights to OnCall as a separate page ([#2382](https://github.com/grafana/oncall-private/issues/2382))
- Allow mobile app to access paging endpoint @imtoori ([#3619](https://github.com/grafana/oncall/pull/3619))
- Create log record when there is a telegram formatting error in notification ([#3628](https://github.com/grafana/oncall/pull/3628))

### Fixed

- Fixed schedule timezone issues ([#3576](https://github.com/grafana/oncall/issues/3576))
- Ignore `requests.exceptions.Timeout` exceptions when attempting to send outgoing webhook requests by @joeyorlando ([#3632](https://github.com/grafana/oncall/pull/3632))

## v1.3.82 (2024-01-04)

### Added

- Add ability to create an Outgoing Webhook with the PATCH HTTP method via the UI by @joeyorlando ([#3604](https://github.com/grafana/oncall/pull/3604))

### Changed

- Handle message to reply to not found in Telegram send log ([#3587](https://github.com/grafana/oncall/pull/3587))
- Upgrade mobx lib to the latest version 6.12.0 ([#3453](https://github.com/grafana/oncall/issues/3453))
- Add task lock to avoid running multiple sync_organization tasks in parallel for the same org ([#3612](https://github.com/grafana/oncall/pull/3612))

## v1.3.81 (2023-12-28)

### Added

- Support e2e tests in Tilt and Makefile ([#3516](https://github.com/grafana/oncall/pull/3516))
- Support PATCH method for outgoing webhooks by @ravishankar15 ([#3580](https://github.com/grafana/oncall/pull/3580))

### Changed

- Limit acknowledge reminders to stop repeating after 1 month @mderynck ([#3571](https://github.com/grafana/oncall/pull/3571))

### Fixed

- Check reason to skip notification in Slack to avoid task perform_notification retries @Ferril ([#3562](https://github.com/grafana/oncall/pull/3562))
- Fix alert group table columns validation @Ferril ([#3577](https://github.com/grafana/oncall/pull/3577))
- Fix posting message about rate limit to Slack @Ferril ([#3582](https://github.com/grafana/oncall/pull/3582))
- Fix issue with parsing sender email address from email message for inbound email integration endpoint @Ferril ([#3586](https://github.com/grafana/oncall/pull/3586))
- Fix PUT /api/v1/escalation_policies/id issue when updating `from_time` and `to_time` by @joeyorlando ([#3581](https://github.com/grafana/oncall/pull/3581))
- Fix issue where duplicate team options would show up in the teams dropdown for the `/escalate` Slack command
  by @joeyorlando ([#3590](https://github.com/grafana/oncall/pull/3590))

## v1.3.80 (2023-12-14)

### Added

- Create success log records for delivered personal notifications ([3557](https://github.com/grafana/oncall/pull/3557))

## v1.3.79 (2023-12-14)

### Added

- Add backend for multi-stack support for mobile-app @Ferril ([#3500](https://github.com/grafana/oncall/pull/3500))

## v1.3.78 (2023-12-12)

### Changed

- Add error code for mobile push notification logs when device is not set up @Ferril ([#3554](https://github.com/grafana/oncall/pull/3554))

### Fixed

- Fix issue when mobile push notification message is too big @Ferril ([#3556](https://github.com/grafana/oncall/pull/3556)

## v1.3.77 (2023-12-11)

### Fixed

- Fix schedules invalid dates issue ([#support-escalations/issues/8084](https://github.com/grafana/support-escalations/issues/8084))
- Fix issue related to updating alert group metrics when deleting an alert group via the public API by @joeyorlando ([#3544](https://github.com/grafana/oncall/pull/3544))
- Fix issue with `amazon_ses` inbound email ESP provider by @Lutseslav ([#3509](https://github.com/grafana/oncall/pull/3509))

## v1.3.76 (2023-12-11)

### Fixed

– Fix minor UI bugs

## v1.3.75 (2023-12-08)

### Fixed

- Fix setting integration team to default on update @Ferril ([#3530](https://github.com/grafana/oncall/pull/3530))

## v1.3.74 (2023-12-06)

### Fixed

- Fix missing timestamp value in old grafana API endpoint ([#3522](https://github.com/grafana/oncall/pull/3522))

## v1.3.73 (2023-12-06)

### Added

- Track alert received timestamp on alert group creation ([#3513](https://github.com/grafana/oncall/pull/3513))

## v1.3.72 (2023-12-05)

### Fixed

- Address metrics calculation issue which occurred when `USE_REDIS_CLUSTER` env var was set by @joeyorlando ([#3510](https://github.com/grafana/oncall/pull/3510))

## v1.3.71 (2023-12-05)

### Added

- Add `datetimeformat_as_timezone` Jinja2 template helper filter by @jorgeav ([#3426](https://github.com/grafana/oncall/pull/3426))

### Changed

- Disallow creating and deleting direct paging integrations by @vadimkerr ([#3475](https://github.com/grafana/oncall/pull/3475))
- Renamed "Connections" tab to "Monitoring Systems" and "Direct Paging" to "Manual Direct Paging" on Integrations page

## v1.3.70 (2023-12-01)

Maintenance release

## v1.3.69 (2023-12-01)

Maintenance release + bugfixes

## v1.3.68 (2023-11-30)

### Fixed

- Create missing direct paging integrations on organization sync by @vadimkerr ([#3468](https://github.com/grafana/oncall/pull/3468))

## v1.3.67 (2023-11-30)

Minor bugfixes + dependency updates :)

## v1.3.66 (2023-11-30)

### Fixed

- Delete duplicate direct paging integrations by @vadimkerr ([#3412](https://github.com/grafana/oncall/pull/3412))

## v1.3.65 (2023-11-29)

### Added

- Add options to customize table columns in AlertGroup page ([3281](https://github.com/grafana/oncall/pull/3281))
- Add proxying capabilities for the OnCall mobile API by @joeyorlando ([#3449](https://github.com/grafana/oncall/pull/3449))

### Fixed

- User profile UI tweaks ([#3443](https://github.com/grafana/oncall/pull/3443))
- Ensure stack_id and org_id are ints @mderynck [(#3458](https://github.com/grafana/oncall/pull/3458))

## v1.3.64 (2023-11-28)

### Fixed

- Fix excess usage of bots_info slack api call to avoid ratelimits ([#3440](https://github.com/grafana/oncall/pull/3440))

## v1.3.63 (2023-11-28)

### Added

- Add ability to use Grafana Service Account Tokens for OnCall API (This is only enabled for resolution_notes
  endpoint currently) @mderynck ([#3189](https://github.com/grafana/oncall/pull/3189))
- Add ability for webhook presets to mask sensitive headers @mderynck
  ([#3189](https://github.com/grafana/oncall/pull/3189))

### Changed

- Use instance ID for cloud Grafana service token auth @mderynck ([#3435](https://github.com/grafana/oncall/pull/3435))

### Fixed

- Fixed issue that blocked saving webhooks with presets if the preset is controlling the URL @mderynck
  ([#3189](https://github.com/grafana/oncall/pull/3189))
- User filter doesn't display current value on Alert Groups page ([1714](https://github.com/grafana/oncall/issues/1714))
- Remove displaying rotation modal for Terraform/API based schedules
- Filters polishing ([3183](https://github.com/grafana/oncall/issues/3183))
- Fixed permissions so User settings reader role included list users @mderynck ([#3419](https://github.com/grafana/oncall/pull/3419))
- Fixed alert group rendering when some links were broken because of replacing `-` to `_` @Ferril ([#3424](https://github.com/grafana/oncall/pull/3424))
- Make telegram on_alert_group_action_triggered asynchronous([#3471](https://github.com/grafana/oncall/pull/3471))

## v1.3.62 (2023-11-21)

### Added

- Add builtin slack retry on ratelimited error ([#3401](https://github.com/grafana/oncall/pull/3401))

### Changed

- Add integration id to alert creation logging @mderynck ([#3392](https://github.com/grafana/oncall/pull/3392))

## v1.3.61 (2023-11-21)

### Fixed

- Fix deleting integrations with duplicate names by @vadimkerr ([#3397](https://github.com/grafana/oncall/pull/3397))

## v1.3.60 (2023-11-20)

### Fixed

- Fixes forwarding of Amazon SNS headers @mderynck ([#3371](https://github.com/grafana/oncall/pull/3371))
- Fixes issue when using the `/escalate` Slack command and selecting a team by @joeyorlando ([#3381](https://github.com/grafana/oncall/pull/3381))
- Fix issue when RBAC is enabled where Viewers with "Notifications Receiver" role do not properly show up in schedule
  rotations by @joeyorlando ([#3378](https://github.com/grafana/oncall/pull/3378))

## v1.3.59 (2023-11-16)

### Added

- Populate `users` field of the public Shift GET API with `rolling_users` from the type override created from web UI([#3303](https://github.com/grafana/oncall/pull/3303))
- Do not retry to update slack user group on every API error ([#3363](https://github.com/grafana/oncall/pull/3363))
- Allow specifying a comma-separated list of redis-servers to the `REDIS_URI` engine environment variable by @joeyorlando
  ([#3368](https://github.com/grafana/oncall/pull/3368))

### Fixed

- Fixed recurrency limit issue in the Rotation Modal ([#3358](https://github.com/grafana/oncall/pull/3358))
- Added dragging boundary constraints for Rotation Modal and show scroll for the users list ([#3365](https://github.com/grafana/oncall/pull/3365))
- Delete direct paging integration on team delete by @vadimkerr ([#3367](https://github.com/grafana/oncall/pull/3367))

## v1.3.58 (2023-11-14)

### Added

- Added user timezone field to the users public API response ([#3311](https://github.com/grafana/oncall/pull/3311))
- Allow filtering users by public primary key in internal API ([#3339](https://github.com/grafana/oncall/pull/3339))

### Changed

- Split Integrations table into Connections and Direct Paging tabs ([#3290](https://github.com/grafana/oncall/pull/3290))

### Fixed

- Fix issue where Slack user connection error message is sometimes shown despite successful connection by @joeyorlando ([#3327](https://github.com/grafana/oncall/pull/3327))
- Forward headers for Amazon SNS when organizations are moved @mderynck ([#3326](https://github.com/grafana/oncall/pull/3326))
- Fix styling when light theme is turned on via system preferences
  by excluding dark theme css vars in this case ([#3336](https://github.com/grafana/oncall/pull/3336))
- Fix issue when acknowledge reminder works for deleted organizations @Ferril ([#3345](https://github.com/grafana/oncall/pull/3345))
- Fix generating QR code ([#3347](https://github.com/grafana/oncall/pull/3347))

## v1.3.57 (2023-11-10)

### Fixed

- Fix AmazonSNS integration to handle exceptions the same as other integrations @mderynck ([#3315](https://github.com/grafana/oncall/pull/3315))

## v1.3.56 (2023-11-10)

## v1.3.55 (2023-11-07)

### Changed

- Unify naming of Grafana Cloud / Cloud OnCall / Grafana Cloud OnCall
  so that it's always Grafana Cloud OnCall ([#3279](https://github.com/grafana/oncall/pull/3279))

### Fixed

- Fix escalation policy importance going back to default by @vadimkerr ([#3282](https://github.com/grafana/oncall/pull/3282))
- Improve user permissions query ([#3291](https://github.com/grafana/oncall/pull/3291))

## v1.3.54 (2023-11-06)

### Added

- Add `b64decode` Jinja2 template helper filter by @jorgeav ([#3242](https://github.com/grafana/oncall/pull/3242))

## v1.3.53 (2023-11-03)

### Fixed

- Fix db migration for mobile app @Ferril ([#3260](https://github.com/grafana/oncall/pull/3260))

## v1.3.52 (2023-11-02)

### Fixed

- Address `TypeError` that occurs under some scenarios on the Alert Group detail page

### Changed

- Change wording for push notifications timing choices @Ferril ([#3253](https://github.com/grafana/oncall/pull/3253))

## v1.3.51 (2023-11-02)

### Fixed

- Postpone Legacy AlertManager and Grafana Alerting integration auto-migration date ([3250])(<https://github.com/grafana/oncall/pull/3250>)

## v1.3.50 (2023-11-02)

### Fixed

- Return alert groups for deleted integrations on private api ([3223](https://github.com/grafana/oncall/pull/3223))

## v1.3.49 (2023-10-31)

### Changed

- Removed the hardcoding of page size on frontend ([#3205](https://github.com/grafana/oncall/pull/3205))
- Prevent additional polling on Incidents if the previous request didn't complete
  ([#3205](https://github.com/grafana/oncall/pull/3205))
- Order results from `GET /teams` internal API endpoint by ascending name by @joeyorlando ([#3220](https://github.com/grafana/oncall/pull/3220))
- Order alert groups internal API endpoint by descending started_at by @mderynck ([#3240](https://github.com/grafana/oncall/pull/3240))

### Fixed

- Improve slow `GET /users` + `GET /teams` internal API endpoints by @joeyorlando ([#3220](https://github.com/grafana/oncall/pull/3220))
- Fix search issue when searching for teams in the add responders popup window by @joeyorlando ([#3220](https://github.com/grafana/oncall/pull/3220))
- CSS changes to add responders dropdown to fix long search results list by @joeyorlando ([#3220](https://github.com/grafana/oncall/pull/3220))
- Do not allow to update terraform-based shifts in web UI schedule API ([#3224](https://github.com/grafana/oncall/pull/3224))

## v1.3.48 (2023-10-30)

### Added

- Data type changed from `DateField` to `DateTimeField` on the `final_shifts` API endpoint. Endpoint now accepts either
  a date or a datetime ([#3103](https://github.com/grafana/oncall/pull/3103))

### Changed

- Simplify Direct Paging workflow. Now when using Direct Paging you either simply specify a team, or one or more users
  to page by @joeyorlando ([#3128](https://github.com/grafana/oncall/pull/3128))
- Enable timing options for mobile push notifications, allow multi-select by @Ferril ([#3187](https://github.com/grafana/oncall/pull/3187))

### Fixed

- Fix RBAC authorization bugs related to interacting with Alert Group Slack messages by @joeyorlando ([#3213](https://github.com/grafana/oncall/pull/3213))

## v1.3.47 (2023-10-25)

### Fixed

- Add filtering term length check for channel filter endpoints @Ferril ([#3192](https://github.com/grafana/oncall/pull/3192))

## v1.3.46 (2023-10-23)

### Added

- Check for basic role permissions on get/create/update labels @Ferril ([#3173](https://github.com/grafana/oncall/pull/3173))

### Fixed

- Discard old pending network requests in the UI (Users/Schedules) [#3172](https://github.com/grafana/oncall/pull/3172)
- Fix resolution note source for mobile app by @vadimkerr ([#3174](https://github.com/grafana/oncall/pull/3174))
- Fix iCal imported schedules related users and next shifts per user ([#3178](https://github.com/grafana/oncall/pull/3178))
- Fix references to removed access control functions in Grafana @mderynck ([#3184](https://github.com/grafana/oncall/pull/3184))

### Changed

- Upgrade Django to 4.2.6 and update iCal related deps ([#3176](https://github.com/grafana/oncall/pull/3176))

## v1.3.45 (2023-10-19)

### Added

- Use shift data from event object
- Update shifts public API to improve web shifts support ([#3165](https://github.com/grafana/oncall/pull/3165))

### Fixed

- Update ical schedule creation/update to trigger final schedule refresh ([#3156](https://github.com/grafana/oncall/pull/3156))
- Handle None role when syncing users from Grafana ([#3147](https://github.com/grafana/oncall/pull/3147))
- Polish "Build 'When I am on-call' for web UI" [#2915](https://github.com/grafana/oncall/issues/2915)
- Fix iCal schedule incorrect view [#2001](https://github.com/grafana/oncall-private/issues/2001)
- Fix rotation name rendering issue [#2324](https://github.com/grafana/oncall/issues/2324)

### Changed

- Add user TZ information to next shifts per user endpoint ([#3157](https://github.com/grafana/oncall/pull/3157))

## v1.3.44 (2023-10-16)

### Added

- Update plugin OnCaller role permissions ([#3145](https://github.com/grafana/oncall/pull/3145))
- Add labels implementation for OnCall integrations under the feature flag ([#3014](https://github.com/grafana/oncall/pull/3014))

### Fixed

- Fix plugin status to always return URL with trailing / @mderynck ([#3122](https://github.com/grafana/oncall/pull/3122))

## v1.3.43 (2023-10-05)

### Added

- Make it possible to acknowledge/unacknowledge and resolve/unresolve alert groups via API by @vadimkerr ([#3108](https://github.com/grafana/oncall/pull/3108))

### Changed

- Improve alert group deletion API by @vadimkerr ([#3124](https://github.com/grafana/oncall/pull/3124))
- Removed Integrations Name max characters limit
  ([#3123](https://github.com/grafana/oncall/pull/3123))
- Truncate long table rows (Integration Name/Alert Group) and show tooltip for the truncated content
  ([#3123](https://github.com/grafana/oncall/pull/3123))

## v1.3.42 (2023-10-04)

### Added

- Add additional shift info in schedule filter_events internal API ([#3110](https://github.com/grafana/oncall/pull/3110))

## v1.3.41 (2023-10-04)

### Added

- New RBAC action `grafana-oncall-app.alert-groups:direct-paging` and role "Alert Groups Direct Paging" by @joeyorlando
  ([#3107](https://github.com/grafana/oncall/pull/3107))

### Fixed

- Accept empty and null user when updating webhook via API @mderynck ([#3094](https://github.com/grafana/oncall/pull/3094))
- Fix slack notification for a shift which end is affected by a taken swap ([#3092](https://github.com/grafana/oncall/pull/3092))

## v1.3.40 (2023-09-28)

### Added

- Create Direct Paging integration by default for every team, create default E-Mail notification policy for every user ([#3064](https://github.com/grafana/oncall/pull/3064))

## v1.3.39 (2023-09-27)

### Added

- Presets for webhooks @mderynck ([#2996](https://github.com/grafana/oncall/pull/2996))
- Add `enable_web_overrides` option to schedules public API ([#3062](https://github.com/grafana/oncall/pull/3062))

### Fixed

- Fix regression in public actions endpoint handling user field by @mderynck ([#3053](https://github.com/grafana/oncall/pull/3053))

### Changed

- Rework how users are fetched from DB when getting users from schedules ical representation ([#3067](https://github.com/grafana/oncall/pull/3067))

## v1.3.38 (2023-09-19)

### Fixed

- Fix Slack access token length issue by @toolchainX ([#3016](https://github.com/grafana/oncall/pull/3016))
- Fix shifts for current user internal endpoint to return the right shift PK ([#3036](https://github.com/grafana/oncall/pull/3036))
- Handle Slack ratelimit on alert group deletion by @vadimkerr ([#3038](https://github.com/grafana/oncall/pull/3038))

## v1.3.37 (2023-09-12)

### Added

- Notify user via Slack/mobile push-notification when their shift swap request is taken by @joeyorlando ([#2992](https://github.com/grafana/oncall/pull/2992))
- Unify breadcrumbs behaviour with other Grafana Apps and main core# ([1906](https://github.com/grafana/oncall/issues/1906))

### Changed

- Improve Slack error handling by @vadimkerr ([#3000](https://github.com/grafana/oncall/pull/3000))

### Fixed

- Avoid task retries because of missing AlertGroupLogRecord on send_alert_group_signal ([#3001](https://github.com/grafana/oncall/pull/3001))
- Update escalation policies public API to handle new webhooks ([#2999](https://github.com/grafana/oncall/pull/2999))

## v1.3.36 (2023-09-07)

### Added

- Add option to create new contact point for existing integrations ([#2909](https://github.com/grafana/oncall/issues/2909))

### Changed

- Enable email notification step by default on Helm by @vadimkerr ([#2975](https://github.com/grafana/oncall/pull/2975))
- Handle slack resolution note errors consistently ([#2976](https://github.com/grafana/oncall/pull/2976))

### Fixed

- Don't update Slack user groups for deleted organizations by @vadimkerr ([#2985](https://github.com/grafana/oncall/pull/2985))
- Fix Slack integration leftovers after disconnecting by @vadimkerr ([#2986](https://github.com/grafana/oncall/pull/2986))
- Fix handling Slack rate limits by @vadimkerr ([#2991](https://github.com/grafana/oncall/pull/2991))

## v1.3.35 (2023-09-05)

### Fixed

- Fix issue in `SlackClientWithErrorHandling` paginted API calls by @joeyorlando

## v1.3.34 (2023-09-05)

### Fixed

- Fix issue in `apps.slack.tasks.populate_slack_channels_for_team` task by @joeyorlando ([#2969](https://github.com/grafana/oncall/pull/2969))

## v1.3.33 (2023-09-05)

### Fixed

- Fix issue in `apps.slack.tasks.post_or_update_log_report_message_task` task related to passing tuple to `text` arg
  for `SlackClient.chat_postMessage` method by @joeyorlando ([#2966](https://github.com/grafana/oncall/pull/2966))

## v1.3.32 (2023-09-05)

### Added

- Add internal API endpoint for getting schedules shifts for current user by @Ferril ([#2928](https://github.com/grafana/oncall/pull/2928))

### Changed

- Make Slack integration not post an alert group message if it's already deleted + refactor AlertGroup and
  SlackMessage foreign key relationship by @vadimkerr ([#2957](https://github.com/grafana/oncall/pull/2957))

### Fixed

- Reject file uploads when POSTing to an integration endpoint ([#2958](https://github.com/grafana/oncall/pull/2958))

## v1.3.31 (2023-09-04)

### Fixed

- Fix for Cloud plugin install not refreshing page after completion ([2974](https://github.com/grafana/oncall/issues/2874))
- Fix escalation snapshot building if user was deleted @Ferril ([#2954](https://github.com/grafana/oncall/pull/2954))

### Added

- ([Use Tilt for local development](https://github.com/grafana/oncall/pull/1396))

### Changed

- Update slack schedule shift-changed notification ([#2949](https://github.com/grafana/oncall/pull/2949))

## v1.3.30 (2023-08-31)

### Added

- Add optional param to expand user details in shift swaps internal endpoints ([#2923](https://github.com/grafana/oncall/pull/2923))

### Changed

- Update Shift Swap Request Slack message formatting by @joeyorlando ([#2918](https://github.com/grafana/oncall/pull/2918))
- Performance and UX tweaks to integrations page ([#2869](https://github.com/grafana/oncall/pull/2869))
- Expand users details in filter swaps internal endpoint ([#2921](https://github.com/grafana/oncall/pull/2921))
- Truncate exported final shifts to match the requested period ([#2924](https://github.com/grafana/oncall/pull/2924))

### Fixed

- Fix issue with helm chart when specifying `broker.type=rabbitmq` where Redis environment variables
  were not longer being injected by @joeyorlando ([#2927](https://github.com/grafana/oncall/pull/2927))
- Fix silence for alert groups with empty escalation chain @Ferril ([#2929](https://github.com/grafana/oncall/pull/2929))
- Fixed NPE when migrating legacy Grafana Alerting integrations ([#2908](https://github.com/grafana/oncall/issues/2908))
- Fix `IntegrityError` exceptions that occasionally would occur when trying to create `ResolutionNoteSlackMessage`
  objects by @joeyorlando ([#2933](https://github.com/grafana/oncall/pull/2933))

## v1.3.29 (2023-08-29)

### Fixed

- Fix metrics calculation and OnCall dashboard, rename dashboard @Ferril ([#2895](https://github.com/grafana/oncall/pull/2895))
- Fix slack schedule notification settings dialog ([#2902](https://github.com/grafana/oncall/pull/2902))

## v1.3.28 (2023-08-29)

### Changed

- Switch engine to alpine base image ([2872](https://github.com/grafana/oncall/pull/2872))

### Added

- Visualization of shift swap requests in Overrides and swaps section ([#2844](https://github.com/grafana/oncall/issues/2844))

### Fixed

- Address bug when a Shift Swap Request is accepted either via the web or mobile UI, and the Slack message is not
  updated to reflect the latest state by @joeyorlando ([#2886](https://github.com/grafana/oncall/pull/2886))
- Fix issue where Grafana integration would fail to parse alerting config for routes without receivers @mderynck
  ([#2894](https://github.com/grafana/oncall/pull/2894))

## v1.3.27 (2023-08-25)

### Added

- Public API for webhooks @mderynck ([#2790](https://github.com/grafana/oncall/pull/2790))
- Use Telegram polling protocol instead of a webhook if `FEATURE_TELEGRAM_LONG_POLLING_ENABLED` set to `True` by @alexintech
  ([#2250](https://github.com/grafana/oncall/pull/2250))

### Changed

- Public API for actions now wraps webhooks @mderynck ([#2790](https://github.com/grafana/oncall/pull/2790))
- Allow mobile app to access status endpoint @mderynck ([#2791](https://github.com/grafana/oncall/pull/2791))
- Enable shifts export endpoint for all schedule types ([#2863](https://github.com/grafana/oncall/pull/2863))
- Use priority field to track primary/overrides calendar in schedule iCal export ([#2871](https://github.com/grafana/oncall/pull/2871))

### Fixed

- Fix public api docs for escalation policies by @Ferril ([#2830](https://github.com/grafana/oncall/pull/2830))

## v1.3.26 (2023-08-22)

### Changed

- Increase mobile app verification token TTL by @joeyorlando ([#2859](https://github.com/grafana/oncall/pull/2859))

### Fixed

- Changed HTTP Endpoint to Email for inbound email integrations
  ([#2816](https://github.com/grafana/oncall/issues/2816))
- Enable inbound email feature flag by default by @vadimkerr ([#2846](https://github.com/grafana/oncall/pull/2846))
- Fixed initial search on Users page ([#2842](https://github.com/grafana/oncall/issues/2842))

## v1.3.25 (2023-08-18)

### Changed

- Improve Grafana Alerting integration by @Ferril @teodosii ([#2742](https://github.com/grafana/oncall/pull/2742))
- Fixed UTC conversion for escalation chain step of timerange
  ([#2781](https://github.com/grafana/oncall/issues/2781))

### Fixed

- Check for possible split events in range when resolving schedule ([#2828](https://github.com/grafana/oncall/pull/2828))

## v1.3.24 (2023-08-17)

### Added

- Shift swap requests public API ([#2775](https://github.com/grafana/oncall/pull/2775))
- Shift swap request Slack follow-ups by @vadimkerr ([#2798](https://github.com/grafana/oncall/pull/2798))
- Shift swap request push notification follow-ups by @vadimkerr ([#2805](https://github.com/grafana/oncall/pull/2805))

### Changed

- Improve default AlertManager template ([#2794](https://github.com/grafana/oncall/pull/2794))

### Fixed

- Ignore ical cancelled events when calculating shifts ([#2776](https://github.com/grafana/oncall/pull/2776))
- Fix Slack acknowledgment reminders by @vadimkerr ([#2769](https://github.com/grafana/oncall/pull/2769))
- Fix issue with updating "Require resolution note" setting by @Ferril ([#2782](https://github.com/grafana/oncall/pull/2782))
- Don't send notifications about past SSRs when turning on info notifications by @vadimkerr ([#2783](https://github.com/grafana/oncall/pull/2783))
- Add schedule shift type validation on create/preview ([#2789](https://github.com/grafana/oncall/pull/2789))
- Add alertmanager integration for heartbeat support ([2807](https://github.com/grafana/oncall/pull/2807))

## v1.3.23 (2023-08-10)

### Added

- Shift Swap Requests Web UI ([#2593](https://github.com/grafana/oncall/issues/2593))
- Final schedule shifts should lay in one line ([#1665](https://github.com/grafana/oncall/issues/1665))
- Add backend support for push notification sounds with custom extensions by @vadimkerr ([#2759](https://github.com/grafana/oncall/pull/2759))

### Changed

- Add stack slug to organization options for direct paging Slash command by @vadimkerr ([#2743](https://github.com/grafana/oncall/pull/2743))
- Avoid creating (or notifying about) potential event splits resulting from untaken swap requests ([#2748](https://github.com/grafana/oncall/pull/2748))
- Refactor heartbeats into a periodic task ([2723](https://github.com/grafana/oncall/pull/2723))

### Fixed

- Do not show override shortcut when web overrides are disabled ([#2745](https://github.com/grafana/oncall/pull/2745))
- Handle ical schedule import with duplicated event UIDs ([#2760](https://github.com/grafana/oncall/pull/2760))
- Allow Editor to access Phone Verification ([#2772](https://github.com/grafana/oncall/pull/2772))

## v1.3.22 (2023-08-03)

### Added

- Add mobile app push notifications for shift swap requests by @vadimkerr ([#2717](https://github.com/grafana/oncall/pull/2717))

### Changed

- Skip past due swap requests when calculating events ([2718](https://github.com/grafana/oncall/pull/2718))
- Update schedule slack notifications to use schedule final events by @Ferril ([#2710](https://github.com/grafana/oncall/pull/2710))

### Fixed

- Fix schedule final_events datetime filtering when splitting override ([#2715](https://github.com/grafana/oncall/pull/2715))
- Fix swap requests event filter limits in schedule events ([#2716](https://github.com/grafana/oncall/pull/2716))
- Fix Alerting contact point auto-creation ([2721](https://github.com/grafana/oncall/pull/2721))

## v1.3.21 (2023-08-01)

### Added

- [Helm] Add `extraContainers` for engine, celery and migrate-job pods to define sidecars by @lu1as ([#2650](https://github.com/grafana/oncall/pull/2650))
  – Rework of AlertManager integration ([#2643](https://github.com/grafana/oncall/pull/2643))

## v1.3.20 (2023-07-31)

### Added

- Add filter_shift_swaps endpoint to schedules API ([#2684](https://github.com/grafana/oncall/pull/2684))
- Add shifts endpoint to shift swap API ([#2697](https://github.com/grafana/oncall/pull/2697/))

### Fixed

- Fix helm env variable validation logic when specifying Twilio auth related values by @njohnstone2 ([#2674](https://github.com/grafana/oncall/pull/2674))
- Fixed mobile app verification not sending SMS to phone number ([#2687](https://github.com/grafana/oncall/issues/2687))

## v1.3.19 (2023-07-28)

### Fixed

- Fix one of the latest migrations failing on SQLite by @vadimkerr ([#2680](https://github.com/grafana/oncall/pull/2680))

### Added

- Apply swap requests details to schedule events ([#2677](https://github.com/grafana/oncall/pull/2677))

## v1.3.18 (2023-07-28)

### Changed

- Update the direct paging feature to page for acknowledged & silenced alert groups,
  and show a warning for resolved alert groups by @vadimkerr ([#2639](https://github.com/grafana/oncall/pull/2639))
- Change calls to get instances from GCOM to paginate by @mderynck ([#2669](https://github.com/grafana/oncall/pull/2669))
- Update checking on-call users to use schedule final events ([#2651](https://github.com/grafana/oncall/pull/2651))

### Fixed

- Remove checks delaying plugin load and cause "Initializing plugin..." ([2624](https://github.com/grafana/oncall/pull/2624))
- Fix "Continue escalation if >X alerts per Y minutes" escalation step by @vadimkerr ([#2636](https://github.com/grafana/oncall/pull/2636))
- Post to Telegram ChatOps channel option is not showing in the integrations page
  by @alexintech ([#2498](https://github.com/grafana/oncall/pull/2498))

## v1.3.17 (2023-07-25)

### Added

- Added banner on the ChatOps screen for OSS to let the user know if no chatops integration is enabled
  ([#1735](https://github.com/grafana/oncall/issues/1735))
- Add `rbac_enabled` to `GET /api/internal/v1/current_team` response schema + `rbac_permissions` to `GET /api/internal/v1/user`
  response schema by @joeyorlando ([#2611](https://github.com/grafana/oncall/pull/2611))

### Fixed

- Bring heartbeats back to UI by @maskin25 ([#2550](https://github.com/grafana/oncall/pull/2550))
- Address issue when Grafana feature flags which were enabled via the `feature_flags.enabled` were only properly being
  parsed, when they were space-delimited. This fix allows them to be _either_ space or comma-delimited.
  by @joeyorlando ([#2623](https://github.com/grafana/oncall/pull/2623))

## v1.3.16 (2023-07-21)

### Added

- Allow persisting mobile app's timezone, to allow for more accurate datetime related notifications by @joeyorlando
  ([#2601](https://github.com/grafana/oncall/pull/2601))
- Add filter integrations by type ([2609](https://github.com/grafana/oncall/pull/2609))

### Changed

- Update direct paging docs by @vadimkerr ([#2600](https://github.com/grafana/oncall/pull/2600))
- Improve APIs for creating/updating direct paging integrations by @vadimkerr ([#2603](https://github.com/grafana/oncall/pull/2603))
- Remove unnecessary team checks in public API by @vadimkerr ([#2606](https://github.com/grafana/oncall/pull/2606))

### Fixed

- Fix Slack direct paging issue when there are more than 100 schedules by @vadimkerr ([#2594](https://github.com/grafana/oncall/pull/2594))
- Fix webhooks unable to be copied if they contain password or authorization header ([#2608](https://github.com/grafana/oncall/pull/2608))

## v1.3.15 (2023-07-19)

### Changed

- Deprecate `AlertGroup.is_archived` column. Column will be removed in a subsequent release. By @joeyorlando ([#2524](https://github.com/grafana/oncall/pull/2524)).
- Update Slack "invite" feature to use direct paging by @vadimkerr ([#2562](https://github.com/grafana/oncall/pull/2562))
- Change "Current responders" to "Additional Responders" in web UI by @vadimkerr ([#2567](https://github.com/grafana/oncall/pull/2567))

### Fixed

- Fix duplicate orders on routes and escalation policies by @vadimkerr ([#2568](https://github.com/grafana/oncall/pull/2568))
- Fixed Slack channels sync by @Ferril ([#2571](https://github.com/grafana/oncall/pull/2571))
- Fixed rendering of slack connection errors ([#2526](https://github.com/grafana/oncall/pull/2526))

## v1.3.14 (2023-07-17)

### Changed

- Added `PHONE_PROVIDER` configuration check by @sreway ([#2523](https://github.com/grafana/oncall/pull/2523))
- Deprecate `/oncall` Slack command, update direct paging functionality by @vadimkerr ([#2537](https://github.com/grafana/oncall/pull/2537))
- Change plugin version to drop the `v` prefix. ([#2540](https://github.com/grafana/oncall/pull/2540))

## v1.3.13 (2023-07-17)

### Changed

- Remove deprecated `heartbeat.HeartBeat` model/table by @joeyorlando ([#2534](https://github.com/grafana/oncall/pull/2534))

## v1.3.12 (2023-07-14)

### Added

- Add `page_size`, `current_page_number`, and `total_pages` attributes to paginated API responses by @joeyorlando ([#2471](https://github.com/grafana/oncall/pull/2471))

### Fixed

- New webhooks incorrectly masking authorization header by @mderynck ([#2541](https://github.com/grafana/oncall/pull/2541))

## v1.3.11 (2023-07-13)

### Added

- Release new webhooks functionality by @mderynck @matiasb @maskin25 @teodosii @raphael-batte ([#1830](https://github.com/grafana/oncall/pull/1830))

### Changed

- Custom button webhooks are deprecated, they will be automatically migrated to new webhooks. ([#1830](https://github.com/grafana/oncall/pull/1830))

## v1.3.10 (2023-07-13)

### Added

- [Helm] Added ability to specify `resources` definition within the `wait-for-db` init container by @Shelestov7
  ([#2501](https://github.com/grafana/oncall/pull/2501))
- Added index on `started_at` column in `alerts_alertgroup` table. This substantially speeds up query used by the `check_escalation_finished_task`
  task. By @joeyorlando and @Konstantinov-Innokentii ([#2516](https://github.com/grafana/oncall/pull/2516)).

### Changed

- Deprecated `/maintenance` web UI page. Maintenance is now handled at the integration level and can be performed
  within a single integration's page. by @Ukochka ([#2497](https://github.com/grafana/oncall/issues/2497))

### Fixed

- Fixed a bug in the integration maintenance mode workflow where a user could not start/stop an integration's
  maintenance mode by @joeyorlando ([#2511](https://github.com/grafana/oncall/issues/2511))
- Schedules: Long popup does not fit screen & buttons unreachable & objects outside of the popup [#1002](https://github.com/grafana/oncall/issues/1002)
- New schedules white theme issues [#2356](https://github.com/grafana/oncall/issues/2356)

## v1.3.9 (2023-07-12)

### Added

- Bring new Jinja editor to webhooks ([#2344](https://github.com/grafana/oncall/issues/2344))

### Fixed

- Add debounce on Select UI components to avoid making API search requests on each key-down event by
  @maskin25 ([#2466](https://github.com/grafana/oncall/pull/2466))
- Make Direct paging integration configurable ([2483](https://github.com/grafana/oncall/pull/2483))

## v1.3.8 (2023-07-11)

### Added

- Add `event.users.avatar_full` field to `GET /api/internal/v1/schedules/{schedule_id}/filter_events`
  payload by @joeyorlando ([#2459](https://github.com/grafana/oncall/pull/2459))
- Add `affinity` and `tolerations` for `celery` and `migrations` pods into helm chart + unit test for chart

### Changed

- Modified DRF pagination class used by `GET /api/internal/v1/alert_receive_channels` and `GET /api/internal/v1/schedules`
  endpoints so that the `next` and `previous` pagination links are properly set when OnCall is run behind
  a reverse proxy by @joeyorlando ([#2467](https://github.com/grafana/oncall/pull/2467))
- Polish user settings and warnings ([#2425](https://github.com/grafana/oncall/pull/2425))

### Fixed

- Address issue where we were improperly parsing Grafana feature flags that were enabled via the `feature_flags.enabled`
  method by @joeyorlando ([#2477](https://github.com/grafana/oncall/pull/2477))
- Fix cuddled list Markdown issue by @vadimkerr ([#2488](https://github.com/grafana/oncall/pull/2488))
- Fixed schedules slack notifications for deleted organizations ([#2493](https://github.com/grafana/oncall/pull/2493))

## v1.3.7 (2023-07-06)

### Changed

- OnCall Metrics dashboard update ([#2400](https://github.com/grafana/oncall/pull/2400))

## v1.3.6 (2023-07-05)

### Fixed

- Address issue where having multiple registered mobile apps for a user could lead to issues in delivering push
  notifications by @joeyorlando ([#2421](https://github.com/grafana/oncall/pull/2421))

## v1.3.5 (2023-07-05)

### Fixed

- Fix for phone provider initialization which can lead to an HTTP 500 on startup ([#2434](https://github.com/grafana/oncall/pull/2434))

## v1.3.4 (2023-07-05)

### Added

- Add full avatar URL for on-call users in schedule internal API by @vadimkerr ([#2414](https://github.com/grafana/oncall/pull/2414))
- Add phone call using the zvonok.com service by @sreway ([#2339](https://github.com/grafana/oncall/pull/2339))

### Changed

- UI drawer updates for webhooks2 ([#2419](https://github.com/grafana/oncall/pull/2419))
- Removed url from sms notification, changed format ([#2317](https://github.com/grafana/oncall/pull/2317))

## v1.3.3 (2023-06-29)

### Added

- Docs for `/resolution_notes` public api endpoint [#222](https://github.com/grafana/oncall/issues/222)

### Fixed

- Change alerts order for `/alert` public api endpoint [#1031](https://github.com/grafana/oncall/issues/1031)
- Change resolution notes order for `/resolution_notes` public api endpoint to show notes for the newest alert group
  on top ([#2404](https://github.com/grafana/oncall/pull/2404))
- Remove attempt to check token when editor/viewers are accessing the plugin @mderynck ([#2410](https://github.com/grafana/oncall/pull/2410))

## v1.3.2 (2023-06-29)

### Added

- Add metric "how many alert groups user was notified of" to Prometheus exporter ([#2334](https://github.com/grafana/oncall/pull/2334/))

### Changed

- Change permissions used during setup to better represent actions being taken by @mderynck ([#2242](https://github.com/grafana/oncall/pull/2242))
- Display 100000+ in stats when there are more than 100000 alert groups in the result ([#1901](https://github.com/grafana/oncall/pull/1901))
- Change OnCall plugin to use service accounts and api tokens for communicating with backend, by @mderynck ([#2385](https://github.com/grafana/oncall/pull/2385))
- RabbitMQ Docker image upgraded from 3.7.19 to 3.12.0 in `docker-compose-developer.yml` and
  `docker-compose-mysql-rabbitmq.yml`. **Note**: if you use one of these config files for your deployment
  you _may_ need to follow the RabbitMQ "upgrade steps" listed [here](https://rabbitmq.com/upgrade.html#rabbitmq-version-upgradability)
  by @joeyorlando ([#2359](https://github.com/grafana/oncall/pull/2359))

### Fixed

- For "You're Going OnCall" push notifications, show shift times in the user's configured timezone, otherwise UTC
  by @joeyorlando ([#2351](https://github.com/grafana/oncall/pull/2351))

## v1.3.1 (2023-06-26)

### Fixed

- Fix phone call & SMS relay by @vadimkerr ([#2345](https://github.com/grafana/oncall/pull/2345))

## v1.3.0 (2023-06-26)

### Added

- Secrets consistency for the chart. Bugfixing [#1016](https://github.com/grafana/oncall/pull/1016)

### Changed

- `telegram.webhookUrl` now defaults to `https://<base_url>` if not set
- UI Updates for the integrations page ([#2310](https://github.com/grafana/oncall/pull/2310))
- Prefer shift start when displaying rotation start value for existing shifts ([#2316](https://github.com/grafana/oncall/pull/2316))

### Fixed

- Fixed minor schedule preview issue missing last day ([#2316](https://github.com/grafana/oncall/pull/2316))

## v1.2.46 (2023-06-22)

### Added

- Make it possible to completely delete a rotation oncall ([#1505](https://github.com/grafana/oncall/issues/1505))
- Polish rotation modal form oncall ([#1506](https://github.com/grafana/oncall/issues/1506))
- Quick actions when editing a schedule oncall ([#1507](https://github.com/grafana/oncall/issues/1507))
- Enable schedule related profile settings oncall ([#1508](https://github.com/grafana/oncall/issues/1508))
- Highlight user shifts oncall ([#1509](https://github.com/grafana/oncall/issues/1509))
- Rename or Description for Schedules Rotations ([#1460](https://github.com/grafana/oncall/issues/1406))
- Add documentation for OnCall metrics exporter ([#2149](https://github.com/grafana/oncall/pull/2149))
- Add dashboard for OnCall metrics ([#1973](https://github.com/grafana/oncall/pull/1973))

## Changed

- Change mobile shift notifications title and subtitle by @imtoori ([#2288](https://github.com/grafana/oncall/pull/2288))
- Make web schedule updates to trigger sync refresh of its ical representation ([#2279](https://github.com/grafana/oncall/pull/2279))

## Fixed

- Fix duplicate orders for user notification policies by @vadimkerr ([#2278](https://github.com/grafana/oncall/pull/2278))
- Fix broken markup on alert group page, declutter, make time format consistent ([#2296](https://github.com/grafana/oncall/pull/2295))

## v1.2.45 (2023-06-19)

### Changed

- Change .Values.externalRabbitmq.passwordKey from `password` to `""` (default value `rabbitmq-password`) ([#864](https://github.com/grafana/oncall/pull/864))
- Remove deprecated `permissions` string array from the internal API user serializer by @joeyorlando ([#2269](https://github.com/grafana/oncall/pull/2269))

### Added

- Add `locale` column to mobile app user settings table by @joeyorlando [#2131](https://github.com/grafana/oncall/pull/2131)
- Update notification text for "You're going on call" push notifications to include information about the shift start
  and end times by @joeyorlando ([#2131](https://github.com/grafana/oncall/pull/2131))

### Fixed

- Handle non-UTC UNTIL datetime value when repeating ical events [#2241](https://github.com/grafana/oncall/pull/2241)
- Optimize AlertManager auto-resolve mechanism

## v1.2.44 (2023-06-14)

### Added

- Users with the Viewer basic role can now connect and use the mobile app ([#1892](https://github.com/grafana/oncall/pull/1892))
- Add helm chart support for redis and mysql existing secrets [#2156](https://github.com/grafana/oncall/pull/2156)

### Changed

- Removed `SlackActionRecord` model and database table by @joeyorlando [#2201](https://github.com/grafana/oncall/pull/2201)
- Require users when creating a schedule rotation using the web UI [#2220](https://github.com/grafana/oncall/pull/2220)

### Fixed

- Fix schedule shift preview to not breaking rotation shifts when there is overlap [#2218](https://github.com/grafana/oncall/pull/2218)
- Fix schedule list filter by type to allow considering multiple values [#2218](https://github.com/grafana/oncall/pull/2218)

## v1.2.43 (2023-06-12)

### Changed

- Propogate CI/CD changes

## v1.2.42 (2023-06-12)

### Changed

- Helm chart: Upgrade helm dependecies, improve local setup [#2144](https://github.com/grafana/oncall/pull/2144)

### Fixed

- Fixed bug on Filters where team param from URL was discarded [#6237](https://github.com/grafana/support-escalations/issues/6237)
- Fix receive channel filter in alert groups API [#2140](https://github.com/grafana/oncall/pull/2140)
- Helm chart: Fix usage of `env` settings as map;
  Fix usage of `mariadb.auth.database` and `mariadb.auth.username` for MYSQL env variables by @alexintech [#2146](https://github.com/grafana/oncall/pull/2146)

### Added

- Helm chart: Add unittests for rabbitmq and redis [2165](https://github.com/grafana/oncall/pull/2165)

## v1.2.41 (2023-06-08)

### Added

- Twilio Provider improvements by @Konstantinov-Innokentii, @mderynck and @joeyorlando
  [#2074](https://github.com/grafana/oncall/pull/2074) [#2034](https://github.com/grafana/oncall/pull/2034)
- Run containers as a non-root user by @alexintech [#2053](https://github.com/grafana/oncall/pull/2053)

## v1.2.40 (2023-06-07)

### Added

- Allow mobile app to consume "internal" schedules API endpoints by @joeyorlando ([#2109](https://github.com/grafana/oncall/pull/2109))
- Add inbound email address in integration API by @vadimkerr ([#2113](https://github.com/grafana/oncall/pull/2113))

### Changed

- Make viewset actions more consistent by @vadimkerr ([#2120](https://github.com/grafana/oncall/pull/2120))

### Fixed

- Fix + revert [#2057](https://github.com/grafana/oncall/pull/2057) which reverted a change which properly handles
  `Organization.DoesNotExist` exceptions for Slack events by @joeyorlando ([#TBD](https://github.com/grafana/oncall/pull/TBD))
- Fix Telegram ratelimit on live setting change by @vadimkerr and @alexintech ([#2100](https://github.com/grafana/oncall/pull/2100))

## v1.2.39 (2023-06-06)

### Changed

- Do not hide not secret settings in the web plugin UI by @alexintech ([#1964](https://github.com/grafana/oncall/pull/1964))

## v1.2.36 (2023-06-02)

### Added

- Add public API endpoint to export a schedule's final shifts by @joeyorlando ([2047](https://github.com/grafana/oncall/pull/2047))

### Fixed

- Fix demo alert for inbound email integration by @vadimkerr ([#2081](https://github.com/grafana/oncall/pull/2081))
- Fix calendar TZ used when comparing current shifts triggering slack shift notifications ([#2091](https://github.com/grafana/oncall/pull/2091))

## v1.2.35 (2023-06-01)

### Fixed

- Fix a bug with permissions for telegram user settings by @alexintech ([#2075](https://github.com/grafana/oncall/pull/2075))
- Fix orphaned messages in Slack by @vadimkerr ([#2023](https://github.com/grafana/oncall/pull/2023))
- Fix duplicated slack shift-changed notifications ([#2080](https://github.com/grafana/oncall/pull/2080))

## v1.2.34 (2023-05-31)

### Added

- Add description to "Default channel for Slack notifications" UI dropdown by @joeyorlando ([2051](https://github.com/grafana/oncall/pull/2051))

### Fixed

- Fix templates when slack or telegram is disabled ([#2064](https://github.com/grafana/oncall/pull/2064))
- Reduce number of alert groups returned by `Attach To` in slack to avoid event trigger timeout @mderynck ([#2049](https://github.com/grafana/oncall/pull/2049))

## v1.2.33 (2023-05-30)

### Fixed

- Revert #2040 breaking `/escalate` Slack command

## v1.2.32 (2023-05-30)

### Added

- Add models and framework to use different services (Phone, SMS, Verify) in Twilio depending on
  the destination country code by @mderynck ([#1976](https://github.com/grafana/oncall/pull/1976))
- Prometheus exporter backend for alert groups related metrics
- Helm chart: configuration of `uwsgi` using environment variables by @alexintech ([#2045](https://github.com/grafana/oncall/pull/2045))
- Much expanded/improved docs for mobile app ([2026](https://github.com/grafana/oncall/pull/2026>))
- Enable by-day selection when defining monthly and hourly rotations ([2037](https://github.com/grafana/oncall/pull/2037))

### Fixed

- Fix error when updating closed modal window in Slack by @vadimkerr ([#2019](https://github.com/grafana/oncall/pull/2019))
- Fix final schedule export failing to update when ical imported events set start/end as date ([#2025](https://github.com/grafana/oncall/pull/2025))
- Helm chart: fix bugs in helm chart with external postgresql configuration by @alexintech ([#2036](https://github.com/grafana/oncall/pull/2036))
- Properly address `Organization.DoesNotExist` exceptions thrown which result in HTTP 500 for the Slack `interactive_api_endpoint`
  endpoint by @joeyorlando ([#2040](https://github.com/grafana/oncall/pull/2040))
- Fix issue when trying to sync Grafana contact point and config receivers miss a key ([#2046](https://github.com/grafana/oncall/pull/2046))

### Changed

- Changed mobile notification title and subtitle. Removed the body. by @imtoori [#2027](https://github.com/grafana/oncall/pull/2027)

## v1.2.31 (2023-05-26)

### Fixed

- Fix AmazonSNS ratelimit by @Konstantinov-Innokentii ([#2032](https://github.com/grafana/oncall/pull/2032))

## v1.2.30 (2023-05-25)

### Fixed

- Fix Phone provider status callbacks [#2014](https://github.com/grafana/oncall/pull/2014)

## v1.2.29 (2023-05-25)

### Changed

- Phone provider refactoring [#1713](https://github.com/grafana/oncall/pull/1713)

### Fixed

- Handle slack metadata limit when creating paging command payload ([#2007](https://github.com/grafana/oncall/pull/2007))
- Fix issue with sometimes cached final schedule not being refreshed after an update ([#2004](https://github.com/grafana/oncall/pull/2004))

## v1.2.28 (2023-05-24)

### Fixed

- Improve plugin authentication by @vadimkerr ([#1995](https://github.com/grafana/oncall/pull/1995))
- Fix MultipleObjectsReturned error on webhook endpoints by @vadimkerr ([#1996](https://github.com/grafana/oncall/pull/1996))
- Remove user defined time period from "you're going oncall" mobile push by @iskhakov ([#2001](https://github.com/grafana/oncall/pull/2001))

## v1.2.27 (2023-05-23)

### Added

- Allow passing Firebase credentials via environment variable by @vadimkerr ([#1969](https://github.com/grafana/oncall/pull/1969))

### Changed

- Update default Alertmanager templates by @iskhakov ([#1944](https://github.com/grafana/oncall/pull/1944))

### Fixed

- Fix SQLite permission issue by @vadimkerr ([#1984](https://github.com/grafana/oncall/pull/1984))
- Remove user defined time period from "you're going oncall" mobile push ([2001](https://github.com/grafana/oncall/pull/2001))

## v1.2.26 (2023-05-18)

### Fixed

- Fix inbound email bug when attaching files by @vadimkerr ([#1970](https://github.com/grafana/oncall/pull/1970))

## v1.2.25 (2023-05-18)

### Added

- Test mobile push backend

## v1.2.24 (2023-05-17)

### Fixed

- Fixed bug in Escalation Chains where reordering an item crashed the list

## v1.2.23 (2023-05-15)

### Added

- Add a way to set a maintenance mode message and display this in the web plugin UI by @joeyorlando ([#1917](https://github.com/grafana/oncall/pull/#1917))

### Changed

- Use `user_profile_changed` Slack event instead of `user_change` to update Slack user profile by @vadimkerr ([#1938](https://github.com/grafana/oncall/pull/1938))

## v1.2.22 (2023-05-12)

### Added

- Add mobile settings for info notifications by @imtoori ([#1926](https://github.com/grafana/oncall/pull/1926))

### Fixed

- Fix bug in the "You're Going Oncall" push notification copy by @joeyorlando ([#1922](https://github.com/grafana/oncall/pull/1922))
- Fix bug with newlines in markdown converter ([#1925](https://github.com/grafana/oncall/pull/1925))
- Disable "You're Going Oncall" push notification by default ([1927](https://github.com/grafana/oncall/pull/1927))

## v1.2.21 (2023-05-09)

### Added

- Add a new mobile app push notification which notifies users when they are going on call by @joeyorlando ([#1814](https://github.com/grafana/oncall/pull/1814))
- Add a new mobile app user setting field, `important_notification_volume_override` by @joeyorlando ([#1893](https://github.com/grafana/oncall/pull/1893))

### Changed

- Improve ical comparison when checking for imported ical updates ([1870](https://github.com/grafana/oncall/pull/1870))
- Upgrade to Python 3.11.3 by @joeyorlando ([#1849](https://github.com/grafana/oncall/pull/1849))

### Fixed

- Fix issue with how OnCall determines if a cloud Grafana Instance supports RBAC by @joeyorlando ([#1880](https://github.com/grafana/oncall/pull/1880))
- Fix issue trying to set maintenance mode for integrations belonging to non-current team

## v1.2.20 (2023-05-09)

### Fixed

- Hotfix perform notification task

## v1.2.19 (2023-05-04)

### Fixed

- Fix issue with parsing response when sending Slack message

## v1.2.18 (2023-05-03)

### Added

- Documentation updates

## v1.2.17 (2023-05-02)

### Added

- Add filter descriptions to web ui by @iskhakov ([1845](https://github.com/grafana/oncall/pull/1845))
- Add "Notifications Receiver" RBAC role by @joeyorlando ([#1853](https://github.com/grafana/oncall/pull/1853))

### Changed

- Remove template editor from Slack by @iskhakov ([1847](https://github.com/grafana/oncall/pull/1847))
- Remove schedule name uniqueness restriction ([1859](https://github.com/grafana/oncall/pull/1859))

### Fixed

- Fix bugs in web title and message templates rendering and visual representation ([1747](https://github.com/grafana/oncall/pull/1747))

## v1.2.16 (2023-04-27)

### Added

- Add 2, 3 and 6 hours Alert Group silence options by @tommysitehost ([#1822](https://github.com/grafana/oncall/pull/1822))
- Add schedule related users endpoint to plugin API

### Changed

- Update web UI, Slack, and Telegram to allow silencing an acknowledged alert group by @joeyorlando ([#1831](https://github.com/grafana/oncall/pull/1831))

### Fixed

- Optimize duplicate queries occurring in AlertGroupFilter by @joeyorlando ([1809](https://github.com/grafana/oncall/pull/1809))

## v1.2.15 (2023-04-24)

### Fixed

- Helm chart: Fix helm hook for db migration job
- Performance improvements to `GET /api/internal/v1/alertgroups` endpoint by @joeyorlando and @iskhakov ([#1805](https://github.com/grafana/oncall/pull/1805))

### Added

- Add helm chart support for twilio existing secrets by @atownsend247 ([#1435](https://github.com/grafana/oncall/pull/1435))
- Add web_title, web_message and web_image_url attributes to templates ([1786](https://github.com/grafana/oncall/pull/1786))

### Changed

- Update shift API to use a default interval value (`1`) when a `frequency` is set and no `interval` is given
- Limit number of alertmanager alerts in alert group to autoresolve by 500 ([1779](https://github.com/grafana/oncall/pull/1779))
- Update schedule and personal ical exports to use final shift events

## v1.2.14 (2023-04-19)

### Fixed

- Fix broken documentation links by @shantanualsi ([#1766](https://github.com/grafana/oncall/pull/1766))
- Fix bug when updating team access settings by @vadimkerr ([#1794](https://github.com/grafana/oncall/pull/1794))

## v1.2.13 (2023-04-18)

### Changed

- Rework ical schedule export to include final events; also improve changing shifts sync

### Fixed

- Fix issue when creating web overrides for TF schedules using a non-UTC timezone

## v1.2.12 (2023-04-18)

### Changed

- Move `alerts_alertgroup.is_restricted` column to `alerts_alertreceivechannel.restricted_at` by @joeyorlando ([#1770](https://github.com/grafana/oncall/pull/1770))

### Added

- Add new field description_short to private api ([#1698](https://github.com/grafana/oncall/pull/1698))
- Added preview and migration API endpoints for route migration from regex into jinja2 ([1715](https://github.com/grafana/oncall/pull/1715))
- Helm chart: add the option to use a helm hook for the migration job ([1386](https://github.com/grafana/oncall/pull/1386))
- Add endpoints to start and stop maintenance in alert receive channel private api ([1755](https://github.com/grafana/oncall/pull/1755))
- Send demo alert with dynamic payload and get demo payload example on private api ([1700](https://github.com/grafana/oncall/pull/1700))
- Add is_default fields to templates, remove WritableSerialiserMethodField ([1759](https://github.com/grafana/oncall/pull/1759))
- Allow use of dynamic payloads in alert receive channels preview template in private api ([1756](https://github.com/grafana/oncall/pull/1756))

## v1.2.11 (2023-04-14)

### Added

- add new columns `gcom_org_contract_type`, `gcom_org_irm_sku_subscription_start_date`,
  and `gcom_org_oldest_admin_with_billing_privileges_user_id` to `user_management_organization` table,
  plus `is_restricted` column to `alerts_alertgroup` table by @joeyorlando and @teodosii ([1522](https://github.com/grafana/oncall/pull/1522))
- emit two new Django signals by @joeyorlando and @teodosii ([1522](https://github.com/grafana/oncall/pull/1522))
  - `org_sync_signal` at the end of the `engine/apps/user_management/sync.py::sync_organization` method
  - `alert_group_created_signal` when a new Alert Group is created

## v1.2.10 (2023-04-13)

### Added

- Added mine filter to schedules listing

### Fixed

- Fixed a bug in GForm's RemoteSelect where the value for Dropdown could not change
- Fixed the URL attached to an Incident created via the 'Declare Incident' button of a Slack alert by @sd2k ([#1738](https://github.com/grafana/oncall/pull/1738))

## v1.2.9 (2023-04-11)

### Fixed

- Catch the new Slack error - "message_limit_exceeded"

## v1.2.8 (2023-04-06)

### Changed

- Allow editing assigned team via public api ([1619](https://github.com/grafana/oncall/pull/1619))
- Disable mentions when resolution note is created by @iskhakov ([1696](https://github.com/grafana/oncall/pull/1696))
- Display warnings on users page in a clean and consistent way by @iskhakov ([#1681](https://github.com/grafana/oncall/pull/1681))

## v1.2.7 (2023-04-03)

### Added

- Save selected teams filter in local storage ([#1611](https://github.com/grafana/oncall/issues/1611))

### Changed

- Renamed routes from /incidents to /alert-groups ([#1678](https://github.com/grafana/oncall/pull/1678))

### Fixed

- Fix team search when filtering resources by @vadimkerr ([#1680](https://github.com/grafana/oncall/pull/1680))
- Fix issue when trying to scroll in Safari ([#415](https://github.com/grafana/oncall/issues/415))

## v1.2.6 (2023-03-30)

### Fixed

- Fixed bug when web schedules/shifts use non-UTC timezone and shift is deleted by @matiasb ([#1661](https://github.com/grafana/oncall/pull/1661))

## v1.2.5 (2023-03-30)

### Fixed

- Fixed a bug with Slack links not working in the plugin UI ([#1671](https://github.com/grafana/oncall/pull/1671))

## v1.2.4 (2023-03-30)

### Added

- Added the ability to change the team for escalation chains by @maskin25, @iskhakov and @vadimkerr ([#1658](https://github.com/grafana/oncall/pull/1658))

### Fixed

- Addressed bug with iOS mobile push notifications always being set to critical by @imtoori and @joeyorlando ([#1646](https://github.com/grafana/oncall/pull/1646))
- Fixed issue where Viewer was not able to view which people were oncall in a schedule ([#999](https://github.com/grafana/oncall/issues/999))
- Fixed a bug with syncing teams from Grafana API by @vadimkerr ([#1652](https://github.com/grafana/oncall/pull/1652))

## v1.2.3 (2023-03-28)

Only some minor performance/developer setup changes to report in this version.

## v1.2.2 (2023-03-27)

### Changed

- Drawers with Forms are not closing by clicking outside of the drawer. Only by clicking Cancel or X (by @Ukochka in [#1608](https://github.com/grafana/oncall/pull/1608))
- When the `DANGEROUS_WEBHOOKS_ENABLED` environment variable is set to true, it's possible now to create Outgoing Webhooks
  using URLs without a top-level domain (by @hoptical in [#1398](https://github.com/grafana/oncall/pull/1398))
- Updated wording when creating an integration (by @callmehyde in [#1572](https://github.com/grafana/oncall/pull/1572))
- Set FCM iOS/Android "message priority" to "high priority" for mobile app push notifications (by @joeyorlando in [#1612](https://github.com/grafana/oncall/pull/1612))
- Improve schedule quality feature (by @vadimkerr in [#1602](https://github.com/grafana/oncall/pull/1602))

### Fixed

- Update override deletion changes to set its final duration (by @matiasb in [#1599](https://github.com/grafana/oncall/pull/1599))

## v1.2.1 (2023-03-23)

### Changed

- Mobile app settings backend by @vadimkerr in ([1571](https://github.com/grafana/oncall/pull/1571))
- Fix integrations and escalations autoselect, improve GList by @maskin25 in ([1601](https://github.com/grafana/oncall/pull/1601))
- Add filters to outgoing webhooks 2 by @iskhakov in ([1598](https://github.com/grafana/oncall/pull/1598))

## v1.2.0 (2023-03-21)

### Changed

- Add team-based filtering for resources, so that users can see multiple resources at once and link them together ([1528](https://github.com/grafana/oncall/pull/1528))

## v1.1.41 (2023-03-21)

### Added

- Modified `check_escalation_finished_task` celery task to use read-only databases for its query, if one is defined +
  make the validation logic stricter + ping a configurable heartbeat on successful completion of this task ([1266](https://github.com/grafana/oncall/pull/1266))

### Changed

- Updated wording throughout plugin to use 'Alert Group' instead of 'Incident' ([1565](https://github.com/grafana/oncall/pull/1565),
  [1576](https://github.com/grafana/oncall/pull/1576))
- Check for enabled Telegram feature was added to ChatOps and to User pages ([319](https://github.com/grafana/oncall/issues/319))
- Filtering for Editors/Admins was added to rotation form. It is not allowed to assign Viewer to rotation ([1124](https://github.com/grafana/oncall/issues/1124))
- Modified search behaviour on the Escalation Chains page to allow for "partial searching" ([1578](https://github.com/grafana/oncall/pull/1578))

### Fixed

- Fixed a few permission issues on the UI ([1448](https://github.com/grafana/oncall/pull/1448))
- Fix resolution note rendering in Slack message threads where the Slack username was not
  being properly rendered ([1561](https://github.com/grafana/oncall/pull/1561))

## v1.1.40 (2023-03-16)

### Fixed

- Check for duplicated positions in terraform escalation policies create/update

### Added

- Add `regex_match` Jinja filter ([1556](https://github.com/grafana/oncall/pull/1556))

### Changed

- Allow passing `null` as a value for `escalation_chain` when creating routes via the public API ([1557](https://github.com/grafana/oncall/pull/1557))

## v1.1.39 (2023-03-16)

### Added

- Inbound email integration ([837](https://github.com/grafana/oncall/pull/837))

## v1.1.38 (2023-03-14)

### Added

- Add filtering by escalation chain to alert groups page ([1535](https://github.com/grafana/oncall/pull/1535))

### Fixed

- Improve tasks checking/triggering webhooks in new backend

## v1.1.37 (2023-03-14)

### Fixed

- Fixed redirection issue on integrations screen

### Added

- Enable web overrides for Terraform-based schedules
- Direct user paging improvements ([1358](https://github.com/grafana/oncall/issues/1358))
- Added Schedule Score quality within the schedule view ([118](https://github.com/grafana/oncall/issues/118))

## v1.1.36 (2023-03-09)

### Fixed

- Fix bug with override creation ([1515](https://github.com/grafana/oncall/pull/1515))

## v1.1.35 (2023-03-09)

### Added

- Insight logs

### Fixed

- Fixed issue with Alert group involved users filter
- Fixed email sending failure due to newline in title

## v1.1.34 (2023-03-08)

### Added

- Jinja2 based routes ([1319](https://github.com/grafana/oncall/pull/1319))

### Changed

- Remove mobile app feature flag ([1484](https://github.com/grafana/oncall/pull/1484))

### Fixed

- Prohibit creating & updating past overrides ([1474](https://github.com/grafana/oncall/pull/1474))

## v1.1.33 (2023-03-07)

### Fixed

- Show permission error for accessing Telegram as Viewer ([1273](https://github.com/grafana/oncall/issues/1273))

### Changed

- Pass email and phone limits as environment variables ([1219](https://github.com/grafana/oncall/pull/1219))

## v1.1.32 (2023-03-01)

### Fixed

- Schedule filters improvements ([941](https://github.com/grafana/oncall/issues/941))
- Fix pagination issue on schedules page ([1437](https://github.com/grafana/oncall/pull/1437))

## v1.1.31 (2023-03-01)

### Added

- Add acknowledge_signal and source link to public api

## v1.1.30 (2023-03-01)

### Fixed

- Fixed importing of global grafana styles ([672](https://github.com/grafana/oncall/issues/672))
- Fixed UI permission related bug where Editors could not export their user iCal link
- Fixed error when a shift is created using Etc/UTC as timezone
- Fixed issue with refresh ical file task not considering empty string values
- Schedules: Long popup does not fit screen & buttons unreachable & objects outside of the popup ([1002](https://github.com/grafana/oncall/issues/1002))
- Can't scroll on integration settings page ([415](https://github.com/grafana/oncall/issues/415))
- Team change in the Integration page always causes 403 ([1292](https://github.com/grafana/oncall/issues/1292))
- Schedules: Permalink doesn't work with multi-teams ([940](https://github.com/grafana/oncall/issues/940))
- Schedules list -> expanded schedule blows page width ([1293](https://github.com/grafana/oncall/issues/1293))

### Changed

- Moved reCAPTCHA to backend environment variable for more flexible configuration between different environments.
- Add pagination to schedule listing
- Show 100 latest alerts on alert group page ([1417](https://github.com/grafana/oncall/pull/1417))

## v1.1.29 (2023-02-23)

### Changed

- Allow creating schedules with type "web" using public API

### Fixed

- Fixed minor issue during the sync process where an HTTP 302 (redirect) status code from the Grafana
  instance would cause the sync to not properly finish

## v1.1.28 (2023-02-23)

### Fixed

- Fixed maintenance mode for Telegram and MSTeams

## v1.1.27 (2023-02-22)

### Added

- Added reCAPTCHA validation for requesting a mobile verification code

### Changed

- Added ratelimits for phone verification
- Link to source was added
- Header of Incident page was reworked: clickable labels instead of just names, users section was deleted
- "Go to Integration" button was deleted, because the functionality was moved to clickable labels

### Fixed

- Fixed HTTP request to Google where when fetching an iCal, the response would sometimes contain HTML instead
  of the expected iCal data

## v1.1.26 (2023-02-20)

### Fixed

- Make alert group filters persistent ([482](https://github.com/grafana/oncall/issues/482))

### Changed

- Update phone verification error message

## v1.1.25 (2023-02-20)

### Fixed

- Fixed too long declare incident link in Slack

## v1.1.24 (2023-02-16)

### Added

- Add direct user paging ([823](https://github.com/grafana/oncall/issues/823))
- Add App Store link to web UI ([1328](https://github.com/grafana/oncall/pull/1328))

### Fixed

- Cleaning of the name "Incident" ([704](https://github.com/grafana/oncall/pull/704))
- Alert Group/Alert Groups naming polishing. All the names should be with capital letters
- Design polishing ([1290](https://github.com/grafana/oncall/pull/1290))
- Not showing contact details in User tooltip if User does not have edit/admin access
- Updated slack link account to redirect back to user profile instead of chatops

### Changed

- Incidents - Removed buttons column and replaced status with toggler ([#1237](https://github.com/grafana/oncall/issues/1237))
- Responsiveness changes across multiple pages (Incidents, Integrations, Schedules) ([#1237](https://github.com/grafana/oncall/issues/1237))
- Add pagination to schedule listing

## v1.1.23 (2023-02-06)

### Fixed

- Fix bug with email case sensitivity for ICal on-call schedules ([1297](https://github.com/grafana/oncall/pull/1297))

## v1.1.22 (2023-02-03)

### Fixed

- Fix bug with root/dependant alert groups list api endpoint ([1284](https://github.com/grafana/oncall/pull/1284))
- Fixed NPE on teams switch

### Added

- Optimize alert and alert group public api endpoints and add filter by id ([1274](https://github.com/grafana/oncall/pull/1274))
- Enable mobile app backend by default on OSS

## v1.1.21 (2023-02-02)

### Added

- Add [`django-dbconn-retry` library](https://github.com/jdelic/django-dbconn-retry) to `INSTALLED_APPS` to attempt
  to alleviate occasional `django.db.utils.OperationalError` errors
- Improve alerts and alert group endpoint response time in internal API with caching ([1261](https://github.com/grafana/oncall/pull/1261))
- Optimize alert and alert group public api endpoints and add filter by id ([1274](https://github.com/grafana/oncall/pull/1274)
- Added Coming Soon for iOS on Mobile App screen

### Fixed

- Fix issue on Integrations where you were redirected back once escalation chain was loaded ([#1083](https://github.com/grafana/oncall/issues/1083))
  ([#1257](https://github.com/grafana/oncall/issues/1257))

## v1.1.20 (2023-01-30)

### Added

- Add involved users filter to alert groups listing page (+ mine shortcut)

### Changed

- Improve logging for creating contact point for Grafana Alerting integration

### Fixed

- Fix bugs related to creating contact point for Grafana Alerting integration
- Fix minor UI bug on OnCall users page where it would idefinitely show a "Loading..." message
- Only show OnCall user's table to users that are authorized
- Fixed NPE in ScheduleUserDetails component ([#1229](https://github.com/grafana/oncall/issues/1229))

## v1.1.19 (2023-01-25)

### Added

- Add Server URL below QR code for OSS for debugging purposes
- Add Slack slash command allowing to trigger a direct page via a manually created alert group
- Remove resolved and acknowledged filters as we switched to status ([#1201](https://github.com/grafana/oncall/pull/1201))
- Add sync with grafana on /users and /teams api calls from terraform plugin

### Changed

- Allow users with `viewer` role to fetch cloud connection status using the internal API ([#1181](https://github.com/grafana/oncall/pull/1181))
- When removing the Slack ChatOps integration, make it more explicit to the user what the implications of doing so are
- Improve performance of `GET /api/internal/v1/schedules` endpoint ([#1169](https://github.com/grafana/oncall/pull/1169))

### Fixed

- Removed duplicate API call, in the UI on plugin initial load, to `GET /api/internal/v1/alert_receive_channels`
- Increased plugin startup speed ([#1200](https://github.com/grafana/oncall/pull/1200))

## v1.1.18 (2023-01-18)

### Added

- Allow messaging backends to be enabled/disabled per organization ([#1151](https://github.com/grafana/oncall/pull/1151))

### Changed

- Send a Slack DM when user is not in channel ([#1144](https://github.com/grafana/oncall/pull/1144))

## v1.1.17 (2023-01-18)

### Changed

- Modified how the `Organization.is_rbac_permissions_enabled` flag is set,
  based on whether we are dealing with an open-source, or cloud installation
- Backend implementation to support direct user/schedule paging
- Changed documentation links to open in new window
- Remove helm chart signing
- Changed the user's profile modal to be wide for all tabs

### Added

- Added state filter for alert_group public API endpoint.
- Enrich user tooltip on Schedule page
- Added redirects for old-style links

### Fixed

- Updated typo in Helm chart values when specifying a custom Slack command name
- Fix for web schedules ical export to give overrides the right priority
- Fix for topnavbar to show initial loading inside PluginPage

## v1.1.16 (2023-01-12)

### Fixed

- Minor bug fix in how the value of `Organization.is_rbac_permissions_enabled` is determined

- Helm chart: default values file and documentation now reflect the correct key to set for the Slack
  slash command name, `oncall.slack.commandName`.

## v1.1.15 (2023-01-10)

### Changed

- Simplify and speed up slack rendering ([#1105](https://github.com/grafana/oncall/pull/1105))
- Faro - Point to 3 separate apps instead of just 1 for all environments ([#1110](https://github.com/grafana/oncall/pull/1110))
- Schedules - ([#1114](https://github.com/grafana/oncall/pull/1114), [#1109](https://github.com/grafana/oncall/pull/1109))

### Fixed

- Bugfix for topnavbar to place alerts inside PageNav ([#1040](https://github.com/grafana/oncall/pull/1040))

## v1.1.14 (2023-01-05)

### Changed

- Change wording from "incident" to "alert group" for the Telegram integration ([#1052](https://github.com/grafana/oncall/pull/1052))
- Soft-delete of organizations on stack deletion.

## v1.1.13 (2023-01-04)

### Added

- Integration with [Grafana Faro](https://grafana.com/docs/grafana-cloud/faro-web-sdk/) for Cloud Instances

## v1.1.12 (2023-01-03)

### Fixed

- Handle jinja exceptions during alert creation
- Handle exception for slack rate limit message

## v1.1.11 (2023-01-03)

### Fixed

- Fix error when schedule was not able to load
- Minor fixes

## v1.1.10 (2023-01-03)

### Fixed

- Minor fixes

## v1.1.9 (2023-01-03)

### Fixed

- Alert group query optimization
- Update RBAC scopes
- Fix error when schedule was not able to load
- Minor bug fixes

## v1.1.8 (2022-12-13)

### Added

- Added a `make` command, `enable-mobile-app-feature-flags`, which sets the backend feature flag in `./dev/.env.dev`,
  and updates a record in the `base_dynamicsetting` database table, which are needed to enable the mobile
  app backend features.

### Changed

- Added ability to change engine deployment update strategy via values in helm chart.
- removed APNS support
- changed the `django-push-notification` library from the `iskhakov` fork to the [`grafana` fork](https://github.com/grafana/django-push-notifications).
  This new fork basically patches an issue which affected the database migrations of this django app (previously the
  library would not respect the `USER_MODEL` setting when creating its tables and would instead reference the
  `auth_user` table.. which we don't want)
- add `--no-cache` flag to the `make build` command

### Fixed

- fix schedule UI types and permissions

## v1.1.7 (2022-12-09)

### Fixed

- Update fallback role for schedule write RBAC permission
- Mobile App Verification tab in the user settings modal is now hidden for users that do not have proper
  permissions to use it

## v1.1.6 (2022-12-09)

### Added

- RBAC permission support
- Add `time_zone` serializer validation for OnCall shifts and calendar/web schedules. In addition, add database migration
  to update values that may be invalid
- Add a `permalinks.web` field, which is a permalink to the alert group web app page, to the alert group internal/public
  API responses
- Added the ability to customize job-migrate `ttlSecondsAfterFinished` field in the helm chart

### Fixed

- Got 500 error when saving Outgoing Webhook ([#890](https://github.com/grafana/oncall/issues/890))
- v1.0.13 helm chart - update the OnCall backend pods image pull policy to "Always" (and explicitly set tag to `latest`).
  This should resolve some recent issues experienced where the frontend/backend versions are not aligned.

### Changed

- When editing templates for alert group presentation or outgoing webhooks, errors and warnings are now displayed in
  the UI as notification popups or displayed in the preview.
- Errors and warnings that occur when rendering templates during notification or webhooks will now render
  and display the error/warning as the result.

## v1.1.5 (2022-11-24)

### Added

- Added a QR code in the "Mobile App Verification" tab on the user settings modal to connect the mobile
  application to your OnCall instance

### Fixed

- UI bug fixes for Grafana 9.3 ([#860](https://github.com/grafana/oncall/pull/860))
- Bug fix for saving source link template ([#898](https://github.com/grafana/oncall/pull/898))

## v1.1.4 (2022-11-23)

### Fixed

- Bug fix for [#882](https://github.com/grafana/oncall/pull/882) which was causing the OnCall web calendars to not load
- Bug fix which, when installing the plugin, or after removing a Grafana API token, caused the plugin to not load properly

## v1.1.3 (2022-11-22)

- Bug Fixes

### Changed

- For OSS installations of OnCall, initial configuration is now simplified. When running for local development, you no
  longer need to configure the plugin via the UI. This is achieved through passing one environment variable to both the
  backend & frontend containers, both of which have been preconfigured for you in `docker-compose-developer.yml`.
  - The Grafana API URL **must be** passed as an environment variable, `GRAFANA_API_URL`, to the OnCall backend
    (and can be configured by updating this env var in your `./dev/.env.dev` file)
  - The OnCall API URL can optionally be passed as an environment variable, `ONCALL_API_URL`, to the OnCall UI.
    If the environment variable is found, the plugin will "auto-configure", otherwise you will be shown a simple
    configuration form to provide this info.
- For Helm installations, if you are running Grafana externally (eg. `grafana.enabled` is set to `false`
  in your `values.yaml`), you will now be required to specify `externalGrafana.url` in `values.yaml`.
- `make start` will now idempotently check to see if a "127.0.0.1 grafana" record exists in `/etc/hosts`
  (using a tool called [`hostess`](https://github.com/cbednarski/hostess)). This is to support using `http://grafana:3000`
  as the `Organization.grafana_url` in two scenarios:
  - `oncall_engine`/`oncall_celery` -> `grafana` Docker container communication
  - public URL generation. There are some instances where `Organization.grafana_url` is referenced to generate public
    URLs to a Grafana plugin page. Without the `/etc/hosts` record, navigating to `http://grafana:3000/some_page` in
    your browser, you would obviously get an error from your browser.

## v1.1.2 (2022-11-18)

- Bug Fixes

## v1.1.1 (2022-11-16)

- Compatibility with Grafana 9.3.0
- Bug Fixes

## v1.0.52 (2022-11-09)

- Allow use of API keys as alternative to account auth token for Twilio
- Remove `grafana_plugin_management` Django app
- Enable new schedules UI
- Bug fixes

## v1.0.51 (2022-11-05)

- Bug Fixes

## v1.0.50 (2022-11-03)

- Updates to documentation
- Improvements to web schedules
- Bug fixes

## v1.0.49 (2022-11-01)

- Enable SMTP email backend by default
- Fix Grafana sidebar frontend bug

## v1.0.48 (2022-11-01)

- verify_number management command
- chatops page redesign

## v1.0.47 (2022-11-01)

- Bug fixes

## v1.0.46 (2022-10-28)

- Bug fixes
- remove `POST /api/internal/v1/custom_buttons/{id}/action` endpoint

## v1.0.45 (2022-10-27)

- Bug fix to revert commit which removed unused engine code

## v1.0.44 (2022-10-26)

- Bug fix for an issue that was affecting phone verification

## v1.0.43 (2022-10-25)

- Bug fixes

## v1.0.42 (2022-10-24)

- Fix posting resolution notes to Slack

## v1.0.41 (2022-10-24)

- Add personal email notifications
- Bug fixes

## v1.0.40 (2022-10-05)

- Improved database and celery backends support
- Added script to import PagerDuty users to Grafana
- Bug fixes

## v1.0.39 (2022-10-03)

- Fix issue in v1.0.38 blocking the creation of schedules and webhooks in the UI

## v1.0.38 (2022-09-30)

- Fix exception handling for adding resolution notes when slack and oncall users are out of sync.
- Fix all day events showing as having gaps in slack notifications
- Improve plugin configuration error message readability
- Add `telegram` key to `permalinks` property in `AlertGroup` public API response schema

## v1.0.37 (2022-09-21)

- Improve API token creation form
- Fix alert group bulk action bugs
- Add `permalinks` property to `AlertGroup` public API response schema
- Scheduling system bug fixes
- Public API bug fixes

## v1.0.36 (2022-09-12)

- Alpha web schedules frontend/backend updates
- Bug fixes

## v1.0.35 (2022-09-07)

- Bug fixes

## v1.0.34 (2022-09-06)

- Fix schedule notification spam

## v1.0.33 (2022-09-06)

- Add raw alert view
- Add GitHub star button for OSS installations
- Restore alert group search functionality
- Bug fixes

## v1.0.32 (2022-09-01)

- Bug fixes

## v1.0.31 (2022-09-01)

- Bump celery version
- Fix oss to cloud connection

## v1.0.30 (2022-08-31)

- Bug fix: check user notification policy before access

## v1.0.29 (2022-08-31)

- Add arm64 docker image

## v1.0.28 (2022-08-31)

- Bug fixes

## v1.0.27 (2022-08-30)

- Bug fixes

## v1.0.26 (2022-08-26)

- Insight log's format fixes
- Remove UserNotificationPolicy auto-recreating

## v1.0.25 (2022-08-24)

- Bug fixes

## v1.0.24 (2022-08-24)

- Insight logs
- Default DATA_UPLOAD_MAX_MEMORY_SIZE to 1mb

## v1.0.23 (2022-08-23)

- Bug fixes

## v1.0.22 (2022-08-16)

- Make STATIC_URL configurable from environment variable

## v1.0.21 (2022-08-12)

- Bug fixes

## v1.0.19 (2022-08-10)

- Bug fixes

## v1.0.15 (2022-08-03)

- Bug fixes

## v1.0.13 (2022-07-27)

- Optimize alert group list view
- Fix a bug related to Twilio setup

## v1.0.12 (2022-07-26)

- Update push-notifications dependency
- Rework how absolute URLs are built
- Fix to show maintenance windows per team
- Logging improvements
- Internal api to get a schedule final events

## v1.0.10 (2022-07-22)

- Speed-up of alert group web caching
- Internal api for OnCall shifts

## v1.0.9 (2022-07-21)

- Frontend bug fixes & improvements
- Support regex_replace() in templates
- Bring back alert group caching and list view

## v1.0.7 (2022-07-18)

- Backend & frontend bug fixes
- Deployment improvements
- Reshape webhook payload for outgoing webhooks
- Add escalation chain usage info on escalation chains page
- Improve alert group list load speeds and simplify caching system

## v1.0.6 (2022-07-12)

- Manual Incidents enabled for teams
- Fix phone notifications for OSS
- Public API improvements

## v1.0.5 (2022-07-06)

- Bump Django to 3.2.14
- Fix PagerDuty iCal parsing

## 1.0.4 (2022-06-28)

- Allow Telegram DMs without channel connection.

## 1.0.3 (2022-06-27)

- Fix users public api endpoint. Now it returns users with all roles.
- Fix redundant notifications about gaps in schedules.
- Frontend fixes.

## 1.0.2 (2022-06-17)

- Fix Grafana Alerting integration to handle API changes in Grafana 9
- Improve public api endpoint for outgoing webhooks (/actions) by adding ability to create, update and delete
  outgoing webhook instance

## 1.0.0 (2022-06-14)

- First Public Release

## 0.0.71 (2022-06-06)

- Initial Commit Release<|MERGE_RESOLUTION|>--- conflicted
+++ resolved
@@ -7,13 +7,11 @@
 
 ## Unreleased
 
-<<<<<<< HEAD
 ### Added
 
 - Improved logging during plugin sync and install with Grafana @mderynck ([#3730](https://github.com/grafana/oncall/pull/3730))
-=======
+
 ## v1.3.91 (2024-01-23)
->>>>>>> 55e49e0d
 
 ### Changed
 
