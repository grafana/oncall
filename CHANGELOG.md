# Changelog

All notable changes to this project will be documented in this file.

The format is based on [Keep a Changelog](https://keepachangelog.com/en/1.0.0/),
and this project adheres to [Semantic Versioning](https://semver.org/spec/v2.0.0.html).

## Unreleased

### Fixed

- Fix edit default team by admin @mderynck ([#3885](https://github.com/grafana/oncall/pull/3885))
- Unblock slack install by skipping check chatops gateway link in OSS deployment @mderynck ([#3893](https://github.com/grafana/oncall/pull/3893))
<<<<<<< HEAD
- Fix multiple issues of alert groups table ([#3894](https://github.com/grafana/oncall/issues/3894))
=======
- Improvements for dragging the add rotation form in Schedules ([#3904](https://github.com/grafana/oncall/pull/3904))
>>>>>>> 4ace9780

### Changed

- Check for permissions on Slack escalate command ([#3891](https://github.com/grafana/oncall/pull/3891))
- Update OnCall Insights dashboard @Ferril ([#3875](https://github.com/grafana/oncall/pull/3875))
- Do not delete webhook if its team is deleted @mderynck ([#3873](https://github.com/grafana/oncall/pull/3873))
- Update user details internal API perms ([#3900](https://github.com/grafana/oncall/pull/3900))

## v1.3.105 (2024-02-13)

### Fixed

- Quotes in templates not rendering results correctly @mderynck ([#3884](https://github.com/grafana/oncall/pull/3884))

## v1.3.104 (2024-02-12)

### Changed

- Revert requiring permission on Slack direct paging ([#3881](https://github.com/grafana/oncall/pull/3881))

## v1.3.103 (2024-02-12)

### Added

- Improved zvonok verification call @sreway ([#3768](https://github.com/grafana/oncall/pull/3768))
- Add permission checks for Slack paging and shift swaps actions ([#3861](https://github.com/grafana/oncall/pull/3861))
- Include all upcoming shifts in upcoming shifts internal endpoint ([#3871](https://github.com/grafana/oncall/pull/3871))

### Changed

- Allow mobile app to access escalation options endpoints @imtoori ([#3847](https://github.com/grafana/oncall/pull/3847))
- Enable templating for alert escalation mobile app push notifications by @joeyorlando ([#3845](https://github.com/grafana/oncall/pull/3845))
- Change email notification template to not wrap user template @mderynck ([#3862](https://github.com/grafana/oncall/pull/3862))
- Update integration name uniqueness check to be per team ([#3863](https://github.com/grafana/oncall/pull/3863))

### Fixed

- Fix rounding issue with displayed time when sending "You're going oncall" push notification by @joeyorlando ([#3872](https://github.com/grafana/oncall/pull/3872))

## v1.3.102 (2024-02-06)

### Fixed

Maintenance release

## v1.3.101 (2024-02-05)

### Added

– Enable labels feature (Currently cloud-only)

### Fixed

- Address outgoing webhook encoding error when passing non-latin characters in the webhook request body by @joeyorlando
  ([#3832](https://github.com/grafana/oncall/pull/3832))

## v1.3.100 (2024-02-01)

### Added

- Allow configuration of outgoing webhook timeout via `OUTGOING_WEBHOOK_TIMEOUT` environment variable @kevindw-fluxys ([#3801](https://github.com/grafana/oncall/pull/3801))
- Include teams info in users API ([#3817](https://github.com/grafana/oncall/pull/3817))

### Fixed

- Handle alert group does not exist on telegram button press ([#3814](https://github.com/grafana/oncall/pull/3814))

## v1.3.99 (2024-02-01)

### Added

- Render alert group action buttons even if getting AG data fails ([#2383](https://github.com/grafana/oncall-private/issues/2383))
- Enable Grafana Alerting V2 feature flag by default

### Fixed

- Incorrect end date on creating weekly on-call shift ([#3755](https://github.com/grafana/oncall/issues/3755))

## v1.3.98 (2024-02-01)

### Fixed

Maintenance release

## v1.3.97 (2024-01-31)

### Changed

- Ensure alert group log records are committed to DB before signalling about them @mderynck([#3731](https://github.com/grafana/oncall/pull/3731))

### Fixed

- Address `SlackAPIRatelimitError` exceptions in `apps.slack.tasks.send_message_to_thread_if_bot_not_in_channel` task
  by @joeyorlando ([#3803](https://github.com/grafana/oncall/pull/3803))
- Fix exception when parsing incident plugin config @mderynck ([#3802](https://github.com/grafana/oncall/pull/3802))

## v1.3.96 (2024-01-31)

### Added

- Allow routing incoming alerts based on labels by @joeyorlando ([#3778](https://github.com/grafana/oncall/pull/3778))

### Changed

- Remove `/oncall` Slack slash command (ie. manual alert group creation command) by @joeyorlando ([#3790](https://github.com/grafana/oncall/pull/3790))
- Increase frequency of checking for gaps and empty shifts in schedules by @Ferril ([#3785](https://github.com/grafana/oncall/pull/3785))

### Fixed

- Fixed checking whether user has telegram connection for `get_telegram_verification_code` endpoint by @Ferril ([#3794](https://github.com/grafana/oncall/pull/3794))
- Fix interval validation when creating shift via public API ([#3775](https://github.com/grafana/oncall/pull/3775))
- Fix list user serializer logic refactoring ([3793](https://github.com/grafana/oncall/pull/3793))

## v1.3.94 (2024-01-30)

### Added

- Improved logging during plugin sync and install with Grafana @mderynck ([#3730](https://github.com/grafana/oncall/pull/3730))
- Added `is_currently_oncall` information to internal user details API ([#3765](https://github.com/grafana/oncall/pull/3765))
- Add a modal for autoresolve and grouping templates for Alertmanager-based integrations ([#3764](https://github.com/grafana/oncall/pull/3764))

### Fixed

- Fixed too frequent retry of `perform_notification` task on Telegram ratelimit error by @Ferril ([#3744](https://github.com/grafana/oncall/pull/3744))
- Dynamic labels & multi-label extraction label are broken ([#3750](https://github.com/grafana/oncall/issues/3750))
- Add check whether organization has Slack connection on update Slack related field using public api endpoints
  by @Ferril ([#3751](https://github.com/grafana/oncall/pull/3751))
- Fixed calculating the number of on-call users per team by @Ferril ([#3773](https://github.com/grafana/oncall/pull/3773))
- Refactor create_alert task by @iskhakov ([#3604](https://github.com/grafana/oncall/pull/3759))

## v1.3.92 (2024-01-23)

Maintenance release

## v1.3.91 (2024-01-23)

### Changed

- Improved alert group table columns spacing ([#3712](https://github.com/grafana/oncall/pull/3712))

## v1.3.90 (2024-01-18)

### Changed

- Improvements for the columns selector ([3668](https://github.com/grafana/oncall/pull/3668))

### Fixed

- Address infinite retrying `apps.alerts.tasks.notify_user.perform_notification` task when `UserNotificationPolicyLogRecord`
  object cannot be found by @joeyorlando ([#3708](https://github.com/grafana/oncall/pull/3708))

## v1.3.89 (2024-01-17)

### Fixed

- Fixed Webhooks UI not allowing simple webhooks to be created ([#3691](https://github.com/grafana/oncall/pull/3691))
- Fix posting Slack message when route is deleted by @vadimkerr ([#3702](https://github.com/grafana/oncall/pull/3702))

### Changed

- Update schedules on-call users cache on every scheduled schedule refresh task ([#3699](https://github.com/grafana/oncall/pull/3699)).

## v1.3.88 (2024-01-16)

### Fixed

- Fix updating a shift swap with no Slack message by @vadimkerr ([#3686](https://github.com/grafana/oncall/pull/3686))

## v1.3.87 (2024-01-15)

### Fixed

- Fix occasional `AttributeError` in `apps.grafana_plugin.tasks.sync.sync_organization_async` task by @joeyorlando ([#3687](https://github.com/grafana/oncall/pull/3687))

## v1.3.86 (2024-01-12)

### Fixed

- Fix unicode characters not rendering correctly in webhooks @mderynck ([#3670](https://github.com/grafana/oncall/pull/3670))
- UI bug related to time inputs for "current UTC time is in" range escalation policy step ([#3585](https://github.com/grafana/oncall/issues/3585)]
- MS Teams Connection user profile tab - shouldn't reshow connection steps if already connected ([#2427](https://github.com/grafana/oncall-private/issues/2427))
- Fix internal schedule detail API to set oncall_now for a schedule in orgs with multiple entries ([#3671](https://github.com/grafana/oncall/pull/3671))

## v1.3.85 (2024-01-12)

Maintenance release

## v1.3.84 (2024-01-10)

### Added

- Add endpoint for alert group escalation snapshot by @Ferril ([#3615](https://github.com/grafana/oncall/pull/3615))

### Changed

- Do not retry `firebase.messaging.UnregisteredError` exceptions for FCM relay tasks by @joeyorlando ([#3637](https://github.com/grafana/oncall/pull/3637))
- Decrease outgoing webhook timeouts from 10secs to 4secs by @joeyorlando ([#3639](https://github.com/grafana/oncall/pull/3639))
- Add stack slug to `/organization` endpoint response by @Ferril ([#3644](https://github.com/grafana/oncall/pull/3644))
- Moved Mobile Connection Tab to separate user profile in Grafana ([#3296](https://github.com/grafana/oncall/pull/3296)

### Fixed

- Address HTTP 500s occurring when receiving messages from Telegram user in a discussion group by @joeyorlando ([#3622](https://github.com/grafana/oncall/pull/3622))
- Fix `module 'apps.schedules.tasks.notify_about_empty_shifts_in_schedule' has no attribute 'apply_async'`
  `AttributeError` by @joeyorlando ([#3640](https://github.com/grafana/oncall/pull/3640))

## v1.3.83 (2024-01-08)

### Changed

- Move Insights to OnCall as a separate page ([#2382](https://github.com/grafana/oncall-private/issues/2382))
- Allow mobile app to access paging endpoint @imtoori ([#3619](https://github.com/grafana/oncall/pull/3619))
- Create log record when there is a telegram formatting error in notification ([#3628](https://github.com/grafana/oncall/pull/3628))

### Fixed

- Fixed schedule timezone issues ([#3576](https://github.com/grafana/oncall/issues/3576))
- Ignore `requests.exceptions.Timeout` exceptions when attempting to send outgoing webhook requests by @joeyorlando ([#3632](https://github.com/grafana/oncall/pull/3632))

## v1.3.82 (2024-01-04)

### Added

- Add ability to create an Outgoing Webhook with the PATCH HTTP method via the UI by @joeyorlando ([#3604](https://github.com/grafana/oncall/pull/3604))

### Changed

- Handle message to reply to not found in Telegram send log ([#3587](https://github.com/grafana/oncall/pull/3587))
- Upgrade mobx lib to the latest version 6.12.0 ([#3453](https://github.com/grafana/oncall/issues/3453))
- Add task lock to avoid running multiple sync_organization tasks in parallel for the same org ([#3612](https://github.com/grafana/oncall/pull/3612))

## v1.3.81 (2023-12-28)

### Added

- Support e2e tests in Tilt and Makefile ([#3516](https://github.com/grafana/oncall/pull/3516))
- Support PATCH method for outgoing webhooks by @ravishankar15 ([#3580](https://github.com/grafana/oncall/pull/3580))

### Changed

- Limit acknowledge reminders to stop repeating after 1 month @mderynck ([#3571](https://github.com/grafana/oncall/pull/3571))

### Fixed

- Check reason to skip notification in Slack to avoid task perform_notification retries @Ferril ([#3562](https://github.com/grafana/oncall/pull/3562))
- Fix alert group table columns validation @Ferril ([#3577](https://github.com/grafana/oncall/pull/3577))
- Fix posting message about rate limit to Slack @Ferril ([#3582](https://github.com/grafana/oncall/pull/3582))
- Fix issue with parsing sender email address from email message for inbound email integration endpoint @Ferril ([#3586](https://github.com/grafana/oncall/pull/3586))
- Fix PUT /api/v1/escalation_policies/id issue when updating `from_time` and `to_time` by @joeyorlando ([#3581](https://github.com/grafana/oncall/pull/3581))
- Fix issue where duplicate team options would show up in the teams dropdown for the `/escalate` Slack command
  by @joeyorlando ([#3590](https://github.com/grafana/oncall/pull/3590))

## v1.3.80 (2023-12-14)

### Added

- Create success log records for delivered personal notifications ([3557](https://github.com/grafana/oncall/pull/3557))

## v1.3.79 (2023-12-14)

### Added

- Add backend for multi-stack support for mobile-app @Ferril ([#3500](https://github.com/grafana/oncall/pull/3500))

## v1.3.78 (2023-12-12)

### Changed

- Add error code for mobile push notification logs when device is not set up @Ferril ([#3554](https://github.com/grafana/oncall/pull/3554))

### Fixed

- Fix issue when mobile push notification message is too big @Ferril ([#3556](https://github.com/grafana/oncall/pull/3556)

## v1.3.77 (2023-12-11)

### Fixed

- Fix schedules invalid dates issue ([#support-escalations/issues/8084](https://github.com/grafana/support-escalations/issues/8084))
- Fix issue related to updating alert group metrics when deleting an alert group via the public API by @joeyorlando ([#3544](https://github.com/grafana/oncall/pull/3544))
- Fix issue with `amazon_ses` inbound email ESP provider by @Lutseslav ([#3509](https://github.com/grafana/oncall/pull/3509))

## v1.3.76 (2023-12-11)

### Fixed

– Fix minor UI bugs

## v1.3.75 (2023-12-08)

### Fixed

- Fix setting integration team to default on update @Ferril ([#3530](https://github.com/grafana/oncall/pull/3530))

## v1.3.74 (2023-12-06)

### Fixed

- Fix missing timestamp value in old grafana API endpoint ([#3522](https://github.com/grafana/oncall/pull/3522))

## v1.3.73 (2023-12-06)

### Added

- Track alert received timestamp on alert group creation ([#3513](https://github.com/grafana/oncall/pull/3513))

## v1.3.72 (2023-12-05)

### Fixed

- Address metrics calculation issue which occurred when `USE_REDIS_CLUSTER` env var was set by @joeyorlando ([#3510](https://github.com/grafana/oncall/pull/3510))

## v1.3.71 (2023-12-05)

### Added

- Add `datetimeformat_as_timezone` Jinja2 template helper filter by @jorgeav ([#3426](https://github.com/grafana/oncall/pull/3426))

### Changed

- Disallow creating and deleting direct paging integrations by @vadimkerr ([#3475](https://github.com/grafana/oncall/pull/3475))
- Renamed "Connections" tab to "Monitoring Systems" and "Direct Paging" to "Manual Direct Paging" on Integrations page

## v1.3.70 (2023-12-01)

Maintenance release

## v1.3.69 (2023-12-01)

Maintenance release + bugfixes

## v1.3.68 (2023-11-30)

### Fixed

- Create missing direct paging integrations on organization sync by @vadimkerr ([#3468](https://github.com/grafana/oncall/pull/3468))

## v1.3.67 (2023-11-30)

Minor bugfixes + dependency updates :)

## v1.3.66 (2023-11-30)

### Fixed

- Delete duplicate direct paging integrations by @vadimkerr ([#3412](https://github.com/grafana/oncall/pull/3412))

## v1.3.65 (2023-11-29)

### Added

- Add options to customize table columns in AlertGroup page ([3281](https://github.com/grafana/oncall/pull/3281))
- Add proxying capabilities for the OnCall mobile API by @joeyorlando ([#3449](https://github.com/grafana/oncall/pull/3449))

### Fixed

- User profile UI tweaks ([#3443](https://github.com/grafana/oncall/pull/3443))
- Ensure stack_id and org_id are ints @mderynck [(#3458](https://github.com/grafana/oncall/pull/3458))

## v1.3.64 (2023-11-28)

### Fixed

- Fix excess usage of bots_info slack api call to avoid ratelimits ([#3440](https://github.com/grafana/oncall/pull/3440))

## v1.3.63 (2023-11-28)

### Added

- Add ability to use Grafana Service Account Tokens for OnCall API (This is only enabled for resolution_notes
  endpoint currently) @mderynck ([#3189](https://github.com/grafana/oncall/pull/3189))
- Add ability for webhook presets to mask sensitive headers @mderynck
  ([#3189](https://github.com/grafana/oncall/pull/3189))

### Changed

- Use instance ID for cloud Grafana service token auth @mderynck ([#3435](https://github.com/grafana/oncall/pull/3435))

### Fixed

- Fixed issue that blocked saving webhooks with presets if the preset is controlling the URL @mderynck
  ([#3189](https://github.com/grafana/oncall/pull/3189))
- User filter doesn't display current value on Alert Groups page ([1714](https://github.com/grafana/oncall/issues/1714))
- Remove displaying rotation modal for Terraform/API based schedules
- Filters polishing ([3183](https://github.com/grafana/oncall/issues/3183))
- Fixed permissions so User settings reader role included list users @mderynck ([#3419](https://github.com/grafana/oncall/pull/3419))
- Fixed alert group rendering when some links were broken because of replacing `-` to `_` @Ferril ([#3424](https://github.com/grafana/oncall/pull/3424))
- Make telegram on_alert_group_action_triggered asynchronous([#3471](https://github.com/grafana/oncall/pull/3471))

## v1.3.62 (2023-11-21)

### Added

- Add builtin slack retry on ratelimited error ([#3401](https://github.com/grafana/oncall/pull/3401))

### Changed

- Add integration id to alert creation logging @mderynck ([#3392](https://github.com/grafana/oncall/pull/3392))

## v1.3.61 (2023-11-21)

### Fixed

- Fix deleting integrations with duplicate names by @vadimkerr ([#3397](https://github.com/grafana/oncall/pull/3397))

## v1.3.60 (2023-11-20)

### Fixed

- Fixes forwarding of Amazon SNS headers @mderynck ([#3371](https://github.com/grafana/oncall/pull/3371))
- Fixes issue when using the `/escalate` Slack command and selecting a team by @joeyorlando ([#3381](https://github.com/grafana/oncall/pull/3381))
- Fix issue when RBAC is enabled where Viewers with "Notifications Receiver" role do not properly show up in schedule
  rotations by @joeyorlando ([#3378](https://github.com/grafana/oncall/pull/3378))

## v1.3.59 (2023-11-16)

### Added

- Populate `users` field of the public Shift GET API with `rolling_users` from the type override created from web UI([#3303](https://github.com/grafana/oncall/pull/3303))
- Do not retry to update slack user group on every API error ([#3363](https://github.com/grafana/oncall/pull/3363))
- Allow specifying a comma-separated list of redis-servers to the `REDIS_URI` engine environment variable by @joeyorlando
  ([#3368](https://github.com/grafana/oncall/pull/3368))

### Fixed

- Fixed recurrency limit issue in the Rotation Modal ([#3358](https://github.com/grafana/oncall/pull/3358))
- Added dragging boundary constraints for Rotation Modal and show scroll for the users list ([#3365](https://github.com/grafana/oncall/pull/3365))
- Delete direct paging integration on team delete by @vadimkerr ([#3367](https://github.com/grafana/oncall/pull/3367))

## v1.3.58 (2023-11-14)

### Added

- Added user timezone field to the users public API response ([#3311](https://github.com/grafana/oncall/pull/3311))
- Allow filtering users by public primary key in internal API ([#3339](https://github.com/grafana/oncall/pull/3339))

### Changed

- Split Integrations table into Connections and Direct Paging tabs ([#3290](https://github.com/grafana/oncall/pull/3290))

### Fixed

- Fix issue where Slack user connection error message is sometimes shown despite successful connection by @joeyorlando ([#3327](https://github.com/grafana/oncall/pull/3327))
- Forward headers for Amazon SNS when organizations are moved @mderynck ([#3326](https://github.com/grafana/oncall/pull/3326))
- Fix styling when light theme is turned on via system preferences
  by excluding dark theme css vars in this case ([#3336](https://github.com/grafana/oncall/pull/3336))
- Fix issue when acknowledge reminder works for deleted organizations @Ferril ([#3345](https://github.com/grafana/oncall/pull/3345))
- Fix generating QR code ([#3347](https://github.com/grafana/oncall/pull/3347))

## v1.3.57 (2023-11-10)

### Fixed

- Fix AmazonSNS integration to handle exceptions the same as other integrations @mderynck ([#3315](https://github.com/grafana/oncall/pull/3315))

## v1.3.56 (2023-11-10)

## v1.3.55 (2023-11-07)

### Changed

- Unify naming of Grafana Cloud / Cloud OnCall / Grafana Cloud OnCall
  so that it's always Grafana Cloud OnCall ([#3279](https://github.com/grafana/oncall/pull/3279))

### Fixed

- Fix escalation policy importance going back to default by @vadimkerr ([#3282](https://github.com/grafana/oncall/pull/3282))
- Improve user permissions query ([#3291](https://github.com/grafana/oncall/pull/3291))

## v1.3.54 (2023-11-06)

### Added

- Add `b64decode` Jinja2 template helper filter by @jorgeav ([#3242](https://github.com/grafana/oncall/pull/3242))

## v1.3.53 (2023-11-03)

### Fixed

- Fix db migration for mobile app @Ferril ([#3260](https://github.com/grafana/oncall/pull/3260))

## v1.3.52 (2023-11-02)

### Fixed

- Address `TypeError` that occurs under some scenarios on the Alert Group detail page

### Changed

- Change wording for push notifications timing choices @Ferril ([#3253](https://github.com/grafana/oncall/pull/3253))

## v1.3.51 (2023-11-02)

### Fixed

- Postpone Legacy AlertManager and Grafana Alerting integration auto-migration date ([3250])(<https://github.com/grafana/oncall/pull/3250>)

## v1.3.50 (2023-11-02)

### Fixed

- Return alert groups for deleted integrations on private api ([3223](https://github.com/grafana/oncall/pull/3223))

## v1.3.49 (2023-10-31)

### Changed

- Removed the hardcoding of page size on frontend ([#3205](https://github.com/grafana/oncall/pull/3205))
- Prevent additional polling on Incidents if the previous request didn't complete
  ([#3205](https://github.com/grafana/oncall/pull/3205))
- Order results from `GET /teams` internal API endpoint by ascending name by @joeyorlando ([#3220](https://github.com/grafana/oncall/pull/3220))
- Order alert groups internal API endpoint by descending started_at by @mderynck ([#3240](https://github.com/grafana/oncall/pull/3240))

### Fixed

- Improve slow `GET /users` + `GET /teams` internal API endpoints by @joeyorlando ([#3220](https://github.com/grafana/oncall/pull/3220))
- Fix search issue when searching for teams in the add responders popup window by @joeyorlando ([#3220](https://github.com/grafana/oncall/pull/3220))
- CSS changes to add responders dropdown to fix long search results list by @joeyorlando ([#3220](https://github.com/grafana/oncall/pull/3220))
- Do not allow to update terraform-based shifts in web UI schedule API ([#3224](https://github.com/grafana/oncall/pull/3224))

## v1.3.48 (2023-10-30)

### Added

- Data type changed from `DateField` to `DateTimeField` on the `final_shifts` API endpoint. Endpoint now accepts either
  a date or a datetime ([#3103](https://github.com/grafana/oncall/pull/3103))

### Changed

- Simplify Direct Paging workflow. Now when using Direct Paging you either simply specify a team, or one or more users
  to page by @joeyorlando ([#3128](https://github.com/grafana/oncall/pull/3128))
- Enable timing options for mobile push notifications, allow multi-select by @Ferril ([#3187](https://github.com/grafana/oncall/pull/3187))

### Fixed

- Fix RBAC authorization bugs related to interacting with Alert Group Slack messages by @joeyorlando ([#3213](https://github.com/grafana/oncall/pull/3213))

## v1.3.47 (2023-10-25)

### Fixed

- Add filtering term length check for channel filter endpoints @Ferril ([#3192](https://github.com/grafana/oncall/pull/3192))

## v1.3.46 (2023-10-23)

### Added

- Check for basic role permissions on get/create/update labels @Ferril ([#3173](https://github.com/grafana/oncall/pull/3173))

### Fixed

- Discard old pending network requests in the UI (Users/Schedules) [#3172](https://github.com/grafana/oncall/pull/3172)
- Fix resolution note source for mobile app by @vadimkerr ([#3174](https://github.com/grafana/oncall/pull/3174))
- Fix iCal imported schedules related users and next shifts per user ([#3178](https://github.com/grafana/oncall/pull/3178))
- Fix references to removed access control functions in Grafana @mderynck ([#3184](https://github.com/grafana/oncall/pull/3184))

### Changed

- Upgrade Django to 4.2.6 and update iCal related deps ([#3176](https://github.com/grafana/oncall/pull/3176))

## v1.3.45 (2023-10-19)

### Added

- Use shift data from event object
- Update shifts public API to improve web shifts support ([#3165](https://github.com/grafana/oncall/pull/3165))

### Fixed

- Update ical schedule creation/update to trigger final schedule refresh ([#3156](https://github.com/grafana/oncall/pull/3156))
- Handle None role when syncing users from Grafana ([#3147](https://github.com/grafana/oncall/pull/3147))
- Polish "Build 'When I am on-call' for web UI" [#2915](https://github.com/grafana/oncall/issues/2915)
- Fix iCal schedule incorrect view [#2001](https://github.com/grafana/oncall-private/issues/2001)
- Fix rotation name rendering issue [#2324](https://github.com/grafana/oncall/issues/2324)

### Changed

- Add user TZ information to next shifts per user endpoint ([#3157](https://github.com/grafana/oncall/pull/3157))

## v1.3.44 (2023-10-16)

### Added

- Update plugin OnCaller role permissions ([#3145](https://github.com/grafana/oncall/pull/3145))
- Add labels implementation for OnCall integrations under the feature flag ([#3014](https://github.com/grafana/oncall/pull/3014))

### Fixed

- Fix plugin status to always return URL with trailing / @mderynck ([#3122](https://github.com/grafana/oncall/pull/3122))

## v1.3.43 (2023-10-05)

### Added

- Make it possible to acknowledge/unacknowledge and resolve/unresolve alert groups via API by @vadimkerr ([#3108](https://github.com/grafana/oncall/pull/3108))

### Changed

- Improve alert group deletion API by @vadimkerr ([#3124](https://github.com/grafana/oncall/pull/3124))
- Removed Integrations Name max characters limit
  ([#3123](https://github.com/grafana/oncall/pull/3123))
- Truncate long table rows (Integration Name/Alert Group) and show tooltip for the truncated content
  ([#3123](https://github.com/grafana/oncall/pull/3123))

## v1.3.42 (2023-10-04)

### Added

- Add additional shift info in schedule filter_events internal API ([#3110](https://github.com/grafana/oncall/pull/3110))

## v1.3.41 (2023-10-04)

### Added

- New RBAC action `grafana-oncall-app.alert-groups:direct-paging` and role "Alert Groups Direct Paging" by @joeyorlando
  ([#3107](https://github.com/grafana/oncall/pull/3107))

### Fixed

- Accept empty and null user when updating webhook via API @mderynck ([#3094](https://github.com/grafana/oncall/pull/3094))
- Fix slack notification for a shift which end is affected by a taken swap ([#3092](https://github.com/grafana/oncall/pull/3092))

## v1.3.40 (2023-09-28)

### Added

- Create Direct Paging integration by default for every team, create default E-Mail notification policy for every user ([#3064](https://github.com/grafana/oncall/pull/3064))

## v1.3.39 (2023-09-27)

### Added

- Presets for webhooks @mderynck ([#2996](https://github.com/grafana/oncall/pull/2996))
- Add `enable_web_overrides` option to schedules public API ([#3062](https://github.com/grafana/oncall/pull/3062))

### Fixed

- Fix regression in public actions endpoint handling user field by @mderynck ([#3053](https://github.com/grafana/oncall/pull/3053))

### Changed

- Rework how users are fetched from DB when getting users from schedules ical representation ([#3067](https://github.com/grafana/oncall/pull/3067))

## v1.3.38 (2023-09-19)

### Fixed

- Fix Slack access token length issue by @toolchainX ([#3016](https://github.com/grafana/oncall/pull/3016))
- Fix shifts for current user internal endpoint to return the right shift PK ([#3036](https://github.com/grafana/oncall/pull/3036))
- Handle Slack ratelimit on alert group deletion by @vadimkerr ([#3038](https://github.com/grafana/oncall/pull/3038))

## v1.3.37 (2023-09-12)

### Added

- Notify user via Slack/mobile push-notification when their shift swap request is taken by @joeyorlando ([#2992](https://github.com/grafana/oncall/pull/2992))
- Unify breadcrumbs behaviour with other Grafana Apps and main core# ([1906](https://github.com/grafana/oncall/issues/1906))

### Changed

- Improve Slack error handling by @vadimkerr ([#3000](https://github.com/grafana/oncall/pull/3000))

### Fixed

- Avoid task retries because of missing AlertGroupLogRecord on send_alert_group_signal ([#3001](https://github.com/grafana/oncall/pull/3001))
- Update escalation policies public API to handle new webhooks ([#2999](https://github.com/grafana/oncall/pull/2999))

## v1.3.36 (2023-09-07)

### Added

- Add option to create new contact point for existing integrations ([#2909](https://github.com/grafana/oncall/issues/2909))

### Changed

- Enable email notification step by default on Helm by @vadimkerr ([#2975](https://github.com/grafana/oncall/pull/2975))
- Handle slack resolution note errors consistently ([#2976](https://github.com/grafana/oncall/pull/2976))

### Fixed

- Don't update Slack user groups for deleted organizations by @vadimkerr ([#2985](https://github.com/grafana/oncall/pull/2985))
- Fix Slack integration leftovers after disconnecting by @vadimkerr ([#2986](https://github.com/grafana/oncall/pull/2986))
- Fix handling Slack rate limits by @vadimkerr ([#2991](https://github.com/grafana/oncall/pull/2991))

## v1.3.35 (2023-09-05)

### Fixed

- Fix issue in `SlackClientWithErrorHandling` paginted API calls by @joeyorlando

## v1.3.34 (2023-09-05)

### Fixed

- Fix issue in `apps.slack.tasks.populate_slack_channels_for_team` task by @joeyorlando ([#2969](https://github.com/grafana/oncall/pull/2969))

## v1.3.33 (2023-09-05)

### Fixed

- Fix issue in `apps.slack.tasks.post_or_update_log_report_message_task` task related to passing tuple to `text` arg
  for `SlackClient.chat_postMessage` method by @joeyorlando ([#2966](https://github.com/grafana/oncall/pull/2966))

## v1.3.32 (2023-09-05)

### Added

- Add internal API endpoint for getting schedules shifts for current user by @Ferril ([#2928](https://github.com/grafana/oncall/pull/2928))

### Changed

- Make Slack integration not post an alert group message if it's already deleted + refactor AlertGroup and
  SlackMessage foreign key relationship by @vadimkerr ([#2957](https://github.com/grafana/oncall/pull/2957))

### Fixed

- Reject file uploads when POSTing to an integration endpoint ([#2958](https://github.com/grafana/oncall/pull/2958))

## v1.3.31 (2023-09-04)

### Fixed

- Fix for Cloud plugin install not refreshing page after completion ([2974](https://github.com/grafana/oncall/issues/2874))
- Fix escalation snapshot building if user was deleted @Ferril ([#2954](https://github.com/grafana/oncall/pull/2954))

### Added

- ([Use Tilt for local development](https://github.com/grafana/oncall/pull/1396))

### Changed

- Update slack schedule shift-changed notification ([#2949](https://github.com/grafana/oncall/pull/2949))

## v1.3.30 (2023-08-31)

### Added

- Add optional param to expand user details in shift swaps internal endpoints ([#2923](https://github.com/grafana/oncall/pull/2923))

### Changed

- Update Shift Swap Request Slack message formatting by @joeyorlando ([#2918](https://github.com/grafana/oncall/pull/2918))
- Performance and UX tweaks to integrations page ([#2869](https://github.com/grafana/oncall/pull/2869))
- Expand users details in filter swaps internal endpoint ([#2921](https://github.com/grafana/oncall/pull/2921))
- Truncate exported final shifts to match the requested period ([#2924](https://github.com/grafana/oncall/pull/2924))

### Fixed

- Fix issue with helm chart when specifying `broker.type=rabbitmq` where Redis environment variables
  were not longer being injected by @joeyorlando ([#2927](https://github.com/grafana/oncall/pull/2927))
- Fix silence for alert groups with empty escalation chain @Ferril ([#2929](https://github.com/grafana/oncall/pull/2929))
- Fixed NPE when migrating legacy Grafana Alerting integrations ([#2908](https://github.com/grafana/oncall/issues/2908))
- Fix `IntegrityError` exceptions that occasionally would occur when trying to create `ResolutionNoteSlackMessage`
  objects by @joeyorlando ([#2933](https://github.com/grafana/oncall/pull/2933))

## v1.3.29 (2023-08-29)

### Fixed

- Fix metrics calculation and OnCall dashboard, rename dashboard @Ferril ([#2895](https://github.com/grafana/oncall/pull/2895))
- Fix slack schedule notification settings dialog ([#2902](https://github.com/grafana/oncall/pull/2902))

## v1.3.28 (2023-08-29)

### Changed

- Switch engine to alpine base image ([2872](https://github.com/grafana/oncall/pull/2872))

### Added

- Visualization of shift swap requests in Overrides and swaps section ([#2844](https://github.com/grafana/oncall/issues/2844))

### Fixed

- Address bug when a Shift Swap Request is accepted either via the web or mobile UI, and the Slack message is not
  updated to reflect the latest state by @joeyorlando ([#2886](https://github.com/grafana/oncall/pull/2886))
- Fix issue where Grafana integration would fail to parse alerting config for routes without receivers @mderynck
  ([#2894](https://github.com/grafana/oncall/pull/2894))

## v1.3.27 (2023-08-25)

### Added

- Public API for webhooks @mderynck ([#2790](https://github.com/grafana/oncall/pull/2790))
- Use Telegram polling protocol instead of a webhook if `FEATURE_TELEGRAM_LONG_POLLING_ENABLED` set to `True` by @alexintech
  ([#2250](https://github.com/grafana/oncall/pull/2250))

### Changed

- Public API for actions now wraps webhooks @mderynck ([#2790](https://github.com/grafana/oncall/pull/2790))
- Allow mobile app to access status endpoint @mderynck ([#2791](https://github.com/grafana/oncall/pull/2791))
- Enable shifts export endpoint for all schedule types ([#2863](https://github.com/grafana/oncall/pull/2863))
- Use priority field to track primary/overrides calendar in schedule iCal export ([#2871](https://github.com/grafana/oncall/pull/2871))

### Fixed

- Fix public api docs for escalation policies by @Ferril ([#2830](https://github.com/grafana/oncall/pull/2830))

## v1.3.26 (2023-08-22)

### Changed

- Increase mobile app verification token TTL by @joeyorlando ([#2859](https://github.com/grafana/oncall/pull/2859))

### Fixed

- Changed HTTP Endpoint to Email for inbound email integrations
  ([#2816](https://github.com/grafana/oncall/issues/2816))
- Enable inbound email feature flag by default by @vadimkerr ([#2846](https://github.com/grafana/oncall/pull/2846))
- Fixed initial search on Users page ([#2842](https://github.com/grafana/oncall/issues/2842))

## v1.3.25 (2023-08-18)

### Changed

- Improve Grafana Alerting integration by @Ferril @teodosii ([#2742](https://github.com/grafana/oncall/pull/2742))
- Fixed UTC conversion for escalation chain step of timerange
  ([#2781](https://github.com/grafana/oncall/issues/2781))

### Fixed

- Check for possible split events in range when resolving schedule ([#2828](https://github.com/grafana/oncall/pull/2828))

## v1.3.24 (2023-08-17)

### Added

- Shift swap requests public API ([#2775](https://github.com/grafana/oncall/pull/2775))
- Shift swap request Slack follow-ups by @vadimkerr ([#2798](https://github.com/grafana/oncall/pull/2798))
- Shift swap request push notification follow-ups by @vadimkerr ([#2805](https://github.com/grafana/oncall/pull/2805))

### Changed

- Improve default AlertManager template ([#2794](https://github.com/grafana/oncall/pull/2794))

### Fixed

- Ignore ical cancelled events when calculating shifts ([#2776](https://github.com/grafana/oncall/pull/2776))
- Fix Slack acknowledgment reminders by @vadimkerr ([#2769](https://github.com/grafana/oncall/pull/2769))
- Fix issue with updating "Require resolution note" setting by @Ferril ([#2782](https://github.com/grafana/oncall/pull/2782))
- Don't send notifications about past SSRs when turning on info notifications by @vadimkerr ([#2783](https://github.com/grafana/oncall/pull/2783))
- Add schedule shift type validation on create/preview ([#2789](https://github.com/grafana/oncall/pull/2789))
- Add alertmanager integration for heartbeat support ([2807](https://github.com/grafana/oncall/pull/2807))

## v1.3.23 (2023-08-10)

### Added

- Shift Swap Requests Web UI ([#2593](https://github.com/grafana/oncall/issues/2593))
- Final schedule shifts should lay in one line ([#1665](https://github.com/grafana/oncall/issues/1665))
- Add backend support for push notification sounds with custom extensions by @vadimkerr ([#2759](https://github.com/grafana/oncall/pull/2759))

### Changed

- Add stack slug to organization options for direct paging Slash command by @vadimkerr ([#2743](https://github.com/grafana/oncall/pull/2743))
- Avoid creating (or notifying about) potential event splits resulting from untaken swap requests ([#2748](https://github.com/grafana/oncall/pull/2748))
- Refactor heartbeats into a periodic task ([2723](https://github.com/grafana/oncall/pull/2723))

### Fixed

- Do not show override shortcut when web overrides are disabled ([#2745](https://github.com/grafana/oncall/pull/2745))
- Handle ical schedule import with duplicated event UIDs ([#2760](https://github.com/grafana/oncall/pull/2760))
- Allow Editor to access Phone Verification ([#2772](https://github.com/grafana/oncall/pull/2772))

## v1.3.22 (2023-08-03)

### Added

- Add mobile app push notifications for shift swap requests by @vadimkerr ([#2717](https://github.com/grafana/oncall/pull/2717))

### Changed

- Skip past due swap requests when calculating events ([2718](https://github.com/grafana/oncall/pull/2718))
- Update schedule slack notifications to use schedule final events by @Ferril ([#2710](https://github.com/grafana/oncall/pull/2710))

### Fixed

- Fix schedule final_events datetime filtering when splitting override ([#2715](https://github.com/grafana/oncall/pull/2715))
- Fix swap requests event filter limits in schedule events ([#2716](https://github.com/grafana/oncall/pull/2716))
- Fix Alerting contact point auto-creation ([2721](https://github.com/grafana/oncall/pull/2721))

## v1.3.21 (2023-08-01)

### Added

- [Helm] Add `extraContainers` for engine, celery and migrate-job pods to define sidecars by @lu1as ([#2650](https://github.com/grafana/oncall/pull/2650))
  – Rework of AlertManager integration ([#2643](https://github.com/grafana/oncall/pull/2643))

## v1.3.20 (2023-07-31)

### Added

- Add filter_shift_swaps endpoint to schedules API ([#2684](https://github.com/grafana/oncall/pull/2684))
- Add shifts endpoint to shift swap API ([#2697](https://github.com/grafana/oncall/pull/2697/))

### Fixed

- Fix helm env variable validation logic when specifying Twilio auth related values by @njohnstone2 ([#2674](https://github.com/grafana/oncall/pull/2674))
- Fixed mobile app verification not sending SMS to phone number ([#2687](https://github.com/grafana/oncall/issues/2687))

## v1.3.19 (2023-07-28)

### Fixed

- Fix one of the latest migrations failing on SQLite by @vadimkerr ([#2680](https://github.com/grafana/oncall/pull/2680))

### Added

- Apply swap requests details to schedule events ([#2677](https://github.com/grafana/oncall/pull/2677))

## v1.3.18 (2023-07-28)

### Changed

- Update the direct paging feature to page for acknowledged & silenced alert groups,
  and show a warning for resolved alert groups by @vadimkerr ([#2639](https://github.com/grafana/oncall/pull/2639))
- Change calls to get instances from GCOM to paginate by @mderynck ([#2669](https://github.com/grafana/oncall/pull/2669))
- Update checking on-call users to use schedule final events ([#2651](https://github.com/grafana/oncall/pull/2651))

### Fixed

- Remove checks delaying plugin load and cause "Initializing plugin..." ([2624](https://github.com/grafana/oncall/pull/2624))
- Fix "Continue escalation if >X alerts per Y minutes" escalation step by @vadimkerr ([#2636](https://github.com/grafana/oncall/pull/2636))
- Post to Telegram ChatOps channel option is not showing in the integrations page
  by @alexintech ([#2498](https://github.com/grafana/oncall/pull/2498))

## v1.3.17 (2023-07-25)

### Added

- Added banner on the ChatOps screen for OSS to let the user know if no chatops integration is enabled
  ([#1735](https://github.com/grafana/oncall/issues/1735))
- Add `rbac_enabled` to `GET /api/internal/v1/current_team` response schema + `rbac_permissions` to `GET /api/internal/v1/user`
  response schema by @joeyorlando ([#2611](https://github.com/grafana/oncall/pull/2611))

### Fixed

- Bring heartbeats back to UI by @maskin25 ([#2550](https://github.com/grafana/oncall/pull/2550))
- Address issue when Grafana feature flags which were enabled via the `feature_flags.enabled` were only properly being
  parsed, when they were space-delimited. This fix allows them to be _either_ space or comma-delimited.
  by @joeyorlando ([#2623](https://github.com/grafana/oncall/pull/2623))

## v1.3.16 (2023-07-21)

### Added

- Allow persisting mobile app's timezone, to allow for more accurate datetime related notifications by @joeyorlando
  ([#2601](https://github.com/grafana/oncall/pull/2601))
- Add filter integrations by type ([2609](https://github.com/grafana/oncall/pull/2609))

### Changed

- Update direct paging docs by @vadimkerr ([#2600](https://github.com/grafana/oncall/pull/2600))
- Improve APIs for creating/updating direct paging integrations by @vadimkerr ([#2603](https://github.com/grafana/oncall/pull/2603))
- Remove unnecessary team checks in public API by @vadimkerr ([#2606](https://github.com/grafana/oncall/pull/2606))

### Fixed

- Fix Slack direct paging issue when there are more than 100 schedules by @vadimkerr ([#2594](https://github.com/grafana/oncall/pull/2594))
- Fix webhooks unable to be copied if they contain password or authorization header ([#2608](https://github.com/grafana/oncall/pull/2608))

## v1.3.15 (2023-07-19)

### Changed

- Deprecate `AlertGroup.is_archived` column. Column will be removed in a subsequent release. By @joeyorlando ([#2524](https://github.com/grafana/oncall/pull/2524)).
- Update Slack "invite" feature to use direct paging by @vadimkerr ([#2562](https://github.com/grafana/oncall/pull/2562))
- Change "Current responders" to "Additional Responders" in web UI by @vadimkerr ([#2567](https://github.com/grafana/oncall/pull/2567))

### Fixed

- Fix duplicate orders on routes and escalation policies by @vadimkerr ([#2568](https://github.com/grafana/oncall/pull/2568))
- Fixed Slack channels sync by @Ferril ([#2571](https://github.com/grafana/oncall/pull/2571))
- Fixed rendering of slack connection errors ([#2526](https://github.com/grafana/oncall/pull/2526))

## v1.3.14 (2023-07-17)

### Changed

- Added `PHONE_PROVIDER` configuration check by @sreway ([#2523](https://github.com/grafana/oncall/pull/2523))
- Deprecate `/oncall` Slack command, update direct paging functionality by @vadimkerr ([#2537](https://github.com/grafana/oncall/pull/2537))
- Change plugin version to drop the `v` prefix. ([#2540](https://github.com/grafana/oncall/pull/2540))

## v1.3.13 (2023-07-17)

### Changed

- Remove deprecated `heartbeat.HeartBeat` model/table by @joeyorlando ([#2534](https://github.com/grafana/oncall/pull/2534))

## v1.3.12 (2023-07-14)

### Added

- Add `page_size`, `current_page_number`, and `total_pages` attributes to paginated API responses by @joeyorlando ([#2471](https://github.com/grafana/oncall/pull/2471))

### Fixed

- New webhooks incorrectly masking authorization header by @mderynck ([#2541](https://github.com/grafana/oncall/pull/2541))

## v1.3.11 (2023-07-13)

### Added

- Release new webhooks functionality by @mderynck @matiasb @maskin25 @teodosii @raphael-batte ([#1830](https://github.com/grafana/oncall/pull/1830))

### Changed

- Custom button webhooks are deprecated, they will be automatically migrated to new webhooks. ([#1830](https://github.com/grafana/oncall/pull/1830))

## v1.3.10 (2023-07-13)

### Added

- [Helm] Added ability to specify `resources` definition within the `wait-for-db` init container by @Shelestov7
  ([#2501](https://github.com/grafana/oncall/pull/2501))
- Added index on `started_at` column in `alerts_alertgroup` table. This substantially speeds up query used by the `check_escalation_finished_task`
  task. By @joeyorlando and @Konstantinov-Innokentii ([#2516](https://github.com/grafana/oncall/pull/2516)).

### Changed

- Deprecated `/maintenance` web UI page. Maintenance is now handled at the integration level and can be performed
  within a single integration's page. by @Ukochka ([#2497](https://github.com/grafana/oncall/issues/2497))

### Fixed

- Fixed a bug in the integration maintenance mode workflow where a user could not start/stop an integration's
  maintenance mode by @joeyorlando ([#2511](https://github.com/grafana/oncall/issues/2511))
- Schedules: Long popup does not fit screen & buttons unreachable & objects outside of the popup [#1002](https://github.com/grafana/oncall/issues/1002)
- New schedules white theme issues [#2356](https://github.com/grafana/oncall/issues/2356)

## v1.3.9 (2023-07-12)

### Added

- Bring new Jinja editor to webhooks ([#2344](https://github.com/grafana/oncall/issues/2344))

### Fixed

- Add debounce on Select UI components to avoid making API search requests on each key-down event by
  @maskin25 ([#2466](https://github.com/grafana/oncall/pull/2466))
- Make Direct paging integration configurable ([2483](https://github.com/grafana/oncall/pull/2483))

## v1.3.8 (2023-07-11)

### Added

- Add `event.users.avatar_full` field to `GET /api/internal/v1/schedules/{schedule_id}/filter_events`
  payload by @joeyorlando ([#2459](https://github.com/grafana/oncall/pull/2459))
- Add `affinity` and `tolerations` for `celery` and `migrations` pods into helm chart + unit test for chart

### Changed

- Modified DRF pagination class used by `GET /api/internal/v1/alert_receive_channels` and `GET /api/internal/v1/schedules`
  endpoints so that the `next` and `previous` pagination links are properly set when OnCall is run behind
  a reverse proxy by @joeyorlando ([#2467](https://github.com/grafana/oncall/pull/2467))
- Polish user settings and warnings ([#2425](https://github.com/grafana/oncall/pull/2425))

### Fixed

- Address issue where we were improperly parsing Grafana feature flags that were enabled via the `feature_flags.enabled`
  method by @joeyorlando ([#2477](https://github.com/grafana/oncall/pull/2477))
- Fix cuddled list Markdown issue by @vadimkerr ([#2488](https://github.com/grafana/oncall/pull/2488))
- Fixed schedules slack notifications for deleted organizations ([#2493](https://github.com/grafana/oncall/pull/2493))

## v1.3.7 (2023-07-06)

### Changed

- OnCall Metrics dashboard update ([#2400](https://github.com/grafana/oncall/pull/2400))

## v1.3.6 (2023-07-05)

### Fixed

- Address issue where having multiple registered mobile apps for a user could lead to issues in delivering push
  notifications by @joeyorlando ([#2421](https://github.com/grafana/oncall/pull/2421))

## v1.3.5 (2023-07-05)

### Fixed

- Fix for phone provider initialization which can lead to an HTTP 500 on startup ([#2434](https://github.com/grafana/oncall/pull/2434))

## v1.3.4 (2023-07-05)

### Added

- Add full avatar URL for on-call users in schedule internal API by @vadimkerr ([#2414](https://github.com/grafana/oncall/pull/2414))
- Add phone call using the zvonok.com service by @sreway ([#2339](https://github.com/grafana/oncall/pull/2339))

### Changed

- UI drawer updates for webhooks2 ([#2419](https://github.com/grafana/oncall/pull/2419))
- Removed url from sms notification, changed format ([#2317](https://github.com/grafana/oncall/pull/2317))

## v1.3.3 (2023-06-29)

### Added

- Docs for `/resolution_notes` public api endpoint [#222](https://github.com/grafana/oncall/issues/222)

### Fixed

- Change alerts order for `/alert` public api endpoint [#1031](https://github.com/grafana/oncall/issues/1031)
- Change resolution notes order for `/resolution_notes` public api endpoint to show notes for the newest alert group
  on top ([#2404](https://github.com/grafana/oncall/pull/2404))
- Remove attempt to check token when editor/viewers are accessing the plugin @mderynck ([#2410](https://github.com/grafana/oncall/pull/2410))

## v1.3.2 (2023-06-29)

### Added

- Add metric "how many alert groups user was notified of" to Prometheus exporter ([#2334](https://github.com/grafana/oncall/pull/2334/))

### Changed

- Change permissions used during setup to better represent actions being taken by @mderynck ([#2242](https://github.com/grafana/oncall/pull/2242))
- Display 100000+ in stats when there are more than 100000 alert groups in the result ([#1901](https://github.com/grafana/oncall/pull/1901))
- Change OnCall plugin to use service accounts and api tokens for communicating with backend, by @mderynck ([#2385](https://github.com/grafana/oncall/pull/2385))
- RabbitMQ Docker image upgraded from 3.7.19 to 3.12.0 in `docker-compose-developer.yml` and
  `docker-compose-mysql-rabbitmq.yml`. **Note**: if you use one of these config files for your deployment
  you _may_ need to follow the RabbitMQ "upgrade steps" listed [here](https://rabbitmq.com/upgrade.html#rabbitmq-version-upgradability)
  by @joeyorlando ([#2359](https://github.com/grafana/oncall/pull/2359))

### Fixed

- For "You're Going OnCall" push notifications, show shift times in the user's configured timezone, otherwise UTC
  by @joeyorlando ([#2351](https://github.com/grafana/oncall/pull/2351))

## v1.3.1 (2023-06-26)

### Fixed

- Fix phone call & SMS relay by @vadimkerr ([#2345](https://github.com/grafana/oncall/pull/2345))

## v1.3.0 (2023-06-26)

### Added

- Secrets consistency for the chart. Bugfixing [#1016](https://github.com/grafana/oncall/pull/1016)

### Changed

- `telegram.webhookUrl` now defaults to `https://<base_url>` if not set
- UI Updates for the integrations page ([#2310](https://github.com/grafana/oncall/pull/2310))
- Prefer shift start when displaying rotation start value for existing shifts ([#2316](https://github.com/grafana/oncall/pull/2316))

### Fixed

- Fixed minor schedule preview issue missing last day ([#2316](https://github.com/grafana/oncall/pull/2316))

## v1.2.46 (2023-06-22)

### Added

- Make it possible to completely delete a rotation oncall ([#1505](https://github.com/grafana/oncall/issues/1505))
- Polish rotation modal form oncall ([#1506](https://github.com/grafana/oncall/issues/1506))
- Quick actions when editing a schedule oncall ([#1507](https://github.com/grafana/oncall/issues/1507))
- Enable schedule related profile settings oncall ([#1508](https://github.com/grafana/oncall/issues/1508))
- Highlight user shifts oncall ([#1509](https://github.com/grafana/oncall/issues/1509))
- Rename or Description for Schedules Rotations ([#1460](https://github.com/grafana/oncall/issues/1406))
- Add documentation for OnCall metrics exporter ([#2149](https://github.com/grafana/oncall/pull/2149))
- Add dashboard for OnCall metrics ([#1973](https://github.com/grafana/oncall/pull/1973))

## Changed

- Change mobile shift notifications title and subtitle by @imtoori ([#2288](https://github.com/grafana/oncall/pull/2288))
- Make web schedule updates to trigger sync refresh of its ical representation ([#2279](https://github.com/grafana/oncall/pull/2279))

## Fixed

- Fix duplicate orders for user notification policies by @vadimkerr ([#2278](https://github.com/grafana/oncall/pull/2278))
- Fix broken markup on alert group page, declutter, make time format consistent ([#2296](https://github.com/grafana/oncall/pull/2295))

## v1.2.45 (2023-06-19)

### Changed

- Change .Values.externalRabbitmq.passwordKey from `password` to `""` (default value `rabbitmq-password`) ([#864](https://github.com/grafana/oncall/pull/864))
- Remove deprecated `permissions` string array from the internal API user serializer by @joeyorlando ([#2269](https://github.com/grafana/oncall/pull/2269))

### Added

- Add `locale` column to mobile app user settings table by @joeyorlando [#2131](https://github.com/grafana/oncall/pull/2131)
- Update notification text for "You're going on call" push notifications to include information about the shift start
  and end times by @joeyorlando ([#2131](https://github.com/grafana/oncall/pull/2131))

### Fixed

- Handle non-UTC UNTIL datetime value when repeating ical events [#2241](https://github.com/grafana/oncall/pull/2241)
- Optimize AlertManager auto-resolve mechanism

## v1.2.44 (2023-06-14)

### Added

- Users with the Viewer basic role can now connect and use the mobile app ([#1892](https://github.com/grafana/oncall/pull/1892))
- Add helm chart support for redis and mysql existing secrets [#2156](https://github.com/grafana/oncall/pull/2156)

### Changed

- Removed `SlackActionRecord` model and database table by @joeyorlando [#2201](https://github.com/grafana/oncall/pull/2201)
- Require users when creating a schedule rotation using the web UI [#2220](https://github.com/grafana/oncall/pull/2220)

### Fixed

- Fix schedule shift preview to not breaking rotation shifts when there is overlap [#2218](https://github.com/grafana/oncall/pull/2218)
- Fix schedule list filter by type to allow considering multiple values [#2218](https://github.com/grafana/oncall/pull/2218)

## v1.2.43 (2023-06-12)

### Changed

- Propogate CI/CD changes

## v1.2.42 (2023-06-12)

### Changed

- Helm chart: Upgrade helm dependecies, improve local setup [#2144](https://github.com/grafana/oncall/pull/2144)

### Fixed

- Fixed bug on Filters where team param from URL was discarded [#6237](https://github.com/grafana/support-escalations/issues/6237)
- Fix receive channel filter in alert groups API [#2140](https://github.com/grafana/oncall/pull/2140)
- Helm chart: Fix usage of `env` settings as map;
  Fix usage of `mariadb.auth.database` and `mariadb.auth.username` for MYSQL env variables by @alexintech [#2146](https://github.com/grafana/oncall/pull/2146)

### Added

- Helm chart: Add unittests for rabbitmq and redis [2165](https://github.com/grafana/oncall/pull/2165)

## v1.2.41 (2023-06-08)

### Added

- Twilio Provider improvements by @Konstantinov-Innokentii, @mderynck and @joeyorlando
  [#2074](https://github.com/grafana/oncall/pull/2074) [#2034](https://github.com/grafana/oncall/pull/2034)
- Run containers as a non-root user by @alexintech [#2053](https://github.com/grafana/oncall/pull/2053)

## v1.2.40 (2023-06-07)

### Added

- Allow mobile app to consume "internal" schedules API endpoints by @joeyorlando ([#2109](https://github.com/grafana/oncall/pull/2109))
- Add inbound email address in integration API by @vadimkerr ([#2113](https://github.com/grafana/oncall/pull/2113))

### Changed

- Make viewset actions more consistent by @vadimkerr ([#2120](https://github.com/grafana/oncall/pull/2120))

### Fixed

- Fix + revert [#2057](https://github.com/grafana/oncall/pull/2057) which reverted a change which properly handles
  `Organization.DoesNotExist` exceptions for Slack events by @joeyorlando ([#TBD](https://github.com/grafana/oncall/pull/TBD))
- Fix Telegram ratelimit on live setting change by @vadimkerr and @alexintech ([#2100](https://github.com/grafana/oncall/pull/2100))

## v1.2.39 (2023-06-06)

### Changed

- Do not hide not secret settings in the web plugin UI by @alexintech ([#1964](https://github.com/grafana/oncall/pull/1964))

## v1.2.36 (2023-06-02)

### Added

- Add public API endpoint to export a schedule's final shifts by @joeyorlando ([2047](https://github.com/grafana/oncall/pull/2047))

### Fixed

- Fix demo alert for inbound email integration by @vadimkerr ([#2081](https://github.com/grafana/oncall/pull/2081))
- Fix calendar TZ used when comparing current shifts triggering slack shift notifications ([#2091](https://github.com/grafana/oncall/pull/2091))

## v1.2.35 (2023-06-01)

### Fixed

- Fix a bug with permissions for telegram user settings by @alexintech ([#2075](https://github.com/grafana/oncall/pull/2075))
- Fix orphaned messages in Slack by @vadimkerr ([#2023](https://github.com/grafana/oncall/pull/2023))
- Fix duplicated slack shift-changed notifications ([#2080](https://github.com/grafana/oncall/pull/2080))

## v1.2.34 (2023-05-31)

### Added

- Add description to "Default channel for Slack notifications" UI dropdown by @joeyorlando ([2051](https://github.com/grafana/oncall/pull/2051))

### Fixed

- Fix templates when slack or telegram is disabled ([#2064](https://github.com/grafana/oncall/pull/2064))
- Reduce number of alert groups returned by `Attach To` in slack to avoid event trigger timeout @mderynck ([#2049](https://github.com/grafana/oncall/pull/2049))

## v1.2.33 (2023-05-30)

### Fixed

- Revert #2040 breaking `/escalate` Slack command

## v1.2.32 (2023-05-30)

### Added

- Add models and framework to use different services (Phone, SMS, Verify) in Twilio depending on
  the destination country code by @mderynck ([#1976](https://github.com/grafana/oncall/pull/1976))
- Prometheus exporter backend for alert groups related metrics
- Helm chart: configuration of `uwsgi` using environment variables by @alexintech ([#2045](https://github.com/grafana/oncall/pull/2045))
- Much expanded/improved docs for mobile app ([2026](https://github.com/grafana/oncall/pull/2026>))
- Enable by-day selection when defining monthly and hourly rotations ([2037](https://github.com/grafana/oncall/pull/2037))

### Fixed

- Fix error when updating closed modal window in Slack by @vadimkerr ([#2019](https://github.com/grafana/oncall/pull/2019))
- Fix final schedule export failing to update when ical imported events set start/end as date ([#2025](https://github.com/grafana/oncall/pull/2025))
- Helm chart: fix bugs in helm chart with external postgresql configuration by @alexintech ([#2036](https://github.com/grafana/oncall/pull/2036))
- Properly address `Organization.DoesNotExist` exceptions thrown which result in HTTP 500 for the Slack `interactive_api_endpoint`
  endpoint by @joeyorlando ([#2040](https://github.com/grafana/oncall/pull/2040))
- Fix issue when trying to sync Grafana contact point and config receivers miss a key ([#2046](https://github.com/grafana/oncall/pull/2046))

### Changed

- Changed mobile notification title and subtitle. Removed the body. by @imtoori [#2027](https://github.com/grafana/oncall/pull/2027)

## v1.2.31 (2023-05-26)

### Fixed

- Fix AmazonSNS ratelimit by @Konstantinov-Innokentii ([#2032](https://github.com/grafana/oncall/pull/2032))

## v1.2.30 (2023-05-25)

### Fixed

- Fix Phone provider status callbacks [#2014](https://github.com/grafana/oncall/pull/2014)

## v1.2.29 (2023-05-25)

### Changed

- Phone provider refactoring [#1713](https://github.com/grafana/oncall/pull/1713)

### Fixed

- Handle slack metadata limit when creating paging command payload ([#2007](https://github.com/grafana/oncall/pull/2007))
- Fix issue with sometimes cached final schedule not being refreshed after an update ([#2004](https://github.com/grafana/oncall/pull/2004))

## v1.2.28 (2023-05-24)

### Fixed

- Improve plugin authentication by @vadimkerr ([#1995](https://github.com/grafana/oncall/pull/1995))
- Fix MultipleObjectsReturned error on webhook endpoints by @vadimkerr ([#1996](https://github.com/grafana/oncall/pull/1996))
- Remove user defined time period from "you're going oncall" mobile push by @iskhakov ([#2001](https://github.com/grafana/oncall/pull/2001))

## v1.2.27 (2023-05-23)

### Added

- Allow passing Firebase credentials via environment variable by @vadimkerr ([#1969](https://github.com/grafana/oncall/pull/1969))

### Changed

- Update default Alertmanager templates by @iskhakov ([#1944](https://github.com/grafana/oncall/pull/1944))

### Fixed

- Fix SQLite permission issue by @vadimkerr ([#1984](https://github.com/grafana/oncall/pull/1984))
- Remove user defined time period from "you're going oncall" mobile push ([2001](https://github.com/grafana/oncall/pull/2001))

## v1.2.26 (2023-05-18)

### Fixed

- Fix inbound email bug when attaching files by @vadimkerr ([#1970](https://github.com/grafana/oncall/pull/1970))

## v1.2.25 (2023-05-18)

### Added

- Test mobile push backend

## v1.2.24 (2023-05-17)

### Fixed

- Fixed bug in Escalation Chains where reordering an item crashed the list

## v1.2.23 (2023-05-15)

### Added

- Add a way to set a maintenance mode message and display this in the web plugin UI by @joeyorlando ([#1917](https://github.com/grafana/oncall/pull/#1917))

### Changed

- Use `user_profile_changed` Slack event instead of `user_change` to update Slack user profile by @vadimkerr ([#1938](https://github.com/grafana/oncall/pull/1938))

## v1.2.22 (2023-05-12)

### Added

- Add mobile settings for info notifications by @imtoori ([#1926](https://github.com/grafana/oncall/pull/1926))

### Fixed

- Fix bug in the "You're Going Oncall" push notification copy by @joeyorlando ([#1922](https://github.com/grafana/oncall/pull/1922))
- Fix bug with newlines in markdown converter ([#1925](https://github.com/grafana/oncall/pull/1925))
- Disable "You're Going Oncall" push notification by default ([1927](https://github.com/grafana/oncall/pull/1927))

## v1.2.21 (2023-05-09)

### Added

- Add a new mobile app push notification which notifies users when they are going on call by @joeyorlando ([#1814](https://github.com/grafana/oncall/pull/1814))
- Add a new mobile app user setting field, `important_notification_volume_override` by @joeyorlando ([#1893](https://github.com/grafana/oncall/pull/1893))

### Changed

- Improve ical comparison when checking for imported ical updates ([1870](https://github.com/grafana/oncall/pull/1870))
- Upgrade to Python 3.11.3 by @joeyorlando ([#1849](https://github.com/grafana/oncall/pull/1849))

### Fixed

- Fix issue with how OnCall determines if a cloud Grafana Instance supports RBAC by @joeyorlando ([#1880](https://github.com/grafana/oncall/pull/1880))
- Fix issue trying to set maintenance mode for integrations belonging to non-current team

## v1.2.20 (2023-05-09)

### Fixed

- Hotfix perform notification task

## v1.2.19 (2023-05-04)

### Fixed

- Fix issue with parsing response when sending Slack message

## v1.2.18 (2023-05-03)

### Added

- Documentation updates

## v1.2.17 (2023-05-02)

### Added

- Add filter descriptions to web ui by @iskhakov ([1845](https://github.com/grafana/oncall/pull/1845))
- Add "Notifications Receiver" RBAC role by @joeyorlando ([#1853](https://github.com/grafana/oncall/pull/1853))

### Changed

- Remove template editor from Slack by @iskhakov ([1847](https://github.com/grafana/oncall/pull/1847))
- Remove schedule name uniqueness restriction ([1859](https://github.com/grafana/oncall/pull/1859))

### Fixed

- Fix bugs in web title and message templates rendering and visual representation ([1747](https://github.com/grafana/oncall/pull/1747))

## v1.2.16 (2023-04-27)

### Added

- Add 2, 3 and 6 hours Alert Group silence options by @tommysitehost ([#1822](https://github.com/grafana/oncall/pull/1822))
- Add schedule related users endpoint to plugin API

### Changed

- Update web UI, Slack, and Telegram to allow silencing an acknowledged alert group by @joeyorlando ([#1831](https://github.com/grafana/oncall/pull/1831))

### Fixed

- Optimize duplicate queries occurring in AlertGroupFilter by @joeyorlando ([1809](https://github.com/grafana/oncall/pull/1809))

## v1.2.15 (2023-04-24)

### Fixed

- Helm chart: Fix helm hook for db migration job
- Performance improvements to `GET /api/internal/v1/alertgroups` endpoint by @joeyorlando and @iskhakov ([#1805](https://github.com/grafana/oncall/pull/1805))

### Added

- Add helm chart support for twilio existing secrets by @atownsend247 ([#1435](https://github.com/grafana/oncall/pull/1435))
- Add web_title, web_message and web_image_url attributes to templates ([1786](https://github.com/grafana/oncall/pull/1786))

### Changed

- Update shift API to use a default interval value (`1`) when a `frequency` is set and no `interval` is given
- Limit number of alertmanager alerts in alert group to autoresolve by 500 ([1779](https://github.com/grafana/oncall/pull/1779))
- Update schedule and personal ical exports to use final shift events

## v1.2.14 (2023-04-19)

### Fixed

- Fix broken documentation links by @shantanualsi ([#1766](https://github.com/grafana/oncall/pull/1766))
- Fix bug when updating team access settings by @vadimkerr ([#1794](https://github.com/grafana/oncall/pull/1794))

## v1.2.13 (2023-04-18)

### Changed

- Rework ical schedule export to include final events; also improve changing shifts sync

### Fixed

- Fix issue when creating web overrides for TF schedules using a non-UTC timezone

## v1.2.12 (2023-04-18)

### Changed

- Move `alerts_alertgroup.is_restricted` column to `alerts_alertreceivechannel.restricted_at` by @joeyorlando ([#1770](https://github.com/grafana/oncall/pull/1770))

### Added

- Add new field description_short to private api ([#1698](https://github.com/grafana/oncall/pull/1698))
- Added preview and migration API endpoints for route migration from regex into jinja2 ([1715](https://github.com/grafana/oncall/pull/1715))
- Helm chart: add the option to use a helm hook for the migration job ([1386](https://github.com/grafana/oncall/pull/1386))
- Add endpoints to start and stop maintenance in alert receive channel private api ([1755](https://github.com/grafana/oncall/pull/1755))
- Send demo alert with dynamic payload and get demo payload example on private api ([1700](https://github.com/grafana/oncall/pull/1700))
- Add is_default fields to templates, remove WritableSerialiserMethodField ([1759](https://github.com/grafana/oncall/pull/1759))
- Allow use of dynamic payloads in alert receive channels preview template in private api ([1756](https://github.com/grafana/oncall/pull/1756))

## v1.2.11 (2023-04-14)

### Added

- add new columns `gcom_org_contract_type`, `gcom_org_irm_sku_subscription_start_date`,
  and `gcom_org_oldest_admin_with_billing_privileges_user_id` to `user_management_organization` table,
  plus `is_restricted` column to `alerts_alertgroup` table by @joeyorlando and @teodosii ([1522](https://github.com/grafana/oncall/pull/1522))
- emit two new Django signals by @joeyorlando and @teodosii ([1522](https://github.com/grafana/oncall/pull/1522))
  - `org_sync_signal` at the end of the `engine/apps/user_management/sync.py::sync_organization` method
  - `alert_group_created_signal` when a new Alert Group is created

## v1.2.10 (2023-04-13)

### Added

- Added mine filter to schedules listing

### Fixed

- Fixed a bug in GForm's RemoteSelect where the value for Dropdown could not change
- Fixed the URL attached to an Incident created via the 'Declare Incident' button of a Slack alert by @sd2k ([#1738](https://github.com/grafana/oncall/pull/1738))

## v1.2.9 (2023-04-11)

### Fixed

- Catch the new Slack error - "message_limit_exceeded"

## v1.2.8 (2023-04-06)

### Changed

- Allow editing assigned team via public api ([1619](https://github.com/grafana/oncall/pull/1619))
- Disable mentions when resolution note is created by @iskhakov ([1696](https://github.com/grafana/oncall/pull/1696))
- Display warnings on users page in a clean and consistent way by @iskhakov ([#1681](https://github.com/grafana/oncall/pull/1681))

## v1.2.7 (2023-04-03)

### Added

- Save selected teams filter in local storage ([#1611](https://github.com/grafana/oncall/issues/1611))

### Changed

- Renamed routes from /incidents to /alert-groups ([#1678](https://github.com/grafana/oncall/pull/1678))

### Fixed

- Fix team search when filtering resources by @vadimkerr ([#1680](https://github.com/grafana/oncall/pull/1680))
- Fix issue when trying to scroll in Safari ([#415](https://github.com/grafana/oncall/issues/415))

## v1.2.6 (2023-03-30)

### Fixed

- Fixed bug when web schedules/shifts use non-UTC timezone and shift is deleted by @matiasb ([#1661](https://github.com/grafana/oncall/pull/1661))

## v1.2.5 (2023-03-30)

### Fixed

- Fixed a bug with Slack links not working in the plugin UI ([#1671](https://github.com/grafana/oncall/pull/1671))

## v1.2.4 (2023-03-30)

### Added

- Added the ability to change the team for escalation chains by @maskin25, @iskhakov and @vadimkerr ([#1658](https://github.com/grafana/oncall/pull/1658))

### Fixed

- Addressed bug with iOS mobile push notifications always being set to critical by @imtoori and @joeyorlando ([#1646](https://github.com/grafana/oncall/pull/1646))
- Fixed issue where Viewer was not able to view which people were oncall in a schedule ([#999](https://github.com/grafana/oncall/issues/999))
- Fixed a bug with syncing teams from Grafana API by @vadimkerr ([#1652](https://github.com/grafana/oncall/pull/1652))

## v1.2.3 (2023-03-28)

Only some minor performance/developer setup changes to report in this version.

## v1.2.2 (2023-03-27)

### Changed

- Drawers with Forms are not closing by clicking outside of the drawer. Only by clicking Cancel or X (by @Ukochka in [#1608](https://github.com/grafana/oncall/pull/1608))
- When the `DANGEROUS_WEBHOOKS_ENABLED` environment variable is set to true, it's possible now to create Outgoing Webhooks
  using URLs without a top-level domain (by @hoptical in [#1398](https://github.com/grafana/oncall/pull/1398))
- Updated wording when creating an integration (by @callmehyde in [#1572](https://github.com/grafana/oncall/pull/1572))
- Set FCM iOS/Android "message priority" to "high priority" for mobile app push notifications (by @joeyorlando in [#1612](https://github.com/grafana/oncall/pull/1612))
- Improve schedule quality feature (by @vadimkerr in [#1602](https://github.com/grafana/oncall/pull/1602))

### Fixed

- Update override deletion changes to set its final duration (by @matiasb in [#1599](https://github.com/grafana/oncall/pull/1599))

## v1.2.1 (2023-03-23)

### Changed

- Mobile app settings backend by @vadimkerr in ([1571](https://github.com/grafana/oncall/pull/1571))
- Fix integrations and escalations autoselect, improve GList by @maskin25 in ([1601](https://github.com/grafana/oncall/pull/1601))
- Add filters to outgoing webhooks 2 by @iskhakov in ([1598](https://github.com/grafana/oncall/pull/1598))

## v1.2.0 (2023-03-21)

### Changed

- Add team-based filtering for resources, so that users can see multiple resources at once and link them together ([1528](https://github.com/grafana/oncall/pull/1528))

## v1.1.41 (2023-03-21)

### Added

- Modified `check_escalation_finished_task` celery task to use read-only databases for its query, if one is defined +
  make the validation logic stricter + ping a configurable heartbeat on successful completion of this task ([1266](https://github.com/grafana/oncall/pull/1266))

### Changed

- Updated wording throughout plugin to use 'Alert Group' instead of 'Incident' ([1565](https://github.com/grafana/oncall/pull/1565),
  [1576](https://github.com/grafana/oncall/pull/1576))
- Check for enabled Telegram feature was added to ChatOps and to User pages ([319](https://github.com/grafana/oncall/issues/319))
- Filtering for Editors/Admins was added to rotation form. It is not allowed to assign Viewer to rotation ([1124](https://github.com/grafana/oncall/issues/1124))
- Modified search behaviour on the Escalation Chains page to allow for "partial searching" ([1578](https://github.com/grafana/oncall/pull/1578))

### Fixed

- Fixed a few permission issues on the UI ([1448](https://github.com/grafana/oncall/pull/1448))
- Fix resolution note rendering in Slack message threads where the Slack username was not
  being properly rendered ([1561](https://github.com/grafana/oncall/pull/1561))

## v1.1.40 (2023-03-16)

### Fixed

- Check for duplicated positions in terraform escalation policies create/update

### Added

- Add `regex_match` Jinja filter ([1556](https://github.com/grafana/oncall/pull/1556))

### Changed

- Allow passing `null` as a value for `escalation_chain` when creating routes via the public API ([1557](https://github.com/grafana/oncall/pull/1557))

## v1.1.39 (2023-03-16)

### Added

- Inbound email integration ([837](https://github.com/grafana/oncall/pull/837))

## v1.1.38 (2023-03-14)

### Added

- Add filtering by escalation chain to alert groups page ([1535](https://github.com/grafana/oncall/pull/1535))

### Fixed

- Improve tasks checking/triggering webhooks in new backend

## v1.1.37 (2023-03-14)

### Fixed

- Fixed redirection issue on integrations screen

### Added

- Enable web overrides for Terraform-based schedules
- Direct user paging improvements ([1358](https://github.com/grafana/oncall/issues/1358))
- Added Schedule Score quality within the schedule view ([118](https://github.com/grafana/oncall/issues/118))

## v1.1.36 (2023-03-09)

### Fixed

- Fix bug with override creation ([1515](https://github.com/grafana/oncall/pull/1515))

## v1.1.35 (2023-03-09)

### Added

- Insight logs

### Fixed

- Fixed issue with Alert group involved users filter
- Fixed email sending failure due to newline in title

## v1.1.34 (2023-03-08)

### Added

- Jinja2 based routes ([1319](https://github.com/grafana/oncall/pull/1319))

### Changed

- Remove mobile app feature flag ([1484](https://github.com/grafana/oncall/pull/1484))

### Fixed

- Prohibit creating & updating past overrides ([1474](https://github.com/grafana/oncall/pull/1474))

## v1.1.33 (2023-03-07)

### Fixed

- Show permission error for accessing Telegram as Viewer ([1273](https://github.com/grafana/oncall/issues/1273))

### Changed

- Pass email and phone limits as environment variables ([1219](https://github.com/grafana/oncall/pull/1219))

## v1.1.32 (2023-03-01)

### Fixed

- Schedule filters improvements ([941](https://github.com/grafana/oncall/issues/941))
- Fix pagination issue on schedules page ([1437](https://github.com/grafana/oncall/pull/1437))

## v1.1.31 (2023-03-01)

### Added

- Add acknowledge_signal and source link to public api

## v1.1.30 (2023-03-01)

### Fixed

- Fixed importing of global grafana styles ([672](https://github.com/grafana/oncall/issues/672))
- Fixed UI permission related bug where Editors could not export their user iCal link
- Fixed error when a shift is created using Etc/UTC as timezone
- Fixed issue with refresh ical file task not considering empty string values
- Schedules: Long popup does not fit screen & buttons unreachable & objects outside of the popup ([1002](https://github.com/grafana/oncall/issues/1002))
- Can't scroll on integration settings page ([415](https://github.com/grafana/oncall/issues/415))
- Team change in the Integration page always causes 403 ([1292](https://github.com/grafana/oncall/issues/1292))
- Schedules: Permalink doesn't work with multi-teams ([940](https://github.com/grafana/oncall/issues/940))
- Schedules list -> expanded schedule blows page width ([1293](https://github.com/grafana/oncall/issues/1293))

### Changed

- Moved reCAPTCHA to backend environment variable for more flexible configuration between different environments.
- Add pagination to schedule listing
- Show 100 latest alerts on alert group page ([1417](https://github.com/grafana/oncall/pull/1417))

## v1.1.29 (2023-02-23)

### Changed

- Allow creating schedules with type "web" using public API

### Fixed

- Fixed minor issue during the sync process where an HTTP 302 (redirect) status code from the Grafana
  instance would cause the sync to not properly finish

## v1.1.28 (2023-02-23)

### Fixed

- Fixed maintenance mode for Telegram and MSTeams

## v1.1.27 (2023-02-22)

### Added

- Added reCAPTCHA validation for requesting a mobile verification code

### Changed

- Added ratelimits for phone verification
- Link to source was added
- Header of Incident page was reworked: clickable labels instead of just names, users section was deleted
- "Go to Integration" button was deleted, because the functionality was moved to clickable labels

### Fixed

- Fixed HTTP request to Google where when fetching an iCal, the response would sometimes contain HTML instead
  of the expected iCal data

## v1.1.26 (2023-02-20)

### Fixed

- Make alert group filters persistent ([482](https://github.com/grafana/oncall/issues/482))

### Changed

- Update phone verification error message

## v1.1.25 (2023-02-20)

### Fixed

- Fixed too long declare incident link in Slack

## v1.1.24 (2023-02-16)

### Added

- Add direct user paging ([823](https://github.com/grafana/oncall/issues/823))
- Add App Store link to web UI ([1328](https://github.com/grafana/oncall/pull/1328))

### Fixed

- Cleaning of the name "Incident" ([704](https://github.com/grafana/oncall/pull/704))
- Alert Group/Alert Groups naming polishing. All the names should be with capital letters
- Design polishing ([1290](https://github.com/grafana/oncall/pull/1290))
- Not showing contact details in User tooltip if User does not have edit/admin access
- Updated slack link account to redirect back to user profile instead of chatops

### Changed

- Incidents - Removed buttons column and replaced status with toggler ([#1237](https://github.com/grafana/oncall/issues/1237))
- Responsiveness changes across multiple pages (Incidents, Integrations, Schedules) ([#1237](https://github.com/grafana/oncall/issues/1237))
- Add pagination to schedule listing

## v1.1.23 (2023-02-06)

### Fixed

- Fix bug with email case sensitivity for ICal on-call schedules ([1297](https://github.com/grafana/oncall/pull/1297))

## v1.1.22 (2023-02-03)

### Fixed

- Fix bug with root/dependant alert groups list api endpoint ([1284](https://github.com/grafana/oncall/pull/1284))
- Fixed NPE on teams switch

### Added

- Optimize alert and alert group public api endpoints and add filter by id ([1274](https://github.com/grafana/oncall/pull/1274))
- Enable mobile app backend by default on OSS

## v1.1.21 (2023-02-02)

### Added

- Add [`django-dbconn-retry` library](https://github.com/jdelic/django-dbconn-retry) to `INSTALLED_APPS` to attempt
  to alleviate occasional `django.db.utils.OperationalError` errors
- Improve alerts and alert group endpoint response time in internal API with caching ([1261](https://github.com/grafana/oncall/pull/1261))
- Optimize alert and alert group public api endpoints and add filter by id ([1274](https://github.com/grafana/oncall/pull/1274)
- Added Coming Soon for iOS on Mobile App screen

### Fixed

- Fix issue on Integrations where you were redirected back once escalation chain was loaded ([#1083](https://github.com/grafana/oncall/issues/1083))
  ([#1257](https://github.com/grafana/oncall/issues/1257))

## v1.1.20 (2023-01-30)

### Added

- Add involved users filter to alert groups listing page (+ mine shortcut)

### Changed

- Improve logging for creating contact point for Grafana Alerting integration

### Fixed

- Fix bugs related to creating contact point for Grafana Alerting integration
- Fix minor UI bug on OnCall users page where it would idefinitely show a "Loading..." message
- Only show OnCall user's table to users that are authorized
- Fixed NPE in ScheduleUserDetails component ([#1229](https://github.com/grafana/oncall/issues/1229))

## v1.1.19 (2023-01-25)

### Added

- Add Server URL below QR code for OSS for debugging purposes
- Add Slack slash command allowing to trigger a direct page via a manually created alert group
- Remove resolved and acknowledged filters as we switched to status ([#1201](https://github.com/grafana/oncall/pull/1201))
- Add sync with grafana on /users and /teams api calls from terraform plugin

### Changed

- Allow users with `viewer` role to fetch cloud connection status using the internal API ([#1181](https://github.com/grafana/oncall/pull/1181))
- When removing the Slack ChatOps integration, make it more explicit to the user what the implications of doing so are
- Improve performance of `GET /api/internal/v1/schedules` endpoint ([#1169](https://github.com/grafana/oncall/pull/1169))

### Fixed

- Removed duplicate API call, in the UI on plugin initial load, to `GET /api/internal/v1/alert_receive_channels`
- Increased plugin startup speed ([#1200](https://github.com/grafana/oncall/pull/1200))

## v1.1.18 (2023-01-18)

### Added

- Allow messaging backends to be enabled/disabled per organization ([#1151](https://github.com/grafana/oncall/pull/1151))

### Changed

- Send a Slack DM when user is not in channel ([#1144](https://github.com/grafana/oncall/pull/1144))

## v1.1.17 (2023-01-18)

### Changed

- Modified how the `Organization.is_rbac_permissions_enabled` flag is set,
  based on whether we are dealing with an open-source, or cloud installation
- Backend implementation to support direct user/schedule paging
- Changed documentation links to open in new window
- Remove helm chart signing
- Changed the user's profile modal to be wide for all tabs

### Added

- Added state filter for alert_group public API endpoint.
- Enrich user tooltip on Schedule page
- Added redirects for old-style links

### Fixed

- Updated typo in Helm chart values when specifying a custom Slack command name
- Fix for web schedules ical export to give overrides the right priority
- Fix for topnavbar to show initial loading inside PluginPage

## v1.1.16 (2023-01-12)

### Fixed

- Minor bug fix in how the value of `Organization.is_rbac_permissions_enabled` is determined

- Helm chart: default values file and documentation now reflect the correct key to set for the Slack
  slash command name, `oncall.slack.commandName`.

## v1.1.15 (2023-01-10)

### Changed

- Simplify and speed up slack rendering ([#1105](https://github.com/grafana/oncall/pull/1105))
- Faro - Point to 3 separate apps instead of just 1 for all environments ([#1110](https://github.com/grafana/oncall/pull/1110))
- Schedules - ([#1114](https://github.com/grafana/oncall/pull/1114), [#1109](https://github.com/grafana/oncall/pull/1109))

### Fixed

- Bugfix for topnavbar to place alerts inside PageNav ([#1040](https://github.com/grafana/oncall/pull/1040))

## v1.1.14 (2023-01-05)

### Changed

- Change wording from "incident" to "alert group" for the Telegram integration ([#1052](https://github.com/grafana/oncall/pull/1052))
- Soft-delete of organizations on stack deletion.

## v1.1.13 (2023-01-04)

### Added

- Integration with [Grafana Faro](https://grafana.com/docs/grafana-cloud/faro-web-sdk/) for Cloud Instances

## v1.1.12 (2023-01-03)

### Fixed

- Handle jinja exceptions during alert creation
- Handle exception for slack rate limit message

## v1.1.11 (2023-01-03)

### Fixed

- Fix error when schedule was not able to load
- Minor fixes

## v1.1.10 (2023-01-03)

### Fixed

- Minor fixes

## v1.1.9 (2023-01-03)

### Fixed

- Alert group query optimization
- Update RBAC scopes
- Fix error when schedule was not able to load
- Minor bug fixes

## v1.1.8 (2022-12-13)

### Added

- Added a `make` command, `enable-mobile-app-feature-flags`, which sets the backend feature flag in `./dev/.env.dev`,
  and updates a record in the `base_dynamicsetting` database table, which are needed to enable the mobile
  app backend features.

### Changed

- Added ability to change engine deployment update strategy via values in helm chart.
- removed APNS support
- changed the `django-push-notification` library from the `iskhakov` fork to the [`grafana` fork](https://github.com/grafana/django-push-notifications).
  This new fork basically patches an issue which affected the database migrations of this django app (previously the
  library would not respect the `USER_MODEL` setting when creating its tables and would instead reference the
  `auth_user` table.. which we don't want)
- add `--no-cache` flag to the `make build` command

### Fixed

- fix schedule UI types and permissions

## v1.1.7 (2022-12-09)

### Fixed

- Update fallback role for schedule write RBAC permission
- Mobile App Verification tab in the user settings modal is now hidden for users that do not have proper
  permissions to use it

## v1.1.6 (2022-12-09)

### Added

- RBAC permission support
- Add `time_zone` serializer validation for OnCall shifts and calendar/web schedules. In addition, add database migration
  to update values that may be invalid
- Add a `permalinks.web` field, which is a permalink to the alert group web app page, to the alert group internal/public
  API responses
- Added the ability to customize job-migrate `ttlSecondsAfterFinished` field in the helm chart

### Fixed

- Got 500 error when saving Outgoing Webhook ([#890](https://github.com/grafana/oncall/issues/890))
- v1.0.13 helm chart - update the OnCall backend pods image pull policy to "Always" (and explicitly set tag to `latest`).
  This should resolve some recent issues experienced where the frontend/backend versions are not aligned.

### Changed

- When editing templates for alert group presentation or outgoing webhooks, errors and warnings are now displayed in
  the UI as notification popups or displayed in the preview.
- Errors and warnings that occur when rendering templates during notification or webhooks will now render
  and display the error/warning as the result.

## v1.1.5 (2022-11-24)

### Added

- Added a QR code in the "Mobile App Verification" tab on the user settings modal to connect the mobile
  application to your OnCall instance

### Fixed

- UI bug fixes for Grafana 9.3 ([#860](https://github.com/grafana/oncall/pull/860))
- Bug fix for saving source link template ([#898](https://github.com/grafana/oncall/pull/898))

## v1.1.4 (2022-11-23)

### Fixed

- Bug fix for [#882](https://github.com/grafana/oncall/pull/882) which was causing the OnCall web calendars to not load
- Bug fix which, when installing the plugin, or after removing a Grafana API token, caused the plugin to not load properly

## v1.1.3 (2022-11-22)

- Bug Fixes

### Changed

- For OSS installations of OnCall, initial configuration is now simplified. When running for local development, you no
  longer need to configure the plugin via the UI. This is achieved through passing one environment variable to both the
  backend & frontend containers, both of which have been preconfigured for you in `docker-compose-developer.yml`.
  - The Grafana API URL **must be** passed as an environment variable, `GRAFANA_API_URL`, to the OnCall backend
    (and can be configured by updating this env var in your `./dev/.env.dev` file)
  - The OnCall API URL can optionally be passed as an environment variable, `ONCALL_API_URL`, to the OnCall UI.
    If the environment variable is found, the plugin will "auto-configure", otherwise you will be shown a simple
    configuration form to provide this info.
- For Helm installations, if you are running Grafana externally (eg. `grafana.enabled` is set to `false`
  in your `values.yaml`), you will now be required to specify `externalGrafana.url` in `values.yaml`.
- `make start` will now idempotently check to see if a "127.0.0.1 grafana" record exists in `/etc/hosts`
  (using a tool called [`hostess`](https://github.com/cbednarski/hostess)). This is to support using `http://grafana:3000`
  as the `Organization.grafana_url` in two scenarios:
  - `oncall_engine`/`oncall_celery` -> `grafana` Docker container communication
  - public URL generation. There are some instances where `Organization.grafana_url` is referenced to generate public
    URLs to a Grafana plugin page. Without the `/etc/hosts` record, navigating to `http://grafana:3000/some_page` in
    your browser, you would obviously get an error from your browser.

## v1.1.2 (2022-11-18)

- Bug Fixes

## v1.1.1 (2022-11-16)

- Compatibility with Grafana 9.3.0
- Bug Fixes

## v1.0.52 (2022-11-09)

- Allow use of API keys as alternative to account auth token for Twilio
- Remove `grafana_plugin_management` Django app
- Enable new schedules UI
- Bug fixes

## v1.0.51 (2022-11-05)

- Bug Fixes

## v1.0.50 (2022-11-03)

- Updates to documentation
- Improvements to web schedules
- Bug fixes

## v1.0.49 (2022-11-01)

- Enable SMTP email backend by default
- Fix Grafana sidebar frontend bug

## v1.0.48 (2022-11-01)

- verify_number management command
- chatops page redesign

## v1.0.47 (2022-11-01)

- Bug fixes

## v1.0.46 (2022-10-28)

- Bug fixes
- remove `POST /api/internal/v1/custom_buttons/{id}/action` endpoint

## v1.0.45 (2022-10-27)

- Bug fix to revert commit which removed unused engine code

## v1.0.44 (2022-10-26)

- Bug fix for an issue that was affecting phone verification

## v1.0.43 (2022-10-25)

- Bug fixes

## v1.0.42 (2022-10-24)

- Fix posting resolution notes to Slack

## v1.0.41 (2022-10-24)

- Add personal email notifications
- Bug fixes

## v1.0.40 (2022-10-05)

- Improved database and celery backends support
- Added script to import PagerDuty users to Grafana
- Bug fixes

## v1.0.39 (2022-10-03)

- Fix issue in v1.0.38 blocking the creation of schedules and webhooks in the UI

## v1.0.38 (2022-09-30)

- Fix exception handling for adding resolution notes when slack and oncall users are out of sync.
- Fix all day events showing as having gaps in slack notifications
- Improve plugin configuration error message readability
- Add `telegram` key to `permalinks` property in `AlertGroup` public API response schema

## v1.0.37 (2022-09-21)

- Improve API token creation form
- Fix alert group bulk action bugs
- Add `permalinks` property to `AlertGroup` public API response schema
- Scheduling system bug fixes
- Public API bug fixes

## v1.0.36 (2022-09-12)

- Alpha web schedules frontend/backend updates
- Bug fixes

## v1.0.35 (2022-09-07)

- Bug fixes

## v1.0.34 (2022-09-06)

- Fix schedule notification spam

## v1.0.33 (2022-09-06)

- Add raw alert view
- Add GitHub star button for OSS installations
- Restore alert group search functionality
- Bug fixes

## v1.0.32 (2022-09-01)

- Bug fixes

## v1.0.31 (2022-09-01)

- Bump celery version
- Fix oss to cloud connection

## v1.0.30 (2022-08-31)

- Bug fix: check user notification policy before access

## v1.0.29 (2022-08-31)

- Add arm64 docker image

## v1.0.28 (2022-08-31)

- Bug fixes

## v1.0.27 (2022-08-30)

- Bug fixes

## v1.0.26 (2022-08-26)

- Insight log's format fixes
- Remove UserNotificationPolicy auto-recreating

## v1.0.25 (2022-08-24)

- Bug fixes

## v1.0.24 (2022-08-24)

- Insight logs
- Default DATA_UPLOAD_MAX_MEMORY_SIZE to 1mb

## v1.0.23 (2022-08-23)

- Bug fixes

## v1.0.22 (2022-08-16)

- Make STATIC_URL configurable from environment variable

## v1.0.21 (2022-08-12)

- Bug fixes

## v1.0.19 (2022-08-10)

- Bug fixes

## v1.0.15 (2022-08-03)

- Bug fixes

## v1.0.13 (2022-07-27)

- Optimize alert group list view
- Fix a bug related to Twilio setup

## v1.0.12 (2022-07-26)

- Update push-notifications dependency
- Rework how absolute URLs are built
- Fix to show maintenance windows per team
- Logging improvements
- Internal api to get a schedule final events

## v1.0.10 (2022-07-22)

- Speed-up of alert group web caching
- Internal api for OnCall shifts

## v1.0.9 (2022-07-21)

- Frontend bug fixes & improvements
- Support regex_replace() in templates
- Bring back alert group caching and list view

## v1.0.7 (2022-07-18)

- Backend & frontend bug fixes
- Deployment improvements
- Reshape webhook payload for outgoing webhooks
- Add escalation chain usage info on escalation chains page
- Improve alert group list load speeds and simplify caching system

## v1.0.6 (2022-07-12)

- Manual Incidents enabled for teams
- Fix phone notifications for OSS
- Public API improvements

## v1.0.5 (2022-07-06)

- Bump Django to 3.2.14
- Fix PagerDuty iCal parsing

## 1.0.4 (2022-06-28)

- Allow Telegram DMs without channel connection.

## 1.0.3 (2022-06-27)

- Fix users public api endpoint. Now it returns users with all roles.
- Fix redundant notifications about gaps in schedules.
- Frontend fixes.

## 1.0.2 (2022-06-17)

- Fix Grafana Alerting integration to handle API changes in Grafana 9
- Improve public api endpoint for outgoing webhooks (/actions) by adding ability to create, update and delete
  outgoing webhook instance

## 1.0.0 (2022-06-14)

- First Public Release

## 0.0.71 (2022-06-06)

- Initial Commit Release<|MERGE_RESOLUTION|>--- conflicted
+++ resolved
@@ -11,11 +11,8 @@
 
 - Fix edit default team by admin @mderynck ([#3885](https://github.com/grafana/oncall/pull/3885))
 - Unblock slack install by skipping check chatops gateway link in OSS deployment @mderynck ([#3893](https://github.com/grafana/oncall/pull/3893))
-<<<<<<< HEAD
 - Fix multiple issues of alert groups table ([#3894](https://github.com/grafana/oncall/issues/3894))
-=======
 - Improvements for dragging the add rotation form in Schedules ([#3904](https://github.com/grafana/oncall/pull/3904))
->>>>>>> 4ace9780
 
 ### Changed
 
