# Changelog

All notable changes to this project will be documented in this file.

The format is based on [Keep a Changelog](https://keepachangelog.com/en/1.0.0/),
and this project adheres to [Semantic Versioning](https://semver.org/spec/v2.0.0.html).

## v1.2.5 (2023-03-30)

### Fixed

- Fixed a bug with Slack links not working in the plugin UI ([#1671](https://github.com/grafana/oncall/pull/1671))

## v1.2.4 (2023-03-30)

### Added

- Added the ability to change the team for escalation chains by @maskin25, @iskhakov and @vadimkerr ([#1658](https://github.com/grafana/oncall/pull/1658))

### Fixed

- Addressed bug with iOS mobile push notifications always being set to critical by @imtoori and @joeyorlando ([#1646](https://github.com/grafana/oncall/pull/1646))
- Fixed issue where Viewer was not able to view which people were oncall in a schedule ([#999](https://github.com/grafana/oncall/issues/999))
- Fixed a bug with syncing teams from Grafana API by @vadimkerr ([#1652](https://github.com/grafana/oncall/pull/1652))
<<<<<<< HEAD
- Enable tests on Safari
- Fix Safari scroll ([#415](https://github.com/grafana/oncall/issues/415))
=======
- Fixed bug when web schedules/shifts use non-UTC timezone and shift is deleted by @matiasb ([#1661](https://github.com/grafana/oncall/pull/1661))
>>>>>>> f0c73ccc

## v1.2.3 (2023-03-28)

Only some minor performance/developer setup changes to report in this version.

## v1.2.2 (2023-03-27)

### Changed

- Drawers with Forms are not closing by clicking outside of the drawer. Only by clicking Cancel or X (by @Ukochka in [#1608](https://github.com/grafana/oncall/pull/1608))
- When the `DANGEROUS_WEBHOOKS_ENABLED` environment variable is set to true, it's possible now to create Outgoing Webhooks
  using URLs without a top-level domain (by @hoptical in [#1398](https://github.com/grafana/oncall/pull/1398))
- Updated wording when creating an integration (by @callmehyde in [#1572](https://github.com/grafana/oncall/pull/1572))
- Set FCM iOS/Android "message priority" to "high priority" for mobile app push notifications (by @joeyorlando in [#1612](https://github.com/grafana/oncall/pull/1612))
- Improve schedule quality feature (by @vadimkerr in [#1602](https://github.com/grafana/oncall/pull/1602))

### Fixed

- Update override deletion changes to set its final duration (by @matiasb in [#1599](https://github.com/grafana/oncall/pull/1599))

## v1.2.1 (2023-03-23)

### Changed

- Mobile app settings backend by @vadimkerr in ([1571](https://github.com/grafana/oncall/pull/1571))
- Fix integrations and escalations autoselect, improve GList by @maskin25 in ([1601](https://github.com/grafana/oncall/pull/1601))
- Add filters to outgoing webhooks 2 by @iskhakov in ([1598](https://github.com/grafana/oncall/pull/1598))

## v1.2.0 (2023-03-21)

### Changed

- Add team-based filtering for resources, so that users can see multiple resources at once and link them together ([1528](https://github.com/grafana/oncall/pull/1528))

## v1.1.41 (2023-03-21)

### Added

- Modified `check_escalation_finished_task` celery task to use read-only databases for its query, if one is defined +
  make the validation logic stricter + ping a configurable heartbeat on successful completion of this task ([1266](https://github.com/grafana/oncall/pull/1266))

### Changed

- Updated wording throughout plugin to use 'Alert Group' instead of 'Incident' ([1565](https://github.com/grafana/oncall/pull/1565),
  [1576](https://github.com/grafana/oncall/pull/1576))
- Check for enabled Telegram feature was added to ChatOps and to User pages ([319](https://github.com/grafana/oncall/issues/319))
- Filtering for Editors/Admins was added to rotation form. It is not allowed to assign Viewer to rotation ([1124](https://github.com/grafana/oncall/issues/1124))
- Modified search behaviour on the Escalation Chains page to allow for "partial searching" ([1578](https://github.com/grafana/oncall/pull/1578))

### Fixed

- Fixed a few permission issues on the UI ([1448](https://github.com/grafana/oncall/pull/1448))
- Fix resolution note rendering in Slack message threads where the Slack username was not
  being properly rendered ([1561](https://github.com/grafana/oncall/pull/1561))

## v1.1.40 (2023-03-16)

### Fixed

- Check for duplicated positions in terraform escalation policies create/update

### Added

- Add `regex_match` Jinja filter ([1556](https://github.com/grafana/oncall/pull/1556))

### Changed

- Allow passing `null` as a value for `escalation_chain` when creating routes via the public API ([1557](https://github.com/grafana/oncall/pull/1557))

## v1.1.39 (2023-03-16)

### Added

- Inbound email integration ([837](https://github.com/grafana/oncall/pull/837))

## v1.1.38 (2023-03-14)

### Added

- Add filtering by escalation chain to alert groups page ([1535](https://github.com/grafana/oncall/pull/1535))

### Fixed

- Improve tasks checking/triggering webhooks in new backend

## v1.1.37 (2023-03-14)

### Fixed

- Fixed redirection issue on integrations screen

### Added

- Enable web overrides for Terraform-based schedules
- Direct user paging improvements ([1358](https://github.com/grafana/oncall/issues/1358))
- Added Schedule Score quality within the schedule view ([118](https://github.com/grafana/oncall/issues/118))

## v1.1.36 (2023-03-09)

### Fixed

- Fix bug with override creation ([1515](https://github.com/grafana/oncall/pull/1515))

## v1.1.35 (2023-03-09)

### Added

- Insight logs

### Fixed

- Fixed issue with Alert group involved users filter
- Fixed email sending failure due to newline in title

## v1.1.34 (2023-03-08)

### Added

- Jinja2 based routes ([1319](https://github.com/grafana/oncall/pull/1319))

### Changed

- Remove mobile app feature flag ([1484](https://github.com/grafana/oncall/pull/1484))

### Fixed

- Prohibit creating & updating past overrides ([1474](https://github.com/grafana/oncall/pull/1474))

## v1.1.33 (2023-03-07)

### Fixed

- Show permission error for accessing Telegram as Viewer ([1273](https://github.com/grafana/oncall/issues/1273))

### Changed

- Pass email and phone limits as environment variables ([1219](https://github.com/grafana/oncall/pull/1219))

## v1.1.32 (2023-03-01)

### Fixed

- Schedule filters improvements ([941](https://github.com/grafana/oncall/issues/941))
- Fix pagination issue on schedules page ([1437](https://github.com/grafana/oncall/pull/1437))

## v1.1.31 (2023-03-01)

### Added

- Add acknowledge_signal and source link to public api

## v1.1.30 (2023-03-01)

### Fixed

- Fixed importing of global grafana styles ([672](https://github.com/grafana/oncall/issues/672))
- Fixed UI permission related bug where Editors could not export their user iCal link
- Fixed error when a shift is created using Etc/UTC as timezone
- Fixed issue with refresh ical file task not considering empty string values
- Schedules: Long popup does not fit screen & buttons unreachable & objects outside of the popup ([1002](https://github.com/grafana/oncall/issues/1002))
- Can't scroll on integration settings page ([415](https://github.com/grafana/oncall/issues/415))
- Team change in the Integration page always causes 403 ([1292](https://github.com/grafana/oncall/issues/1292))
- Schedules: Permalink doesn't work with multi-teams ([940](https://github.com/grafana/oncall/issues/940))
- Schedules list -> expanded schedule blows page width ([1293](https://github.com/grafana/oncall/issues/1293))

### Changed

- Moved reCAPTCHA to backend environment variable for more flexible configuration between different environments.
- Add pagination to schedule listing
- Show 100 latest alerts on alert group page ([1417](https://github.com/grafana/oncall/pull/1417))

## v1.1.29 (2023-02-23)

### Changed

- Allow creating schedules with type "web" using public API

### Fixed

- Fixed minor issue during the sync process where an HTTP 302 (redirect) status code from the Grafana
  instance would cause the sync to not properly finish

## v1.1.28 (2023-02-23)

### Fixed

- Fixed maintenance mode for Telegram and MSTeams

## v1.1.27 (2023-02-22)

### Added

- Added reCAPTCHA validation for requesting a mobile verification code

### Changed

- Added ratelimits for phone verification
- Link to source was added
- Header of Incident page was reworked: clickable labels instead of just names, users section was deleted
- "Go to Integration" button was deleted, because the functionality was moved to clickable labels

### Fixed

- Fixed HTTP request to Google where when fetching an iCal, the response would sometimes contain HTML instead
  of the expected iCal data

## v1.1.26 (2023-02-20)

### Fixed

- Make alert group filters persistent ([482](https://github.com/grafana/oncall/issues/482))

### Changed

- Update phone verification error message

## v1.1.25 (2023-02-20)

### Fixed

- Fixed too long declare incident link in Slack

## v1.1.24 (2023-02-16)

### Added

- Add direct user paging ([823](https://github.com/grafana/oncall/issues/823))
- Add App Store link to web UI ([1328](https://github.com/grafana/oncall/pull/1328))

### Fixed

- Cleaning of the name "Incident" ([704](https://github.com/grafana/oncall/pull/704))
- Alert Group/Alert Groups naming polishing. All the names should be with capital letters
- Design polishing ([1290](https://github.com/grafana/oncall/pull/1290))
- Not showing contact details in User tooltip if User does not have edit/admin access
- Updated slack link account to redirect back to user profile instead of chatops

### Changed

- Incidents - Removed buttons column and replaced status with toggler ([#1237](https://github.com/grafana/oncall/issues/1237))
- Responsiveness changes across multiple pages (Incidents, Integrations, Schedules) ([#1237](https://github.com/grafana/oncall/issues/1237))
- Add pagination to schedule listing

## v1.1.23 (2023-02-06)

### Fixed

- Fix bug with email case sensitivity for ICal on-call schedules ([1297](https://github.com/grafana/oncall/pull/1297))

## v1.1.22 (2023-02-03)

### Fixed

- Fix bug with root/dependant alert groups list api endpoint ([1284](https://github.com/grafana/oncall/pull/1284))
- Fixed NPE on teams switch

### Added

- Optimize alert and alert group public api endpoints and add filter by id ([1274](https://github.com/grafana/oncall/pull/1274))
- Enable mobile app backend by default on OSS

## v1.1.21 (2023-02-02)

### Added

- Add [`django-dbconn-retry` library](https://github.com/jdelic/django-dbconn-retry) to `INSTALLED_APPS` to attempt
  to alleviate occasional `django.db.utils.OperationalError` errors
- Improve alerts and alert group endpoint response time in internal API with caching ([1261](https://github.com/grafana/oncall/pull/1261))
- Optimize alert and alert group public api endpoints and add filter by id ([1274](https://github.com/grafana/oncall/pull/1274)
- Added Coming Soon for iOS on Mobile App screen

### Fixed

- Fix issue on Integrations where you were redirected back once escalation chain was loaded ([#1083](https://github.com/grafana/oncall/issues/1083))
  ([#1257](https://github.com/grafana/oncall/issues/1257))

## v1.1.20 (2023-01-30)

### Added

- Add involved users filter to alert groups listing page (+ mine shortcut)

### Changed

- Improve logging for creating contact point for Grafana Alerting integration

### Fixed

- Fix bugs related to creating contact point for Grafana Alerting integration
- Fix minor UI bug on OnCall users page where it would idefinitely show a "Loading..." message
- Only show OnCall user's table to users that are authorized
- Fixed NPE in ScheduleUserDetails component ([#1229](https://github.com/grafana/oncall/issues/1229))

## v1.1.19 (2023-01-25)

### Added

- Add Server URL below QR code for OSS for debugging purposes
- Add Slack slash command allowing to trigger a direct page via a manually created alert group
- Remove resolved and acknowledged filters as we switched to status ([#1201](https://github.com/grafana/oncall/pull/1201))
- Add sync with grafana on /users and /teams api calls from terraform plugin

### Changed

- Allow users with `viewer` role to fetch cloud connection status using the internal API ([#1181](https://github.com/grafana/oncall/pull/1181))
- When removing the Slack ChatOps integration, make it more explicit to the user what the implications of doing so are
- Improve performance of `GET /api/internal/v1/schedules` endpoint ([#1169](https://github.com/grafana/oncall/pull/1169))

### Fixed

- Removed duplicate API call, in the UI on plugin initial load, to `GET /api/internal/v1/alert_receive_channels`
- Increased plugin startup speed ([#1200](https://github.com/grafana/oncall/pull/1200))

## v1.1.18 (2023-01-18)

### Added

- Allow messaging backends to be enabled/disabled per organization ([#1151](https://github.com/grafana/oncall/pull/1151))

### Changed

- Send a Slack DM when user is not in channel ([#1144](https://github.com/grafana/oncall/pull/1144))

## v1.1.17 (2023-01-18)

### Changed

- Modified how the `Organization.is_rbac_permissions_enabled` flag is set,
  based on whether we are dealing with an open-source, or cloud installation
- Backend implementation to support direct user/schedule paging
- Changed documentation links to open in new window
- Remove helm chart signing
- Changed the user's profile modal to be wide for all tabs

### Added

- Added state filter for alert_group public API endpoint.
- Enrich user tooltip on Schedule page
- Added redirects for old-style links

### Fixed

- Updated typo in Helm chart values when specifying a custom Slack command name
- Fix for web schedules ical export to give overrides the right priority
- Fix for topnavbar to show initial loading inside PluginPage

## v1.1.16 (2023-01-12)

### Fixed

- Minor bug fix in how the value of `Organization.is_rbac_permissions_enabled` is determined

- Helm chart: default values file and documentation now reflect the correct key to set for the Slack
  slash command name, `oncall.slack.commandName`.

## v1.1.15 (2023-01-10)

### Changed

- Simplify and speed up slack rendering ([#1105](https://github.com/grafana/oncall/pull/1105))
- Faro - Point to 3 separate apps instead of just 1 for all environments ([#1110](https://github.com/grafana/oncall/pull/1110))
- Schedules - ([#1114](https://github.com/grafana/oncall/pull/1114), [#1109](https://github.com/grafana/oncall/pull/1109))

### Fixed

- Bugfix for topnavbar to place alerts inside PageNav ([#1040](https://github.com/grafana/oncall/pull/1040))

## v1.1.14 (2023-01-05)

### Changed

- Change wording from "incident" to "alert group" for the Telegram integration ([#1052](https://github.com/grafana/oncall/pull/1052))
- Soft-delete of organizations on stack deletion.

## v1.1.13 (2023-01-04)

### Added

- Integration with [Grafana Faro](https://grafana.com/docs/grafana-cloud/faro-web-sdk/) for Cloud Instances

## v1.1.12 (2023-01-03)

### Fixed

- Handle jinja exceptions during alert creation
- Handle exception for slack rate limit message

## v1.1.11 (2023-01-03)

### Fixed

- Fix error when schedule was not able to load
- Minor fixes

## v1.1.10 (2023-01-03)

### Fixed

- Minor fixes

## v1.1.9 (2023-01-03)

### Fixed

- Alert group query optimization
- Update RBAC scopes
- Fix error when schedule was not able to load
- Minor bug fixes

## v1.1.8 (2022-12-13)

### Added

- Added a `make` command, `enable-mobile-app-feature-flags`, which sets the backend feature flag in `./dev/.env.dev`,
  and updates a record in the `base_dynamicsetting` database table, which are needed to enable the mobile
  app backend features.

### Changed

- Added ability to change engine deployment update strategy via values in helm chart.
- removed APNS support
- changed the `django-push-notification` library from the `iskhakov` fork to the [`grafana` fork](https://github.com/grafana/django-push-notifications).
  This new fork basically patches an issue which affected the database migrations of this django app (previously the
  library would not respect the `USER_MODEL` setting when creating its tables and would instead reference the
  `auth_user` table.. which we don't want)
- add `--no-cache` flag to the `make build` command

### Fixed

- fix schedule UI types and permissions

## v1.1.7 (2022-12-09)

### Fixed

- Update fallback role for schedule write RBAC permission
- Mobile App Verification tab in the user settings modal is now hidden for users that do not have proper
  permissions to use it

## v1.1.6 (2022-12-09)

### Added

- RBAC permission support
- Add `time_zone` serializer validation for OnCall shifts and calendar/web schedules. In addition, add database migration
  to update values that may be invalid
- Add a `permalinks.web` field, which is a permalink to the alert group web app page, to the alert group internal/public
  API responses
- Added the ability to customize job-migrate `ttlSecondsAfterFinished` field in the helm chart

### Fixed

- Got 500 error when saving Outgoing Webhook ([#890](https://github.com/grafana/oncall/issues/890))
- v1.0.13 helm chart - update the OnCall backend pods image pull policy to "Always" (and explicitly set tag to `latest`).
  This should resolve some recent issues experienced where the frontend/backend versions are not aligned.

### Changed

- When editing templates for alert group presentation or outgoing webhooks, errors and warnings are now displayed in
  the UI as notification popups or displayed in the preview.
- Errors and warnings that occur when rendering templates during notification or webhooks will now render
  and display the error/warning as the result.

## v1.1.5 (2022-11-24)

### Added

- Added a QR code in the "Mobile App Verification" tab on the user settings modal to connect the mobile
  application to your OnCall instance

### Fixed

- UI bug fixes for Grafana 9.3 ([#860](https://github.com/grafana/oncall/pull/860))
- Bug fix for saving source link template ([#898](https://github.com/grafana/oncall/pull/898))

## v1.1.4 (2022-11-23)

### Fixed

- Bug fix for [#882](https://github.com/grafana/oncall/pull/882) which was causing the OnCall web calendars to not load
- Bug fix which, when installing the plugin, or after removing a Grafana API token, caused the plugin to not load properly

## v1.1.3 (2022-11-22)

- Bug Fixes

### Changed

- For OSS installations of OnCall, initial configuration is now simplified. When running for local development, you no
  longer need to configure the plugin via the UI. This is achieved through passing one environment variable to both the
  backend & frontend containers, both of which have been preconfigured for you in `docker-compose-developer.yml`.
  - The Grafana API URL **must be** passed as an environment variable, `GRAFANA_API_URL`, to the OnCall backend
    (and can be configured by updating this env var in your `./dev/.env.dev` file)
  - The OnCall API URL can optionally be passed as an environment variable, `ONCALL_API_URL`, to the OnCall UI.
    If the environment variable is found, the plugin will "auto-configure", otherwise you will be shown a simple
    configuration form to provide this info.
- For Helm installations, if you are running Grafana externally (eg. `grafana.enabled` is set to `false`
  in your `values.yaml`), you will now be required to specify `externalGrafana.url` in `values.yaml`.
- `make start` will now idempotently check to see if a "127.0.0.1 grafana" record exists in `/etc/hosts`
  (using a tool called [`hostess`](https://github.com/cbednarski/hostess)). This is to support using `http://grafana:3000`
  as the `Organization.grafana_url` in two scenarios:
  - `oncall_engine`/`oncall_celery` -> `grafana` Docker container communication
  - public URL generation. There are some instances where `Organization.grafana_url` is referenced to generate public
    URLs to a Grafana plugin page. Without the `/etc/hosts` record, navigating to `http://grafana:3000/some_page` in
    your browser, you would obviously get an error from your browser.

## v1.1.2 (2022-11-18)

- Bug Fixes

## v1.1.1 (2022-11-16)

- Compatibility with Grafana 9.3.0
- Bug Fixes

## v1.0.52 (2022-11-09)

- Allow use of API keys as alternative to account auth token for Twilio
- Remove `grafana_plugin_management` Django app
- Enable new schedules UI
- Bug fixes

## v1.0.51 (2022-11-05)

- Bug Fixes

## v1.0.50 (2022-11-03)

- Updates to documentation
- Improvements to web schedules
- Bug fixes

## v1.0.49 (2022-11-01)

- Enable SMTP email backend by default
- Fix Grafana sidebar frontend bug

## v1.0.48 (2022-11-01)

- verify_number management command
- chatops page redesign

## v1.0.47 (2022-11-01)

- Bug fixes

## v1.0.46 (2022-10-28)

- Bug fixes
- remove `POST /api/internal/v1/custom_buttons/{id}/action` endpoint

## v1.0.45 (2022-10-27)

- Bug fix to revert commit which removed unused engine code

## v1.0.44 (2022-10-26)

- Bug fix for an issue that was affecting phone verification

## v1.0.43 (2022-10-25)

- Bug fixes

## v1.0.42 (2022-10-24)

- Fix posting resolution notes to Slack

## v1.0.41 (2022-10-24)

- Add personal email notifications
- Bug fixes

## v1.0.40 (2022-10-05)

- Improved database and celery backends support
- Added script to import PagerDuty users to Grafana
- Bug fixes

## v1.0.39 (2022-10-03)

- Fix issue in v1.0.38 blocking the creation of schedules and webhooks in the UI

## v1.0.38 (2022-09-30)

- Fix exception handling for adding resolution notes when slack and oncall users are out of sync.
- Fix all day events showing as having gaps in slack notifications
- Improve plugin configuration error message readability
- Add `telegram` key to `permalinks` property in `AlertGroup` public API response schema

## v1.0.37 (2022-09-21)

- Improve API token creation form
- Fix alert group bulk action bugs
- Add `permalinks` property to `AlertGroup` public API response schema
- Scheduling system bug fixes
- Public API bug fixes

## v1.0.36 (2022-09-12)

- Alpha web schedules frontend/backend updates
- Bug fixes

## v1.0.35 (2022-09-07)

- Bug fixes

## v1.0.34 (2022-09-06)

- Fix schedule notification spam

## v1.0.33 (2022-09-06)

- Add raw alert view
- Add GitHub star button for OSS installations
- Restore alert group search functionality
- Bug fixes

## v1.0.32 (2022-09-01)

- Bug fixes

## v1.0.31 (2022-09-01)

- Bump celery version
- Fix oss to cloud connection

## v1.0.30 (2022-08-31)

- Bug fix: check user notification policy before access

## v1.0.29 (2022-08-31)

- Add arm64 docker image

## v1.0.28 (2022-08-31)

- Bug fixes

## v1.0.27 (2022-08-30)

- Bug fixes

## v1.0.26 (2022-08-26)

- Insight log's format fixes
- Remove UserNotificationPolicy auto-recreating

## v1.0.25 (2022-08-24)

- Bug fixes

## v1.0.24 (2022-08-24)

- Insight logs
- Default DATA_UPLOAD_MAX_MEMORY_SIZE to 1mb

## v1.0.23 (2022-08-23)

- Bug fixes

## v1.0.22 (2022-08-16)

- Make STATIC_URL configurable from environment variable

## v1.0.21 (2022-08-12)

- Bug fixes

## v1.0.19 (2022-08-10)

- Bug fixes

## v1.0.15 (2022-08-03)

- Bug fixes

## v1.0.13 (2022-07-27)

- Optimize alert group list view
- Fix a bug related to Twilio setup

## v1.0.12 (2022-07-26)

- Update push-notifications dependency
- Rework how absolute URLs are built
- Fix to show maintenance windows per team
- Logging improvements
- Internal api to get a schedule final events

## v1.0.10 (2022-07-22)

- Speed-up of alert group web caching
- Internal api for OnCall shifts

## v1.0.9 (2022-07-21)

- Frontend bug fixes & improvements
- Support regex_replace() in templates
- Bring back alert group caching and list view

## v1.0.7 (2022-07-18)

- Backend & frontend bug fixes
- Deployment improvements
- Reshape webhook payload for outgoing webhooks
- Add escalation chain usage info on escalation chains page
- Improve alert group list load speeds and simplify caching system

## v1.0.6 (2022-07-12)

- Manual Incidents enabled for teams
- Fix phone notifications for OSS
- Public API improvements

## v1.0.5 (2022-07-06)

- Bump Django to 3.2.14
- Fix PagerDuty iCal parsing

## 1.0.4 (2022-06-28)

- Allow Telegram DMs without channel connection.

## 1.0.3 (2022-06-27)

- Fix users public api endpoint. Now it returns users with all roles.
- Fix redundant notifications about gaps in schedules.
- Frontend fixes.

## 1.0.2 (2022-06-17)

- Fix Grafana Alerting integration to handle API changes in Grafana 9
- Improve public api endpoint for outgoing webhooks (/actions) by adding ability to create, update and delete
  outgoing webhook instance

## 1.0.0 (2022-06-14)

- First Public Release

## 0.0.71 (2022-06-06)

- Initial Commit Release<|MERGE_RESOLUTION|>--- conflicted
+++ resolved
@@ -22,12 +22,9 @@
 - Addressed bug with iOS mobile push notifications always being set to critical by @imtoori and @joeyorlando ([#1646](https://github.com/grafana/oncall/pull/1646))
 - Fixed issue where Viewer was not able to view which people were oncall in a schedule ([#999](https://github.com/grafana/oncall/issues/999))
 - Fixed a bug with syncing teams from Grafana API by @vadimkerr ([#1652](https://github.com/grafana/oncall/pull/1652))
-<<<<<<< HEAD
+- Fixed bug when web schedules/shifts use non-UTC timezone and shift is deleted by @matiasb ([#1661](https://github.com/grafana/oncall/pull/1661))
 - Enable tests on Safari
 - Fix Safari scroll ([#415](https://github.com/grafana/oncall/issues/415))
-=======
-- Fixed bug when web schedules/shifts use non-UTC timezone and shift is deleted by @matiasb ([#1661](https://github.com/grafana/oncall/pull/1661))
->>>>>>> f0c73ccc
 
 ## v1.2.3 (2023-03-28)
 
