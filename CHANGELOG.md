# Changelog

All notable changes to this project will be documented in this file.

The format is based on [Keep a Changelog](https://keepachangelog.com/en/1.0.0/),
and this project adheres to [Semantic Versioning](https://semver.org/spec/v2.0.0.html).

## Unreleased

### Changed

<<<<<<< HEAD
- Allow editing assigned team via public api ([1619](https://github.com/grafana/oncall/pull/1619))
=======
- Disable mentions when resolution note is created by @iskhakov ([1696](https://github.com/grafana/oncall/pull/1696))
- Display warnings on users page in a clean and consistent way by @iskhakov ([#1681](https://github.com/grafana/oncall/pull/1681))

## v1.2.7 (2023-04-03)

### Added

- Save selected teams filter in local storage ([1611](https://github.com/grafana/oncall/issues/1611))

### Changed

- Renamed routes from /incidents to /alert-groups ([#1678](https://github.com/grafana/oncall/pull/1678))

### Fixed

- Fix team search when filtering resources by @vadimkerr ([#1680](https://github.com/grafana/oncall/pull/1680))
- Fix issue when trying to scroll in Safari ([#415](https://github.com/grafana/oncall/issues/415))

## v1.2.6 (2023-03-30)

### Fixed

- Fixed bug when web schedules/shifts use non-UTC timezone and shift is deleted by @matiasb ([#1661](https://github.com/grafana/oncall/pull/1661))

## v1.2.5 (2023-03-30)

### Fixed

- Fixed a bug with Slack links not working in the plugin UI ([#1671](https://github.com/grafana/oncall/pull/1671))

## v1.2.4 (2023-03-30)

### Added

- Added the ability to change the team for escalation chains by @maskin25, @iskhakov and @vadimkerr ([#1658](https://github.com/grafana/oncall/pull/1658))

### Fixed

- Addressed bug with iOS mobile push notifications always being set to critical by @imtoori and @joeyorlando ([#1646](https://github.com/grafana/oncall/pull/1646))
- Fixed issue where Viewer was not able to view which people were oncall in a schedule ([#999](https://github.com/grafana/oncall/issues/999))
- Fixed a bug with syncing teams from Grafana API by @vadimkerr ([#1652](https://github.com/grafana/oncall/pull/1652))

## v1.2.3 (2023-03-28)

Only some minor performance/developer setup changes to report in this version.

## v1.2.2 (2023-03-27)

### Changed

- Drawers with Forms are not closing by clicking outside of the drawer. Only by clicking Cancel or X (by @Ukochka in [#1608](https://github.com/grafana/oncall/pull/1608))
>>>>>>> 42291748
- When the `DANGEROUS_WEBHOOKS_ENABLED` environment variable is set to true, it's possible now to create Outgoing Webhooks
  using URLs without a top-level domain (by @hoptical in [#1398](https://github.com/grafana/oncall/pull/1398))
- Updated wording when creating an integration (by @callmehyde in [#1572](https://github.com/grafana/oncall/pull/1572))
- Set FCM iOS/Android "message priority" to "high priority" for mobile app push notifications (by @joeyorlando in [#1612](https://github.com/grafana/oncall/pull/1612))
- Improve schedule quality feature (by @vadimkerr in [#1602](https://github.com/grafana/oncall/pull/1602))

### Fixed

- Update override deletion changes to set its final duration (by @matiasb in [#1599](https://github.com/grafana/oncall/pull/1599))

## v1.2.1 (2023-03-23)

### Changed

- Mobile app settings backend by @vadimkerr in ([1571](https://github.com/grafana/oncall/pull/1571))
- Fix integrations and escalations autoselect, improve GList by @maskin25 in ([1601](https://github.com/grafana/oncall/pull/1601))
- Add filters to outgoing webhooks 2 by @iskhakov in ([1598](https://github.com/grafana/oncall/pull/1598))

## v1.2.0 (2023-03-21)

### Changed

- Add team-based filtering for resources, so that users can see multiple resources at once and link them together ([1528](https://github.com/grafana/oncall/pull/1528))

## v1.1.41 (2023-03-21)

### Added

- Modified `check_escalation_finished_task` celery task to use read-only databases for its query, if one is defined +
  make the validation logic stricter + ping a configurable heartbeat on successful completion of this task ([1266](https://github.com/grafana/oncall/pull/1266))

### Changed

- Updated wording throughout plugin to use 'Alert Group' instead of 'Incident' ([1565](https://github.com/grafana/oncall/pull/1565),
  [1576](https://github.com/grafana/oncall/pull/1576))
- Check for enabled Telegram feature was added to ChatOps and to User pages ([319](https://github.com/grafana/oncall/issues/319))
- Filtering for Editors/Admins was added to rotation form. It is not allowed to assign Viewer to rotation ([1124](https://github.com/grafana/oncall/issues/1124))
- Modified search behaviour on the Escalation Chains page to allow for "partial searching" ([1578](https://github.com/grafana/oncall/pull/1578))

### Fixed

- Fixed a few permission issues on the UI ([1448](https://github.com/grafana/oncall/pull/1448))
- Fix resolution note rendering in Slack message threads where the Slack username was not
  being properly rendered ([1561](https://github.com/grafana/oncall/pull/1561))

## v1.1.40 (2023-03-16)

### Fixed

- Check for duplicated positions in terraform escalation policies create/update

### Added

- Add `regex_match` Jinja filter ([1556](https://github.com/grafana/oncall/pull/1556))

### Changed

- Allow passing `null` as a value for `escalation_chain` when creating routes via the public API ([1557](https://github.com/grafana/oncall/pull/1557))

## v1.1.39 (2023-03-16)

### Added

- Inbound email integration ([837](https://github.com/grafana/oncall/pull/837))

## v1.1.38 (2023-03-14)

### Added

- Add filtering by escalation chain to alert groups page ([1535](https://github.com/grafana/oncall/pull/1535))

### Fixed

- Improve tasks checking/triggering webhooks in new backend

## v1.1.37 (2023-03-14)

### Fixed

- Fixed redirection issue on integrations screen

### Added

- Enable web overrides for Terraform-based schedules
- Direct user paging improvements ([1358](https://github.com/grafana/oncall/issues/1358))
- Added Schedule Score quality within the schedule view ([118](https://github.com/grafana/oncall/issues/118))

## v1.1.36 (2023-03-09)

### Fixed

- Fix bug with override creation ([1515](https://github.com/grafana/oncall/pull/1515))

## v1.1.35 (2023-03-09)

### Added

- Insight logs

### Fixed

- Fixed issue with Alert group involved users filter
- Fixed email sending failure due to newline in title

## v1.1.34 (2023-03-08)

### Added

- Jinja2 based routes ([1319](https://github.com/grafana/oncall/pull/1319))

### Changed

- Remove mobile app feature flag ([1484](https://github.com/grafana/oncall/pull/1484))

### Fixed

- Prohibit creating & updating past overrides ([1474](https://github.com/grafana/oncall/pull/1474))

## v1.1.33 (2023-03-07)

### Fixed

- Show permission error for accessing Telegram as Viewer ([1273](https://github.com/grafana/oncall/issues/1273))

### Changed

- Pass email and phone limits as environment variables ([1219](https://github.com/grafana/oncall/pull/1219))

## v1.1.32 (2023-03-01)

### Fixed

- Schedule filters improvements ([941](https://github.com/grafana/oncall/issues/941))
- Fix pagination issue on schedules page ([1437](https://github.com/grafana/oncall/pull/1437))

## v1.1.31 (2023-03-01)

### Added

- Add acknowledge_signal and source link to public api

## v1.1.30 (2023-03-01)

### Fixed

- Fixed importing of global grafana styles ([672](https://github.com/grafana/oncall/issues/672))
- Fixed UI permission related bug where Editors could not export their user iCal link
- Fixed error when a shift is created using Etc/UTC as timezone
- Fixed issue with refresh ical file task not considering empty string values
- Schedules: Long popup does not fit screen & buttons unreachable & objects outside of the popup ([1002](https://github.com/grafana/oncall/issues/1002))
- Can't scroll on integration settings page ([415](https://github.com/grafana/oncall/issues/415))
- Team change in the Integration page always causes 403 ([1292](https://github.com/grafana/oncall/issues/1292))
- Schedules: Permalink doesn't work with multi-teams ([940](https://github.com/grafana/oncall/issues/940))
- Schedules list -> expanded schedule blows page width ([1293](https://github.com/grafana/oncall/issues/1293))

### Changed

- Moved reCAPTCHA to backend environment variable for more flexible configuration between different environments.
- Add pagination to schedule listing
- Show 100 latest alerts on alert group page ([1417](https://github.com/grafana/oncall/pull/1417))

## v1.1.29 (2023-02-23)

### Changed

- Allow creating schedules with type "web" using public API

### Fixed

- Fixed minor issue during the sync process where an HTTP 302 (redirect) status code from the Grafana
  instance would cause the sync to not properly finish

## v1.1.28 (2023-02-23)

### Fixed

- Fixed maintenance mode for Telegram and MSTeams

## v1.1.27 (2023-02-22)

### Added

- Added reCAPTCHA validation for requesting a mobile verification code

### Changed

- Added ratelimits for phone verification
- Link to source was added
- Header of Incident page was reworked: clickable labels instead of just names, users section was deleted
- "Go to Integration" button was deleted, because the functionality was moved to clickable labels

### Fixed

- Fixed HTTP request to Google where when fetching an iCal, the response would sometimes contain HTML instead
  of the expected iCal data

## v1.1.26 (2023-02-20)

### Fixed

- Make alert group filters persistent ([482](https://github.com/grafana/oncall/issues/482))

### Changed

- Update phone verification error message

## v1.1.25 (2023-02-20)

### Fixed

- Fixed too long declare incident link in Slack

## v1.1.24 (2023-02-16)

### Added

- Add direct user paging ([823](https://github.com/grafana/oncall/issues/823))
- Add App Store link to web UI ([1328](https://github.com/grafana/oncall/pull/1328))

### Fixed

- Cleaning of the name "Incident" ([704](https://github.com/grafana/oncall/pull/704))
- Alert Group/Alert Groups naming polishing. All the names should be with capital letters
- Design polishing ([1290](https://github.com/grafana/oncall/pull/1290))
- Not showing contact details in User tooltip if User does not have edit/admin access
- Updated slack link account to redirect back to user profile instead of chatops

### Changed

- Incidents - Removed buttons column and replaced status with toggler ([#1237](https://github.com/grafana/oncall/issues/1237))
- Responsiveness changes across multiple pages (Incidents, Integrations, Schedules) ([#1237](https://github.com/grafana/oncall/issues/1237))
- Add pagination to schedule listing

## v1.1.23 (2023-02-06)

### Fixed

- Fix bug with email case sensitivity for ICal on-call schedules ([1297](https://github.com/grafana/oncall/pull/1297))

## v1.1.22 (2023-02-03)

### Fixed

- Fix bug with root/dependant alert groups list api endpoint ([1284](https://github.com/grafana/oncall/pull/1284))
- Fixed NPE on teams switch

### Added

- Optimize alert and alert group public api endpoints and add filter by id ([1274](https://github.com/grafana/oncall/pull/1274))
- Enable mobile app backend by default on OSS

## v1.1.21 (2023-02-02)

### Added

- Add [`django-dbconn-retry` library](https://github.com/jdelic/django-dbconn-retry) to `INSTALLED_APPS` to attempt
  to alleviate occasional `django.db.utils.OperationalError` errors
- Improve alerts and alert group endpoint response time in internal API with caching ([1261](https://github.com/grafana/oncall/pull/1261))
- Optimize alert and alert group public api endpoints and add filter by id ([1274](https://github.com/grafana/oncall/pull/1274)
- Added Coming Soon for iOS on Mobile App screen

### Fixed

- Fix issue on Integrations where you were redirected back once escalation chain was loaded ([#1083](https://github.com/grafana/oncall/issues/1083))
  ([#1257](https://github.com/grafana/oncall/issues/1257))

## v1.1.20 (2023-01-30)

### Added

- Add involved users filter to alert groups listing page (+ mine shortcut)

### Changed

- Improve logging for creating contact point for Grafana Alerting integration

### Fixed

- Fix bugs related to creating contact point for Grafana Alerting integration
- Fix minor UI bug on OnCall users page where it would idefinitely show a "Loading..." message
- Only show OnCall user's table to users that are authorized
- Fixed NPE in ScheduleUserDetails component ([#1229](https://github.com/grafana/oncall/issues/1229))

## v1.1.19 (2023-01-25)

### Added

- Add Server URL below QR code for OSS for debugging purposes
- Add Slack slash command allowing to trigger a direct page via a manually created alert group
- Remove resolved and acknowledged filters as we switched to status ([#1201](https://github.com/grafana/oncall/pull/1201))
- Add sync with grafana on /users and /teams api calls from terraform plugin

### Changed

- Allow users with `viewer` role to fetch cloud connection status using the internal API ([#1181](https://github.com/grafana/oncall/pull/1181))
- When removing the Slack ChatOps integration, make it more explicit to the user what the implications of doing so are
- Improve performance of `GET /api/internal/v1/schedules` endpoint ([#1169](https://github.com/grafana/oncall/pull/1169))

### Fixed

- Removed duplicate API call, in the UI on plugin initial load, to `GET /api/internal/v1/alert_receive_channels`
- Increased plugin startup speed ([#1200](https://github.com/grafana/oncall/pull/1200))

## v1.1.18 (2023-01-18)

### Added

- Allow messaging backends to be enabled/disabled per organization ([#1151](https://github.com/grafana/oncall/pull/1151))

### Changed

- Send a Slack DM when user is not in channel ([#1144](https://github.com/grafana/oncall/pull/1144))

## v1.1.17 (2023-01-18)

### Changed

- Modified how the `Organization.is_rbac_permissions_enabled` flag is set,
  based on whether we are dealing with an open-source, or cloud installation
- Backend implementation to support direct user/schedule paging
- Changed documentation links to open in new window
- Remove helm chart signing
- Changed the user's profile modal to be wide for all tabs

### Added

- Added state filter for alert_group public API endpoint.
- Enrich user tooltip on Schedule page
- Added redirects for old-style links

### Fixed

- Updated typo in Helm chart values when specifying a custom Slack command name
- Fix for web schedules ical export to give overrides the right priority
- Fix for topnavbar to show initial loading inside PluginPage

## v1.1.16 (2023-01-12)

### Fixed

- Minor bug fix in how the value of `Organization.is_rbac_permissions_enabled` is determined

- Helm chart: default values file and documentation now reflect the correct key to set for the Slack
  slash command name, `oncall.slack.commandName`.

## v1.1.15 (2023-01-10)

### Changed

- Simplify and speed up slack rendering ([#1105](https://github.com/grafana/oncall/pull/1105))
- Faro - Point to 3 separate apps instead of just 1 for all environments ([#1110](https://github.com/grafana/oncall/pull/1110))
- Schedules - ([#1114](https://github.com/grafana/oncall/pull/1114), [#1109](https://github.com/grafana/oncall/pull/1109))

### Fixed

- Bugfix for topnavbar to place alerts inside PageNav ([#1040](https://github.com/grafana/oncall/pull/1040))

## v1.1.14 (2023-01-05)

### Changed

- Change wording from "incident" to "alert group" for the Telegram integration ([#1052](https://github.com/grafana/oncall/pull/1052))
- Soft-delete of organizations on stack deletion.

## v1.1.13 (2023-01-04)

### Added

- Integration with [Grafana Faro](https://grafana.com/docs/grafana-cloud/faro-web-sdk/) for Cloud Instances

## v1.1.12 (2023-01-03)

### Fixed

- Handle jinja exceptions during alert creation
- Handle exception for slack rate limit message

## v1.1.11 (2023-01-03)

### Fixed

- Fix error when schedule was not able to load
- Minor fixes

## v1.1.10 (2023-01-03)

### Fixed

- Minor fixes

## v1.1.9 (2023-01-03)

### Fixed

- Alert group query optimization
- Update RBAC scopes
- Fix error when schedule was not able to load
- Minor bug fixes

## v1.1.8 (2022-12-13)

### Added

- Added a `make` command, `enable-mobile-app-feature-flags`, which sets the backend feature flag in `./dev/.env.dev`,
  and updates a record in the `base_dynamicsetting` database table, which are needed to enable the mobile
  app backend features.

### Changed

- Added ability to change engine deployment update strategy via values in helm chart.
- removed APNS support
- changed the `django-push-notification` library from the `iskhakov` fork to the [`grafana` fork](https://github.com/grafana/django-push-notifications).
  This new fork basically patches an issue which affected the database migrations of this django app (previously the
  library would not respect the `USER_MODEL` setting when creating its tables and would instead reference the
  `auth_user` table.. which we don't want)
- add `--no-cache` flag to the `make build` command

### Fixed

- fix schedule UI types and permissions

## v1.1.7 (2022-12-09)

### Fixed

- Update fallback role for schedule write RBAC permission
- Mobile App Verification tab in the user settings modal is now hidden for users that do not have proper
  permissions to use it

## v1.1.6 (2022-12-09)

### Added

- RBAC permission support
- Add `time_zone` serializer validation for OnCall shifts and calendar/web schedules. In addition, add database migration
  to update values that may be invalid
- Add a `permalinks.web` field, which is a permalink to the alert group web app page, to the alert group internal/public
  API responses
- Added the ability to customize job-migrate `ttlSecondsAfterFinished` field in the helm chart

### Fixed

- Got 500 error when saving Outgoing Webhook ([#890](https://github.com/grafana/oncall/issues/890))
- v1.0.13 helm chart - update the OnCall backend pods image pull policy to "Always" (and explicitly set tag to `latest`).
  This should resolve some recent issues experienced where the frontend/backend versions are not aligned.

### Changed

- When editing templates for alert group presentation or outgoing webhooks, errors and warnings are now displayed in
  the UI as notification popups or displayed in the preview.
- Errors and warnings that occur when rendering templates during notification or webhooks will now render
  and display the error/warning as the result.

## v1.1.5 (2022-11-24)

### Added

- Added a QR code in the "Mobile App Verification" tab on the user settings modal to connect the mobile
  application to your OnCall instance

### Fixed

- UI bug fixes for Grafana 9.3 ([#860](https://github.com/grafana/oncall/pull/860))
- Bug fix for saving source link template ([#898](https://github.com/grafana/oncall/pull/898))

## v1.1.4 (2022-11-23)

### Fixed

- Bug fix for [#882](https://github.com/grafana/oncall/pull/882) which was causing the OnCall web calendars to not load
- Bug fix which, when installing the plugin, or after removing a Grafana API token, caused the plugin to not load properly

## v1.1.3 (2022-11-22)

- Bug Fixes

### Changed

- For OSS installations of OnCall, initial configuration is now simplified. When running for local development, you no
  longer need to configure the plugin via the UI. This is achieved through passing one environment variable to both the
  backend & frontend containers, both of which have been preconfigured for you in `docker-compose-developer.yml`.
  - The Grafana API URL **must be** passed as an environment variable, `GRAFANA_API_URL`, to the OnCall backend
    (and can be configured by updating this env var in your `./dev/.env.dev` file)
  - The OnCall API URL can optionally be passed as an environment variable, `ONCALL_API_URL`, to the OnCall UI.
    If the environment variable is found, the plugin will "auto-configure", otherwise you will be shown a simple
    configuration form to provide this info.
- For Helm installations, if you are running Grafana externally (eg. `grafana.enabled` is set to `false`
  in your `values.yaml`), you will now be required to specify `externalGrafana.url` in `values.yaml`.
- `make start` will now idempotently check to see if a "127.0.0.1 grafana" record exists in `/etc/hosts`
  (using a tool called [`hostess`](https://github.com/cbednarski/hostess)). This is to support using `http://grafana:3000`
  as the `Organization.grafana_url` in two scenarios:
  - `oncall_engine`/`oncall_celery` -> `grafana` Docker container communication
  - public URL generation. There are some instances where `Organization.grafana_url` is referenced to generate public
    URLs to a Grafana plugin page. Without the `/etc/hosts` record, navigating to `http://grafana:3000/some_page` in
    your browser, you would obviously get an error from your browser.

## v1.1.2 (2022-11-18)

- Bug Fixes

## v1.1.1 (2022-11-16)

- Compatibility with Grafana 9.3.0
- Bug Fixes

## v1.0.52 (2022-11-09)

- Allow use of API keys as alternative to account auth token for Twilio
- Remove `grafana_plugin_management` Django app
- Enable new schedules UI
- Bug fixes

## v1.0.51 (2022-11-05)

- Bug Fixes

## v1.0.50 (2022-11-03)

- Updates to documentation
- Improvements to web schedules
- Bug fixes

## v1.0.49 (2022-11-01)

- Enable SMTP email backend by default
- Fix Grafana sidebar frontend bug

## v1.0.48 (2022-11-01)

- verify_number management command
- chatops page redesign

## v1.0.47 (2022-11-01)

- Bug fixes

## v1.0.46 (2022-10-28)

- Bug fixes
- remove `POST /api/internal/v1/custom_buttons/{id}/action` endpoint

## v1.0.45 (2022-10-27)

- Bug fix to revert commit which removed unused engine code

## v1.0.44 (2022-10-26)

- Bug fix for an issue that was affecting phone verification

## v1.0.43 (2022-10-25)

- Bug fixes

## v1.0.42 (2022-10-24)

- Fix posting resolution notes to Slack

## v1.0.41 (2022-10-24)

- Add personal email notifications
- Bug fixes

## v1.0.40 (2022-10-05)

- Improved database and celery backends support
- Added script to import PagerDuty users to Grafana
- Bug fixes

## v1.0.39 (2022-10-03)

- Fix issue in v1.0.38 blocking the creation of schedules and webhooks in the UI

## v1.0.38 (2022-09-30)

- Fix exception handling for adding resolution notes when slack and oncall users are out of sync.
- Fix all day events showing as having gaps in slack notifications
- Improve plugin configuration error message readability
- Add `telegram` key to `permalinks` property in `AlertGroup` public API response schema

## v1.0.37 (2022-09-21)

- Improve API token creation form
- Fix alert group bulk action bugs
- Add `permalinks` property to `AlertGroup` public API response schema
- Scheduling system bug fixes
- Public API bug fixes

## v1.0.36 (2022-09-12)

- Alpha web schedules frontend/backend updates
- Bug fixes

## v1.0.35 (2022-09-07)

- Bug fixes

## v1.0.34 (2022-09-06)

- Fix schedule notification spam

## v1.0.33 (2022-09-06)

- Add raw alert view
- Add GitHub star button for OSS installations
- Restore alert group search functionality
- Bug fixes

## v1.0.32 (2022-09-01)

- Bug fixes

## v1.0.31 (2022-09-01)

- Bump celery version
- Fix oss to cloud connection

## v1.0.30 (2022-08-31)

- Bug fix: check user notification policy before access

## v1.0.29 (2022-08-31)

- Add arm64 docker image

## v1.0.28 (2022-08-31)

- Bug fixes

## v1.0.27 (2022-08-30)

- Bug fixes

## v1.0.26 (2022-08-26)

- Insight log's format fixes
- Remove UserNotificationPolicy auto-recreating

## v1.0.25 (2022-08-24)

- Bug fixes

## v1.0.24 (2022-08-24)

- Insight logs
- Default DATA_UPLOAD_MAX_MEMORY_SIZE to 1mb

## v1.0.23 (2022-08-23)

- Bug fixes

## v1.0.22 (2022-08-16)

- Make STATIC_URL configurable from environment variable

## v1.0.21 (2022-08-12)

- Bug fixes

## v1.0.19 (2022-08-10)

- Bug fixes

## v1.0.15 (2022-08-03)

- Bug fixes

## v1.0.13 (2022-07-27)

- Optimize alert group list view
- Fix a bug related to Twilio setup

## v1.0.12 (2022-07-26)

- Update push-notifications dependency
- Rework how absolute URLs are built
- Fix to show maintenance windows per team
- Logging improvements
- Internal api to get a schedule final events

## v1.0.10 (2022-07-22)

- Speed-up of alert group web caching
- Internal api for OnCall shifts

## v1.0.9 (2022-07-21)

- Frontend bug fixes & improvements
- Support regex_replace() in templates
- Bring back alert group caching and list view

## v1.0.7 (2022-07-18)

- Backend & frontend bug fixes
- Deployment improvements
- Reshape webhook payload for outgoing webhooks
- Add escalation chain usage info on escalation chains page
- Improve alert group list load speeds and simplify caching system

## v1.0.6 (2022-07-12)

- Manual Incidents enabled for teams
- Fix phone notifications for OSS
- Public API improvements

## v1.0.5 (2022-07-06)

- Bump Django to 3.2.14
- Fix PagerDuty iCal parsing

## 1.0.4 (2022-06-28)

- Allow Telegram DMs without channel connection.

## 1.0.3 (2022-06-27)

- Fix users public api endpoint. Now it returns users with all roles.
- Fix redundant notifications about gaps in schedules.
- Frontend fixes.

## 1.0.2 (2022-06-17)

- Fix Grafana Alerting integration to handle API changes in Grafana 9
- Improve public api endpoint for outgoing webhooks (/actions) by adding ability to create, update and delete
  outgoing webhook instance

## 1.0.0 (2022-06-14)

- First Public Release

## 0.0.71 (2022-06-06)

- Initial Commit Release<|MERGE_RESOLUTION|>--- conflicted
+++ resolved
@@ -9,9 +9,7 @@
 
 ### Changed
 
-<<<<<<< HEAD
 - Allow editing assigned team via public api ([1619](https://github.com/grafana/oncall/pull/1619))
-=======
 - Disable mentions when resolution note is created by @iskhakov ([1696](https://github.com/grafana/oncall/pull/1696))
 - Display warnings on users page in a clean and consistent way by @iskhakov ([#1681](https://github.com/grafana/oncall/pull/1681))
 
@@ -63,7 +61,6 @@
 ### Changed
 
 - Drawers with Forms are not closing by clicking outside of the drawer. Only by clicking Cancel or X (by @Ukochka in [#1608](https://github.com/grafana/oncall/pull/1608))
->>>>>>> 42291748
 - When the `DANGEROUS_WEBHOOKS_ENABLED` environment variable is set to true, it's possible now to create Outgoing Webhooks
   using URLs without a top-level domain (by @hoptical in [#1398](https://github.com/grafana/oncall/pull/1398))
 - Updated wording when creating an integration (by @callmehyde in [#1572](https://github.com/grafana/oncall/pull/1572))
