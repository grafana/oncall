# Changelog

All notable changes to this project will be documented in this file.

The format is based on [Keep a Changelog](https://keepachangelog.com/en/1.0.0/),
and this project adheres to [Semantic Versioning](https://semver.org/spec/v2.0.0.html).

## Unreleased

<<<<<<< HEAD
- Inbound email integration ([837](https://github.com/grafana/oncall/pull/837))
=======
### Added

- Enable web overrides for Terraform-based schedules
- Direct user paging improvements ([1358](https://github.com/grafana/oncall/issues/1358))

## v1.1.36 (2023-03-09)

### Fixed

- Fix bug with override creation ([1515](https://github.com/grafana/oncall/pull/1515))
- Fixed redirection issue on integrations screen
>>>>>>> 8ca82ad2

## v1.1.35 (2023-03-09)

### Added

- Insight logs

### Fixed

- Fixed issue with Alert group involved users filter
- Fixed email sending failure due to newline in title

## v1.1.34 (2023-03-08)

### Added

- Jinja2 based routes ([1319](https://github.com/grafana/oncall/pull/1319))

### Changed

- Remove mobile app feature flag ([1484](https://github.com/grafana/oncall/pull/1484))

### Fixed

- Prohibit creating & updating past overrides ([1474](https://github.com/grafana/oncall/pull/1474))

## v1.1.33 (2023-03-07)

### Fixed

- Show permission error for accessing Telegram as Viewer ([1273](https://github.com/grafana/oncall/issues/1273))

### Changed

- Pass email and phone limits as environment variables ([1219](https://github.com/grafana/oncall/pull/1219))

## v1.1.32 (2023-03-01)

### Fixed

- Schedule filters improvements ([941](https://github.com/grafana/oncall/issues/941))
- Fix pagination issue on schedules page ([1437](https://github.com/grafana/oncall/pull/1437))

## v1.1.31 (2023-03-01)

### Added

- Add acknowledge_signal and source link to public api

## v1.1.30 (2023-03-01)

### Fixed

- Fixed importing of global grafana styles ([672](https://github.com/grafana/oncall/issues/672))
- Fixed UI permission related bug where Editors could not export their user iCal link
- Fixed error when a shift is created using Etc/UTC as timezone
- Fixed issue with refresh ical file task not considering empty string values
- Schedules: Long popup does not fit screen & buttons unreachable & objects outside of the popup ([1002](https://github.com/grafana/oncall/issues/1002))
- Can't scroll on integration settings page ([415](https://github.com/grafana/oncall/issues/415))
- Team change in the Integration page always causes 403 ([1292](https://github.com/grafana/oncall/issues/1292))
- Schedules: Permalink doesn't work with multi-teams ([940](https://github.com/grafana/oncall/issues/940))
- Schedules list -> expanded schedule blows page width ([1293](https://github.com/grafana/oncall/issues/1293))

### Changed

- Moved reCAPTCHA to backend environment variable for more flexible configuration between different environments.
- Add pagination to schedule listing
- Show 100 latest alerts on alert group page ([1417](https://github.com/grafana/oncall/pull/1417))

## v1.1.29 (2023-02-23)

### Changed

- Allow creating schedules with type "web" using public API

### Fixed

- Fixed minor issue during the sync process where an HTTP 302 (redirect) status code from the Grafana
  instance would cause the sync to not properly finish

## v1.1.28 (2023-02-23)

### Fixed

- Fixed maintenance mode for Telegram and MSTeams

## v1.1.27 (2023-02-22)

### Added

- Added reCAPTCHA validation for requesting a mobile verification code

### Changed

- Added ratelimits for phone verification

### Fixed

- Fixed HTTP request to Google where when fetching an iCal, the response would sometimes contain HTML instead
  of the expected iCal data

## v1.1.26 (2023-02-20)

### Fixed

- Make alert group filters persistent ([482](https://github.com/grafana/oncall/issues/482))

### Changed

- Update phone verification error message

## v1.1.25 (2023-02-20)

### Fixed

- Fixed too long declare incident link in Slack

## v1.1.24 (2023-02-16)

### Added

- Add direct user paging ([823](https://github.com/grafana/oncall/issues/823))
- Add App Store link to web UI ([1328](https://github.com/grafana/oncall/pull/1328))
- Added Schedule Score quality within the schedule view ([118](https://github.com/grafana/oncall/issues/118))

### Fixed

- Cleaning of the name "Incident" ([704](https://github.com/grafana/oncall/pull/704))
- Alert Group/Alert Groups naming polishing. All the names should be with capital letters
- Design polishing ([1290](https://github.com/grafana/oncall/pull/1290))
- Not showing contact details in User tooltip if User does not have edit/admin access
- Updated slack link account to redirect back to user profile instead of chatops

### Changed

- Incidents - Removed buttons column and replaced status with toggler ([#1237](https://github.com/grafana/oncall/issues/1237))
- Responsiveness changes across multiple pages (Incidents, Integrations, Schedules) ([#1237](https://github.com/grafana/oncall/issues/1237))
- Add pagination to schedule listing
- Link to source was added
- Header of Incident page was reworked: clickable labels instead of just names, users section was deleted
- "Go to Integration" button was deleted, because the functionality was moved to clickable labels

## v1.1.23 (2023-02-06)

### Fixed

- Fix bug with email case sensitivity for ICal on-call schedules ([1297](https://github.com/grafana/oncall/pull/1297))

## v1.1.22 (2023-02-03)

### Fixed

- Fix bug with root/dependant alert groups list api endpoint ([1284](https://github.com/grafana/oncall/pull/1284))
- Fixed NPE on teams switch

### Added

- Optimize alert and alert group public api endpoints and add filter by id ([1274](https://github.com/grafana/oncall/pull/1274))
- Enable mobile app backend by default on OSS

## v1.1.21 (2023-02-02)

### Added

- Add [`django-dbconn-retry` library](https://github.com/jdelic/django-dbconn-retry) to `INSTALLED_APPS` to attempt
  to alleviate occasional `django.db.utils.OperationalError` errors
- Improve alerts and alert group endpoint response time in internal API with caching ([1261](https://github.com/grafana/oncall/pull/1261))
- Optimize alert and alert group public api endpoints and add filter by id ([1274](https://github.com/grafana/oncall/pull/1274)
- Added Coming Soon for iOS on Mobile App screen

### Fixed

- Fix issue on Integrations where you were redirected back once escalation chain was loaded ([#1083](https://github.com/grafana/oncall/issues/1083))
  ([#1257](https://github.com/grafana/oncall/issues/1257))

## v1.1.20 (2023-01-30)

### Added

- Add involved users filter to alert groups listing page (+ mine shortcut)

### Changed

- Improve logging for creating contact point for Grafana Alerting integration

### Fixed

- Fix bugs related to creating contact point for Grafana Alerting integration
- Fix minor UI bug on OnCall users page where it would idefinitely show a "Loading..." message
- Only show OnCall user's table to users that are authorized
- Fixed NPE in ScheduleUserDetails component ([#1229](https://github.com/grafana/oncall/issues/1229))

## v1.1.19 (2023-01-25)

### Added

- Add Server URL below QR code for OSS for debugging purposes
- Add Slack slash command allowing to trigger a direct page via a manually created alert group
- Remove resolved and acknowledged filters as we switched to status ([#1201](https://github.com/grafana/oncall/pull/1201))
- Add sync with grafana on /users and /teams api calls from terraform plugin

### Changed

- Allow users with `viewer` role to fetch cloud connection status using the internal API ([#1181](https://github.com/grafana/oncall/pull/1181))
- When removing the Slack ChatOps integration, make it more explicit to the user what the implications of doing so are
- Improve performance of `GET /api/internal/v1/schedules` endpoint ([#1169](https://github.com/grafana/oncall/pull/1169))

### Fixed

- Removed duplicate API call, in the UI on plugin initial load, to `GET /api/internal/v1/alert_receive_channels`
- Increased plugin startup speed ([#1200](https://github.com/grafana/oncall/pull/1200))

## v1.1.18 (2023-01-18)

### Added

- Allow messaging backends to be enabled/disabled per organization ([#1151](https://github.com/grafana/oncall/pull/1151))

### Changed

- Send a Slack DM when user is not in channel ([#1144](https://github.com/grafana/oncall/pull/1144))

## v1.1.17 (2023-01-18)

### Changed

- Modified how the `Organization.is_rbac_permissions_enabled` flag is set,
  based on whether we are dealing with an open-source, or cloud installation
- Backend implementation to support direct user/schedule paging
- Changed documentation links to open in new window
- Remove helm chart signing
- Changed the user's profile modal to be wide for all tabs

### Added

- Added state filter for alert_group public API endpoint.
- Enrich user tooltip on Schedule page
- Added redirects for old-style links

### Fixed

- Updated typo in Helm chart values when specifying a custom Slack command name
- Fix for web schedules ical export to give overrides the right priority
- Fix for topnavbar to show initial loading inside PluginPage

## v1.1.16 (2023-01-12)

### Fixed

- Minor bug fix in how the value of `Organization.is_rbac_permissions_enabled` is determined

- Helm chart: default values file and documentation now reflect the correct key to set for the Slack
  slash command name, `oncall.slack.commandName`.

## v1.1.15 (2023-01-10)

### Changed

- Simplify and speed up slack rendering ([#1105](https://github.com/grafana/oncall/pull/1105))
- Faro - Point to 3 separate apps instead of just 1 for all environments ([#1110](https://github.com/grafana/oncall/pull/1110))
- Schedules - ([#1114](https://github.com/grafana/oncall/pull/1114), [#1109](https://github.com/grafana/oncall/pull/1109))

### Fixed

- Bugfix for topnavbar to place alerts inside PageNav ([#1040](https://github.com/grafana/oncall/pull/1040))

## v1.1.14 (2023-01-05)

### Changed

- Change wording from "incident" to "alert group" for the Telegram integration ([#1052](https://github.com/grafana/oncall/pull/1052))
- Soft-delete of organizations on stack deletion.

## v1.1.13 (2023-01-04)

### Added

- Integration with [Grafana Faro](https://grafana.com/docs/grafana-cloud/faro-web-sdk/) for Cloud Instances

## v1.1.12 (2023-01-03)

### Fixed

- Handle jinja exceptions during alert creation
- Handle exception for slack rate limit message

## v1.1.11 (2023-01-03)

### Fixed

- Fix error when schedule was not able to load
- Minor fixes

## v1.1.10 (2023-01-03)

### Fixed

- Minor fixes

## v1.1.9 (2023-01-03)

### Fixed

- Alert group query optimization
- Update RBAC scopes
- Fix error when schedule was not able to load
- Minor bug fixes

## v1.1.8 (2022-12-13)

### Added

- Added a `make` command, `enable-mobile-app-feature-flags`, which sets the backend feature flag in `./dev/.env.dev`,
  and updates a record in the `base_dynamicsetting` database table, which are needed to enable the mobile
  app backend features.

### Changed

- Added ability to change engine deployment update strategy via values in helm chart.
- removed APNS support
- changed the `django-push-notification` library from the `iskhakov` fork to the [`grafana` fork](https://github.com/grafana/django-push-notifications).
  This new fork basically patches an issue which affected the database migrations of this django app (previously the
  library would not respect the `USER_MODEL` setting when creating its tables and would instead reference the
  `auth_user` table.. which we don't want)
- add `--no-cache` flag to the `make build` command

### Fixed

- fix schedule UI types and permissions

## v1.1.7 (2022-12-09)

### Fixed

- Update fallback role for schedule write RBAC permission
- Mobile App Verification tab in the user settings modal is now hidden for users that do not have proper
  permissions to use it

## v1.1.6 (2022-12-09)

### Added

- RBAC permission support
- Add `time_zone` serializer validation for OnCall shifts and calendar/web schedules. In addition, add database migration
  to update values that may be invalid
- Add a `permalinks.web` field, which is a permalink to the alert group web app page, to the alert group internal/public
  API responses
- Added the ability to customize job-migrate `ttlSecondsAfterFinished` field in the helm chart

### Fixed

- Got 500 error when saving Outgoing Webhook ([#890](https://github.com/grafana/oncall/issues/890))
- v1.0.13 helm chart - update the OnCall backend pods image pull policy to "Always" (and explicitly set tag to `latest`).
  This should resolve some recent issues experienced where the frontend/backend versions are not aligned.

### Changed

- When editing templates for alert group presentation or outgoing webhooks, errors and warnings are now displayed in
  the UI as notification popups or displayed in the preview.
- Errors and warnings that occur when rendering templates during notification or webhooks will now render
  and display the error/warning as the result.

## v1.1.5 (2022-11-24)

### Added

- Added a QR code in the "Mobile App Verification" tab on the user settings modal to connect the mobile
  application to your OnCall instance

### Fixed

- UI bug fixes for Grafana 9.3 ([#860](https://github.com/grafana/oncall/pull/860))
- Bug fix for saving source link template ([#898](https://github.com/grafana/oncall/pull/898))

## v1.1.4 (2022-11-23)

### Fixed

- Bug fix for [#882](https://github.com/grafana/oncall/pull/882) which was causing the OnCall web calendars to not load
- Bug fix which, when installing the plugin, or after removing a Grafana API token, caused the plugin to not load properly

## v1.1.3 (2022-11-22)

- Bug Fixes

### Changed

- For OSS installations of OnCall, initial configuration is now simplified. When running for local development, you no
  longer need to configure the plugin via the UI. This is achieved through passing one environment variable to both the
  backend & frontend containers, both of which have been preconfigured for you in `docker-compose-developer.yml`.
  - The Grafana API URL **must be** passed as an environment variable, `GRAFANA_API_URL`, to the OnCall backend
    (and can be configured by updating this env var in your `./dev/.env.dev` file)
  - The OnCall API URL can optionally be passed as an environment variable, `ONCALL_API_URL`, to the OnCall UI.
    If the environment variable is found, the plugin will "auto-configure", otherwise you will be shown a simple
    configuration form to provide this info.
- For Helm installations, if you are running Grafana externally (eg. `grafana.enabled` is set to `false`
  in your `values.yaml`), you will now be required to specify `externalGrafana.url` in `values.yaml`.
- `make start` will now idempotently check to see if a "127.0.0.1 grafana" record exists in `/etc/hosts`
  (using a tool called [`hostess`](https://github.com/cbednarski/hostess)). This is to support using `http://grafana:3000`
  as the `Organization.grafana_url` in two scenarios:
  - `oncall_engine`/`oncall_celery` -> `grafana` Docker container communication
  - public URL generation. There are some instances where `Organization.grafana_url` is referenced to generate public
    URLs to a Grafana plugin page. Without the `/etc/hosts` record, navigating to `http://grafana:3000/some_page` in
    your browser, you would obviously get an error from your browser.

## v1.1.2 (2022-11-18)

- Bug Fixes

## v1.1.1 (2022-11-16)

- Compatibility with Grafana 9.3.0
- Bug Fixes

## v1.0.52 (2022-11-09)

- Allow use of API keys as alternative to account auth token for Twilio
- Remove `grafana_plugin_management` Django app
- Enable new schedules UI
- Bug fixes

## v1.0.51 (2022-11-05)

- Bug Fixes

## v1.0.50 (2022-11-03)

- Updates to documentation
- Improvements to web schedules
- Bug fixes

## v1.0.49 (2022-11-01)

- Enable SMTP email backend by default
- Fix Grafana sidebar frontend bug

## v1.0.48 (2022-11-01)

- verify_number management command
- chatops page redesign

## v1.0.47 (2022-11-01)

- Bug fixes

## v1.0.46 (2022-10-28)

- Bug fixes
- remove `POST /api/internal/v1/custom_buttons/{id}/action` endpoint

## v1.0.45 (2022-10-27)

- Bug fix to revert commit which removed unused engine code

## v1.0.44 (2022-10-26)

- Bug fix for an issue that was affecting phone verification

## v1.0.43 (2022-10-25)

- Bug fixes

## v1.0.42 (2022-10-24)

- Fix posting resolution notes to Slack

## v1.0.41 (2022-10-24)

- Add personal email notifications
- Bug fixes

## v1.0.40 (2022-10-05)

- Improved database and celery backends support
- Added script to import PagerDuty users to Grafana
- Bug fixes

## v1.0.39 (2022-10-03)

- Fix issue in v1.0.38 blocking the creation of schedules and webhooks in the UI

## v1.0.38 (2022-09-30)

- Fix exception handling for adding resolution notes when slack and oncall users are out of sync.
- Fix all day events showing as having gaps in slack notifications
- Improve plugin configuration error message readability
- Add `telegram` key to `permalinks` property in `AlertGroup` public API response schema

## v1.0.37 (2022-09-21)

- Improve API token creation form
- Fix alert group bulk action bugs
- Add `permalinks` property to `AlertGroup` public API response schema
- Scheduling system bug fixes
- Public API bug fixes

## v1.0.36 (2022-09-12)

- Alpha web schedules frontend/backend updates
- Bug fixes

## v1.0.35 (2022-09-07)

- Bug fixes

## v1.0.34 (2022-09-06)

- Fix schedule notification spam

## v1.0.33 (2022-09-06)

- Add raw alert view
- Add GitHub star button for OSS installations
- Restore alert group search functionality
- Bug fixes

## v1.0.32 (2022-09-01)

- Bug fixes

## v1.0.31 (2022-09-01)

- Bump celery version
- Fix oss to cloud connection

## v1.0.30 (2022-08-31)

- Bug fix: check user notification policy before access

## v1.0.29 (2022-08-31)

- Add arm64 docker image

## v1.0.28 (2022-08-31)

- Bug fixes

## v1.0.27 (2022-08-30)

- Bug fixes

## v1.0.26 (2022-08-26)

- Insight log's format fixes
- Remove UserNotificationPolicy auto-recreating

## v1.0.25 (2022-08-24)

- Bug fixes

## v1.0.24 (2022-08-24)

- Insight logs
- Default DATA_UPLOAD_MAX_MEMORY_SIZE to 1mb

## v1.0.23 (2022-08-23)

- Bug fixes

## v1.0.22 (2022-08-16)

- Make STATIC_URL configurable from environment variable

## v1.0.21 (2022-08-12)

- Bug fixes

## v1.0.19 (2022-08-10)

- Bug fixes

## v1.0.15 (2022-08-03)

- Bug fixes

## v1.0.13 (2022-07-27)

- Optimize alert group list view
- Fix a bug related to Twilio setup

## v1.0.12 (2022-07-26)

- Update push-notifications dependency
- Rework how absolute URLs are built
- Fix to show maintenance windows per team
- Logging improvements
- Internal api to get a schedule final events

## v1.0.10 (2022-07-22)

- Speed-up of alert group web caching
- Internal api for OnCall shifts

## v1.0.9 (2022-07-21)

- Frontend bug fixes & improvements
- Support regex_replace() in templates
- Bring back alert group caching and list view

## v1.0.7 (2022-07-18)

- Backend & frontend bug fixes
- Deployment improvements
- Reshape webhook payload for outgoing webhooks
- Add escalation chain usage info on escalation chains page
- Improve alert group list load speeds and simplify caching system

## v1.0.6 (2022-07-12)

- Manual Incidents enabled for teams
- Fix phone notifications for OSS
- Public API improvements

## v1.0.5 (2022-07-06)

- Bump Django to 3.2.14
- Fix PagerDuty iCal parsing

## 1.0.4 (2022-06-28)

- Allow Telegram DMs without channel connection.

## 1.0.3 (2022-06-27)

- Fix users public api endpoint. Now it returns users with all roles.
- Fix redundant notifications about gaps in schedules.
- Frontend fixes.

## 1.0.2 (2022-06-17)

- Fix Grafana Alerting integration to handle API changes in Grafana 9
- Improve public api endpoint for outgoing webhooks (/actions) by adding ability to create, update and delete
  outgoing webhook instance

## 1.0.0 (2022-06-14)

- First Public Release

## 0.0.71 (2022-06-06)

- Initial Commit Release<|MERGE_RESOLUTION|>--- conflicted
+++ resolved
@@ -7,13 +7,11 @@
 
 ## Unreleased
 
-<<<<<<< HEAD
-- Inbound email integration ([837](https://github.com/grafana/oncall/pull/837))
-=======
 ### Added
 
 - Enable web overrides for Terraform-based schedules
 - Direct user paging improvements ([1358](https://github.com/grafana/oncall/issues/1358))
+- Inbound email integration ([837](https://github.com/grafana/oncall/pull/837))
 
 ## v1.1.36 (2023-03-09)
 
@@ -21,7 +19,6 @@
 
 - Fix bug with override creation ([1515](https://github.com/grafana/oncall/pull/1515))
 - Fixed redirection issue on integrations screen
->>>>>>> 8ca82ad2
 
 ## v1.1.35 (2023-03-09)
 
