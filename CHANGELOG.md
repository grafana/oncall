# Changelog

All notable changes to this project will be documented in this file.

The format is based on [Keep a Changelog](https://keepachangelog.com/en/1.0.0/),
and this project adheres to [Semantic Versioning](https://semver.org/spec/v2.0.0.html).

## Unreleased

<<<<<<< HEAD
### Fixed

- Forward headers for Amazon SNS when organizations are moved @mderynck ([#3326](https://github.com/grafana/oncall/pull/3326))
=======
### Added

- Added user timezone field to the users public API response ([#3311](https://github.com/grafana/oncall/pull/3311))

### Changed

- Split Integrations table into Connections and Direct Paging tabs ([#3290](https://github.com/grafana/oncall/pull/3290))
>>>>>>> 6ca7c441

## v1.3.57 (2023-11-10)

### Fixed

- Fix AmazonSNS integration to handle exceptions the same as other integrations @mderynck ([#3315](https://github.com/grafana/oncall/pull/3315))

## v1.3.56 (2023-11-10)

## v1.3.55 (2023-11-07)

### Changed

- Unify naming of Grafana Cloud / Cloud OnCall / Grafana Cloud OnCall
  so that it's always Grafana Cloud OnCall ([#3279](https://github.com/grafana/oncall/pull/3279))

### Fixed

- Fix escalation policy importance going back to default by @vadimkerr ([#3282](https://github.com/grafana/oncall/pull/3282))
- Improve user permissions query ([#3291](https://github.com/grafana/oncall/pull/3291))

## v1.3.54 (2023-11-06)

### Added

- Add `b64decode` Jinja2 template helper filter by @jorgeav ([#3242](https://github.com/grafana/oncall/pull/3242))

## v1.3.53 (2023-11-03)

### Fixed

- Fix db migration for mobile app @Ferril ([#3260](https://github.com/grafana/oncall/pull/3260))

## v1.3.52 (2023-11-02)

### Fixed

- Address `TypeError` that occurs under some scenarios on the Alert Group detail page

### Changed

- Change wording for push notifications timing choices @Ferril ([#3253](https://github.com/grafana/oncall/pull/3253))

## v1.3.51 (2023-11-02)

### Fixed

- Postpone Legacy AlertManager and Grafana Alerting integration auto-migration date ([3250])(<https://github.com/grafana/oncall/pull/3250>)

## v1.3.50 (2023-11-02)

### Fixed

- Return alert groups for deleted integrations on private api ([3223](https://github.com/grafana/oncall/pull/3223))

## v1.3.49 (2023-10-31)

### Changed

- Removed the hardcoding of page size on frontend ([#3205](https://github.com/grafana/oncall/pull/3205))
- Prevent additional polling on Incidents if the previous request didn't complete
  ([#3205](https://github.com/grafana/oncall/pull/3205))
- Order results from `GET /teams` internal API endpoint by ascending name by @joeyorlando ([#3220](https://github.com/grafana/oncall/pull/3220))
- Order alert groups internal API endpoint by descending started_at by @mderynck ([#3240](https://github.com/grafana/oncall/pull/3240))

### Fixed

- Improve slow `GET /users` + `GET /teams` internal API endpoints by @joeyorlando ([#3220](https://github.com/grafana/oncall/pull/3220))
- Fix search issue when searching for teams in the add responders popup window by @joeyorlando ([#3220](https://github.com/grafana/oncall/pull/3220))
- CSS changes to add responders dropdown to fix long search results list by @joeyorlando ([#3220](https://github.com/grafana/oncall/pull/3220))
- Do not allow to update terraform-based shifts in web UI schedule API ([#3224](https://github.com/grafana/oncall/pull/3224))

## v1.3.48 (2023-10-30)

### Added

- Data type changed from `DateField` to `DateTimeField` on the `final_shifts` API endpoint. Endpoint now accepts either
  a date or a datetime ([#3103](https://github.com/grafana/oncall/pull/3103))

### Changed

- Simplify Direct Paging workflow. Now when using Direct Paging you either simply specify a team, or one or more users
  to page by @joeyorlando ([#3128](https://github.com/grafana/oncall/pull/3128))
- Enable timing options for mobile push notifications, allow multi-select by @Ferril ([#3187](https://github.com/grafana/oncall/pull/3187))

### Fixed

- Fix RBAC authorization bugs related to interacting with Alert Group Slack messages by @joeyorlando ([#3213](https://github.com/grafana/oncall/pull/3213))

## v1.3.47 (2023-10-25)

### Fixed

- Add filtering term length check for channel filter endpoints @Ferril ([#3192](https://github.com/grafana/oncall/pull/3192))

## v1.3.46 (2023-10-23)

### Added

- Check for basic role permissions on get/create/update labels @Ferril ([#3173](https://github.com/grafana/oncall/pull/3173))

### Fixed

- Discard old pending network requests in the UI (Users/Schedules) [#3172](https://github.com/grafana/oncall/pull/3172)
- Fix resolution note source for mobile app by @vadimkerr ([#3174](https://github.com/grafana/oncall/pull/3174))
- Fix iCal imported schedules related users and next shifts per user ([#3178](https://github.com/grafana/oncall/pull/3178))
- Fix references to removed access control functions in Grafana @mderynck ([#3184](https://github.com/grafana/oncall/pull/3184))

### Changed

- Upgrade Django to 4.2.6 and update iCal related deps ([#3176](https://github.com/grafana/oncall/pull/3176))

## v1.3.45 (2023-10-19)

### Added

- Use shift data from event object
- Update shifts public API to improve web shifts support ([#3165](https://github.com/grafana/oncall/pull/3165))

### Fixed

- Update ical schedule creation/update to trigger final schedule refresh ([#3156](https://github.com/grafana/oncall/pull/3156))
- Handle None role when syncing users from Grafana ([#3147](https://github.com/grafana/oncall/pull/3147))
- Polish "Build 'When I am on-call' for web UI" [#2915](https://github.com/grafana/oncall/issues/2915)
- Fix iCal schedule incorrect view [#2001](https://github.com/grafana/oncall-private/issues/2001)
- Fix rotation name rendering issue [#2324](https://github.com/grafana/oncall/issues/2324)

### Changed

- Add user TZ information to next shifts per user endpoint ([#3157](https://github.com/grafana/oncall/pull/3157))

## v1.3.44 (2023-10-16)

### Added

- Update plugin OnCaller role permissions ([#3145](https://github.com/grafana/oncall/pull/3145))
- Add labels implementation for OnCall integrations under the feature flag ([#3014](https://github.com/grafana/oncall/pull/3014))

### Fixed

- Fix plugin status to always return URL with trailing / @mderynck ([#3122](https://github.com/grafana/oncall/pull/3122))

## v1.3.43 (2023-10-05)

### Added

- Make it possible to acknowledge/unacknowledge and resolve/unresolve alert groups via API by @vadimkerr ([#3108](https://github.com/grafana/oncall/pull/3108))

### Changed

- Improve alert group deletion API by @vadimkerr ([#3124](https://github.com/grafana/oncall/pull/3124))
- Removed Integrations Name max characters limit
  ([#3123](https://github.com/grafana/oncall/pull/3123))
- Truncate long table rows (Integration Name/Alert Group) and show tooltip for the truncated content
  ([#3123](https://github.com/grafana/oncall/pull/3123))

## v1.3.42 (2023-10-04)

### Added

- Add additional shift info in schedule filter_events internal API ([#3110](https://github.com/grafana/oncall/pull/3110))

## v1.3.41 (2023-10-04)

### Added

- New RBAC action `grafana-oncall-app.alert-groups:direct-paging` and role "Alert Groups Direct Paging" by @joeyorlando
  ([#3107](https://github.com/grafana/oncall/pull/3107))

### Fixed

- Accept empty and null user when updating webhook via API @mderynck ([#3094](https://github.com/grafana/oncall/pull/3094))
- Fix slack notification for a shift which end is affected by a taken swap ([#3092](https://github.com/grafana/oncall/pull/3092))

## v1.3.40 (2023-09-28)

### Added

- Create Direct Paging integration by default for every team, create default E-Mail notification policy for every user ([#3064](https://github.com/grafana/oncall/pull/3064))

## v1.3.39 (2023-09-27)

### Added

- Presets for webhooks @mderynck ([#2996](https://github.com/grafana/oncall/pull/2996))
- Add `enable_web_overrides` option to schedules public API ([#3062](https://github.com/grafana/oncall/pull/3062))

### Fixed

- Fix regression in public actions endpoint handling user field by @mderynck ([#3053](https://github.com/grafana/oncall/pull/3053))

### Changed

- Rework how users are fetched from DB when getting users from schedules ical representation ([#3067](https://github.com/grafana/oncall/pull/3067))

## v1.3.38 (2023-09-19)

### Fixed

- Fix Slack access token length issue by @toolchainX ([#3016](https://github.com/grafana/oncall/pull/3016))
- Fix shifts for current user internal endpoint to return the right shift PK ([#3036](https://github.com/grafana/oncall/pull/3036))
- Handle Slack ratelimit on alert group deletion by @vadimkerr ([#3038](https://github.com/grafana/oncall/pull/3038))

## v1.3.37 (2023-09-12)

### Added

- Notify user via Slack/mobile push-notification when their shift swap request is taken by @joeyorlando ([#2992](https://github.com/grafana/oncall/pull/2992))
- Unify breadcrumbs behaviour with other Grafana Apps and main core# ([1906](https://github.com/grafana/oncall/issues/1906))

### Changed

- Improve Slack error handling by @vadimkerr ([#3000](https://github.com/grafana/oncall/pull/3000))

### Fixed

- Avoid task retries because of missing AlertGroupLogRecord on send_alert_group_signal ([#3001](https://github.com/grafana/oncall/pull/3001))
- Update escalation policies public API to handle new webhooks ([#2999](https://github.com/grafana/oncall/pull/2999))

## v1.3.36 (2023-09-07)

### Added

- Add option to create new contact point for existing integrations ([#2909](https://github.com/grafana/oncall/issues/2909))

### Changed

- Enable email notification step by default on Helm by @vadimkerr ([#2975](https://github.com/grafana/oncall/pull/2975))
- Handle slack resolution note errors consistently ([#2976](https://github.com/grafana/oncall/pull/2976))

### Fixed

- Don't update Slack user groups for deleted organizations by @vadimkerr ([#2985](https://github.com/grafana/oncall/pull/2985))
- Fix Slack integration leftovers after disconnecting by @vadimkerr ([#2986](https://github.com/grafana/oncall/pull/2986))
- Fix handling Slack rate limits by @vadimkerr ([#2991](https://github.com/grafana/oncall/pull/2991))

## v1.3.35 (2023-09-05)

### Fixed

- Fix issue in `SlackClientWithErrorHandling` paginted API calls by @joeyorlando

## v1.3.34 (2023-09-05)

### Fixed

- Fix issue in `apps.slack.tasks.populate_slack_channels_for_team` task by @joeyorlando ([#2969](https://github.com/grafana/oncall/pull/2969))

## v1.3.33 (2023-09-05)

### Fixed

- Fix issue in `apps.slack.tasks.post_or_update_log_report_message_task` task related to passing tuple to `text` arg
  for `SlackClient.chat_postMessage` method by @joeyorlando ([#2966](https://github.com/grafana/oncall/pull/2966))

## v1.3.32 (2023-09-05)

### Added

- Add internal API endpoint for getting schedules shifts for current user by @Ferril ([#2928](https://github.com/grafana/oncall/pull/2928))

### Changed

- Make Slack integration not post an alert group message if it's already deleted + refactor AlertGroup and
  SlackMessage foreign key relationship by @vadimkerr ([#2957](https://github.com/grafana/oncall/pull/2957))

### Fixed

- Reject file uploads when POSTing to an integration endpoint ([#2958](https://github.com/grafana/oncall/pull/2958))

## v1.3.31 (2023-09-04)

### Fixed

- Fix for Cloud plugin install not refreshing page after completion ([2974](https://github.com/grafana/oncall/issues/2874))
- Fix escalation snapshot building if user was deleted @Ferril ([#2954](https://github.com/grafana/oncall/pull/2954))

### Added

- ([Use Tilt for local development](https://github.com/grafana/oncall/pull/1396))

### Changed

- Update slack schedule shift-changed notification ([#2949](https://github.com/grafana/oncall/pull/2949))

## v1.3.30 (2023-08-31)

### Added

- Add optional param to expand user details in shift swaps internal endpoints ([#2923](https://github.com/grafana/oncall/pull/2923))

### Changed

- Update Shift Swap Request Slack message formatting by @joeyorlando ([#2918](https://github.com/grafana/oncall/pull/2918))
- Performance and UX tweaks to integrations page ([#2869](https://github.com/grafana/oncall/pull/2869))
- Expand users details in filter swaps internal endpoint ([#2921](https://github.com/grafana/oncall/pull/2921))
- Truncate exported final shifts to match the requested period ([#2924](https://github.com/grafana/oncall/pull/2924))

### Fixed

- Fix issue with helm chart when specifying `broker.type=rabbitmq` where Redis environment variables
  were not longer being injected by @joeyorlando ([#2927](https://github.com/grafana/oncall/pull/2927))
- Fix silence for alert groups with empty escalation chain @Ferril ([#2929](https://github.com/grafana/oncall/pull/2929))
- Fixed NPE when migrating legacy Grafana Alerting integrations ([#2908](https://github.com/grafana/oncall/issues/2908))
- Fix `IntegrityError` exceptions that occasionally would occur when trying to create `ResolutionNoteSlackMessage`
  objects by @joeyorlando ([#2933](https://github.com/grafana/oncall/pull/2933))

## v1.3.29 (2023-08-29)

### Fixed

- Fix metrics calculation and OnCall dashboard, rename dashboard @Ferril ([#2895](https://github.com/grafana/oncall/pull/2895))
- Fix slack schedule notification settings dialog ([#2902](https://github.com/grafana/oncall/pull/2902))

## v1.3.28 (2023-08-29)

### Changed

- Switch engine to alpine base image ([2872](https://github.com/grafana/oncall/pull/2872))

### Added

- Visualization of shift swap requests in Overrides and swaps section ([#2844](https://github.com/grafana/oncall/issues/2844))

### Fixed

- Address bug when a Shift Swap Request is accepted either via the web or mobile UI, and the Slack message is not
  updated to reflect the latest state by @joeyorlando ([#2886](https://github.com/grafana/oncall/pull/2886))
- Fix issue where Grafana integration would fail to parse alerting config for routes without receivers @mderynck
  ([#2894](https://github.com/grafana/oncall/pull/2894))

## v1.3.27 (2023-08-25)

### Added

- Public API for webhooks @mderynck ([#2790](https://github.com/grafana/oncall/pull/2790))
- Use Telegram polling protocol instead of a webhook if `FEATURE_TELEGRAM_LONG_POLLING_ENABLED` set to `True` by @alexintech
  ([#2250](https://github.com/grafana/oncall/pull/2250))

### Changed

- Public API for actions now wraps webhooks @mderynck ([#2790](https://github.com/grafana/oncall/pull/2790))
- Allow mobile app to access status endpoint @mderynck ([#2791](https://github.com/grafana/oncall/pull/2791))
- Enable shifts export endpoint for all schedule types ([#2863](https://github.com/grafana/oncall/pull/2863))
- Use priority field to track primary/overrides calendar in schedule iCal export ([#2871](https://github.com/grafana/oncall/pull/2871))

### Fixed

- Fix public api docs for escalation policies by @Ferril ([#2830](https://github.com/grafana/oncall/pull/2830))

## v1.3.26 (2023-08-22)

### Changed

- Increase mobile app verification token TTL by @joeyorlando ([#2859](https://github.com/grafana/oncall/pull/2859))

### Fixed

- Changed HTTP Endpoint to Email for inbound email integrations
  ([#2816](https://github.com/grafana/oncall/issues/2816))
- Enable inbound email feature flag by default by @vadimkerr ([#2846](https://github.com/grafana/oncall/pull/2846))
- Fixed initial search on Users page ([#2842](https://github.com/grafana/oncall/issues/2842))

## v1.3.25 (2023-08-18)

### Changed

- Improve Grafana Alerting integration by @Ferril @teodosii ([#2742](https://github.com/grafana/oncall/pull/2742))
- Fixed UTC conversion for escalation chain step of timerange
  ([#2781](https://github.com/grafana/oncall/issues/2781))

### Fixed

- Check for possible split events in range when resolving schedule ([#2828](https://github.com/grafana/oncall/pull/2828))

## v1.3.24 (2023-08-17)

### Added

- Shift swap requests public API ([#2775](https://github.com/grafana/oncall/pull/2775))
- Shift swap request Slack follow-ups by @vadimkerr ([#2798](https://github.com/grafana/oncall/pull/2798))
- Shift swap request push notification follow-ups by @vadimkerr ([#2805](https://github.com/grafana/oncall/pull/2805))

### Changed

- Improve default AlertManager template ([#2794](https://github.com/grafana/oncall/pull/2794))

### Fixed

- Ignore ical cancelled events when calculating shifts ([#2776](https://github.com/grafana/oncall/pull/2776))
- Fix Slack acknowledgment reminders by @vadimkerr ([#2769](https://github.com/grafana/oncall/pull/2769))
- Fix issue with updating "Require resolution note" setting by @Ferril ([#2782](https://github.com/grafana/oncall/pull/2782))
- Don't send notifications about past SSRs when turning on info notifications by @vadimkerr ([#2783](https://github.com/grafana/oncall/pull/2783))
- Add schedule shift type validation on create/preview ([#2789](https://github.com/grafana/oncall/pull/2789))
- Add alertmanager integration for heartbeat support ([2807](https://github.com/grafana/oncall/pull/2807))

## v1.3.23 (2023-08-10)

### Added

- Shift Swap Requests Web UI ([#2593](https://github.com/grafana/oncall/issues/2593))
- Final schedule shifts should lay in one line ([#1665](https://github.com/grafana/oncall/issues/1665))
- Add backend support for push notification sounds with custom extensions by @vadimkerr ([#2759](https://github.com/grafana/oncall/pull/2759))

### Changed

- Add stack slug to organization options for direct paging Slash command by @vadimkerr ([#2743](https://github.com/grafana/oncall/pull/2743))
- Avoid creating (or notifying about) potential event splits resulting from untaken swap requests ([#2748](https://github.com/grafana/oncall/pull/2748))
- Refactor heartbeats into a periodic task ([2723](https://github.com/grafana/oncall/pull/2723))

### Fixed

- Do not show override shortcut when web overrides are disabled ([#2745](https://github.com/grafana/oncall/pull/2745))
- Handle ical schedule import with duplicated event UIDs ([#2760](https://github.com/grafana/oncall/pull/2760))
- Allow Editor to access Phone Verification ([#2772](https://github.com/grafana/oncall/pull/2772))

## v1.3.22 (2023-08-03)

### Added

- Add mobile app push notifications for shift swap requests by @vadimkerr ([#2717](https://github.com/grafana/oncall/pull/2717))

### Changed

- Skip past due swap requests when calculating events ([2718](https://github.com/grafana/oncall/pull/2718))
- Update schedule slack notifications to use schedule final events by @Ferril ([#2710](https://github.com/grafana/oncall/pull/2710))

### Fixed

- Fix schedule final_events datetime filtering when splitting override ([#2715](https://github.com/grafana/oncall/pull/2715))
- Fix swap requests event filter limits in schedule events ([#2716](https://github.com/grafana/oncall/pull/2716))
- Fix Alerting contact point auto-creation ([2721](https://github.com/grafana/oncall/pull/2721))

## v1.3.21 (2023-08-01)

### Added

- [Helm] Add `extraContainers` for engine, celery and migrate-job pods to define sidecars by @lu1as ([#2650](https://github.com/grafana/oncall/pull/2650))
  – Rework of AlertManager integration ([#2643](https://github.com/grafana/oncall/pull/2643))

## v1.3.20 (2023-07-31)

### Added

- Add filter_shift_swaps endpoint to schedules API ([#2684](https://github.com/grafana/oncall/pull/2684))
- Add shifts endpoint to shift swap API ([#2697](https://github.com/grafana/oncall/pull/2697/))

### Fixed

- Fix helm env variable validation logic when specifying Twilio auth related values by @njohnstone2 ([#2674](https://github.com/grafana/oncall/pull/2674))
- Fixed mobile app verification not sending SMS to phone number ([#2687](https://github.com/grafana/oncall/issues/2687))

## v1.3.19 (2023-07-28)

### Fixed

- Fix one of the latest migrations failing on SQLite by @vadimkerr ([#2680](https://github.com/grafana/oncall/pull/2680))

### Added

- Apply swap requests details to schedule events ([#2677](https://github.com/grafana/oncall/pull/2677))

## v1.3.18 (2023-07-28)

### Changed

- Update the direct paging feature to page for acknowledged & silenced alert groups,
  and show a warning for resolved alert groups by @vadimkerr ([#2639](https://github.com/grafana/oncall/pull/2639))
- Change calls to get instances from GCOM to paginate by @mderynck ([#2669](https://github.com/grafana/oncall/pull/2669))
- Update checking on-call users to use schedule final events ([#2651](https://github.com/grafana/oncall/pull/2651))

### Fixed

- Remove checks delaying plugin load and cause "Initializing plugin..." ([2624](https://github.com/grafana/oncall/pull/2624))
- Fix "Continue escalation if >X alerts per Y minutes" escalation step by @vadimkerr ([#2636](https://github.com/grafana/oncall/pull/2636))
- Post to Telegram ChatOps channel option is not showing in the integrations page
  by @alexintech ([#2498](https://github.com/grafana/oncall/pull/2498))

## v1.3.17 (2023-07-25)

### Added

- Added banner on the ChatOps screen for OSS to let the user know if no chatops integration is enabled
  ([#1735](https://github.com/grafana/oncall/issues/1735))
- Add `rbac_enabled` to `GET /api/internal/v1/current_team` response schema + `rbac_permissions` to `GET /api/internal/v1/user`
  response schema by @joeyorlando ([#2611](https://github.com/grafana/oncall/pull/2611))

### Fixed

- Bring heartbeats back to UI by @maskin25 ([#2550](https://github.com/grafana/oncall/pull/2550))
- Address issue when Grafana feature flags which were enabled via the `feature_flags.enabled` were only properly being
  parsed, when they were space-delimited. This fix allows them to be _either_ space or comma-delimited.
  by @joeyorlando ([#2623](https://github.com/grafana/oncall/pull/2623))

## v1.3.16 (2023-07-21)

### Added

- Allow persisting mobile app's timezone, to allow for more accurate datetime related notifications by @joeyorlando
  ([#2601](https://github.com/grafana/oncall/pull/2601))
- Add filter integrations by type ([2609](https://github.com/grafana/oncall/pull/2609))

### Changed

- Update direct paging docs by @vadimkerr ([#2600](https://github.com/grafana/oncall/pull/2600))
- Improve APIs for creating/updating direct paging integrations by @vadimkerr ([#2603](https://github.com/grafana/oncall/pull/2603))
- Remove unnecessary team checks in public API by @vadimkerr ([#2606](https://github.com/grafana/oncall/pull/2606))

### Fixed

- Fix Slack direct paging issue when there are more than 100 schedules by @vadimkerr ([#2594](https://github.com/grafana/oncall/pull/2594))
- Fix webhooks unable to be copied if they contain password or authorization header ([#2608](https://github.com/grafana/oncall/pull/2608))

## v1.3.15 (2023-07-19)

### Changed

- Deprecate `AlertGroup.is_archived` column. Column will be removed in a subsequent release. By @joeyorlando ([#2524](https://github.com/grafana/oncall/pull/2524)).
- Update Slack "invite" feature to use direct paging by @vadimkerr ([#2562](https://github.com/grafana/oncall/pull/2562))
- Change "Current responders" to "Additional Responders" in web UI by @vadimkerr ([#2567](https://github.com/grafana/oncall/pull/2567))

### Fixed

- Fix duplicate orders on routes and escalation policies by @vadimkerr ([#2568](https://github.com/grafana/oncall/pull/2568))
- Fixed Slack channels sync by @Ferril ([#2571](https://github.com/grafana/oncall/pull/2571))
- Fixed rendering of slack connection errors ([#2526](https://github.com/grafana/oncall/pull/2526))

## v1.3.14 (2023-07-17)

### Changed

- Added `PHONE_PROVIDER` configuration check by @sreway ([#2523](https://github.com/grafana/oncall/pull/2523))
- Deprecate `/oncall` Slack command, update direct paging functionality by @vadimkerr ([#2537](https://github.com/grafana/oncall/pull/2537))
- Change plugin version to drop the `v` prefix. ([#2540](https://github.com/grafana/oncall/pull/2540))

## v1.3.13 (2023-07-17)

### Changed

- Remove deprecated `heartbeat.HeartBeat` model/table by @joeyorlando ([#2534](https://github.com/grafana/oncall/pull/2534))

## v1.3.12 (2023-07-14)

### Added

- Add `page_size`, `current_page_number`, and `total_pages` attributes to paginated API responses by @joeyorlando ([#2471](https://github.com/grafana/oncall/pull/2471))

### Fixed

- New webhooks incorrectly masking authorization header by @mderynck ([#2541](https://github.com/grafana/oncall/pull/2541))

## v1.3.11 (2023-07-13)

### Added

- Release new webhooks functionality by @mderynck @matiasb @maskin25 @teodosii @raphael-batte ([#1830](https://github.com/grafana/oncall/pull/1830))

### Changed

- Custom button webhooks are deprecated, they will be automatically migrated to new webhooks. ([#1830](https://github.com/grafana/oncall/pull/1830))

## v1.3.10 (2023-07-13)

### Added

- [Helm] Added ability to specify `resources` definition within the `wait-for-db` init container by @Shelestov7
  ([#2501](https://github.com/grafana/oncall/pull/2501))
- Added index on `started_at` column in `alerts_alertgroup` table. This substantially speeds up query used by the `check_escalation_finished_task`
  task. By @joeyorlando and @Konstantinov-Innokentii ([#2516](https://github.com/grafana/oncall/pull/2516)).

### Changed

- Deprecated `/maintenance` web UI page. Maintenance is now handled at the integration level and can be performed
  within a single integration's page. by @Ukochka ([#2497](https://github.com/grafana/oncall/issues/2497))

### Fixed

- Fixed a bug in the integration maintenance mode workflow where a user could not start/stop an integration's
  maintenance mode by @joeyorlando ([#2511](https://github.com/grafana/oncall/issues/2511))
- Schedules: Long popup does not fit screen & buttons unreachable & objects outside of the popup [#1002](https://github.com/grafana/oncall/issues/1002)
- New schedules white theme issues [#2356](https://github.com/grafana/oncall/issues/2356)

## v1.3.9 (2023-07-12)

### Added

- Bring new Jinja editor to webhooks ([#2344](https://github.com/grafana/oncall/issues/2344))

### Fixed

- Add debounce on Select UI components to avoid making API search requests on each key-down event by
  @maskin25 ([#2466](https://github.com/grafana/oncall/pull/2466))
- Make Direct paging integration configurable ([2483](https://github.com/grafana/oncall/pull/2483))

## v1.3.8 (2023-07-11)

### Added

- Add `event.users.avatar_full` field to `GET /api/internal/v1/schedules/{schedule_id}/filter_events`
  payload by @joeyorlando ([#2459](https://github.com/grafana/oncall/pull/2459))
- Add `affinity` and `tolerations` for `celery` and `migrations` pods into helm chart + unit test for chart

### Changed

- Modified DRF pagination class used by `GET /api/internal/v1/alert_receive_channels` and `GET /api/internal/v1/schedules`
  endpoints so that the `next` and `previous` pagination links are properly set when OnCall is run behind
  a reverse proxy by @joeyorlando ([#2467](https://github.com/grafana/oncall/pull/2467))
- Polish user settings and warnings ([#2425](https://github.com/grafana/oncall/pull/2425))

### Fixed

- Address issue where we were improperly parsing Grafana feature flags that were enabled via the `feature_flags.enabled`
  method by @joeyorlando ([#2477](https://github.com/grafana/oncall/pull/2477))
- Fix cuddled list Markdown issue by @vadimkerr ([#2488](https://github.com/grafana/oncall/pull/2488))
- Fixed schedules slack notifications for deleted organizations ([#2493](https://github.com/grafana/oncall/pull/2493))

## v1.3.7 (2023-07-06)

### Changed

- OnCall Metrics dashboard update ([#2400](https://github.com/grafana/oncall/pull/2400))

## v1.3.6 (2023-07-05)

### Fixed

- Address issue where having multiple registered mobile apps for a user could lead to issues in delivering push
  notifications by @joeyorlando ([#2421](https://github.com/grafana/oncall/pull/2421))

## v1.3.5 (2023-07-05)

### Fixed

- Fix for phone provider initialization which can lead to an HTTP 500 on startup ([#2434](https://github.com/grafana/oncall/pull/2434))

## v1.3.4 (2023-07-05)

### Added

- Add full avatar URL for on-call users in schedule internal API by @vadimkerr ([#2414](https://github.com/grafana/oncall/pull/2414))
- Add phone call using the zvonok.com service by @sreway ([#2339](https://github.com/grafana/oncall/pull/2339))

### Changed

- UI drawer updates for webhooks2 ([#2419](https://github.com/grafana/oncall/pull/2419))
- Removed url from sms notification, changed format ([#2317](https://github.com/grafana/oncall/pull/2317))

## v1.3.3 (2023-06-29)

### Added

- Docs for `/resolution_notes` public api endpoint [#222](https://github.com/grafana/oncall/issues/222)

### Fixed

- Change alerts order for `/alert` public api endpoint [#1031](https://github.com/grafana/oncall/issues/1031)
- Change resolution notes order for `/resolution_notes` public api endpoint to show notes for the newest alert group
  on top ([#2404](https://github.com/grafana/oncall/pull/2404))
- Remove attempt to check token when editor/viewers are accessing the plugin @mderynck ([#2410](https://github.com/grafana/oncall/pull/2410))

## v1.3.2 (2023-06-29)

### Added

- Add metric "how many alert groups user was notified of" to Prometheus exporter ([#2334](https://github.com/grafana/oncall/pull/2334/))

### Changed

- Change permissions used during setup to better represent actions being taken by @mderynck ([#2242](https://github.com/grafana/oncall/pull/2242))
- Display 100000+ in stats when there are more than 100000 alert groups in the result ([#1901](https://github.com/grafana/oncall/pull/1901))
- Change OnCall plugin to use service accounts and api tokens for communicating with backend, by @mderynck ([#2385](https://github.com/grafana/oncall/pull/2385))
- RabbitMQ Docker image upgraded from 3.7.19 to 3.12.0 in `docker-compose-developer.yml` and
  `docker-compose-mysql-rabbitmq.yml`. **Note**: if you use one of these config files for your deployment
  you _may_ need to follow the RabbitMQ "upgrade steps" listed [here](https://rabbitmq.com/upgrade.html#rabbitmq-version-upgradability)
  by @joeyorlando ([#2359](https://github.com/grafana/oncall/pull/2359))

### Fixed

- For "You're Going OnCall" push notifications, show shift times in the user's configured timezone, otherwise UTC
  by @joeyorlando ([#2351](https://github.com/grafana/oncall/pull/2351))

## v1.3.1 (2023-06-26)

### Fixed

- Fix phone call & SMS relay by @vadimkerr ([#2345](https://github.com/grafana/oncall/pull/2345))

## v1.3.0 (2023-06-26)

### Added

- Secrets consistency for the chart. Bugfixing [#1016](https://github.com/grafana/oncall/pull/1016)

### Changed

- `telegram.webhookUrl` now defaults to `https://<base_url>` if not set
- UI Updates for the integrations page ([#2310](https://github.com/grafana/oncall/pull/2310))
- Prefer shift start when displaying rotation start value for existing shifts ([#2316](https://github.com/grafana/oncall/pull/2316))

### Fixed

- Fixed minor schedule preview issue missing last day ([#2316](https://github.com/grafana/oncall/pull/2316))

## v1.2.46 (2023-06-22)

### Added

- Make it possible to completely delete a rotation oncall ([#1505](https://github.com/grafana/oncall/issues/1505))
- Polish rotation modal form oncall ([#1506](https://github.com/grafana/oncall/issues/1506))
- Quick actions when editing a schedule oncall ([#1507](https://github.com/grafana/oncall/issues/1507))
- Enable schedule related profile settings oncall ([#1508](https://github.com/grafana/oncall/issues/1508))
- Highlight user shifts oncall ([#1509](https://github.com/grafana/oncall/issues/1509))
- Rename or Description for Schedules Rotations ([#1460](https://github.com/grafana/oncall/issues/1406))
- Add documentation for OnCall metrics exporter ([#2149](https://github.com/grafana/oncall/pull/2149))
- Add dashboard for OnCall metrics ([#1973](https://github.com/grafana/oncall/pull/1973))

## Changed

- Change mobile shift notifications title and subtitle by @imtoori ([#2288](https://github.com/grafana/oncall/pull/2288))
- Make web schedule updates to trigger sync refresh of its ical representation ([#2279](https://github.com/grafana/oncall/pull/2279))

## Fixed

- Fix duplicate orders for user notification policies by @vadimkerr ([#2278](https://github.com/grafana/oncall/pull/2278))
- Fix broken markup on alert group page, declutter, make time format consistent ([#2296](https://github.com/grafana/oncall/pull/2295))

## v1.2.45 (2023-06-19)

### Changed

- Change .Values.externalRabbitmq.passwordKey from `password` to `""` (default value `rabbitmq-password`) ([#864](https://github.com/grafana/oncall/pull/864))
- Remove deprecated `permissions` string array from the internal API user serializer by @joeyorlando ([#2269](https://github.com/grafana/oncall/pull/2269))

### Added

- Add `locale` column to mobile app user settings table by @joeyorlando [#2131](https://github.com/grafana/oncall/pull/2131)
- Update notification text for "You're going on call" push notifications to include information about the shift start
  and end times by @joeyorlando ([#2131](https://github.com/grafana/oncall/pull/2131))

### Fixed

- Handle non-UTC UNTIL datetime value when repeating ical events [#2241](https://github.com/grafana/oncall/pull/2241)
- Optimize AlertManager auto-resolve mechanism

## v1.2.44 (2023-06-14)

### Added

- Users with the Viewer basic role can now connect and use the mobile app ([#1892](https://github.com/grafana/oncall/pull/1892))
- Add helm chart support for redis and mysql existing secrets [#2156](https://github.com/grafana/oncall/pull/2156)

### Changed

- Removed `SlackActionRecord` model and database table by @joeyorlando [#2201](https://github.com/grafana/oncall/pull/2201)
- Require users when creating a schedule rotation using the web UI [#2220](https://github.com/grafana/oncall/pull/2220)

### Fixed

- Fix schedule shift preview to not breaking rotation shifts when there is overlap [#2218](https://github.com/grafana/oncall/pull/2218)
- Fix schedule list filter by type to allow considering multiple values [#2218](https://github.com/grafana/oncall/pull/2218)

## v1.2.43 (2023-06-12)

### Changed

- Propogate CI/CD changes

## v1.2.42 (2023-06-12)

### Changed

- Helm chart: Upgrade helm dependecies, improve local setup [#2144](https://github.com/grafana/oncall/pull/2144)

### Fixed

- Fixed bug on Filters where team param from URL was discarded [#6237](https://github.com/grafana/support-escalations/issues/6237)
- Fix receive channel filter in alert groups API [#2140](https://github.com/grafana/oncall/pull/2140)
- Helm chart: Fix usage of `env` settings as map;
  Fix usage of `mariadb.auth.database` and `mariadb.auth.username` for MYSQL env variables by @alexintech [#2146](https://github.com/grafana/oncall/pull/2146)

### Added

- Helm chart: Add unittests for rabbitmq and redis [2165](https://github.com/grafana/oncall/pull/2165)

## v1.2.41 (2023-06-08)

### Added

- Twilio Provider improvements by @Konstantinov-Innokentii, @mderynck and @joeyorlando
  [#2074](https://github.com/grafana/oncall/pull/2074) [#2034](https://github.com/grafana/oncall/pull/2034)
- Run containers as a non-root user by @alexintech [#2053](https://github.com/grafana/oncall/pull/2053)

## v1.2.40 (2023-06-07)

### Added

- Allow mobile app to consume "internal" schedules API endpoints by @joeyorlando ([#2109](https://github.com/grafana/oncall/pull/2109))
- Add inbound email address in integration API by @vadimkerr ([#2113](https://github.com/grafana/oncall/pull/2113))

### Changed

- Make viewset actions more consistent by @vadimkerr ([#2120](https://github.com/grafana/oncall/pull/2120))

### Fixed

- Fix + revert [#2057](https://github.com/grafana/oncall/pull/2057) which reverted a change which properly handles
  `Organization.DoesNotExist` exceptions for Slack events by @joeyorlando ([#TBD](https://github.com/grafana/oncall/pull/TBD))
- Fix Telegram ratelimit on live setting change by @vadimkerr and @alexintech ([#2100](https://github.com/grafana/oncall/pull/2100))

## v1.2.39 (2023-06-06)

### Changed

- Do not hide not secret settings in the web plugin UI by @alexintech ([#1964](https://github.com/grafana/oncall/pull/1964))

## v1.2.36 (2023-06-02)

### Added

- Add public API endpoint to export a schedule's final shifts by @joeyorlando ([2047](https://github.com/grafana/oncall/pull/2047))

### Fixed

- Fix demo alert for inbound email integration by @vadimkerr ([#2081](https://github.com/grafana/oncall/pull/2081))
- Fix calendar TZ used when comparing current shifts triggering slack shift notifications ([#2091](https://github.com/grafana/oncall/pull/2091))

## v1.2.35 (2023-06-01)

### Fixed

- Fix a bug with permissions for telegram user settings by @alexintech ([#2075](https://github.com/grafana/oncall/pull/2075))
- Fix orphaned messages in Slack by @vadimkerr ([#2023](https://github.com/grafana/oncall/pull/2023))
- Fix duplicated slack shift-changed notifications ([#2080](https://github.com/grafana/oncall/pull/2080))

## v1.2.34 (2023-05-31)

### Added

- Add description to "Default channel for Slack notifications" UI dropdown by @joeyorlando ([2051](https://github.com/grafana/oncall/pull/2051))

### Fixed

- Fix templates when slack or telegram is disabled ([#2064](https://github.com/grafana/oncall/pull/2064))
- Reduce number of alert groups returned by `Attach To` in slack to avoid event trigger timeout @mderynck ([#2049](https://github.com/grafana/oncall/pull/2049))

## v1.2.33 (2023-05-30)

### Fixed

- Revert #2040 breaking `/escalate` Slack command

## v1.2.32 (2023-05-30)

### Added

- Add models and framework to use different services (Phone, SMS, Verify) in Twilio depending on
  the destination country code by @mderynck ([#1976](https://github.com/grafana/oncall/pull/1976))
- Prometheus exporter backend for alert groups related metrics
- Helm chart: configuration of `uwsgi` using environment variables by @alexintech ([#2045](https://github.com/grafana/oncall/pull/2045))
- Much expanded/improved docs for mobile app ([2026](https://github.com/grafana/oncall/pull/2026>))
- Enable by-day selection when defining monthly and hourly rotations ([2037](https://github.com/grafana/oncall/pull/2037))

### Fixed

- Fix error when updating closed modal window in Slack by @vadimkerr ([#2019](https://github.com/grafana/oncall/pull/2019))
- Fix final schedule export failing to update when ical imported events set start/end as date ([#2025](https://github.com/grafana/oncall/pull/2025))
- Helm chart: fix bugs in helm chart with external postgresql configuration by @alexintech ([#2036](https://github.com/grafana/oncall/pull/2036))
- Properly address `Organization.DoesNotExist` exceptions thrown which result in HTTP 500 for the Slack `interactive_api_endpoint`
  endpoint by @joeyorlando ([#2040](https://github.com/grafana/oncall/pull/2040))
- Fix issue when trying to sync Grafana contact point and config receivers miss a key ([#2046](https://github.com/grafana/oncall/pull/2046))

### Changed

- Changed mobile notification title and subtitle. Removed the body. by @imtoori [#2027](https://github.com/grafana/oncall/pull/2027)

## v1.2.31 (2023-05-26)

### Fixed

- Fix AmazonSNS ratelimit by @Konstantinov-Innokentii ([#2032](https://github.com/grafana/oncall/pull/2032))

## v1.2.30 (2023-05-25)

### Fixed

- Fix Phone provider status callbacks [#2014](https://github.com/grafana/oncall/pull/2014)

## v1.2.29 (2023-05-25)

### Changed

- Phone provider refactoring [#1713](https://github.com/grafana/oncall/pull/1713)

### Fixed

- Handle slack metadata limit when creating paging command payload ([#2007](https://github.com/grafana/oncall/pull/2007))
- Fix issue with sometimes cached final schedule not being refreshed after an update ([#2004](https://github.com/grafana/oncall/pull/2004))

## v1.2.28 (2023-05-24)

### Fixed

- Improve plugin authentication by @vadimkerr ([#1995](https://github.com/grafana/oncall/pull/1995))
- Fix MultipleObjectsReturned error on webhook endpoints by @vadimkerr ([#1996](https://github.com/grafana/oncall/pull/1996))
- Remove user defined time period from "you're going oncall" mobile push by @iskhakov ([#2001](https://github.com/grafana/oncall/pull/2001))

## v1.2.27 (2023-05-23)

### Added

- Allow passing Firebase credentials via environment variable by @vadimkerr ([#1969](https://github.com/grafana/oncall/pull/1969))

### Changed

- Update default Alertmanager templates by @iskhakov ([#1944](https://github.com/grafana/oncall/pull/1944))

### Fixed

- Fix SQLite permission issue by @vadimkerr ([#1984](https://github.com/grafana/oncall/pull/1984))
- Remove user defined time period from "you're going oncall" mobile push ([2001](https://github.com/grafana/oncall/pull/2001))

## v1.2.26 (2023-05-18)

### Fixed

- Fix inbound email bug when attaching files by @vadimkerr ([#1970](https://github.com/grafana/oncall/pull/1970))

## v1.2.25 (2023-05-18)

### Added

- Test mobile push backend

## v1.2.24 (2023-05-17)

### Fixed

- Fixed bug in Escalation Chains where reordering an item crashed the list

## v1.2.23 (2023-05-15)

### Added

- Add a way to set a maintenance mode message and display this in the web plugin UI by @joeyorlando ([#1917](https://github.com/grafana/oncall/pull/#1917))

### Changed

- Use `user_profile_changed` Slack event instead of `user_change` to update Slack user profile by @vadimkerr ([#1938](https://github.com/grafana/oncall/pull/1938))

## v1.2.22 (2023-05-12)

### Added

- Add mobile settings for info notifications by @imtoori ([#1926](https://github.com/grafana/oncall/pull/1926))

### Fixed

- Fix bug in the "You're Going Oncall" push notification copy by @joeyorlando ([#1922](https://github.com/grafana/oncall/pull/1922))
- Fix bug with newlines in markdown converter ([#1925](https://github.com/grafana/oncall/pull/1925))
- Disable "You're Going Oncall" push notification by default ([1927](https://github.com/grafana/oncall/pull/1927))

## v1.2.21 (2023-05-09)

### Added

- Add a new mobile app push notification which notifies users when they are going on call by @joeyorlando ([#1814](https://github.com/grafana/oncall/pull/1814))
- Add a new mobile app user setting field, `important_notification_volume_override` by @joeyorlando ([#1893](https://github.com/grafana/oncall/pull/1893))

### Changed

- Improve ical comparison when checking for imported ical updates ([1870](https://github.com/grafana/oncall/pull/1870))
- Upgrade to Python 3.11.3 by @joeyorlando ([#1849](https://github.com/grafana/oncall/pull/1849))

### Fixed

- Fix issue with how OnCall determines if a cloud Grafana Instance supports RBAC by @joeyorlando ([#1880](https://github.com/grafana/oncall/pull/1880))
- Fix issue trying to set maintenance mode for integrations belonging to non-current team

## v1.2.20 (2023-05-09)

### Fixed

- Hotfix perform notification task

## v1.2.19 (2023-05-04)

### Fixed

- Fix issue with parsing response when sending Slack message

## v1.2.18 (2023-05-03)

### Added

- Documentation updates

## v1.2.17 (2023-05-02)

### Added

- Add filter descriptions to web ui by @iskhakov ([1845](https://github.com/grafana/oncall/pull/1845))
- Add "Notifications Receiver" RBAC role by @joeyorlando ([#1853](https://github.com/grafana/oncall/pull/1853))

### Changed

- Remove template editor from Slack by @iskhakov ([1847](https://github.com/grafana/oncall/pull/1847))
- Remove schedule name uniqueness restriction ([1859](https://github.com/grafana/oncall/pull/1859))

### Fixed

- Fix bugs in web title and message templates rendering and visual representation ([1747](https://github.com/grafana/oncall/pull/1747))

## v1.2.16 (2023-04-27)

### Added

- Add 2, 3 and 6 hours Alert Group silence options by @tommysitehost ([#1822](https://github.com/grafana/oncall/pull/1822))
- Add schedule related users endpoint to plugin API

### Changed

- Update web UI, Slack, and Telegram to allow silencing an acknowledged alert group by @joeyorlando ([#1831](https://github.com/grafana/oncall/pull/1831))

### Fixed

- Optimize duplicate queries occurring in AlertGroupFilter by @joeyorlando ([1809](https://github.com/grafana/oncall/pull/1809))

## v1.2.15 (2023-04-24)

### Fixed

- Helm chart: Fix helm hook for db migration job
- Performance improvements to `GET /api/internal/v1/alertgroups` endpoint by @joeyorlando and @iskhakov ([#1805](https://github.com/grafana/oncall/pull/1805))

### Added

- Add helm chart support for twilio existing secrets by @atownsend247 ([#1435](https://github.com/grafana/oncall/pull/1435))
- Add web_title, web_message and web_image_url attributes to templates ([1786](https://github.com/grafana/oncall/pull/1786))

### Changed

- Update shift API to use a default interval value (`1`) when a `frequency` is set and no `interval` is given
- Limit number of alertmanager alerts in alert group to autoresolve by 500 ([1779](https://github.com/grafana/oncall/pull/1779))
- Update schedule and personal ical exports to use final shift events

## v1.2.14 (2023-04-19)

### Fixed

- Fix broken documentation links by @shantanualsi ([#1766](https://github.com/grafana/oncall/pull/1766))
- Fix bug when updating team access settings by @vadimkerr ([#1794](https://github.com/grafana/oncall/pull/1794))

## v1.2.13 (2023-04-18)

### Changed

- Rework ical schedule export to include final events; also improve changing shifts sync

### Fixed

- Fix issue when creating web overrides for TF schedules using a non-UTC timezone

## v1.2.12 (2023-04-18)

### Changed

- Move `alerts_alertgroup.is_restricted` column to `alerts_alertreceivechannel.restricted_at` by @joeyorlando ([#1770](https://github.com/grafana/oncall/pull/1770))

### Added

- Add new field description_short to private api ([#1698](https://github.com/grafana/oncall/pull/1698))
- Added preview and migration API endpoints for route migration from regex into jinja2 ([1715](https://github.com/grafana/oncall/pull/1715))
- Helm chart: add the option to use a helm hook for the migration job ([1386](https://github.com/grafana/oncall/pull/1386))
- Add endpoints to start and stop maintenance in alert receive channel private api ([1755](https://github.com/grafana/oncall/pull/1755))
- Send demo alert with dynamic payload and get demo payload example on private api ([1700](https://github.com/grafana/oncall/pull/1700))
- Add is_default fields to templates, remove WritableSerialiserMethodField ([1759](https://github.com/grafana/oncall/pull/1759))
- Allow use of dynamic payloads in alert receive channels preview template in private api ([1756](https://github.com/grafana/oncall/pull/1756))

## v1.2.11 (2023-04-14)

### Added

- add new columns `gcom_org_contract_type`, `gcom_org_irm_sku_subscription_start_date`,
  and `gcom_org_oldest_admin_with_billing_privileges_user_id` to `user_management_organization` table,
  plus `is_restricted` column to `alerts_alertgroup` table by @joeyorlando and @teodosii ([1522](https://github.com/grafana/oncall/pull/1522))
- emit two new Django signals by @joeyorlando and @teodosii ([1522](https://github.com/grafana/oncall/pull/1522))
  - `org_sync_signal` at the end of the `engine/apps/user_management/sync.py::sync_organization` method
  - `alert_group_created_signal` when a new Alert Group is created

## v1.2.10 (2023-04-13)

### Added

- Added mine filter to schedules listing

### Fixed

- Fixed a bug in GForm's RemoteSelect where the value for Dropdown could not change
- Fixed the URL attached to an Incident created via the 'Declare Incident' button of a Slack alert by @sd2k ([#1738](https://github.com/grafana/oncall/pull/1738))

## v1.2.9 (2023-04-11)

### Fixed

- Catch the new Slack error - "message_limit_exceeded"

## v1.2.8 (2023-04-06)

### Changed

- Allow editing assigned team via public api ([1619](https://github.com/grafana/oncall/pull/1619))
- Disable mentions when resolution note is created by @iskhakov ([1696](https://github.com/grafana/oncall/pull/1696))
- Display warnings on users page in a clean and consistent way by @iskhakov ([#1681](https://github.com/grafana/oncall/pull/1681))

## v1.2.7 (2023-04-03)

### Added

- Save selected teams filter in local storage ([#1611](https://github.com/grafana/oncall/issues/1611))

### Changed

- Renamed routes from /incidents to /alert-groups ([#1678](https://github.com/grafana/oncall/pull/1678))

### Fixed

- Fix team search when filtering resources by @vadimkerr ([#1680](https://github.com/grafana/oncall/pull/1680))
- Fix issue when trying to scroll in Safari ([#415](https://github.com/grafana/oncall/issues/415))

## v1.2.6 (2023-03-30)

### Fixed

- Fixed bug when web schedules/shifts use non-UTC timezone and shift is deleted by @matiasb ([#1661](https://github.com/grafana/oncall/pull/1661))

## v1.2.5 (2023-03-30)

### Fixed

- Fixed a bug with Slack links not working in the plugin UI ([#1671](https://github.com/grafana/oncall/pull/1671))

## v1.2.4 (2023-03-30)

### Added

- Added the ability to change the team for escalation chains by @maskin25, @iskhakov and @vadimkerr ([#1658](https://github.com/grafana/oncall/pull/1658))

### Fixed

- Addressed bug with iOS mobile push notifications always being set to critical by @imtoori and @joeyorlando ([#1646](https://github.com/grafana/oncall/pull/1646))
- Fixed issue where Viewer was not able to view which people were oncall in a schedule ([#999](https://github.com/grafana/oncall/issues/999))
- Fixed a bug with syncing teams from Grafana API by @vadimkerr ([#1652](https://github.com/grafana/oncall/pull/1652))

## v1.2.3 (2023-03-28)

Only some minor performance/developer setup changes to report in this version.

## v1.2.2 (2023-03-27)

### Changed

- Drawers with Forms are not closing by clicking outside of the drawer. Only by clicking Cancel or X (by @Ukochka in [#1608](https://github.com/grafana/oncall/pull/1608))
- When the `DANGEROUS_WEBHOOKS_ENABLED` environment variable is set to true, it's possible now to create Outgoing Webhooks
  using URLs without a top-level domain (by @hoptical in [#1398](https://github.com/grafana/oncall/pull/1398))
- Updated wording when creating an integration (by @callmehyde in [#1572](https://github.com/grafana/oncall/pull/1572))
- Set FCM iOS/Android "message priority" to "high priority" for mobile app push notifications (by @joeyorlando in [#1612](https://github.com/grafana/oncall/pull/1612))
- Improve schedule quality feature (by @vadimkerr in [#1602](https://github.com/grafana/oncall/pull/1602))

### Fixed

- Update override deletion changes to set its final duration (by @matiasb in [#1599](https://github.com/grafana/oncall/pull/1599))

## v1.2.1 (2023-03-23)

### Changed

- Mobile app settings backend by @vadimkerr in ([1571](https://github.com/grafana/oncall/pull/1571))
- Fix integrations and escalations autoselect, improve GList by @maskin25 in ([1601](https://github.com/grafana/oncall/pull/1601))
- Add filters to outgoing webhooks 2 by @iskhakov in ([1598](https://github.com/grafana/oncall/pull/1598))

## v1.2.0 (2023-03-21)

### Changed

- Add team-based filtering for resources, so that users can see multiple resources at once and link them together ([1528](https://github.com/grafana/oncall/pull/1528))

## v1.1.41 (2023-03-21)

### Added

- Modified `check_escalation_finished_task` celery task to use read-only databases for its query, if one is defined +
  make the validation logic stricter + ping a configurable heartbeat on successful completion of this task ([1266](https://github.com/grafana/oncall/pull/1266))

### Changed

- Updated wording throughout plugin to use 'Alert Group' instead of 'Incident' ([1565](https://github.com/grafana/oncall/pull/1565),
  [1576](https://github.com/grafana/oncall/pull/1576))
- Check for enabled Telegram feature was added to ChatOps and to User pages ([319](https://github.com/grafana/oncall/issues/319))
- Filtering for Editors/Admins was added to rotation form. It is not allowed to assign Viewer to rotation ([1124](https://github.com/grafana/oncall/issues/1124))
- Modified search behaviour on the Escalation Chains page to allow for "partial searching" ([1578](https://github.com/grafana/oncall/pull/1578))

### Fixed

- Fixed a few permission issues on the UI ([1448](https://github.com/grafana/oncall/pull/1448))
- Fix resolution note rendering in Slack message threads where the Slack username was not
  being properly rendered ([1561](https://github.com/grafana/oncall/pull/1561))

## v1.1.40 (2023-03-16)

### Fixed

- Check for duplicated positions in terraform escalation policies create/update

### Added

- Add `regex_match` Jinja filter ([1556](https://github.com/grafana/oncall/pull/1556))

### Changed

- Allow passing `null` as a value for `escalation_chain` when creating routes via the public API ([1557](https://github.com/grafana/oncall/pull/1557))

## v1.1.39 (2023-03-16)

### Added

- Inbound email integration ([837](https://github.com/grafana/oncall/pull/837))

## v1.1.38 (2023-03-14)

### Added

- Add filtering by escalation chain to alert groups page ([1535](https://github.com/grafana/oncall/pull/1535))

### Fixed

- Improve tasks checking/triggering webhooks in new backend

## v1.1.37 (2023-03-14)

### Fixed

- Fixed redirection issue on integrations screen

### Added

- Enable web overrides for Terraform-based schedules
- Direct user paging improvements ([1358](https://github.com/grafana/oncall/issues/1358))
- Added Schedule Score quality within the schedule view ([118](https://github.com/grafana/oncall/issues/118))

## v1.1.36 (2023-03-09)

### Fixed

- Fix bug with override creation ([1515](https://github.com/grafana/oncall/pull/1515))

## v1.1.35 (2023-03-09)

### Added

- Insight logs

### Fixed

- Fixed issue with Alert group involved users filter
- Fixed email sending failure due to newline in title

## v1.1.34 (2023-03-08)

### Added

- Jinja2 based routes ([1319](https://github.com/grafana/oncall/pull/1319))

### Changed

- Remove mobile app feature flag ([1484](https://github.com/grafana/oncall/pull/1484))

### Fixed

- Prohibit creating & updating past overrides ([1474](https://github.com/grafana/oncall/pull/1474))

## v1.1.33 (2023-03-07)

### Fixed

- Show permission error for accessing Telegram as Viewer ([1273](https://github.com/grafana/oncall/issues/1273))

### Changed

- Pass email and phone limits as environment variables ([1219](https://github.com/grafana/oncall/pull/1219))

## v1.1.32 (2023-03-01)

### Fixed

- Schedule filters improvements ([941](https://github.com/grafana/oncall/issues/941))
- Fix pagination issue on schedules page ([1437](https://github.com/grafana/oncall/pull/1437))

## v1.1.31 (2023-03-01)

### Added

- Add acknowledge_signal and source link to public api

## v1.1.30 (2023-03-01)

### Fixed

- Fixed importing of global grafana styles ([672](https://github.com/grafana/oncall/issues/672))
- Fixed UI permission related bug where Editors could not export their user iCal link
- Fixed error when a shift is created using Etc/UTC as timezone
- Fixed issue with refresh ical file task not considering empty string values
- Schedules: Long popup does not fit screen & buttons unreachable & objects outside of the popup ([1002](https://github.com/grafana/oncall/issues/1002))
- Can't scroll on integration settings page ([415](https://github.com/grafana/oncall/issues/415))
- Team change in the Integration page always causes 403 ([1292](https://github.com/grafana/oncall/issues/1292))
- Schedules: Permalink doesn't work with multi-teams ([940](https://github.com/grafana/oncall/issues/940))
- Schedules list -> expanded schedule blows page width ([1293](https://github.com/grafana/oncall/issues/1293))

### Changed

- Moved reCAPTCHA to backend environment variable for more flexible configuration between different environments.
- Add pagination to schedule listing
- Show 100 latest alerts on alert group page ([1417](https://github.com/grafana/oncall/pull/1417))

## v1.1.29 (2023-02-23)

### Changed

- Allow creating schedules with type "web" using public API

### Fixed

- Fixed minor issue during the sync process where an HTTP 302 (redirect) status code from the Grafana
  instance would cause the sync to not properly finish

## v1.1.28 (2023-02-23)

### Fixed

- Fixed maintenance mode for Telegram and MSTeams

## v1.1.27 (2023-02-22)

### Added

- Added reCAPTCHA validation for requesting a mobile verification code

### Changed

- Added ratelimits for phone verification
- Link to source was added
- Header of Incident page was reworked: clickable labels instead of just names, users section was deleted
- "Go to Integration" button was deleted, because the functionality was moved to clickable labels

### Fixed

- Fixed HTTP request to Google where when fetching an iCal, the response would sometimes contain HTML instead
  of the expected iCal data

## v1.1.26 (2023-02-20)

### Fixed

- Make alert group filters persistent ([482](https://github.com/grafana/oncall/issues/482))

### Changed

- Update phone verification error message

## v1.1.25 (2023-02-20)

### Fixed

- Fixed too long declare incident link in Slack

## v1.1.24 (2023-02-16)

### Added

- Add direct user paging ([823](https://github.com/grafana/oncall/issues/823))
- Add App Store link to web UI ([1328](https://github.com/grafana/oncall/pull/1328))

### Fixed

- Cleaning of the name "Incident" ([704](https://github.com/grafana/oncall/pull/704))
- Alert Group/Alert Groups naming polishing. All the names should be with capital letters
- Design polishing ([1290](https://github.com/grafana/oncall/pull/1290))
- Not showing contact details in User tooltip if User does not have edit/admin access
- Updated slack link account to redirect back to user profile instead of chatops

### Changed

- Incidents - Removed buttons column and replaced status with toggler ([#1237](https://github.com/grafana/oncall/issues/1237))
- Responsiveness changes across multiple pages (Incidents, Integrations, Schedules) ([#1237](https://github.com/grafana/oncall/issues/1237))
- Add pagination to schedule listing

## v1.1.23 (2023-02-06)

### Fixed

- Fix bug with email case sensitivity for ICal on-call schedules ([1297](https://github.com/grafana/oncall/pull/1297))

## v1.1.22 (2023-02-03)

### Fixed

- Fix bug with root/dependant alert groups list api endpoint ([1284](https://github.com/grafana/oncall/pull/1284))
- Fixed NPE on teams switch

### Added

- Optimize alert and alert group public api endpoints and add filter by id ([1274](https://github.com/grafana/oncall/pull/1274))
- Enable mobile app backend by default on OSS

## v1.1.21 (2023-02-02)

### Added

- Add [`django-dbconn-retry` library](https://github.com/jdelic/django-dbconn-retry) to `INSTALLED_APPS` to attempt
  to alleviate occasional `django.db.utils.OperationalError` errors
- Improve alerts and alert group endpoint response time in internal API with caching ([1261](https://github.com/grafana/oncall/pull/1261))
- Optimize alert and alert group public api endpoints and add filter by id ([1274](https://github.com/grafana/oncall/pull/1274)
- Added Coming Soon for iOS on Mobile App screen

### Fixed

- Fix issue on Integrations where you were redirected back once escalation chain was loaded ([#1083](https://github.com/grafana/oncall/issues/1083))
  ([#1257](https://github.com/grafana/oncall/issues/1257))

## v1.1.20 (2023-01-30)

### Added

- Add involved users filter to alert groups listing page (+ mine shortcut)

### Changed

- Improve logging for creating contact point for Grafana Alerting integration

### Fixed

- Fix bugs related to creating contact point for Grafana Alerting integration
- Fix minor UI bug on OnCall users page where it would idefinitely show a "Loading..." message
- Only show OnCall user's table to users that are authorized
- Fixed NPE in ScheduleUserDetails component ([#1229](https://github.com/grafana/oncall/issues/1229))

## v1.1.19 (2023-01-25)

### Added

- Add Server URL below QR code for OSS for debugging purposes
- Add Slack slash command allowing to trigger a direct page via a manually created alert group
- Remove resolved and acknowledged filters as we switched to status ([#1201](https://github.com/grafana/oncall/pull/1201))
- Add sync with grafana on /users and /teams api calls from terraform plugin

### Changed

- Allow users with `viewer` role to fetch cloud connection status using the internal API ([#1181](https://github.com/grafana/oncall/pull/1181))
- When removing the Slack ChatOps integration, make it more explicit to the user what the implications of doing so are
- Improve performance of `GET /api/internal/v1/schedules` endpoint ([#1169](https://github.com/grafana/oncall/pull/1169))

### Fixed

- Removed duplicate API call, in the UI on plugin initial load, to `GET /api/internal/v1/alert_receive_channels`
- Increased plugin startup speed ([#1200](https://github.com/grafana/oncall/pull/1200))

## v1.1.18 (2023-01-18)

### Added

- Allow messaging backends to be enabled/disabled per organization ([#1151](https://github.com/grafana/oncall/pull/1151))

### Changed

- Send a Slack DM when user is not in channel ([#1144](https://github.com/grafana/oncall/pull/1144))

## v1.1.17 (2023-01-18)

### Changed

- Modified how the `Organization.is_rbac_permissions_enabled` flag is set,
  based on whether we are dealing with an open-source, or cloud installation
- Backend implementation to support direct user/schedule paging
- Changed documentation links to open in new window
- Remove helm chart signing
- Changed the user's profile modal to be wide for all tabs

### Added

- Added state filter for alert_group public API endpoint.
- Enrich user tooltip on Schedule page
- Added redirects for old-style links

### Fixed

- Updated typo in Helm chart values when specifying a custom Slack command name
- Fix for web schedules ical export to give overrides the right priority
- Fix for topnavbar to show initial loading inside PluginPage

## v1.1.16 (2023-01-12)

### Fixed

- Minor bug fix in how the value of `Organization.is_rbac_permissions_enabled` is determined

- Helm chart: default values file and documentation now reflect the correct key to set for the Slack
  slash command name, `oncall.slack.commandName`.

## v1.1.15 (2023-01-10)

### Changed

- Simplify and speed up slack rendering ([#1105](https://github.com/grafana/oncall/pull/1105))
- Faro - Point to 3 separate apps instead of just 1 for all environments ([#1110](https://github.com/grafana/oncall/pull/1110))
- Schedules - ([#1114](https://github.com/grafana/oncall/pull/1114), [#1109](https://github.com/grafana/oncall/pull/1109))

### Fixed

- Bugfix for topnavbar to place alerts inside PageNav ([#1040](https://github.com/grafana/oncall/pull/1040))

## v1.1.14 (2023-01-05)

### Changed

- Change wording from "incident" to "alert group" for the Telegram integration ([#1052](https://github.com/grafana/oncall/pull/1052))
- Soft-delete of organizations on stack deletion.

## v1.1.13 (2023-01-04)

### Added

- Integration with [Grafana Faro](https://grafana.com/docs/grafana-cloud/faro-web-sdk/) for Cloud Instances

## v1.1.12 (2023-01-03)

### Fixed

- Handle jinja exceptions during alert creation
- Handle exception for slack rate limit message

## v1.1.11 (2023-01-03)

### Fixed

- Fix error when schedule was not able to load
- Minor fixes

## v1.1.10 (2023-01-03)

### Fixed

- Minor fixes

## v1.1.9 (2023-01-03)

### Fixed

- Alert group query optimization
- Update RBAC scopes
- Fix error when schedule was not able to load
- Minor bug fixes

## v1.1.8 (2022-12-13)

### Added

- Added a `make` command, `enable-mobile-app-feature-flags`, which sets the backend feature flag in `./dev/.env.dev`,
  and updates a record in the `base_dynamicsetting` database table, which are needed to enable the mobile
  app backend features.

### Changed

- Added ability to change engine deployment update strategy via values in helm chart.
- removed APNS support
- changed the `django-push-notification` library from the `iskhakov` fork to the [`grafana` fork](https://github.com/grafana/django-push-notifications).
  This new fork basically patches an issue which affected the database migrations of this django app (previously the
  library would not respect the `USER_MODEL` setting when creating its tables and would instead reference the
  `auth_user` table.. which we don't want)
- add `--no-cache` flag to the `make build` command

### Fixed

- fix schedule UI types and permissions

## v1.1.7 (2022-12-09)

### Fixed

- Update fallback role for schedule write RBAC permission
- Mobile App Verification tab in the user settings modal is now hidden for users that do not have proper
  permissions to use it

## v1.1.6 (2022-12-09)

### Added

- RBAC permission support
- Add `time_zone` serializer validation for OnCall shifts and calendar/web schedules. In addition, add database migration
  to update values that may be invalid
- Add a `permalinks.web` field, which is a permalink to the alert group web app page, to the alert group internal/public
  API responses
- Added the ability to customize job-migrate `ttlSecondsAfterFinished` field in the helm chart

### Fixed

- Got 500 error when saving Outgoing Webhook ([#890](https://github.com/grafana/oncall/issues/890))
- v1.0.13 helm chart - update the OnCall backend pods image pull policy to "Always" (and explicitly set tag to `latest`).
  This should resolve some recent issues experienced where the frontend/backend versions are not aligned.

### Changed

- When editing templates for alert group presentation or outgoing webhooks, errors and warnings are now displayed in
  the UI as notification popups or displayed in the preview.
- Errors and warnings that occur when rendering templates during notification or webhooks will now render
  and display the error/warning as the result.

## v1.1.5 (2022-11-24)

### Added

- Added a QR code in the "Mobile App Verification" tab on the user settings modal to connect the mobile
  application to your OnCall instance

### Fixed

- UI bug fixes for Grafana 9.3 ([#860](https://github.com/grafana/oncall/pull/860))
- Bug fix for saving source link template ([#898](https://github.com/grafana/oncall/pull/898))

## v1.1.4 (2022-11-23)

### Fixed

- Bug fix for [#882](https://github.com/grafana/oncall/pull/882) which was causing the OnCall web calendars to not load
- Bug fix which, when installing the plugin, or after removing a Grafana API token, caused the plugin to not load properly

## v1.1.3 (2022-11-22)

- Bug Fixes

### Changed

- For OSS installations of OnCall, initial configuration is now simplified. When running for local development, you no
  longer need to configure the plugin via the UI. This is achieved through passing one environment variable to both the
  backend & frontend containers, both of which have been preconfigured for you in `docker-compose-developer.yml`.
  - The Grafana API URL **must be** passed as an environment variable, `GRAFANA_API_URL`, to the OnCall backend
    (and can be configured by updating this env var in your `./dev/.env.dev` file)
  - The OnCall API URL can optionally be passed as an environment variable, `ONCALL_API_URL`, to the OnCall UI.
    If the environment variable is found, the plugin will "auto-configure", otherwise you will be shown a simple
    configuration form to provide this info.
- For Helm installations, if you are running Grafana externally (eg. `grafana.enabled` is set to `false`
  in your `values.yaml`), you will now be required to specify `externalGrafana.url` in `values.yaml`.
- `make start` will now idempotently check to see if a "127.0.0.1 grafana" record exists in `/etc/hosts`
  (using a tool called [`hostess`](https://github.com/cbednarski/hostess)). This is to support using `http://grafana:3000`
  as the `Organization.grafana_url` in two scenarios:
  - `oncall_engine`/`oncall_celery` -> `grafana` Docker container communication
  - public URL generation. There are some instances where `Organization.grafana_url` is referenced to generate public
    URLs to a Grafana plugin page. Without the `/etc/hosts` record, navigating to `http://grafana:3000/some_page` in
    your browser, you would obviously get an error from your browser.

## v1.1.2 (2022-11-18)

- Bug Fixes

## v1.1.1 (2022-11-16)

- Compatibility with Grafana 9.3.0
- Bug Fixes

## v1.0.52 (2022-11-09)

- Allow use of API keys as alternative to account auth token for Twilio
- Remove `grafana_plugin_management` Django app
- Enable new schedules UI
- Bug fixes

## v1.0.51 (2022-11-05)

- Bug Fixes

## v1.0.50 (2022-11-03)

- Updates to documentation
- Improvements to web schedules
- Bug fixes

## v1.0.49 (2022-11-01)

- Enable SMTP email backend by default
- Fix Grafana sidebar frontend bug

## v1.0.48 (2022-11-01)

- verify_number management command
- chatops page redesign

## v1.0.47 (2022-11-01)

- Bug fixes

## v1.0.46 (2022-10-28)

- Bug fixes
- remove `POST /api/internal/v1/custom_buttons/{id}/action` endpoint

## v1.0.45 (2022-10-27)

- Bug fix to revert commit which removed unused engine code

## v1.0.44 (2022-10-26)

- Bug fix for an issue that was affecting phone verification

## v1.0.43 (2022-10-25)

- Bug fixes

## v1.0.42 (2022-10-24)

- Fix posting resolution notes to Slack

## v1.0.41 (2022-10-24)

- Add personal email notifications
- Bug fixes

## v1.0.40 (2022-10-05)

- Improved database and celery backends support
- Added script to import PagerDuty users to Grafana
- Bug fixes

## v1.0.39 (2022-10-03)

- Fix issue in v1.0.38 blocking the creation of schedules and webhooks in the UI

## v1.0.38 (2022-09-30)

- Fix exception handling for adding resolution notes when slack and oncall users are out of sync.
- Fix all day events showing as having gaps in slack notifications
- Improve plugin configuration error message readability
- Add `telegram` key to `permalinks` property in `AlertGroup` public API response schema

## v1.0.37 (2022-09-21)

- Improve API token creation form
- Fix alert group bulk action bugs
- Add `permalinks` property to `AlertGroup` public API response schema
- Scheduling system bug fixes
- Public API bug fixes

## v1.0.36 (2022-09-12)

- Alpha web schedules frontend/backend updates
- Bug fixes

## v1.0.35 (2022-09-07)

- Bug fixes

## v1.0.34 (2022-09-06)

- Fix schedule notification spam

## v1.0.33 (2022-09-06)

- Add raw alert view
- Add GitHub star button for OSS installations
- Restore alert group search functionality
- Bug fixes

## v1.0.32 (2022-09-01)

- Bug fixes

## v1.0.31 (2022-09-01)

- Bump celery version
- Fix oss to cloud connection

## v1.0.30 (2022-08-31)

- Bug fix: check user notification policy before access

## v1.0.29 (2022-08-31)

- Add arm64 docker image

## v1.0.28 (2022-08-31)

- Bug fixes

## v1.0.27 (2022-08-30)

- Bug fixes

## v1.0.26 (2022-08-26)

- Insight log's format fixes
- Remove UserNotificationPolicy auto-recreating

## v1.0.25 (2022-08-24)

- Bug fixes

## v1.0.24 (2022-08-24)

- Insight logs
- Default DATA_UPLOAD_MAX_MEMORY_SIZE to 1mb

## v1.0.23 (2022-08-23)

- Bug fixes

## v1.0.22 (2022-08-16)

- Make STATIC_URL configurable from environment variable

## v1.0.21 (2022-08-12)

- Bug fixes

## v1.0.19 (2022-08-10)

- Bug fixes

## v1.0.15 (2022-08-03)

- Bug fixes

## v1.0.13 (2022-07-27)

- Optimize alert group list view
- Fix a bug related to Twilio setup

## v1.0.12 (2022-07-26)

- Update push-notifications dependency
- Rework how absolute URLs are built
- Fix to show maintenance windows per team
- Logging improvements
- Internal api to get a schedule final events

## v1.0.10 (2022-07-22)

- Speed-up of alert group web caching
- Internal api for OnCall shifts

## v1.0.9 (2022-07-21)

- Frontend bug fixes & improvements
- Support regex_replace() in templates
- Bring back alert group caching and list view

## v1.0.7 (2022-07-18)

- Backend & frontend bug fixes
- Deployment improvements
- Reshape webhook payload for outgoing webhooks
- Add escalation chain usage info on escalation chains page
- Improve alert group list load speeds and simplify caching system

## v1.0.6 (2022-07-12)

- Manual Incidents enabled for teams
- Fix phone notifications for OSS
- Public API improvements

## v1.0.5 (2022-07-06)

- Bump Django to 3.2.14
- Fix PagerDuty iCal parsing

## 1.0.4 (2022-06-28)

- Allow Telegram DMs without channel connection.

## 1.0.3 (2022-06-27)

- Fix users public api endpoint. Now it returns users with all roles.
- Fix redundant notifications about gaps in schedules.
- Frontend fixes.

## 1.0.2 (2022-06-17)

- Fix Grafana Alerting integration to handle API changes in Grafana 9
- Improve public api endpoint for outgoing webhooks (/actions) by adding ability to create, update and delete
  outgoing webhook instance

## 1.0.0 (2022-06-14)

- First Public Release

## 0.0.71 (2022-06-06)

- Initial Commit Release<|MERGE_RESOLUTION|>--- conflicted
+++ resolved
@@ -7,19 +7,17 @@
 
 ## Unreleased
 
-<<<<<<< HEAD
+### Added
+
+- Added user timezone field to the users public API response ([#3311](https://github.com/grafana/oncall/pull/3311))
+
+### Changed
+
+- Split Integrations table into Connections and Direct Paging tabs ([#3290](https://github.com/grafana/oncall/pull/3290))
+
 ### Fixed
 
 - Forward headers for Amazon SNS when organizations are moved @mderynck ([#3326](https://github.com/grafana/oncall/pull/3326))
-=======
-### Added
-
-- Added user timezone field to the users public API response ([#3311](https://github.com/grafana/oncall/pull/3311))
-
-### Changed
-
-- Split Integrations table into Connections and Direct Paging tabs ([#3290](https://github.com/grafana/oncall/pull/3290))
->>>>>>> 6ca7c441
 
 ## v1.3.57 (2023-11-10)
 
