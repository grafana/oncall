# Changelog

All notable changes to this project will be documented in this file.

The format is based on [Keep a Changelog](https://keepachangelog.com/en/1.0.0/),
and this project adheres to [Semantic Versioning](https://semver.org/spec/v2.0.0.html).

## Unreleased

### Fixed

- Add debounce on Select UI components to avoid making API search requests on each key-down event by
  @maskin25 ([#2466](https://github.com/grafana/oncall/pull/2466))

## v1.3.8 (2023-07-11)

### Added

- Add `event.users.avatar_full` field to `GET /api/internal/v1/schedules/{schedule_id}/filter_events`
  payload by @joeyorlando ([#2459](https://github.com/grafana/oncall/pull/2459))
<<<<<<< HEAD
- Bring new Jinja editor to webhooks ([2344](https://github.com/grafana/oncall/issues/2344))
=======
- Add `affinity` and `tolerations` for `celery` and `migrations` pods into helm chart + unit test for chart
>>>>>>> b951b6b6

### Changed

- Modified DRF pagination class used by `GET /api/internal/v1/alert_receive_channels` and `GET /api/internal/v1/schedules`
  endpoints so that the `next` and `previous` pagination links are properly set when OnCall is run behind
  a reverse proxy by @joeyorlando ([#2467](https://github.com/grafana/oncall/pull/2467))

### Fixed

- Address issue where we were improperly parsing Grafana feature flags that were enabled via the `feature_flags.enabled`
  method by @joeyorlando ([#2477](https://github.com/grafana/oncall/pull/2477))
- Fix cuddled list Markdown issue by @vadimkerr ([#2488](https://github.com/grafana/oncall/pull/2488))
- Fixed schedules slack notifications for deleted organizations ([#2493](https://github.com/grafana/oncall/pull/2493))

## v1.3.7 (2023-07-06)

### Changed

- OnCall Metrics dashboard update ([#2400](https://github.com/grafana/oncall/pull/2400))

## v1.3.6 (2023-07-05)

### Fixed

- Address issue where having multiple registered mobile apps for a user could lead to issues in delivering push
  notifications by @joeyorlando ([#2421](https://github.com/grafana/oncall/pull/2421))

## v1.3.5 (2023-07-05)

### Fixed

- Fix for phone provider initialization which can lead to an HTTP 500 on startup ([#2434](https://github.com/grafana/oncall/pull/2434))

## v1.3.4 (2023-07-05)

### Added

- Add full avatar URL for on-call users in schedule internal API by @vadimkerr ([#2414](https://github.com/grafana/oncall/pull/2414))
- Add phone call using the zvonok.com service by @sreway ([#2339](https://github.com/grafana/oncall/pull/2339))

### Changed

- UI drawer updates for webhooks2 ([#2419](https://github.com/grafana/oncall/pull/2419))
- Removed url from sms notification, changed format ([2317](https://github.com/grafana/oncall/pull/2317))

## v1.3.3 (2023-06-29)

### Added

- Docs for `/resolution_notes` public api endpoint [#222](https://github.com/grafana/oncall/issues/222)

### Fixed

- Change alerts order for `/alert` public api endpoint [#1031](https://github.com/grafana/oncall/issues/1031)
- Change resolution notes order for `/resolution_notes` public api endpoint to show notes for the newest alert group
  on top ([#2404](https://github.com/grafana/oncall/pull/2404))
- Remove attempt to check token when editor/viewers are accessing the plugin @mderynck ([#2410](https://github.com/grafana/oncall/pull/2410))

## v1.3.2 (2023-06-29)

### Added

- Add metric "how many alert groups user was notified of" to Prometheus exporter ([#2334](https://github.com/grafana/oncall/pull/2334/))

### Changed

- Change permissions used during setup to better represent actions being taken by @mderynck ([#2242](https://github.com/grafana/oncall/pull/2242))
- Display 100000+ in stats when there are more than 100000 alert groups in the result ([#1901](https://github.com/grafana/oncall/pull/1901))
- Change OnCall plugin to use service accounts and api tokens for communicating with backend, by @mderynck ([#2385](https://github.com/grafana/oncall/pull/2385))
- RabbitMQ Docker image upgraded from 3.7.19 to 3.12.0 in `docker-compose-developer.yml` and
  `docker-compose-mysql-rabbitmq.yml`. **Note**: if you use one of these config files for your deployment
  you _may_ need to follow the RabbitMQ "upgrade steps" listed [here](https://rabbitmq.com/upgrade.html#rabbitmq-version-upgradability)
  by @joeyorlando ([#2359](https://github.com/grafana/oncall/pull/2359))

### Fixed

- For "You're Going OnCall" push notifications, show shift times in the user's configured timezone, otherwise UTC
  by @joeyorlando ([#2351](https://github.com/grafana/oncall/pull/2351))

## v1.3.1 (2023-06-26)

### Fixed

- Fix phone call & SMS relay by @vadimkerr ([#2345](https://github.com/grafana/oncall/pull/2345))

## v1.3.0 (2023-06-26)

### Added

- Secrets consistency for the chart. Bugfixing [#1016](https://github.com/grafana/oncall/pull/1016)

### Changed

- `telegram.webhookUrl` now defaults to `https://<base_url>` if not set
- UI Updates for the integrations page ([#2310](https://github.com/grafana/oncall/pull/2310))
- Prefer shift start when displaying rotation start value for existing shifts ([#2316](https://github.com/grafana/oncall/pull/2316))

### Fixed

- Fixed minor schedule preview issue missing last day ([#2316](https://github.com/grafana/oncall/pull/2316))

## v1.2.46 (2023-06-22)

### Added

- Make it possible to completely delete a rotation oncall ([#1505](https://github.com/grafana/oncall/issues/1505))
- Polish rotation modal form oncall ([#1506](https://github.com/grafana/oncall/issues/1506))
- Quick actions when editing a schedule oncall ([#1507](https://github.com/grafana/oncall/issues/1507))
- Enable schedule related profile settings oncall ([#1508](https://github.com/grafana/oncall/issues/1508))
- Highlight user shifts oncall ([#1509](https://github.com/grafana/oncall/issues/1509))
- Rename or Description for Schedules Rotations ([#1460](https://github.com/grafana/oncall/issues/1406))
- Add documentation for OnCall metrics exporter ([#2149](https://github.com/grafana/oncall/pull/2149))
- Add dashboard for OnCall metrics ([#1973](https://github.com/grafana/oncall/pull/1973))

## Changed

- Change mobile shift notifications title and subtitle by @imtoori ([#2288](https://github.com/grafana/oncall/pull/2288))
- Make web schedule updates to trigger sync refresh of its ical representation ([#2279](https://github.com/grafana/oncall/pull/2279))

## Fixed

- Fix duplicate orders for user notification policies by @vadimkerr ([#2278](https://github.com/grafana/oncall/pull/2278))
- Fix broken markup on alert group page, declutter, make time format consistent ([#2296](https://github.com/grafana/oncall/pull/2295))

## v1.2.45 (2023-06-19)

### Changed

- Change .Values.externalRabbitmq.passwordKey from `password` to `""` (default value `rabbitmq-password`) ([#864](https://github.com/grafana/oncall/pull/864))
- Remove deprecated `permissions` string array from the internal API user serializer by @joeyorlando ([#2269](https://github.com/grafana/oncall/pull/2269))

### Added

- Add `locale` column to mobile app user settings table by @joeyorlando [#2131](https://github.com/grafana/oncall/pull/2131)
- Update notification text for "You're going on call" push notifications to include information about the shift start
  and end times by @joeyorlando ([#2131](https://github.com/grafana/oncall/pull/2131))

### Fixed

- Handle non-UTC UNTIL datetime value when repeating ical events [#2241](https://github.com/grafana/oncall/pull/2241)
- Optimize AlertManager auto-resolve mechanism

## v1.2.44 (2023-06-14)

### Added

- Users with the Viewer basic role can now connect and use the mobile app ([#1892](https://github.com/grafana/oncall/pull/1892))
- Add helm chart support for redis and mysql existing secrets [#2156](https://github.com/grafana/oncall/pull/2156)

### Changed

- Removed `SlackActionRecord` model and database table by @joeyorlando [#2201](https://github.com/grafana/oncall/pull/2201)
- Require users when creating a schedule rotation using the web UI [#2220](https://github.com/grafana/oncall/pull/2220)

### Fixed

- Fix schedule shift preview to not breaking rotation shifts when there is overlap [#2218](https://github.com/grafana/oncall/pull/2218)
- Fix schedule list filter by type to allow considering multiple values [#2218](https://github.com/grafana/oncall/pull/2218)

## v1.2.43 (2023-06-12)

### Changed

- Propogate CI/CD changes

## v1.2.42 (2023-06-12)

### Changed

- Helm chart: Upgrade helm dependecies, improve local setup [#2144](https://github.com/grafana/oncall/pull/2144)

### Fixed

- Fixed bug on Filters where team param from URL was discarded [#6237](https://github.com/grafana/support-escalations/issues/6237)
- Fix receive channel filter in alert groups API [#2140](https://github.com/grafana/oncall/pull/2140)
- Helm chart: Fix usage of `env` settings as map;
  Fix usage of `mariadb.auth.database` and `mariadb.auth.username` for MYSQL env variables by @alexintech [#2146](https://github.com/grafana/oncall/pull/2146)

### Added

- Helm chart: Add unittests for rabbitmq and redis [2165](https://github.com/grafana/oncall/pull/2165)

## v1.2.41 (2023-06-08)

### Added

- Twilio Provider improvements by @Konstantinov-Innokentii, @mderynck and @joeyorlando
  [#2074](https://github.com/grafana/oncall/pull/2074) [#2034](https://github.com/grafana/oncall/pull/2034)
- Run containers as a non-root user by @alexintech [#2053](https://github.com/grafana/oncall/pull/2053)

## v1.2.40 (2023-06-07)

### Added

- Allow mobile app to consume "internal" schedules API endpoints by @joeyorlando ([#2109](https://github.com/grafana/oncall/pull/2109))
- Add inbound email address in integration API by @vadimkerr ([#2113](https://github.com/grafana/oncall/pull/2113))

### Changed

- Make viewset actions more consistent by @vadimkerr ([#2120](https://github.com/grafana/oncall/pull/2120))

### Fixed

- Fix + revert [#2057](https://github.com/grafana/oncall/pull/2057) which reverted a change which properly handles
  `Organization.DoesNotExist` exceptions for Slack events by @joeyorlando ([#TBD](https://github.com/grafana/oncall/pull/TBD))
- Fix Telegram ratelimit on live setting change by @vadimkerr and @alexintech ([#2100](https://github.com/grafana/oncall/pull/2100))

## v1.2.39 (2023-06-06)

### Changed

- Do not hide not secret settings in the web plugin UI by @alexintech ([#1964](https://github.com/grafana/oncall/pull/1964))

## v1.2.36 (2023-06-02)

### Added

- Add public API endpoint to export a schedule's final shifts by @joeyorlando ([2047](https://github.com/grafana/oncall/pull/2047))

### Fixed

- Fix demo alert for inbound email integration by @vadimkerr ([#2081](https://github.com/grafana/oncall/pull/2081))
- Fix calendar TZ used when comparing current shifts triggering slack shift notifications ([#2091](https://github.com/grafana/oncall/pull/2091))

## v1.2.35 (2023-06-01)

### Fixed

- Fix a bug with permissions for telegram user settings by @alexintech ([#2075](https://github.com/grafana/oncall/pull/2075))
- Fix orphaned messages in Slack by @vadimkerr ([#2023](https://github.com/grafana/oncall/pull/2023))
- Fix duplicated slack shift-changed notifications ([#2080](https://github.com/grafana/oncall/pull/2080))

## v1.2.34 (2023-05-31)

### Added

- Add description to "Default channel for Slack notifications" UI dropdown by @joeyorlando ([2051](https://github.com/grafana/oncall/pull/2051))

### Fixed

- Fix templates when slack or telegram is disabled ([#2064](https://github.com/grafana/oncall/pull/2064))
- Reduce number of alert groups returned by `Attach To` in slack to avoid event trigger timeout @mderynck ([#2049](https://github.com/grafana/oncall/pull/2049))

## v1.2.33 (2023-05-30)

### Fixed

- Revert #2040 breaking `/escalate` Slack command

## v1.2.32 (2023-05-30)

### Added

- Add models and framework to use different services (Phone, SMS, Verify) in Twilio depending on
  the destination country code by @mderynck ([#1976](https://github.com/grafana/oncall/pull/1976))
- Prometheus exporter backend for alert groups related metrics
- Helm chart: configuration of `uwsgi` using environment variables by @alexintech ([#2045](https://github.com/grafana/oncall/pull/2045))
- Much expanded/improved docs for mobile app ([2026](https://github.com/grafana/oncall/pull/2026>))
- Enable by-day selection when defining monthly and hourly rotations ([2037](https://github.com/grafana/oncall/pull/2037))

### Fixed

- Fix error when updating closed modal window in Slack by @vadimkerr ([#2019](https://github.com/grafana/oncall/pull/2019))
- Fix final schedule export failing to update when ical imported events set start/end as date ([#2025](https://github.com/grafana/oncall/pull/2025))
- Helm chart: fix bugs in helm chart with external postgresql configuration by @alexintech ([#2036](https://github.com/grafana/oncall/pull/2036))
- Properly address `Organization.DoesNotExist` exceptions thrown which result in HTTP 500 for the Slack `interactive_api_endpoint`
  endpoint by @joeyorlando ([#2040](https://github.com/grafana/oncall/pull/2040))
- Fix issue when trying to sync Grafana contact point and config receivers miss a key ([#2046](https://github.com/grafana/oncall/pull/2046))

### Changed

- Changed mobile notification title and subtitle. Removed the body. by @imtoori [#2027](https://github.com/grafana/oncall/pull/2027)

## v1.2.31 (2023-05-26)

### Fixed

- Fix AmazonSNS ratelimit by @Konstantinov-Innokentii ([#2032](https://github.com/grafana/oncall/pull/2032))

## v1.2.30 (2023-05-25)

### Fixed

- Fix Phone provider status callbacks [#2014](https://github.com/grafana/oncall/pull/2014)

## v1.2.29 (2023-05-25)

### Changed

- Phone provider refactoring [#1713](https://github.com/grafana/oncall/pull/1713)

### Fixed

- Handle slack metadata limit when creating paging command payload ([#2007](https://github.com/grafana/oncall/pull/2007))
- Fix issue with sometimes cached final schedule not being refreshed after an update ([#2004](https://github.com/grafana/oncall/pull/2004))

## v1.2.28 (2023-05-24)

### Fixed

- Improve plugin authentication by @vadimkerr ([#1995](https://github.com/grafana/oncall/pull/1995))
- Fix MultipleObjectsReturned error on webhook endpoints by @vadimkerr ([#1996](https://github.com/grafana/oncall/pull/1996))
- Remove user defined time period from "you're going oncall" mobile push by @iskhakov ([#2001](https://github.com/grafana/oncall/pull/2001))

## v1.2.27 (2023-05-23)

### Added

- Allow passing Firebase credentials via environment variable by @vadimkerr ([#1969](https://github.com/grafana/oncall/pull/1969))

### Changed

- Update default Alertmanager templates by @iskhakov ([#1944](https://github.com/grafana/oncall/pull/1944))

### Fixed

- Fix SQLite permission issue by @vadimkerr ([#1984](https://github.com/grafana/oncall/pull/1984))
- Remove user defined time period from "you're going oncall" mobile push ([2001](https://github.com/grafana/oncall/pull/2001))

## v1.2.26 (2023-05-18)

### Fixed

- Fix inbound email bug when attaching files by @vadimkerr ([#1970](https://github.com/grafana/oncall/pull/1970))

## v1.2.25 (2023-05-18)

### Added

- Test mobile push backend

## v1.2.24 (2023-05-17)

### Fixed

- Fixed bug in Escalation Chains where reordering an item crashed the list

## v1.2.23 (2023-05-15)

### Added

- Add a way to set a maintenance mode message and display this in the web plugin UI by @joeyorlando ([#1917](https://github.com/grafana/oncall/pull/#1917))

### Changed

- Use `user_profile_changed` Slack event instead of `user_change` to update Slack user profile by @vadimkerr ([#1938](https://github.com/grafana/oncall/pull/1938))

## v1.2.22 (2023-05-12)

### Added

- Add mobile settings for info notifications by @imtoori ([#1926](https://github.com/grafana/oncall/pull/1926))

### Fixed

- Fix bug in the "You're Going Oncall" push notification copy by @joeyorlando ([#1922](https://github.com/grafana/oncall/pull/1922))
- Fix bug with newlines in markdown converter ([#1925](https://github.com/grafana/oncall/pull/1925))
- Disable "You're Going Oncall" push notification by default ([1927](https://github.com/grafana/oncall/pull/1927))

## v1.2.21 (2023-05-09)

### Added

- Add a new mobile app push notification which notifies users when they are going on call by @joeyorlando ([#1814](https://github.com/grafana/oncall/pull/1814))
- Add a new mobile app user setting field, `important_notification_volume_override` by @joeyorlando ([#1893](https://github.com/grafana/oncall/pull/1893))

### Changed

- Improve ical comparison when checking for imported ical updates ([1870](https://github.com/grafana/oncall/pull/1870))
- Upgrade to Python 3.11.3 by @joeyorlando ([#1849](https://github.com/grafana/oncall/pull/1849))

### Fixed

- Fix issue with how OnCall determines if a cloud Grafana Instance supports RBAC by @joeyorlando ([#1880](https://github.com/grafana/oncall/pull/1880))
- Fix issue trying to set maintenance mode for integrations belonging to non-current team

## v1.2.20 (2023-05-09)

### Fixed

- Hotfix perform notification task

## v1.2.19 (2023-05-04)

### Fixed

- Fix issue with parsing response when sending Slack message

## v1.2.18 (2023-05-03)

### Added

- Documentation updates

## v1.2.17 (2023-05-02)

### Added

- Add filter descriptions to web ui by @iskhakov ([1845](https://github.com/grafana/oncall/pull/1845))
- Add "Notifications Receiver" RBAC role by @joeyorlando ([#1853](https://github.com/grafana/oncall/pull/1853))

### Changed

- Remove template editor from Slack by @iskhakov ([1847](https://github.com/grafana/oncall/pull/1847))
- Remove schedule name uniqueness restriction ([1859](https://github.com/grafana/oncall/pull/1859))

### Fixed

- Fix bugs in web title and message templates rendering and visual representation ([1747](https://github.com/grafana/oncall/pull/1747))

## v1.2.16 (2023-04-27)

### Added

- Add 2, 3 and 6 hours Alert Group silence options by @tommysitehost ([#1822](https://github.com/grafana/oncall/pull/1822))
- Add schedule related users endpoint to plugin API

### Changed

- Update web UI, Slack, and Telegram to allow silencing an acknowledged alert group by @joeyorlando ([#1831](https://github.com/grafana/oncall/pull/1831))

### Fixed

- Optimize duplicate queries occurring in AlertGroupFilter by @joeyorlando ([1809](https://github.com/grafana/oncall/pull/1809))

## v1.2.15 (2023-04-24)

### Fixed

- Helm chart: Fix helm hook for db migration job
- Performance improvements to `GET /api/internal/v1/alertgroups` endpoint by @joeyorlando and @iskhakov ([#1805](https://github.com/grafana/oncall/pull/1805))

### Added

- Add helm chart support for twilio existing secrets by @atownsend247 ([#1435](https://github.com/grafana/oncall/pull/1435))
- Add web_title, web_message and web_image_url attributes to templates ([1786](https://github.com/grafana/oncall/pull/1786))

### Changed

- Update shift API to use a default interval value (`1`) when a `frequency` is set and no `interval` is given
- Limit number of alertmanager alerts in alert group to autoresolve by 500 ([1779](https://github.com/grafana/oncall/pull/1779))
- Update schedule and personal ical exports to use final shift events

## v1.2.14 (2023-04-19)

### Fixed

- Fix broken documentation links by @shantanualsi ([#1766](https://github.com/grafana/oncall/pull/1766))
- Fix bug when updating team access settings by @vadimkerr ([#1794](https://github.com/grafana/oncall/pull/1794))

## v1.2.13 (2023-04-18)

### Changed

- Rework ical schedule export to include final events; also improve changing shifts sync

### Fixed

- Fix issue when creating web overrides for TF schedules using a non-UTC timezone

## v1.2.12 (2023-04-18)

### Changed

- Move `alerts_alertgroup.is_restricted` column to `alerts_alertreceivechannel.restricted_at` by @joeyorlando ([#1770](https://github.com/grafana/oncall/pull/1770))

### Added

- Add new field description_short to private api ([#1698](https://github.com/grafana/oncall/pull/1698))
- Added preview and migration API endpoints for route migration from regex into jinja2 ([1715](https://github.com/grafana/oncall/pull/1715))
- Helm chart: add the option to use a helm hook for the migration job ([1386](https://github.com/grafana/oncall/pull/1386))
- Add endpoints to start and stop maintenance in alert receive channel private api ([1755](https://github.com/grafana/oncall/pull/1755))
- Send demo alert with dynamic payload and get demo payload example on private api ([1700](https://github.com/grafana/oncall/pull/1700))
- Add is_default fields to templates, remove WritableSerialiserMethodField ([1759](https://github.com/grafana/oncall/pull/1759))
- Allow use of dynamic payloads in alert receive channels preview template in private api ([1756](https://github.com/grafana/oncall/pull/1756))

## v1.2.11 (2023-04-14)

### Added

- add new columns `gcom_org_contract_type`, `gcom_org_irm_sku_subscription_start_date`,
  and `gcom_org_oldest_admin_with_billing_privileges_user_id` to `user_management_organization` table,
  plus `is_restricted` column to `alerts_alertgroup` table by @joeyorlando and @teodosii ([1522](https://github.com/grafana/oncall/pull/1522))
- emit two new Django signals by @joeyorlando and @teodosii ([1522](https://github.com/grafana/oncall/pull/1522))
  - `org_sync_signal` at the end of the `engine/apps/user_management/sync.py::sync_organization` method
  - `alert_group_created_signal` when a new Alert Group is created

## v1.2.10 (2023-04-13)

### Added

- Added mine filter to schedules listing

### Fixed

- Fixed a bug in GForm's RemoteSelect where the value for Dropdown could not change
- Fixed the URL attached to an Incident created via the 'Declare Incident' button of a Slack alert by @sd2k ([#1738](https://github.com/grafana/oncall/pull/1738))

## v1.2.9 (2023-04-11)

### Fixed

- Catch the new Slack error - "message_limit_exceeded"

## v1.2.8 (2023-04-06)

### Changed

- Allow editing assigned team via public api ([1619](https://github.com/grafana/oncall/pull/1619))
- Disable mentions when resolution note is created by @iskhakov ([1696](https://github.com/grafana/oncall/pull/1696))
- Display warnings on users page in a clean and consistent way by @iskhakov ([#1681](https://github.com/grafana/oncall/pull/1681))

## v1.2.7 (2023-04-03)

### Added

- Save selected teams filter in local storage ([#1611](https://github.com/grafana/oncall/issues/1611))

### Changed

- Renamed routes from /incidents to /alert-groups ([#1678](https://github.com/grafana/oncall/pull/1678))

### Fixed

- Fix team search when filtering resources by @vadimkerr ([#1680](https://github.com/grafana/oncall/pull/1680))
- Fix issue when trying to scroll in Safari ([#415](https://github.com/grafana/oncall/issues/415))

## v1.2.6 (2023-03-30)

### Fixed

- Fixed bug when web schedules/shifts use non-UTC timezone and shift is deleted by @matiasb ([#1661](https://github.com/grafana/oncall/pull/1661))

## v1.2.5 (2023-03-30)

### Fixed

- Fixed a bug with Slack links not working in the plugin UI ([#1671](https://github.com/grafana/oncall/pull/1671))

## v1.2.4 (2023-03-30)

### Added

- Added the ability to change the team for escalation chains by @maskin25, @iskhakov and @vadimkerr ([#1658](https://github.com/grafana/oncall/pull/1658))

### Fixed

- Addressed bug with iOS mobile push notifications always being set to critical by @imtoori and @joeyorlando ([#1646](https://github.com/grafana/oncall/pull/1646))
- Fixed issue where Viewer was not able to view which people were oncall in a schedule ([#999](https://github.com/grafana/oncall/issues/999))
- Fixed a bug with syncing teams from Grafana API by @vadimkerr ([#1652](https://github.com/grafana/oncall/pull/1652))

## v1.2.3 (2023-03-28)

Only some minor performance/developer setup changes to report in this version.

## v1.2.2 (2023-03-27)

### Changed

- Drawers with Forms are not closing by clicking outside of the drawer. Only by clicking Cancel or X (by @Ukochka in [#1608](https://github.com/grafana/oncall/pull/1608))
- When the `DANGEROUS_WEBHOOKS_ENABLED` environment variable is set to true, it's possible now to create Outgoing Webhooks
  using URLs without a top-level domain (by @hoptical in [#1398](https://github.com/grafana/oncall/pull/1398))
- Updated wording when creating an integration (by @callmehyde in [#1572](https://github.com/grafana/oncall/pull/1572))
- Set FCM iOS/Android "message priority" to "high priority" for mobile app push notifications (by @joeyorlando in [#1612](https://github.com/grafana/oncall/pull/1612))
- Improve schedule quality feature (by @vadimkerr in [#1602](https://github.com/grafana/oncall/pull/1602))

### Fixed

- Update override deletion changes to set its final duration (by @matiasb in [#1599](https://github.com/grafana/oncall/pull/1599))

## v1.2.1 (2023-03-23)

### Changed

- Mobile app settings backend by @vadimkerr in ([1571](https://github.com/grafana/oncall/pull/1571))
- Fix integrations and escalations autoselect, improve GList by @maskin25 in ([1601](https://github.com/grafana/oncall/pull/1601))
- Add filters to outgoing webhooks 2 by @iskhakov in ([1598](https://github.com/grafana/oncall/pull/1598))

## v1.2.0 (2023-03-21)

### Changed

- Add team-based filtering for resources, so that users can see multiple resources at once and link them together ([1528](https://github.com/grafana/oncall/pull/1528))

## v1.1.41 (2023-03-21)

### Added

- Modified `check_escalation_finished_task` celery task to use read-only databases for its query, if one is defined +
  make the validation logic stricter + ping a configurable heartbeat on successful completion of this task ([1266](https://github.com/grafana/oncall/pull/1266))

### Changed

- Updated wording throughout plugin to use 'Alert Group' instead of 'Incident' ([1565](https://github.com/grafana/oncall/pull/1565),
  [1576](https://github.com/grafana/oncall/pull/1576))
- Check for enabled Telegram feature was added to ChatOps and to User pages ([319](https://github.com/grafana/oncall/issues/319))
- Filtering for Editors/Admins was added to rotation form. It is not allowed to assign Viewer to rotation ([1124](https://github.com/grafana/oncall/issues/1124))
- Modified search behaviour on the Escalation Chains page to allow for "partial searching" ([1578](https://github.com/grafana/oncall/pull/1578))

### Fixed

- Fixed a few permission issues on the UI ([1448](https://github.com/grafana/oncall/pull/1448))
- Fix resolution note rendering in Slack message threads where the Slack username was not
  being properly rendered ([1561](https://github.com/grafana/oncall/pull/1561))

## v1.1.40 (2023-03-16)

### Fixed

- Check for duplicated positions in terraform escalation policies create/update

### Added

- Add `regex_match` Jinja filter ([1556](https://github.com/grafana/oncall/pull/1556))

### Changed

- Allow passing `null` as a value for `escalation_chain` when creating routes via the public API ([1557](https://github.com/grafana/oncall/pull/1557))

## v1.1.39 (2023-03-16)

### Added

- Inbound email integration ([837](https://github.com/grafana/oncall/pull/837))

## v1.1.38 (2023-03-14)

### Added

- Add filtering by escalation chain to alert groups page ([1535](https://github.com/grafana/oncall/pull/1535))

### Fixed

- Improve tasks checking/triggering webhooks in new backend

## v1.1.37 (2023-03-14)

### Fixed

- Fixed redirection issue on integrations screen

### Added

- Enable web overrides for Terraform-based schedules
- Direct user paging improvements ([1358](https://github.com/grafana/oncall/issues/1358))
- Added Schedule Score quality within the schedule view ([118](https://github.com/grafana/oncall/issues/118))

## v1.1.36 (2023-03-09)

### Fixed

- Fix bug with override creation ([1515](https://github.com/grafana/oncall/pull/1515))

## v1.1.35 (2023-03-09)

### Added

- Insight logs

### Fixed

- Fixed issue with Alert group involved users filter
- Fixed email sending failure due to newline in title

## v1.1.34 (2023-03-08)

### Added

- Jinja2 based routes ([1319](https://github.com/grafana/oncall/pull/1319))

### Changed

- Remove mobile app feature flag ([1484](https://github.com/grafana/oncall/pull/1484))

### Fixed

- Prohibit creating & updating past overrides ([1474](https://github.com/grafana/oncall/pull/1474))

## v1.1.33 (2023-03-07)

### Fixed

- Show permission error for accessing Telegram as Viewer ([1273](https://github.com/grafana/oncall/issues/1273))

### Changed

- Pass email and phone limits as environment variables ([1219](https://github.com/grafana/oncall/pull/1219))

## v1.1.32 (2023-03-01)

### Fixed

- Schedule filters improvements ([941](https://github.com/grafana/oncall/issues/941))
- Fix pagination issue on schedules page ([1437](https://github.com/grafana/oncall/pull/1437))

## v1.1.31 (2023-03-01)

### Added

- Add acknowledge_signal and source link to public api

## v1.1.30 (2023-03-01)

### Fixed

- Fixed importing of global grafana styles ([672](https://github.com/grafana/oncall/issues/672))
- Fixed UI permission related bug where Editors could not export their user iCal link
- Fixed error when a shift is created using Etc/UTC as timezone
- Fixed issue with refresh ical file task not considering empty string values
- Schedules: Long popup does not fit screen & buttons unreachable & objects outside of the popup ([1002](https://github.com/grafana/oncall/issues/1002))
- Can't scroll on integration settings page ([415](https://github.com/grafana/oncall/issues/415))
- Team change in the Integration page always causes 403 ([1292](https://github.com/grafana/oncall/issues/1292))
- Schedules: Permalink doesn't work with multi-teams ([940](https://github.com/grafana/oncall/issues/940))
- Schedules list -> expanded schedule blows page width ([1293](https://github.com/grafana/oncall/issues/1293))

### Changed

- Moved reCAPTCHA to backend environment variable for more flexible configuration between different environments.
- Add pagination to schedule listing
- Show 100 latest alerts on alert group page ([1417](https://github.com/grafana/oncall/pull/1417))

## v1.1.29 (2023-02-23)

### Changed

- Allow creating schedules with type "web" using public API

### Fixed

- Fixed minor issue during the sync process where an HTTP 302 (redirect) status code from the Grafana
  instance would cause the sync to not properly finish

## v1.1.28 (2023-02-23)

### Fixed

- Fixed maintenance mode for Telegram and MSTeams

## v1.1.27 (2023-02-22)

### Added

- Added reCAPTCHA validation for requesting a mobile verification code

### Changed

- Added ratelimits for phone verification
- Link to source was added
- Header of Incident page was reworked: clickable labels instead of just names, users section was deleted
- "Go to Integration" button was deleted, because the functionality was moved to clickable labels

### Fixed

- Fixed HTTP request to Google where when fetching an iCal, the response would sometimes contain HTML instead
  of the expected iCal data

## v1.1.26 (2023-02-20)

### Fixed

- Make alert group filters persistent ([482](https://github.com/grafana/oncall/issues/482))

### Changed

- Update phone verification error message

## v1.1.25 (2023-02-20)

### Fixed

- Fixed too long declare incident link in Slack

## v1.1.24 (2023-02-16)

### Added

- Add direct user paging ([823](https://github.com/grafana/oncall/issues/823))
- Add App Store link to web UI ([1328](https://github.com/grafana/oncall/pull/1328))

### Fixed

- Cleaning of the name "Incident" ([704](https://github.com/grafana/oncall/pull/704))
- Alert Group/Alert Groups naming polishing. All the names should be with capital letters
- Design polishing ([1290](https://github.com/grafana/oncall/pull/1290))
- Not showing contact details in User tooltip if User does not have edit/admin access
- Updated slack link account to redirect back to user profile instead of chatops

### Changed

- Incidents - Removed buttons column and replaced status with toggler ([#1237](https://github.com/grafana/oncall/issues/1237))
- Responsiveness changes across multiple pages (Incidents, Integrations, Schedules) ([#1237](https://github.com/grafana/oncall/issues/1237))
- Add pagination to schedule listing

## v1.1.23 (2023-02-06)

### Fixed

- Fix bug with email case sensitivity for ICal on-call schedules ([1297](https://github.com/grafana/oncall/pull/1297))

## v1.1.22 (2023-02-03)

### Fixed

- Fix bug with root/dependant alert groups list api endpoint ([1284](https://github.com/grafana/oncall/pull/1284))
- Fixed NPE on teams switch

### Added

- Optimize alert and alert group public api endpoints and add filter by id ([1274](https://github.com/grafana/oncall/pull/1274))
- Enable mobile app backend by default on OSS

## v1.1.21 (2023-02-02)

### Added

- Add [`django-dbconn-retry` library](https://github.com/jdelic/django-dbconn-retry) to `INSTALLED_APPS` to attempt
  to alleviate occasional `django.db.utils.OperationalError` errors
- Improve alerts and alert group endpoint response time in internal API with caching ([1261](https://github.com/grafana/oncall/pull/1261))
- Optimize alert and alert group public api endpoints and add filter by id ([1274](https://github.com/grafana/oncall/pull/1274)
- Added Coming Soon for iOS on Mobile App screen

### Fixed

- Fix issue on Integrations where you were redirected back once escalation chain was loaded ([#1083](https://github.com/grafana/oncall/issues/1083))
  ([#1257](https://github.com/grafana/oncall/issues/1257))

## v1.1.20 (2023-01-30)

### Added

- Add involved users filter to alert groups listing page (+ mine shortcut)

### Changed

- Improve logging for creating contact point for Grafana Alerting integration

### Fixed

- Fix bugs related to creating contact point for Grafana Alerting integration
- Fix minor UI bug on OnCall users page where it would idefinitely show a "Loading..." message
- Only show OnCall user's table to users that are authorized
- Fixed NPE in ScheduleUserDetails component ([#1229](https://github.com/grafana/oncall/issues/1229))

## v1.1.19 (2023-01-25)

### Added

- Add Server URL below QR code for OSS for debugging purposes
- Add Slack slash command allowing to trigger a direct page via a manually created alert group
- Remove resolved and acknowledged filters as we switched to status ([#1201](https://github.com/grafana/oncall/pull/1201))
- Add sync with grafana on /users and /teams api calls from terraform plugin

### Changed

- Allow users with `viewer` role to fetch cloud connection status using the internal API ([#1181](https://github.com/grafana/oncall/pull/1181))
- When removing the Slack ChatOps integration, make it more explicit to the user what the implications of doing so are
- Improve performance of `GET /api/internal/v1/schedules` endpoint ([#1169](https://github.com/grafana/oncall/pull/1169))

### Fixed

- Removed duplicate API call, in the UI on plugin initial load, to `GET /api/internal/v1/alert_receive_channels`
- Increased plugin startup speed ([#1200](https://github.com/grafana/oncall/pull/1200))

## v1.1.18 (2023-01-18)

### Added

- Allow messaging backends to be enabled/disabled per organization ([#1151](https://github.com/grafana/oncall/pull/1151))

### Changed

- Send a Slack DM when user is not in channel ([#1144](https://github.com/grafana/oncall/pull/1144))

## v1.1.17 (2023-01-18)

### Changed

- Modified how the `Organization.is_rbac_permissions_enabled` flag is set,
  based on whether we are dealing with an open-source, or cloud installation
- Backend implementation to support direct user/schedule paging
- Changed documentation links to open in new window
- Remove helm chart signing
- Changed the user's profile modal to be wide for all tabs

### Added

- Added state filter for alert_group public API endpoint.
- Enrich user tooltip on Schedule page
- Added redirects for old-style links

### Fixed

- Updated typo in Helm chart values when specifying a custom Slack command name
- Fix for web schedules ical export to give overrides the right priority
- Fix for topnavbar to show initial loading inside PluginPage

## v1.1.16 (2023-01-12)

### Fixed

- Minor bug fix in how the value of `Organization.is_rbac_permissions_enabled` is determined

- Helm chart: default values file and documentation now reflect the correct key to set for the Slack
  slash command name, `oncall.slack.commandName`.

## v1.1.15 (2023-01-10)

### Changed

- Simplify and speed up slack rendering ([#1105](https://github.com/grafana/oncall/pull/1105))
- Faro - Point to 3 separate apps instead of just 1 for all environments ([#1110](https://github.com/grafana/oncall/pull/1110))
- Schedules - ([#1114](https://github.com/grafana/oncall/pull/1114), [#1109](https://github.com/grafana/oncall/pull/1109))

### Fixed

- Bugfix for topnavbar to place alerts inside PageNav ([#1040](https://github.com/grafana/oncall/pull/1040))

## v1.1.14 (2023-01-05)

### Changed

- Change wording from "incident" to "alert group" for the Telegram integration ([#1052](https://github.com/grafana/oncall/pull/1052))
- Soft-delete of organizations on stack deletion.

## v1.1.13 (2023-01-04)

### Added

- Integration with [Grafana Faro](https://grafana.com/docs/grafana-cloud/faro-web-sdk/) for Cloud Instances

## v1.1.12 (2023-01-03)

### Fixed

- Handle jinja exceptions during alert creation
- Handle exception for slack rate limit message

## v1.1.11 (2023-01-03)

### Fixed

- Fix error when schedule was not able to load
- Minor fixes

## v1.1.10 (2023-01-03)

### Fixed

- Minor fixes

## v1.1.9 (2023-01-03)

### Fixed

- Alert group query optimization
- Update RBAC scopes
- Fix error when schedule was not able to load
- Minor bug fixes

## v1.1.8 (2022-12-13)

### Added

- Added a `make` command, `enable-mobile-app-feature-flags`, which sets the backend feature flag in `./dev/.env.dev`,
  and updates a record in the `base_dynamicsetting` database table, which are needed to enable the mobile
  app backend features.

### Changed

- Added ability to change engine deployment update strategy via values in helm chart.
- removed APNS support
- changed the `django-push-notification` library from the `iskhakov` fork to the [`grafana` fork](https://github.com/grafana/django-push-notifications).
  This new fork basically patches an issue which affected the database migrations of this django app (previously the
  library would not respect the `USER_MODEL` setting when creating its tables and would instead reference the
  `auth_user` table.. which we don't want)
- add `--no-cache` flag to the `make build` command

### Fixed

- fix schedule UI types and permissions

## v1.1.7 (2022-12-09)

### Fixed

- Update fallback role for schedule write RBAC permission
- Mobile App Verification tab in the user settings modal is now hidden for users that do not have proper
  permissions to use it

## v1.1.6 (2022-12-09)

### Added

- RBAC permission support
- Add `time_zone` serializer validation for OnCall shifts and calendar/web schedules. In addition, add database migration
  to update values that may be invalid
- Add a `permalinks.web` field, which is a permalink to the alert group web app page, to the alert group internal/public
  API responses
- Added the ability to customize job-migrate `ttlSecondsAfterFinished` field in the helm chart

### Fixed

- Got 500 error when saving Outgoing Webhook ([#890](https://github.com/grafana/oncall/issues/890))
- v1.0.13 helm chart - update the OnCall backend pods image pull policy to "Always" (and explicitly set tag to `latest`).
  This should resolve some recent issues experienced where the frontend/backend versions are not aligned.

### Changed

- When editing templates for alert group presentation or outgoing webhooks, errors and warnings are now displayed in
  the UI as notification popups or displayed in the preview.
- Errors and warnings that occur when rendering templates during notification or webhooks will now render
  and display the error/warning as the result.

## v1.1.5 (2022-11-24)

### Added

- Added a QR code in the "Mobile App Verification" tab on the user settings modal to connect the mobile
  application to your OnCall instance

### Fixed

- UI bug fixes for Grafana 9.3 ([#860](https://github.com/grafana/oncall/pull/860))
- Bug fix for saving source link template ([#898](https://github.com/grafana/oncall/pull/898))

## v1.1.4 (2022-11-23)

### Fixed

- Bug fix for [#882](https://github.com/grafana/oncall/pull/882) which was causing the OnCall web calendars to not load
- Bug fix which, when installing the plugin, or after removing a Grafana API token, caused the plugin to not load properly

## v1.1.3 (2022-11-22)

- Bug Fixes

### Changed

- For OSS installations of OnCall, initial configuration is now simplified. When running for local development, you no
  longer need to configure the plugin via the UI. This is achieved through passing one environment variable to both the
  backend & frontend containers, both of which have been preconfigured for you in `docker-compose-developer.yml`.
  - The Grafana API URL **must be** passed as an environment variable, `GRAFANA_API_URL`, to the OnCall backend
    (and can be configured by updating this env var in your `./dev/.env.dev` file)
  - The OnCall API URL can optionally be passed as an environment variable, `ONCALL_API_URL`, to the OnCall UI.
    If the environment variable is found, the plugin will "auto-configure", otherwise you will be shown a simple
    configuration form to provide this info.
- For Helm installations, if you are running Grafana externally (eg. `grafana.enabled` is set to `false`
  in your `values.yaml`), you will now be required to specify `externalGrafana.url` in `values.yaml`.
- `make start` will now idempotently check to see if a "127.0.0.1 grafana" record exists in `/etc/hosts`
  (using a tool called [`hostess`](https://github.com/cbednarski/hostess)). This is to support using `http://grafana:3000`
  as the `Organization.grafana_url` in two scenarios:
  - `oncall_engine`/`oncall_celery` -> `grafana` Docker container communication
  - public URL generation. There are some instances where `Organization.grafana_url` is referenced to generate public
    URLs to a Grafana plugin page. Without the `/etc/hosts` record, navigating to `http://grafana:3000/some_page` in
    your browser, you would obviously get an error from your browser.

## v1.1.2 (2022-11-18)

- Bug Fixes

## v1.1.1 (2022-11-16)

- Compatibility with Grafana 9.3.0
- Bug Fixes

## v1.0.52 (2022-11-09)

- Allow use of API keys as alternative to account auth token for Twilio
- Remove `grafana_plugin_management` Django app
- Enable new schedules UI
- Bug fixes

## v1.0.51 (2022-11-05)

- Bug Fixes

## v1.0.50 (2022-11-03)

- Updates to documentation
- Improvements to web schedules
- Bug fixes

## v1.0.49 (2022-11-01)

- Enable SMTP email backend by default
- Fix Grafana sidebar frontend bug

## v1.0.48 (2022-11-01)

- verify_number management command
- chatops page redesign

## v1.0.47 (2022-11-01)

- Bug fixes

## v1.0.46 (2022-10-28)

- Bug fixes
- remove `POST /api/internal/v1/custom_buttons/{id}/action` endpoint

## v1.0.45 (2022-10-27)

- Bug fix to revert commit which removed unused engine code

## v1.0.44 (2022-10-26)

- Bug fix for an issue that was affecting phone verification

## v1.0.43 (2022-10-25)

- Bug fixes

## v1.0.42 (2022-10-24)

- Fix posting resolution notes to Slack

## v1.0.41 (2022-10-24)

- Add personal email notifications
- Bug fixes

## v1.0.40 (2022-10-05)

- Improved database and celery backends support
- Added script to import PagerDuty users to Grafana
- Bug fixes

## v1.0.39 (2022-10-03)

- Fix issue in v1.0.38 blocking the creation of schedules and webhooks in the UI

## v1.0.38 (2022-09-30)

- Fix exception handling for adding resolution notes when slack and oncall users are out of sync.
- Fix all day events showing as having gaps in slack notifications
- Improve plugin configuration error message readability
- Add `telegram` key to `permalinks` property in `AlertGroup` public API response schema

## v1.0.37 (2022-09-21)

- Improve API token creation form
- Fix alert group bulk action bugs
- Add `permalinks` property to `AlertGroup` public API response schema
- Scheduling system bug fixes
- Public API bug fixes

## v1.0.36 (2022-09-12)

- Alpha web schedules frontend/backend updates
- Bug fixes

## v1.0.35 (2022-09-07)

- Bug fixes

## v1.0.34 (2022-09-06)

- Fix schedule notification spam

## v1.0.33 (2022-09-06)

- Add raw alert view
- Add GitHub star button for OSS installations
- Restore alert group search functionality
- Bug fixes

## v1.0.32 (2022-09-01)

- Bug fixes

## v1.0.31 (2022-09-01)

- Bump celery version
- Fix oss to cloud connection

## v1.0.30 (2022-08-31)

- Bug fix: check user notification policy before access

## v1.0.29 (2022-08-31)

- Add arm64 docker image

## v1.0.28 (2022-08-31)

- Bug fixes

## v1.0.27 (2022-08-30)

- Bug fixes

## v1.0.26 (2022-08-26)

- Insight log's format fixes
- Remove UserNotificationPolicy auto-recreating

## v1.0.25 (2022-08-24)

- Bug fixes

## v1.0.24 (2022-08-24)

- Insight logs
- Default DATA_UPLOAD_MAX_MEMORY_SIZE to 1mb

## v1.0.23 (2022-08-23)

- Bug fixes

## v1.0.22 (2022-08-16)

- Make STATIC_URL configurable from environment variable

## v1.0.21 (2022-08-12)

- Bug fixes

## v1.0.19 (2022-08-10)

- Bug fixes

## v1.0.15 (2022-08-03)

- Bug fixes

## v1.0.13 (2022-07-27)

- Optimize alert group list view
- Fix a bug related to Twilio setup

## v1.0.12 (2022-07-26)

- Update push-notifications dependency
- Rework how absolute URLs are built
- Fix to show maintenance windows per team
- Logging improvements
- Internal api to get a schedule final events

## v1.0.10 (2022-07-22)

- Speed-up of alert group web caching
- Internal api for OnCall shifts

## v1.0.9 (2022-07-21)

- Frontend bug fixes & improvements
- Support regex_replace() in templates
- Bring back alert group caching and list view

## v1.0.7 (2022-07-18)

- Backend & frontend bug fixes
- Deployment improvements
- Reshape webhook payload for outgoing webhooks
- Add escalation chain usage info on escalation chains page
- Improve alert group list load speeds and simplify caching system

## v1.0.6 (2022-07-12)

- Manual Incidents enabled for teams
- Fix phone notifications for OSS
- Public API improvements

## v1.0.5 (2022-07-06)

- Bump Django to 3.2.14
- Fix PagerDuty iCal parsing

## 1.0.4 (2022-06-28)

- Allow Telegram DMs without channel connection.

## 1.0.3 (2022-06-27)

- Fix users public api endpoint. Now it returns users with all roles.
- Fix redundant notifications about gaps in schedules.
- Frontend fixes.

## 1.0.2 (2022-06-17)

- Fix Grafana Alerting integration to handle API changes in Grafana 9
- Improve public api endpoint for outgoing webhooks (/actions) by adding ability to create, update and delete
  outgoing webhook instance

## 1.0.0 (2022-06-14)

- First Public Release

## 0.0.71 (2022-06-06)

- Initial Commit Release<|MERGE_RESOLUTION|>--- conflicted
+++ resolved
@@ -7,6 +7,10 @@
 
 ## Unreleased
 
+### Added
+
+- Bring new Jinja editor to webhooks ([2344](https://github.com/grafana/oncall/issues/2344))
+
 ### Fixed
 
 - Add debounce on Select UI components to avoid making API search requests on each key-down event by
@@ -18,11 +22,7 @@
 
 - Add `event.users.avatar_full` field to `GET /api/internal/v1/schedules/{schedule_id}/filter_events`
   payload by @joeyorlando ([#2459](https://github.com/grafana/oncall/pull/2459))
-<<<<<<< HEAD
-- Bring new Jinja editor to webhooks ([2344](https://github.com/grafana/oncall/issues/2344))
-=======
 - Add `affinity` and `tolerations` for `celery` and `migrations` pods into helm chart + unit test for chart
->>>>>>> b951b6b6
 
 ### Changed
 
