# Changelog

All notable changes to this project will be documented in this file.

The format is based on [Keep a Changelog](https://keepachangelog.com/en/1.0.0/),
and this project adheres to [Semantic Versioning](https://semver.org/spec/v2.0.0.html).

## Unreleased

### Added

- Added user timezone field to the users public API response ([#3311](https://github.com/grafana/oncall/pull/3311))

### Changed

- Split Integrations table into Connections and Direct Paging tabs ([#3290](https://github.com/grafana/oncall/pull/3290))

### Fixed

<<<<<<< HEAD
- Fix issue where Slack user connection error message is sometimes shown despite successful connection by @joeyorlando ([#3327](https://github.com/grafana/oncall/pull/3327))
=======
- Forward headers for Amazon SNS when organizations are moved @mderynck ([#3326](https://github.com/grafana/oncall/pull/3326))
>>>>>>> 6fa4df0a

## v1.3.57 (2023-11-10)

### Fixed

- Fix AmazonSNS integration to handle exceptions the same as other integrations @mderynck ([#3315](https://github.com/grafana/oncall/pull/3315))

## v1.3.56 (2023-11-10)

## v1.3.55 (2023-11-07)

### Changed

- Unify naming of Grafana Cloud / Cloud OnCall / Grafana Cloud OnCall
  so that it's always Grafana Cloud OnCall ([#3279](https://github.com/grafana/oncall/pull/3279))

### Fixed

- Fix escalation policy importance going back to default by @vadimkerr ([#3282](https://github.com/grafana/oncall/pull/3282))
- Improve user permissions query ([#3291](https://github.com/grafana/oncall/pull/3291))

## v1.3.54 (2023-11-06)

### Added

- Add `b64decode` Jinja2 template helper filter by @jorgeav ([#3242](https://github.com/grafana/oncall/pull/3242))

## v1.3.53 (2023-11-03)

### Fixed

- Fix db migration for mobile app @Ferril ([#3260](https://github.com/grafana/oncall/pull/3260))

## v1.3.52 (2023-11-02)

### Fixed

- Address `TypeError` that occurs under some scenarios on the Alert Group detail page

### Changed

- Change wording for push notifications timing choices @Ferril ([#3253](https://github.com/grafana/oncall/pull/3253))

## v1.3.51 (2023-11-02)

### Fixed

- Postpone Legacy AlertManager and Grafana Alerting integration auto-migration date ([3250])(<https://github.com/grafana/oncall/pull/3250>)

## v1.3.50 (2023-11-02)

### Fixed

- Return alert groups for deleted integrations on private api ([3223](https://github.com/grafana/oncall/pull/3223))

## v1.3.49 (2023-10-31)

### Changed

- Removed the hardcoding of page size on frontend ([#3205](https://github.com/grafana/oncall/pull/3205))
- Prevent additional polling on Incidents if the previous request didn't complete
  ([#3205](https://github.com/grafana/oncall/pull/3205))
- Order results from `GET /teams` internal API endpoint by ascending name by @joeyorlando ([#3220](https://github.com/grafana/oncall/pull/3220))
- Order alert groups internal API endpoint by descending started_at by @mderynck ([#3240](https://github.com/grafana/oncall/pull/3240))

### Fixed

- Improve slow `GET /users` + `GET /teams` internal API endpoints by @joeyorlando ([#3220](https://github.com/grafana/oncall/pull/3220))
- Fix search issue when searching for teams in the add responders popup window by @joeyorlando ([#3220](https://github.com/grafana/oncall/pull/3220))
- CSS changes to add responders dropdown to fix long search results list by @joeyorlando ([#3220](https://github.com/grafana/oncall/pull/3220))
- Do not allow to update terraform-based shifts in web UI schedule API ([#3224](https://github.com/grafana/oncall/pull/3224))

## v1.3.48 (2023-10-30)

### Added

- Data type changed from `DateField` to `DateTimeField` on the `final_shifts` API endpoint. Endpoint now accepts either
  a date or a datetime ([#3103](https://github.com/grafana/oncall/pull/3103))

### Changed

- Simplify Direct Paging workflow. Now when using Direct Paging you either simply specify a team, or one or more users
  to page by @joeyorlando ([#3128](https://github.com/grafana/oncall/pull/3128))
- Enable timing options for mobile push notifications, allow multi-select by @Ferril ([#3187](https://github.com/grafana/oncall/pull/3187))

### Fixed

- Fix RBAC authorization bugs related to interacting with Alert Group Slack messages by @joeyorlando ([#3213](https://github.com/grafana/oncall/pull/3213))

## v1.3.47 (2023-10-25)

### Fixed

- Add filtering term length check for channel filter endpoints @Ferril ([#3192](https://github.com/grafana/oncall/pull/3192))

## v1.3.46 (2023-10-23)

### Added

- Check for basic role permissions on get/create/update labels @Ferril ([#3173](https://github.com/grafana/oncall/pull/3173))

### Fixed

- Discard old pending network requests in the UI (Users/Schedules) [#3172](https://github.com/grafana/oncall/pull/3172)
- Fix resolution note source for mobile app by @vadimkerr ([#3174](https://github.com/grafana/oncall/pull/3174))
- Fix iCal imported schedules related users and next shifts per user ([#3178](https://github.com/grafana/oncall/pull/3178))
- Fix references to removed access control functions in Grafana @mderynck ([#3184](https://github.com/grafana/oncall/pull/3184))

### Changed

- Upgrade Django to 4.2.6 and update iCal related deps ([#3176](https://github.com/grafana/oncall/pull/3176))

## v1.3.45 (2023-10-19)

### Added

- Use shift data from event object
- Update shifts public API to improve web shifts support ([#3165](https://github.com/grafana/oncall/pull/3165))

### Fixed

- Update ical schedule creation/update to trigger final schedule refresh ([#3156](https://github.com/grafana/oncall/pull/3156))
- Handle None role when syncing users from Grafana ([#3147](https://github.com/grafana/oncall/pull/3147))
- Polish "Build 'When I am on-call' for web UI" [#2915](https://github.com/grafana/oncall/issues/2915)
- Fix iCal schedule incorrect view [#2001](https://github.com/grafana/oncall-private/issues/2001)
- Fix rotation name rendering issue [#2324](https://github.com/grafana/oncall/issues/2324)

### Changed

- Add user TZ information to next shifts per user endpoint ([#3157](https://github.com/grafana/oncall/pull/3157))

## v1.3.44 (2023-10-16)

### Added

- Update plugin OnCaller role permissions ([#3145](https://github.com/grafana/oncall/pull/3145))
- Add labels implementation for OnCall integrations under the feature flag ([#3014](https://github.com/grafana/oncall/pull/3014))

### Fixed

- Fix plugin status to always return URL with trailing / @mderynck ([#3122](https://github.com/grafana/oncall/pull/3122))

## v1.3.43 (2023-10-05)

### Added

- Make it possible to acknowledge/unacknowledge and resolve/unresolve alert groups via API by @vadimkerr ([#3108](https://github.com/grafana/oncall/pull/3108))

### Changed

- Improve alert group deletion API by @vadimkerr ([#3124](https://github.com/grafana/oncall/pull/3124))
- Removed Integrations Name max characters limit
  ([#3123](https://github.com/grafana/oncall/pull/3123))
- Truncate long table rows (Integration Name/Alert Group) and show tooltip for the truncated content
  ([#3123](https://github.com/grafana/oncall/pull/3123))

## v1.3.42 (2023-10-04)

### Added

- Add additional shift info in schedule filter_events internal API ([#3110](https://github.com/grafana/oncall/pull/3110))

## v1.3.41 (2023-10-04)

### Added

- New RBAC action `grafana-oncall-app.alert-groups:direct-paging` and role "Alert Groups Direct Paging" by @joeyorlando
  ([#3107](https://github.com/grafana/oncall/pull/3107))

### Fixed

- Accept empty and null user when updating webhook via API @mderynck ([#3094](https://github.com/grafana/oncall/pull/3094))
- Fix slack notification for a shift which end is affected by a taken swap ([#3092](https://github.com/grafana/oncall/pull/3092))

## v1.3.40 (2023-09-28)

### Added

- Create Direct Paging integration by default for every team, create default E-Mail notification policy for every user ([#3064](https://github.com/grafana/oncall/pull/3064))

## v1.3.39 (2023-09-27)

### Added

- Presets for webhooks @mderynck ([#2996](https://github.com/grafana/oncall/pull/2996))
- Add `enable_web_overrides` option to schedules public API ([#3062](https://github.com/grafana/oncall/pull/3062))

### Fixed

- Fix regression in public actions endpoint handling user field by @mderynck ([#3053](https://github.com/grafana/oncall/pull/3053))

### Changed

- Rework how users are fetched from DB when getting users from schedules ical representation ([#3067](https://github.com/grafana/oncall/pull/3067))

## v1.3.38 (2023-09-19)

### Fixed

- Fix Slack access token length issue by @toolchainX ([#3016](https://github.com/grafana/oncall/pull/3016))
- Fix shifts for current user internal endpoint to return the right shift PK ([#3036](https://github.com/grafana/oncall/pull/3036))
- Handle Slack ratelimit on alert group deletion by @vadimkerr ([#3038](https://github.com/grafana/oncall/pull/3038))

## v1.3.37 (2023-09-12)

### Added

- Notify user via Slack/mobile push-notification when their shift swap request is taken by @joeyorlando ([#2992](https://github.com/grafana/oncall/pull/2992))
- Unify breadcrumbs behaviour with other Grafana Apps and main core# ([1906](https://github.com/grafana/oncall/issues/1906))

### Changed

- Improve Slack error handling by @vadimkerr ([#3000](https://github.com/grafana/oncall/pull/3000))

### Fixed

- Avoid task retries because of missing AlertGroupLogRecord on send_alert_group_signal ([#3001](https://github.com/grafana/oncall/pull/3001))
- Update escalation policies public API to handle new webhooks ([#2999](https://github.com/grafana/oncall/pull/2999))

## v1.3.36 (2023-09-07)

### Added

- Add option to create new contact point for existing integrations ([#2909](https://github.com/grafana/oncall/issues/2909))

### Changed

- Enable email notification step by default on Helm by @vadimkerr ([#2975](https://github.com/grafana/oncall/pull/2975))
- Handle slack resolution note errors consistently ([#2976](https://github.com/grafana/oncall/pull/2976))

### Fixed

- Don't update Slack user groups for deleted organizations by @vadimkerr ([#2985](https://github.com/grafana/oncall/pull/2985))
- Fix Slack integration leftovers after disconnecting by @vadimkerr ([#2986](https://github.com/grafana/oncall/pull/2986))
- Fix handling Slack rate limits by @vadimkerr ([#2991](https://github.com/grafana/oncall/pull/2991))

## v1.3.35 (2023-09-05)

### Fixed

- Fix issue in `SlackClientWithErrorHandling` paginted API calls by @joeyorlando

## v1.3.34 (2023-09-05)

### Fixed

- Fix issue in `apps.slack.tasks.populate_slack_channels_for_team` task by @joeyorlando ([#2969](https://github.com/grafana/oncall/pull/2969))

## v1.3.33 (2023-09-05)

### Fixed

- Fix issue in `apps.slack.tasks.post_or_update_log_report_message_task` task related to passing tuple to `text` arg
  for `SlackClient.chat_postMessage` method by @joeyorlando ([#2966](https://github.com/grafana/oncall/pull/2966))

## v1.3.32 (2023-09-05)

### Added

- Add internal API endpoint for getting schedules shifts for current user by @Ferril ([#2928](https://github.com/grafana/oncall/pull/2928))

### Changed

- Make Slack integration not post an alert group message if it's already deleted + refactor AlertGroup and
  SlackMessage foreign key relationship by @vadimkerr ([#2957](https://github.com/grafana/oncall/pull/2957))

### Fixed

- Reject file uploads when POSTing to an integration endpoint ([#2958](https://github.com/grafana/oncall/pull/2958))

## v1.3.31 (2023-09-04)

### Fixed

- Fix for Cloud plugin install not refreshing page after completion ([2974](https://github.com/grafana/oncall/issues/2874))
- Fix escalation snapshot building if user was deleted @Ferril ([#2954](https://github.com/grafana/oncall/pull/2954))

### Added

- ([Use Tilt for local development](https://github.com/grafana/oncall/pull/1396))

### Changed

- Update slack schedule shift-changed notification ([#2949](https://github.com/grafana/oncall/pull/2949))

## v1.3.30 (2023-08-31)

### Added

- Add optional param to expand user details in shift swaps internal endpoints ([#2923](https://github.com/grafana/oncall/pull/2923))

### Changed

- Update Shift Swap Request Slack message formatting by @joeyorlando ([#2918](https://github.com/grafana/oncall/pull/2918))
- Performance and UX tweaks to integrations page ([#2869](https://github.com/grafana/oncall/pull/2869))
- Expand users details in filter swaps internal endpoint ([#2921](https://github.com/grafana/oncall/pull/2921))
- Truncate exported final shifts to match the requested period ([#2924](https://github.com/grafana/oncall/pull/2924))

### Fixed

- Fix issue with helm chart when specifying `broker.type=rabbitmq` where Redis environment variables
  were not longer being injected by @joeyorlando ([#2927](https://github.com/grafana/oncall/pull/2927))
- Fix silence for alert groups with empty escalation chain @Ferril ([#2929](https://github.com/grafana/oncall/pull/2929))
- Fixed NPE when migrating legacy Grafana Alerting integrations ([#2908](https://github.com/grafana/oncall/issues/2908))
- Fix `IntegrityError` exceptions that occasionally would occur when trying to create `ResolutionNoteSlackMessage`
  objects by @joeyorlando ([#2933](https://github.com/grafana/oncall/pull/2933))

## v1.3.29 (2023-08-29)

### Fixed

- Fix metrics calculation and OnCall dashboard, rename dashboard @Ferril ([#2895](https://github.com/grafana/oncall/pull/2895))
- Fix slack schedule notification settings dialog ([#2902](https://github.com/grafana/oncall/pull/2902))

## v1.3.28 (2023-08-29)

### Changed

- Switch engine to alpine base image ([2872](https://github.com/grafana/oncall/pull/2872))

### Added

- Visualization of shift swap requests in Overrides and swaps section ([#2844](https://github.com/grafana/oncall/issues/2844))

### Fixed

- Address bug when a Shift Swap Request is accepted either via the web or mobile UI, and the Slack message is not
  updated to reflect the latest state by @joeyorlando ([#2886](https://github.com/grafana/oncall/pull/2886))
- Fix issue where Grafana integration would fail to parse alerting config for routes without receivers @mderynck
  ([#2894](https://github.com/grafana/oncall/pull/2894))

## v1.3.27 (2023-08-25)

### Added

- Public API for webhooks @mderynck ([#2790](https://github.com/grafana/oncall/pull/2790))
- Use Telegram polling protocol instead of a webhook if `FEATURE_TELEGRAM_LONG_POLLING_ENABLED` set to `True` by @alexintech
  ([#2250](https://github.com/grafana/oncall/pull/2250))

### Changed

- Public API for actions now wraps webhooks @mderynck ([#2790](https://github.com/grafana/oncall/pull/2790))
- Allow mobile app to access status endpoint @mderynck ([#2791](https://github.com/grafana/oncall/pull/2791))
- Enable shifts export endpoint for all schedule types ([#2863](https://github.com/grafana/oncall/pull/2863))
- Use priority field to track primary/overrides calendar in schedule iCal export ([#2871](https://github.com/grafana/oncall/pull/2871))

### Fixed

- Fix public api docs for escalation policies by @Ferril ([#2830](https://github.com/grafana/oncall/pull/2830))

## v1.3.26 (2023-08-22)

### Changed

- Increase mobile app verification token TTL by @joeyorlando ([#2859](https://github.com/grafana/oncall/pull/2859))

### Fixed

- Changed HTTP Endpoint to Email for inbound email integrations
  ([#2816](https://github.com/grafana/oncall/issues/2816))
- Enable inbound email feature flag by default by @vadimkerr ([#2846](https://github.com/grafana/oncall/pull/2846))
- Fixed initial search on Users page ([#2842](https://github.com/grafana/oncall/issues/2842))

## v1.3.25 (2023-08-18)

### Changed

- Improve Grafana Alerting integration by @Ferril @teodosii ([#2742](https://github.com/grafana/oncall/pull/2742))
- Fixed UTC conversion for escalation chain step of timerange
  ([#2781](https://github.com/grafana/oncall/issues/2781))

### Fixed

- Check for possible split events in range when resolving schedule ([#2828](https://github.com/grafana/oncall/pull/2828))

## v1.3.24 (2023-08-17)

### Added

- Shift swap requests public API ([#2775](https://github.com/grafana/oncall/pull/2775))
- Shift swap request Slack follow-ups by @vadimkerr ([#2798](https://github.com/grafana/oncall/pull/2798))
- Shift swap request push notification follow-ups by @vadimkerr ([#2805](https://github.com/grafana/oncall/pull/2805))

### Changed

- Improve default AlertManager template ([#2794](https://github.com/grafana/oncall/pull/2794))

### Fixed

- Ignore ical cancelled events when calculating shifts ([#2776](https://github.com/grafana/oncall/pull/2776))
- Fix Slack acknowledgment reminders by @vadimkerr ([#2769](https://github.com/grafana/oncall/pull/2769))
- Fix issue with updating "Require resolution note" setting by @Ferril ([#2782](https://github.com/grafana/oncall/pull/2782))
- Don't send notifications about past SSRs when turning on info notifications by @vadimkerr ([#2783](https://github.com/grafana/oncall/pull/2783))
- Add schedule shift type validation on create/preview ([#2789](https://github.com/grafana/oncall/pull/2789))
- Add alertmanager integration for heartbeat support ([2807](https://github.com/grafana/oncall/pull/2807))

## v1.3.23 (2023-08-10)

### Added

- Shift Swap Requests Web UI ([#2593](https://github.com/grafana/oncall/issues/2593))
- Final schedule shifts should lay in one line ([#1665](https://github.com/grafana/oncall/issues/1665))
- Add backend support for push notification sounds with custom extensions by @vadimkerr ([#2759](https://github.com/grafana/oncall/pull/2759))

### Changed

- Add stack slug to organization options for direct paging Slash command by @vadimkerr ([#2743](https://github.com/grafana/oncall/pull/2743))
- Avoid creating (or notifying about) potential event splits resulting from untaken swap requests ([#2748](https://github.com/grafana/oncall/pull/2748))
- Refactor heartbeats into a periodic task ([2723](https://github.com/grafana/oncall/pull/2723))

### Fixed

- Do not show override shortcut when web overrides are disabled ([#2745](https://github.com/grafana/oncall/pull/2745))
- Handle ical schedule import with duplicated event UIDs ([#2760](https://github.com/grafana/oncall/pull/2760))
- Allow Editor to access Phone Verification ([#2772](https://github.com/grafana/oncall/pull/2772))

## v1.3.22 (2023-08-03)

### Added

- Add mobile app push notifications for shift swap requests by @vadimkerr ([#2717](https://github.com/grafana/oncall/pull/2717))

### Changed

- Skip past due swap requests when calculating events ([2718](https://github.com/grafana/oncall/pull/2718))
- Update schedule slack notifications to use schedule final events by @Ferril ([#2710](https://github.com/grafana/oncall/pull/2710))

### Fixed

- Fix schedule final_events datetime filtering when splitting override ([#2715](https://github.com/grafana/oncall/pull/2715))
- Fix swap requests event filter limits in schedule events ([#2716](https://github.com/grafana/oncall/pull/2716))
- Fix Alerting contact point auto-creation ([2721](https://github.com/grafana/oncall/pull/2721))

## v1.3.21 (2023-08-01)

### Added

- [Helm] Add `extraContainers` for engine, celery and migrate-job pods to define sidecars by @lu1as ([#2650](https://github.com/grafana/oncall/pull/2650))
  – Rework of AlertManager integration ([#2643](https://github.com/grafana/oncall/pull/2643))

## v1.3.20 (2023-07-31)

### Added

- Add filter_shift_swaps endpoint to schedules API ([#2684](https://github.com/grafana/oncall/pull/2684))
- Add shifts endpoint to shift swap API ([#2697](https://github.com/grafana/oncall/pull/2697/))

### Fixed

- Fix helm env variable validation logic when specifying Twilio auth related values by @njohnstone2 ([#2674](https://github.com/grafana/oncall/pull/2674))
- Fixed mobile app verification not sending SMS to phone number ([#2687](https://github.com/grafana/oncall/issues/2687))

## v1.3.19 (2023-07-28)

### Fixed

- Fix one of the latest migrations failing on SQLite by @vadimkerr ([#2680](https://github.com/grafana/oncall/pull/2680))

### Added

- Apply swap requests details to schedule events ([#2677](https://github.com/grafana/oncall/pull/2677))

## v1.3.18 (2023-07-28)

### Changed

- Update the direct paging feature to page for acknowledged & silenced alert groups,
  and show a warning for resolved alert groups by @vadimkerr ([#2639](https://github.com/grafana/oncall/pull/2639))
- Change calls to get instances from GCOM to paginate by @mderynck ([#2669](https://github.com/grafana/oncall/pull/2669))
- Update checking on-call users to use schedule final events ([#2651](https://github.com/grafana/oncall/pull/2651))

### Fixed

- Remove checks delaying plugin load and cause "Initializing plugin..." ([2624](https://github.com/grafana/oncall/pull/2624))
- Fix "Continue escalation if >X alerts per Y minutes" escalation step by @vadimkerr ([#2636](https://github.com/grafana/oncall/pull/2636))
- Post to Telegram ChatOps channel option is not showing in the integrations page
  by @alexintech ([#2498](https://github.com/grafana/oncall/pull/2498))

## v1.3.17 (2023-07-25)

### Added

- Added banner on the ChatOps screen for OSS to let the user know if no chatops integration is enabled
  ([#1735](https://github.com/grafana/oncall/issues/1735))
- Add `rbac_enabled` to `GET /api/internal/v1/current_team` response schema + `rbac_permissions` to `GET /api/internal/v1/user`
  response schema by @joeyorlando ([#2611](https://github.com/grafana/oncall/pull/2611))

### Fixed

- Bring heartbeats back to UI by @maskin25 ([#2550](https://github.com/grafana/oncall/pull/2550))
- Address issue when Grafana feature flags which were enabled via the `feature_flags.enabled` were only properly being
  parsed, when they were space-delimited. This fix allows them to be _either_ space or comma-delimited.
  by @joeyorlando ([#2623](https://github.com/grafana/oncall/pull/2623))

## v1.3.16 (2023-07-21)

### Added

- Allow persisting mobile app's timezone, to allow for more accurate datetime related notifications by @joeyorlando
  ([#2601](https://github.com/grafana/oncall/pull/2601))
- Add filter integrations by type ([2609](https://github.com/grafana/oncall/pull/2609))

### Changed

- Update direct paging docs by @vadimkerr ([#2600](https://github.com/grafana/oncall/pull/2600))
- Improve APIs for creating/updating direct paging integrations by @vadimkerr ([#2603](https://github.com/grafana/oncall/pull/2603))
- Remove unnecessary team checks in public API by @vadimkerr ([#2606](https://github.com/grafana/oncall/pull/2606))

### Fixed

- Fix Slack direct paging issue when there are more than 100 schedules by @vadimkerr ([#2594](https://github.com/grafana/oncall/pull/2594))
- Fix webhooks unable to be copied if they contain password or authorization header ([#2608](https://github.com/grafana/oncall/pull/2608))

## v1.3.15 (2023-07-19)

### Changed

- Deprecate `AlertGroup.is_archived` column. Column will be removed in a subsequent release. By @joeyorlando ([#2524](https://github.com/grafana/oncall/pull/2524)).
- Update Slack "invite" feature to use direct paging by @vadimkerr ([#2562](https://github.com/grafana/oncall/pull/2562))
- Change "Current responders" to "Additional Responders" in web UI by @vadimkerr ([#2567](https://github.com/grafana/oncall/pull/2567))

### Fixed

- Fix duplicate orders on routes and escalation policies by @vadimkerr ([#2568](https://github.com/grafana/oncall/pull/2568))
- Fixed Slack channels sync by @Ferril ([#2571](https://github.com/grafana/oncall/pull/2571))
- Fixed rendering of slack connection errors ([#2526](https://github.com/grafana/oncall/pull/2526))

## v1.3.14 (2023-07-17)

### Changed

- Added `PHONE_PROVIDER` configuration check by @sreway ([#2523](https://github.com/grafana/oncall/pull/2523))
- Deprecate `/oncall` Slack command, update direct paging functionality by @vadimkerr ([#2537](https://github.com/grafana/oncall/pull/2537))
- Change plugin version to drop the `v` prefix. ([#2540](https://github.com/grafana/oncall/pull/2540))

## v1.3.13 (2023-07-17)

### Changed

- Remove deprecated `heartbeat.HeartBeat` model/table by @joeyorlando ([#2534](https://github.com/grafana/oncall/pull/2534))

## v1.3.12 (2023-07-14)

### Added

- Add `page_size`, `current_page_number`, and `total_pages` attributes to paginated API responses by @joeyorlando ([#2471](https://github.com/grafana/oncall/pull/2471))

### Fixed

- New webhooks incorrectly masking authorization header by @mderynck ([#2541](https://github.com/grafana/oncall/pull/2541))

## v1.3.11 (2023-07-13)

### Added

- Release new webhooks functionality by @mderynck @matiasb @maskin25 @teodosii @raphael-batte ([#1830](https://github.com/grafana/oncall/pull/1830))

### Changed

- Custom button webhooks are deprecated, they will be automatically migrated to new webhooks. ([#1830](https://github.com/grafana/oncall/pull/1830))

## v1.3.10 (2023-07-13)

### Added

- [Helm] Added ability to specify `resources` definition within the `wait-for-db` init container by @Shelestov7
  ([#2501](https://github.com/grafana/oncall/pull/2501))
- Added index on `started_at` column in `alerts_alertgroup` table. This substantially speeds up query used by the `check_escalation_finished_task`
  task. By @joeyorlando and @Konstantinov-Innokentii ([#2516](https://github.com/grafana/oncall/pull/2516)).

### Changed

- Deprecated `/maintenance` web UI page. Maintenance is now handled at the integration level and can be performed
  within a single integration's page. by @Ukochka ([#2497](https://github.com/grafana/oncall/issues/2497))

### Fixed

- Fixed a bug in the integration maintenance mode workflow where a user could not start/stop an integration's
  maintenance mode by @joeyorlando ([#2511](https://github.com/grafana/oncall/issues/2511))
- Schedules: Long popup does not fit screen & buttons unreachable & objects outside of the popup [#1002](https://github.com/grafana/oncall/issues/1002)
- New schedules white theme issues [#2356](https://github.com/grafana/oncall/issues/2356)

## v1.3.9 (2023-07-12)

### Added

- Bring new Jinja editor to webhooks ([#2344](https://github.com/grafana/oncall/issues/2344))

### Fixed

- Add debounce on Select UI components to avoid making API search requests on each key-down event by
  @maskin25 ([#2466](https://github.com/grafana/oncall/pull/2466))
- Make Direct paging integration configurable ([2483](https://github.com/grafana/oncall/pull/2483))

## v1.3.8 (2023-07-11)

### Added

- Add `event.users.avatar_full` field to `GET /api/internal/v1/schedules/{schedule_id}/filter_events`
  payload by @joeyorlando ([#2459](https://github.com/grafana/oncall/pull/2459))
- Add `affinity` and `tolerations` for `celery` and `migrations` pods into helm chart + unit test for chart

### Changed

- Modified DRF pagination class used by `GET /api/internal/v1/alert_receive_channels` and `GET /api/internal/v1/schedules`
  endpoints so that the `next` and `previous` pagination links are properly set when OnCall is run behind
  a reverse proxy by @joeyorlando ([#2467](https://github.com/grafana/oncall/pull/2467))
- Polish user settings and warnings ([#2425](https://github.com/grafana/oncall/pull/2425))

### Fixed

- Address issue where we were improperly parsing Grafana feature flags that were enabled via the `feature_flags.enabled`
  method by @joeyorlando ([#2477](https://github.com/grafana/oncall/pull/2477))
- Fix cuddled list Markdown issue by @vadimkerr ([#2488](https://github.com/grafana/oncall/pull/2488))
- Fixed schedules slack notifications for deleted organizations ([#2493](https://github.com/grafana/oncall/pull/2493))

## v1.3.7 (2023-07-06)

### Changed

- OnCall Metrics dashboard update ([#2400](https://github.com/grafana/oncall/pull/2400))

## v1.3.6 (2023-07-05)

### Fixed

- Address issue where having multiple registered mobile apps for a user could lead to issues in delivering push
  notifications by @joeyorlando ([#2421](https://github.com/grafana/oncall/pull/2421))

## v1.3.5 (2023-07-05)

### Fixed

- Fix for phone provider initialization which can lead to an HTTP 500 on startup ([#2434](https://github.com/grafana/oncall/pull/2434))

## v1.3.4 (2023-07-05)

### Added

- Add full avatar URL for on-call users in schedule internal API by @vadimkerr ([#2414](https://github.com/grafana/oncall/pull/2414))
- Add phone call using the zvonok.com service by @sreway ([#2339](https://github.com/grafana/oncall/pull/2339))

### Changed

- UI drawer updates for webhooks2 ([#2419](https://github.com/grafana/oncall/pull/2419))
- Removed url from sms notification, changed format ([#2317](https://github.com/grafana/oncall/pull/2317))

## v1.3.3 (2023-06-29)

### Added

- Docs for `/resolution_notes` public api endpoint [#222](https://github.com/grafana/oncall/issues/222)

### Fixed

- Change alerts order for `/alert` public api endpoint [#1031](https://github.com/grafana/oncall/issues/1031)
- Change resolution notes order for `/resolution_notes` public api endpoint to show notes for the newest alert group
  on top ([#2404](https://github.com/grafana/oncall/pull/2404))
- Remove attempt to check token when editor/viewers are accessing the plugin @mderynck ([#2410](https://github.com/grafana/oncall/pull/2410))

## v1.3.2 (2023-06-29)

### Added

- Add metric "how many alert groups user was notified of" to Prometheus exporter ([#2334](https://github.com/grafana/oncall/pull/2334/))

### Changed

- Change permissions used during setup to better represent actions being taken by @mderynck ([#2242](https://github.com/grafana/oncall/pull/2242))
- Display 100000+ in stats when there are more than 100000 alert groups in the result ([#1901](https://github.com/grafana/oncall/pull/1901))
- Change OnCall plugin to use service accounts and api tokens for communicating with backend, by @mderynck ([#2385](https://github.com/grafana/oncall/pull/2385))
- RabbitMQ Docker image upgraded from 3.7.19 to 3.12.0 in `docker-compose-developer.yml` and
  `docker-compose-mysql-rabbitmq.yml`. **Note**: if you use one of these config files for your deployment
  you _may_ need to follow the RabbitMQ "upgrade steps" listed [here](https://rabbitmq.com/upgrade.html#rabbitmq-version-upgradability)
  by @joeyorlando ([#2359](https://github.com/grafana/oncall/pull/2359))

### Fixed

- For "You're Going OnCall" push notifications, show shift times in the user's configured timezone, otherwise UTC
  by @joeyorlando ([#2351](https://github.com/grafana/oncall/pull/2351))

## v1.3.1 (2023-06-26)

### Fixed

- Fix phone call & SMS relay by @vadimkerr ([#2345](https://github.com/grafana/oncall/pull/2345))

## v1.3.0 (2023-06-26)

### Added

- Secrets consistency for the chart. Bugfixing [#1016](https://github.com/grafana/oncall/pull/1016)

### Changed

- `telegram.webhookUrl` now defaults to `https://<base_url>` if not set
- UI Updates for the integrations page ([#2310](https://github.com/grafana/oncall/pull/2310))
- Prefer shift start when displaying rotation start value for existing shifts ([#2316](https://github.com/grafana/oncall/pull/2316))

### Fixed

- Fixed minor schedule preview issue missing last day ([#2316](https://github.com/grafana/oncall/pull/2316))

## v1.2.46 (2023-06-22)

### Added

- Make it possible to completely delete a rotation oncall ([#1505](https://github.com/grafana/oncall/issues/1505))
- Polish rotation modal form oncall ([#1506](https://github.com/grafana/oncall/issues/1506))
- Quick actions when editing a schedule oncall ([#1507](https://github.com/grafana/oncall/issues/1507))
- Enable schedule related profile settings oncall ([#1508](https://github.com/grafana/oncall/issues/1508))
- Highlight user shifts oncall ([#1509](https://github.com/grafana/oncall/issues/1509))
- Rename or Description for Schedules Rotations ([#1460](https://github.com/grafana/oncall/issues/1406))
- Add documentation for OnCall metrics exporter ([#2149](https://github.com/grafana/oncall/pull/2149))
- Add dashboard for OnCall metrics ([#1973](https://github.com/grafana/oncall/pull/1973))

## Changed

- Change mobile shift notifications title and subtitle by @imtoori ([#2288](https://github.com/grafana/oncall/pull/2288))
- Make web schedule updates to trigger sync refresh of its ical representation ([#2279](https://github.com/grafana/oncall/pull/2279))

## Fixed

- Fix duplicate orders for user notification policies by @vadimkerr ([#2278](https://github.com/grafana/oncall/pull/2278))
- Fix broken markup on alert group page, declutter, make time format consistent ([#2296](https://github.com/grafana/oncall/pull/2295))

## v1.2.45 (2023-06-19)

### Changed

- Change .Values.externalRabbitmq.passwordKey from `password` to `""` (default value `rabbitmq-password`) ([#864](https://github.com/grafana/oncall/pull/864))
- Remove deprecated `permissions` string array from the internal API user serializer by @joeyorlando ([#2269](https://github.com/grafana/oncall/pull/2269))

### Added

- Add `locale` column to mobile app user settings table by @joeyorlando [#2131](https://github.com/grafana/oncall/pull/2131)
- Update notification text for "You're going on call" push notifications to include information about the shift start
  and end times by @joeyorlando ([#2131](https://github.com/grafana/oncall/pull/2131))

### Fixed

- Handle non-UTC UNTIL datetime value when repeating ical events [#2241](https://github.com/grafana/oncall/pull/2241)
- Optimize AlertManager auto-resolve mechanism

## v1.2.44 (2023-06-14)

### Added

- Users with the Viewer basic role can now connect and use the mobile app ([#1892](https://github.com/grafana/oncall/pull/1892))
- Add helm chart support for redis and mysql existing secrets [#2156](https://github.com/grafana/oncall/pull/2156)

### Changed

- Removed `SlackActionRecord` model and database table by @joeyorlando [#2201](https://github.com/grafana/oncall/pull/2201)
- Require users when creating a schedule rotation using the web UI [#2220](https://github.com/grafana/oncall/pull/2220)

### Fixed

- Fix schedule shift preview to not breaking rotation shifts when there is overlap [#2218](https://github.com/grafana/oncall/pull/2218)
- Fix schedule list filter by type to allow considering multiple values [#2218](https://github.com/grafana/oncall/pull/2218)

## v1.2.43 (2023-06-12)

### Changed

- Propogate CI/CD changes

## v1.2.42 (2023-06-12)

### Changed

- Helm chart: Upgrade helm dependecies, improve local setup [#2144](https://github.com/grafana/oncall/pull/2144)

### Fixed

- Fixed bug on Filters where team param from URL was discarded [#6237](https://github.com/grafana/support-escalations/issues/6237)
- Fix receive channel filter in alert groups API [#2140](https://github.com/grafana/oncall/pull/2140)
- Helm chart: Fix usage of `env` settings as map;
  Fix usage of `mariadb.auth.database` and `mariadb.auth.username` for MYSQL env variables by @alexintech [#2146](https://github.com/grafana/oncall/pull/2146)

### Added

- Helm chart: Add unittests for rabbitmq and redis [2165](https://github.com/grafana/oncall/pull/2165)

## v1.2.41 (2023-06-08)

### Added

- Twilio Provider improvements by @Konstantinov-Innokentii, @mderynck and @joeyorlando
  [#2074](https://github.com/grafana/oncall/pull/2074) [#2034](https://github.com/grafana/oncall/pull/2034)
- Run containers as a non-root user by @alexintech [#2053](https://github.com/grafana/oncall/pull/2053)

## v1.2.40 (2023-06-07)

### Added

- Allow mobile app to consume "internal" schedules API endpoints by @joeyorlando ([#2109](https://github.com/grafana/oncall/pull/2109))
- Add inbound email address in integration API by @vadimkerr ([#2113](https://github.com/grafana/oncall/pull/2113))

### Changed

- Make viewset actions more consistent by @vadimkerr ([#2120](https://github.com/grafana/oncall/pull/2120))

### Fixed

- Fix + revert [#2057](https://github.com/grafana/oncall/pull/2057) which reverted a change which properly handles
  `Organization.DoesNotExist` exceptions for Slack events by @joeyorlando ([#TBD](https://github.com/grafana/oncall/pull/TBD))
- Fix Telegram ratelimit on live setting change by @vadimkerr and @alexintech ([#2100](https://github.com/grafana/oncall/pull/2100))

## v1.2.39 (2023-06-06)

### Changed

- Do not hide not secret settings in the web plugin UI by @alexintech ([#1964](https://github.com/grafana/oncall/pull/1964))

## v1.2.36 (2023-06-02)

### Added

- Add public API endpoint to export a schedule's final shifts by @joeyorlando ([2047](https://github.com/grafana/oncall/pull/2047))

### Fixed

- Fix demo alert for inbound email integration by @vadimkerr ([#2081](https://github.com/grafana/oncall/pull/2081))
- Fix calendar TZ used when comparing current shifts triggering slack shift notifications ([#2091](https://github.com/grafana/oncall/pull/2091))

## v1.2.35 (2023-06-01)

### Fixed

- Fix a bug with permissions for telegram user settings by @alexintech ([#2075](https://github.com/grafana/oncall/pull/2075))
- Fix orphaned messages in Slack by @vadimkerr ([#2023](https://github.com/grafana/oncall/pull/2023))
- Fix duplicated slack shift-changed notifications ([#2080](https://github.com/grafana/oncall/pull/2080))

## v1.2.34 (2023-05-31)

### Added

- Add description to "Default channel for Slack notifications" UI dropdown by @joeyorlando ([2051](https://github.com/grafana/oncall/pull/2051))

### Fixed

- Fix templates when slack or telegram is disabled ([#2064](https://github.com/grafana/oncall/pull/2064))
- Reduce number of alert groups returned by `Attach To` in slack to avoid event trigger timeout @mderynck ([#2049](https://github.com/grafana/oncall/pull/2049))

## v1.2.33 (2023-05-30)

### Fixed

- Revert #2040 breaking `/escalate` Slack command

## v1.2.32 (2023-05-30)

### Added

- Add models and framework to use different services (Phone, SMS, Verify) in Twilio depending on
  the destination country code by @mderynck ([#1976](https://github.com/grafana/oncall/pull/1976))
- Prometheus exporter backend for alert groups related metrics
- Helm chart: configuration of `uwsgi` using environment variables by @alexintech ([#2045](https://github.com/grafana/oncall/pull/2045))
- Much expanded/improved docs for mobile app ([2026](https://github.com/grafana/oncall/pull/2026>))
- Enable by-day selection when defining monthly and hourly rotations ([2037](https://github.com/grafana/oncall/pull/2037))

### Fixed

- Fix error when updating closed modal window in Slack by @vadimkerr ([#2019](https://github.com/grafana/oncall/pull/2019))
- Fix final schedule export failing to update when ical imported events set start/end as date ([#2025](https://github.com/grafana/oncall/pull/2025))
- Helm chart: fix bugs in helm chart with external postgresql configuration by @alexintech ([#2036](https://github.com/grafana/oncall/pull/2036))
- Properly address `Organization.DoesNotExist` exceptions thrown which result in HTTP 500 for the Slack `interactive_api_endpoint`
  endpoint by @joeyorlando ([#2040](https://github.com/grafana/oncall/pull/2040))
- Fix issue when trying to sync Grafana contact point and config receivers miss a key ([#2046](https://github.com/grafana/oncall/pull/2046))

### Changed

- Changed mobile notification title and subtitle. Removed the body. by @imtoori [#2027](https://github.com/grafana/oncall/pull/2027)

## v1.2.31 (2023-05-26)

### Fixed

- Fix AmazonSNS ratelimit by @Konstantinov-Innokentii ([#2032](https://github.com/grafana/oncall/pull/2032))

## v1.2.30 (2023-05-25)

### Fixed

- Fix Phone provider status callbacks [#2014](https://github.com/grafana/oncall/pull/2014)

## v1.2.29 (2023-05-25)

### Changed

- Phone provider refactoring [#1713](https://github.com/grafana/oncall/pull/1713)

### Fixed

- Handle slack metadata limit when creating paging command payload ([#2007](https://github.com/grafana/oncall/pull/2007))
- Fix issue with sometimes cached final schedule not being refreshed after an update ([#2004](https://github.com/grafana/oncall/pull/2004))

## v1.2.28 (2023-05-24)

### Fixed

- Improve plugin authentication by @vadimkerr ([#1995](https://github.com/grafana/oncall/pull/1995))
- Fix MultipleObjectsReturned error on webhook endpoints by @vadimkerr ([#1996](https://github.com/grafana/oncall/pull/1996))
- Remove user defined time period from "you're going oncall" mobile push by @iskhakov ([#2001](https://github.com/grafana/oncall/pull/2001))

## v1.2.27 (2023-05-23)

### Added

- Allow passing Firebase credentials via environment variable by @vadimkerr ([#1969](https://github.com/grafana/oncall/pull/1969))

### Changed

- Update default Alertmanager templates by @iskhakov ([#1944](https://github.com/grafana/oncall/pull/1944))

### Fixed

- Fix SQLite permission issue by @vadimkerr ([#1984](https://github.com/grafana/oncall/pull/1984))
- Remove user defined time period from "you're going oncall" mobile push ([2001](https://github.com/grafana/oncall/pull/2001))

## v1.2.26 (2023-05-18)

### Fixed

- Fix inbound email bug when attaching files by @vadimkerr ([#1970](https://github.com/grafana/oncall/pull/1970))

## v1.2.25 (2023-05-18)

### Added

- Test mobile push backend

## v1.2.24 (2023-05-17)

### Fixed

- Fixed bug in Escalation Chains where reordering an item crashed the list

## v1.2.23 (2023-05-15)

### Added

- Add a way to set a maintenance mode message and display this in the web plugin UI by @joeyorlando ([#1917](https://github.com/grafana/oncall/pull/#1917))

### Changed

- Use `user_profile_changed` Slack event instead of `user_change` to update Slack user profile by @vadimkerr ([#1938](https://github.com/grafana/oncall/pull/1938))

## v1.2.22 (2023-05-12)

### Added

- Add mobile settings for info notifications by @imtoori ([#1926](https://github.com/grafana/oncall/pull/1926))

### Fixed

- Fix bug in the "You're Going Oncall" push notification copy by @joeyorlando ([#1922](https://github.com/grafana/oncall/pull/1922))
- Fix bug with newlines in markdown converter ([#1925](https://github.com/grafana/oncall/pull/1925))
- Disable "You're Going Oncall" push notification by default ([1927](https://github.com/grafana/oncall/pull/1927))

## v1.2.21 (2023-05-09)

### Added

- Add a new mobile app push notification which notifies users when they are going on call by @joeyorlando ([#1814](https://github.com/grafana/oncall/pull/1814))
- Add a new mobile app user setting field, `important_notification_volume_override` by @joeyorlando ([#1893](https://github.com/grafana/oncall/pull/1893))

### Changed

- Improve ical comparison when checking for imported ical updates ([1870](https://github.com/grafana/oncall/pull/1870))
- Upgrade to Python 3.11.3 by @joeyorlando ([#1849](https://github.com/grafana/oncall/pull/1849))

### Fixed

- Fix issue with how OnCall determines if a cloud Grafana Instance supports RBAC by @joeyorlando ([#1880](https://github.com/grafana/oncall/pull/1880))
- Fix issue trying to set maintenance mode for integrations belonging to non-current team

## v1.2.20 (2023-05-09)

### Fixed

- Hotfix perform notification task

## v1.2.19 (2023-05-04)

### Fixed

- Fix issue with parsing response when sending Slack message

## v1.2.18 (2023-05-03)

### Added

- Documentation updates

## v1.2.17 (2023-05-02)

### Added

- Add filter descriptions to web ui by @iskhakov ([1845](https://github.com/grafana/oncall/pull/1845))
- Add "Notifications Receiver" RBAC role by @joeyorlando ([#1853](https://github.com/grafana/oncall/pull/1853))

### Changed

- Remove template editor from Slack by @iskhakov ([1847](https://github.com/grafana/oncall/pull/1847))
- Remove schedule name uniqueness restriction ([1859](https://github.com/grafana/oncall/pull/1859))

### Fixed

- Fix bugs in web title and message templates rendering and visual representation ([1747](https://github.com/grafana/oncall/pull/1747))

## v1.2.16 (2023-04-27)

### Added

- Add 2, 3 and 6 hours Alert Group silence options by @tommysitehost ([#1822](https://github.com/grafana/oncall/pull/1822))
- Add schedule related users endpoint to plugin API

### Changed

- Update web UI, Slack, and Telegram to allow silencing an acknowledged alert group by @joeyorlando ([#1831](https://github.com/grafana/oncall/pull/1831))

### Fixed

- Optimize duplicate queries occurring in AlertGroupFilter by @joeyorlando ([1809](https://github.com/grafana/oncall/pull/1809))

## v1.2.15 (2023-04-24)

### Fixed

- Helm chart: Fix helm hook for db migration job
- Performance improvements to `GET /api/internal/v1/alertgroups` endpoint by @joeyorlando and @iskhakov ([#1805](https://github.com/grafana/oncall/pull/1805))

### Added

- Add helm chart support for twilio existing secrets by @atownsend247 ([#1435](https://github.com/grafana/oncall/pull/1435))
- Add web_title, web_message and web_image_url attributes to templates ([1786](https://github.com/grafana/oncall/pull/1786))

### Changed

- Update shift API to use a default interval value (`1`) when a `frequency` is set and no `interval` is given
- Limit number of alertmanager alerts in alert group to autoresolve by 500 ([1779](https://github.com/grafana/oncall/pull/1779))
- Update schedule and personal ical exports to use final shift events

## v1.2.14 (2023-04-19)

### Fixed

- Fix broken documentation links by @shantanualsi ([#1766](https://github.com/grafana/oncall/pull/1766))
- Fix bug when updating team access settings by @vadimkerr ([#1794](https://github.com/grafana/oncall/pull/1794))

## v1.2.13 (2023-04-18)

### Changed

- Rework ical schedule export to include final events; also improve changing shifts sync

### Fixed

- Fix issue when creating web overrides for TF schedules using a non-UTC timezone

## v1.2.12 (2023-04-18)

### Changed

- Move `alerts_alertgroup.is_restricted` column to `alerts_alertreceivechannel.restricted_at` by @joeyorlando ([#1770](https://github.com/grafana/oncall/pull/1770))

### Added

- Add new field description_short to private api ([#1698](https://github.com/grafana/oncall/pull/1698))
- Added preview and migration API endpoints for route migration from regex into jinja2 ([1715](https://github.com/grafana/oncall/pull/1715))
- Helm chart: add the option to use a helm hook for the migration job ([1386](https://github.com/grafana/oncall/pull/1386))
- Add endpoints to start and stop maintenance in alert receive channel private api ([1755](https://github.com/grafana/oncall/pull/1755))
- Send demo alert with dynamic payload and get demo payload example on private api ([1700](https://github.com/grafana/oncall/pull/1700))
- Add is_default fields to templates, remove WritableSerialiserMethodField ([1759](https://github.com/grafana/oncall/pull/1759))
- Allow use of dynamic payloads in alert receive channels preview template in private api ([1756](https://github.com/grafana/oncall/pull/1756))

## v1.2.11 (2023-04-14)

### Added

- add new columns `gcom_org_contract_type`, `gcom_org_irm_sku_subscription_start_date`,
  and `gcom_org_oldest_admin_with_billing_privileges_user_id` to `user_management_organization` table,
  plus `is_restricted` column to `alerts_alertgroup` table by @joeyorlando and @teodosii ([1522](https://github.com/grafana/oncall/pull/1522))
- emit two new Django signals by @joeyorlando and @teodosii ([1522](https://github.com/grafana/oncall/pull/1522))
  - `org_sync_signal` at the end of the `engine/apps/user_management/sync.py::sync_organization` method
  - `alert_group_created_signal` when a new Alert Group is created

## v1.2.10 (2023-04-13)

### Added

- Added mine filter to schedules listing

### Fixed

- Fixed a bug in GForm's RemoteSelect where the value for Dropdown could not change
- Fixed the URL attached to an Incident created via the 'Declare Incident' button of a Slack alert by @sd2k ([#1738](https://github.com/grafana/oncall/pull/1738))

## v1.2.9 (2023-04-11)

### Fixed

- Catch the new Slack error - "message_limit_exceeded"

## v1.2.8 (2023-04-06)

### Changed

- Allow editing assigned team via public api ([1619](https://github.com/grafana/oncall/pull/1619))
- Disable mentions when resolution note is created by @iskhakov ([1696](https://github.com/grafana/oncall/pull/1696))
- Display warnings on users page in a clean and consistent way by @iskhakov ([#1681](https://github.com/grafana/oncall/pull/1681))

## v1.2.7 (2023-04-03)

### Added

- Save selected teams filter in local storage ([#1611](https://github.com/grafana/oncall/issues/1611))

### Changed

- Renamed routes from /incidents to /alert-groups ([#1678](https://github.com/grafana/oncall/pull/1678))

### Fixed

- Fix team search when filtering resources by @vadimkerr ([#1680](https://github.com/grafana/oncall/pull/1680))
- Fix issue when trying to scroll in Safari ([#415](https://github.com/grafana/oncall/issues/415))

## v1.2.6 (2023-03-30)

### Fixed

- Fixed bug when web schedules/shifts use non-UTC timezone and shift is deleted by @matiasb ([#1661](https://github.com/grafana/oncall/pull/1661))

## v1.2.5 (2023-03-30)

### Fixed

- Fixed a bug with Slack links not working in the plugin UI ([#1671](https://github.com/grafana/oncall/pull/1671))

## v1.2.4 (2023-03-30)

### Added

- Added the ability to change the team for escalation chains by @maskin25, @iskhakov and @vadimkerr ([#1658](https://github.com/grafana/oncall/pull/1658))

### Fixed

- Addressed bug with iOS mobile push notifications always being set to critical by @imtoori and @joeyorlando ([#1646](https://github.com/grafana/oncall/pull/1646))
- Fixed issue where Viewer was not able to view which people were oncall in a schedule ([#999](https://github.com/grafana/oncall/issues/999))
- Fixed a bug with syncing teams from Grafana API by @vadimkerr ([#1652](https://github.com/grafana/oncall/pull/1652))

## v1.2.3 (2023-03-28)

Only some minor performance/developer setup changes to report in this version.

## v1.2.2 (2023-03-27)

### Changed

- Drawers with Forms are not closing by clicking outside of the drawer. Only by clicking Cancel or X (by @Ukochka in [#1608](https://github.com/grafana/oncall/pull/1608))
- When the `DANGEROUS_WEBHOOKS_ENABLED` environment variable is set to true, it's possible now to create Outgoing Webhooks
  using URLs without a top-level domain (by @hoptical in [#1398](https://github.com/grafana/oncall/pull/1398))
- Updated wording when creating an integration (by @callmehyde in [#1572](https://github.com/grafana/oncall/pull/1572))
- Set FCM iOS/Android "message priority" to "high priority" for mobile app push notifications (by @joeyorlando in [#1612](https://github.com/grafana/oncall/pull/1612))
- Improve schedule quality feature (by @vadimkerr in [#1602](https://github.com/grafana/oncall/pull/1602))

### Fixed

- Update override deletion changes to set its final duration (by @matiasb in [#1599](https://github.com/grafana/oncall/pull/1599))

## v1.2.1 (2023-03-23)

### Changed

- Mobile app settings backend by @vadimkerr in ([1571](https://github.com/grafana/oncall/pull/1571))
- Fix integrations and escalations autoselect, improve GList by @maskin25 in ([1601](https://github.com/grafana/oncall/pull/1601))
- Add filters to outgoing webhooks 2 by @iskhakov in ([1598](https://github.com/grafana/oncall/pull/1598))

## v1.2.0 (2023-03-21)

### Changed

- Add team-based filtering for resources, so that users can see multiple resources at once and link them together ([1528](https://github.com/grafana/oncall/pull/1528))

## v1.1.41 (2023-03-21)

### Added

- Modified `check_escalation_finished_task` celery task to use read-only databases for its query, if one is defined +
  make the validation logic stricter + ping a configurable heartbeat on successful completion of this task ([1266](https://github.com/grafana/oncall/pull/1266))

### Changed

- Updated wording throughout plugin to use 'Alert Group' instead of 'Incident' ([1565](https://github.com/grafana/oncall/pull/1565),
  [1576](https://github.com/grafana/oncall/pull/1576))
- Check for enabled Telegram feature was added to ChatOps and to User pages ([319](https://github.com/grafana/oncall/issues/319))
- Filtering for Editors/Admins was added to rotation form. It is not allowed to assign Viewer to rotation ([1124](https://github.com/grafana/oncall/issues/1124))
- Modified search behaviour on the Escalation Chains page to allow for "partial searching" ([1578](https://github.com/grafana/oncall/pull/1578))

### Fixed

- Fixed a few permission issues on the UI ([1448](https://github.com/grafana/oncall/pull/1448))
- Fix resolution note rendering in Slack message threads where the Slack username was not
  being properly rendered ([1561](https://github.com/grafana/oncall/pull/1561))

## v1.1.40 (2023-03-16)

### Fixed

- Check for duplicated positions in terraform escalation policies create/update

### Added

- Add `regex_match` Jinja filter ([1556](https://github.com/grafana/oncall/pull/1556))

### Changed

- Allow passing `null` as a value for `escalation_chain` when creating routes via the public API ([1557](https://github.com/grafana/oncall/pull/1557))

## v1.1.39 (2023-03-16)

### Added

- Inbound email integration ([837](https://github.com/grafana/oncall/pull/837))

## v1.1.38 (2023-03-14)

### Added

- Add filtering by escalation chain to alert groups page ([1535](https://github.com/grafana/oncall/pull/1535))

### Fixed

- Improve tasks checking/triggering webhooks in new backend

## v1.1.37 (2023-03-14)

### Fixed

- Fixed redirection issue on integrations screen

### Added

- Enable web overrides for Terraform-based schedules
- Direct user paging improvements ([1358](https://github.com/grafana/oncall/issues/1358))
- Added Schedule Score quality within the schedule view ([118](https://github.com/grafana/oncall/issues/118))

## v1.1.36 (2023-03-09)

### Fixed

- Fix bug with override creation ([1515](https://github.com/grafana/oncall/pull/1515))

## v1.1.35 (2023-03-09)

### Added

- Insight logs

### Fixed

- Fixed issue with Alert group involved users filter
- Fixed email sending failure due to newline in title

## v1.1.34 (2023-03-08)

### Added

- Jinja2 based routes ([1319](https://github.com/grafana/oncall/pull/1319))

### Changed

- Remove mobile app feature flag ([1484](https://github.com/grafana/oncall/pull/1484))

### Fixed

- Prohibit creating & updating past overrides ([1474](https://github.com/grafana/oncall/pull/1474))

## v1.1.33 (2023-03-07)

### Fixed

- Show permission error for accessing Telegram as Viewer ([1273](https://github.com/grafana/oncall/issues/1273))

### Changed

- Pass email and phone limits as environment variables ([1219](https://github.com/grafana/oncall/pull/1219))

## v1.1.32 (2023-03-01)

### Fixed

- Schedule filters improvements ([941](https://github.com/grafana/oncall/issues/941))
- Fix pagination issue on schedules page ([1437](https://github.com/grafana/oncall/pull/1437))

## v1.1.31 (2023-03-01)

### Added

- Add acknowledge_signal and source link to public api

## v1.1.30 (2023-03-01)

### Fixed

- Fixed importing of global grafana styles ([672](https://github.com/grafana/oncall/issues/672))
- Fixed UI permission related bug where Editors could not export their user iCal link
- Fixed error when a shift is created using Etc/UTC as timezone
- Fixed issue with refresh ical file task not considering empty string values
- Schedules: Long popup does not fit screen & buttons unreachable & objects outside of the popup ([1002](https://github.com/grafana/oncall/issues/1002))
- Can't scroll on integration settings page ([415](https://github.com/grafana/oncall/issues/415))
- Team change in the Integration page always causes 403 ([1292](https://github.com/grafana/oncall/issues/1292))
- Schedules: Permalink doesn't work with multi-teams ([940](https://github.com/grafana/oncall/issues/940))
- Schedules list -> expanded schedule blows page width ([1293](https://github.com/grafana/oncall/issues/1293))

### Changed

- Moved reCAPTCHA to backend environment variable for more flexible configuration between different environments.
- Add pagination to schedule listing
- Show 100 latest alerts on alert group page ([1417](https://github.com/grafana/oncall/pull/1417))

## v1.1.29 (2023-02-23)

### Changed

- Allow creating schedules with type "web" using public API

### Fixed

- Fixed minor issue during the sync process where an HTTP 302 (redirect) status code from the Grafana
  instance would cause the sync to not properly finish

## v1.1.28 (2023-02-23)

### Fixed

- Fixed maintenance mode for Telegram and MSTeams

## v1.1.27 (2023-02-22)

### Added

- Added reCAPTCHA validation for requesting a mobile verification code

### Changed

- Added ratelimits for phone verification
- Link to source was added
- Header of Incident page was reworked: clickable labels instead of just names, users section was deleted
- "Go to Integration" button was deleted, because the functionality was moved to clickable labels

### Fixed

- Fixed HTTP request to Google where when fetching an iCal, the response would sometimes contain HTML instead
  of the expected iCal data

## v1.1.26 (2023-02-20)

### Fixed

- Make alert group filters persistent ([482](https://github.com/grafana/oncall/issues/482))

### Changed

- Update phone verification error message

## v1.1.25 (2023-02-20)

### Fixed

- Fixed too long declare incident link in Slack

## v1.1.24 (2023-02-16)

### Added

- Add direct user paging ([823](https://github.com/grafana/oncall/issues/823))
- Add App Store link to web UI ([1328](https://github.com/grafana/oncall/pull/1328))

### Fixed

- Cleaning of the name "Incident" ([704](https://github.com/grafana/oncall/pull/704))
- Alert Group/Alert Groups naming polishing. All the names should be with capital letters
- Design polishing ([1290](https://github.com/grafana/oncall/pull/1290))
- Not showing contact details in User tooltip if User does not have edit/admin access
- Updated slack link account to redirect back to user profile instead of chatops

### Changed

- Incidents - Removed buttons column and replaced status with toggler ([#1237](https://github.com/grafana/oncall/issues/1237))
- Responsiveness changes across multiple pages (Incidents, Integrations, Schedules) ([#1237](https://github.com/grafana/oncall/issues/1237))
- Add pagination to schedule listing

## v1.1.23 (2023-02-06)

### Fixed

- Fix bug with email case sensitivity for ICal on-call schedules ([1297](https://github.com/grafana/oncall/pull/1297))

## v1.1.22 (2023-02-03)

### Fixed

- Fix bug with root/dependant alert groups list api endpoint ([1284](https://github.com/grafana/oncall/pull/1284))
- Fixed NPE on teams switch

### Added

- Optimize alert and alert group public api endpoints and add filter by id ([1274](https://github.com/grafana/oncall/pull/1274))
- Enable mobile app backend by default on OSS

## v1.1.21 (2023-02-02)

### Added

- Add [`django-dbconn-retry` library](https://github.com/jdelic/django-dbconn-retry) to `INSTALLED_APPS` to attempt
  to alleviate occasional `django.db.utils.OperationalError` errors
- Improve alerts and alert group endpoint response time in internal API with caching ([1261](https://github.com/grafana/oncall/pull/1261))
- Optimize alert and alert group public api endpoints and add filter by id ([1274](https://github.com/grafana/oncall/pull/1274)
- Added Coming Soon for iOS on Mobile App screen

### Fixed

- Fix issue on Integrations where you were redirected back once escalation chain was loaded ([#1083](https://github.com/grafana/oncall/issues/1083))
  ([#1257](https://github.com/grafana/oncall/issues/1257))

## v1.1.20 (2023-01-30)

### Added

- Add involved users filter to alert groups listing page (+ mine shortcut)

### Changed

- Improve logging for creating contact point for Grafana Alerting integration

### Fixed

- Fix bugs related to creating contact point for Grafana Alerting integration
- Fix minor UI bug on OnCall users page where it would idefinitely show a "Loading..." message
- Only show OnCall user's table to users that are authorized
- Fixed NPE in ScheduleUserDetails component ([#1229](https://github.com/grafana/oncall/issues/1229))

## v1.1.19 (2023-01-25)

### Added

- Add Server URL below QR code for OSS for debugging purposes
- Add Slack slash command allowing to trigger a direct page via a manually created alert group
- Remove resolved and acknowledged filters as we switched to status ([#1201](https://github.com/grafana/oncall/pull/1201))
- Add sync with grafana on /users and /teams api calls from terraform plugin

### Changed

- Allow users with `viewer` role to fetch cloud connection status using the internal API ([#1181](https://github.com/grafana/oncall/pull/1181))
- When removing the Slack ChatOps integration, make it more explicit to the user what the implications of doing so are
- Improve performance of `GET /api/internal/v1/schedules` endpoint ([#1169](https://github.com/grafana/oncall/pull/1169))

### Fixed

- Removed duplicate API call, in the UI on plugin initial load, to `GET /api/internal/v1/alert_receive_channels`
- Increased plugin startup speed ([#1200](https://github.com/grafana/oncall/pull/1200))

## v1.1.18 (2023-01-18)

### Added

- Allow messaging backends to be enabled/disabled per organization ([#1151](https://github.com/grafana/oncall/pull/1151))

### Changed

- Send a Slack DM when user is not in channel ([#1144](https://github.com/grafana/oncall/pull/1144))

## v1.1.17 (2023-01-18)

### Changed

- Modified how the `Organization.is_rbac_permissions_enabled` flag is set,
  based on whether we are dealing with an open-source, or cloud installation
- Backend implementation to support direct user/schedule paging
- Changed documentation links to open in new window
- Remove helm chart signing
- Changed the user's profile modal to be wide for all tabs

### Added

- Added state filter for alert_group public API endpoint.
- Enrich user tooltip on Schedule page
- Added redirects for old-style links

### Fixed

- Updated typo in Helm chart values when specifying a custom Slack command name
- Fix for web schedules ical export to give overrides the right priority
- Fix for topnavbar to show initial loading inside PluginPage

## v1.1.16 (2023-01-12)

### Fixed

- Minor bug fix in how the value of `Organization.is_rbac_permissions_enabled` is determined

- Helm chart: default values file and documentation now reflect the correct key to set for the Slack
  slash command name, `oncall.slack.commandName`.

## v1.1.15 (2023-01-10)

### Changed

- Simplify and speed up slack rendering ([#1105](https://github.com/grafana/oncall/pull/1105))
- Faro - Point to 3 separate apps instead of just 1 for all environments ([#1110](https://github.com/grafana/oncall/pull/1110))
- Schedules - ([#1114](https://github.com/grafana/oncall/pull/1114), [#1109](https://github.com/grafana/oncall/pull/1109))

### Fixed

- Bugfix for topnavbar to place alerts inside PageNav ([#1040](https://github.com/grafana/oncall/pull/1040))

## v1.1.14 (2023-01-05)

### Changed

- Change wording from "incident" to "alert group" for the Telegram integration ([#1052](https://github.com/grafana/oncall/pull/1052))
- Soft-delete of organizations on stack deletion.

## v1.1.13 (2023-01-04)

### Added

- Integration with [Grafana Faro](https://grafana.com/docs/grafana-cloud/faro-web-sdk/) for Cloud Instances

## v1.1.12 (2023-01-03)

### Fixed

- Handle jinja exceptions during alert creation
- Handle exception for slack rate limit message

## v1.1.11 (2023-01-03)

### Fixed

- Fix error when schedule was not able to load
- Minor fixes

## v1.1.10 (2023-01-03)

### Fixed

- Minor fixes

## v1.1.9 (2023-01-03)

### Fixed

- Alert group query optimization
- Update RBAC scopes
- Fix error when schedule was not able to load
- Minor bug fixes

## v1.1.8 (2022-12-13)

### Added

- Added a `make` command, `enable-mobile-app-feature-flags`, which sets the backend feature flag in `./dev/.env.dev`,
  and updates a record in the `base_dynamicsetting` database table, which are needed to enable the mobile
  app backend features.

### Changed

- Added ability to change engine deployment update strategy via values in helm chart.
- removed APNS support
- changed the `django-push-notification` library from the `iskhakov` fork to the [`grafana` fork](https://github.com/grafana/django-push-notifications).
  This new fork basically patches an issue which affected the database migrations of this django app (previously the
  library would not respect the `USER_MODEL` setting when creating its tables and would instead reference the
  `auth_user` table.. which we don't want)
- add `--no-cache` flag to the `make build` command

### Fixed

- fix schedule UI types and permissions

## v1.1.7 (2022-12-09)

### Fixed

- Update fallback role for schedule write RBAC permission
- Mobile App Verification tab in the user settings modal is now hidden for users that do not have proper
  permissions to use it

## v1.1.6 (2022-12-09)

### Added

- RBAC permission support
- Add `time_zone` serializer validation for OnCall shifts and calendar/web schedules. In addition, add database migration
  to update values that may be invalid
- Add a `permalinks.web` field, which is a permalink to the alert group web app page, to the alert group internal/public
  API responses
- Added the ability to customize job-migrate `ttlSecondsAfterFinished` field in the helm chart

### Fixed

- Got 500 error when saving Outgoing Webhook ([#890](https://github.com/grafana/oncall/issues/890))
- v1.0.13 helm chart - update the OnCall backend pods image pull policy to "Always" (and explicitly set tag to `latest`).
  This should resolve some recent issues experienced where the frontend/backend versions are not aligned.

### Changed

- When editing templates for alert group presentation or outgoing webhooks, errors and warnings are now displayed in
  the UI as notification popups or displayed in the preview.
- Errors and warnings that occur when rendering templates during notification or webhooks will now render
  and display the error/warning as the result.

## v1.1.5 (2022-11-24)

### Added

- Added a QR code in the "Mobile App Verification" tab on the user settings modal to connect the mobile
  application to your OnCall instance

### Fixed

- UI bug fixes for Grafana 9.3 ([#860](https://github.com/grafana/oncall/pull/860))
- Bug fix for saving source link template ([#898](https://github.com/grafana/oncall/pull/898))

## v1.1.4 (2022-11-23)

### Fixed

- Bug fix for [#882](https://github.com/grafana/oncall/pull/882) which was causing the OnCall web calendars to not load
- Bug fix which, when installing the plugin, or after removing a Grafana API token, caused the plugin to not load properly

## v1.1.3 (2022-11-22)

- Bug Fixes

### Changed

- For OSS installations of OnCall, initial configuration is now simplified. When running for local development, you no
  longer need to configure the plugin via the UI. This is achieved through passing one environment variable to both the
  backend & frontend containers, both of which have been preconfigured for you in `docker-compose-developer.yml`.
  - The Grafana API URL **must be** passed as an environment variable, `GRAFANA_API_URL`, to the OnCall backend
    (and can be configured by updating this env var in your `./dev/.env.dev` file)
  - The OnCall API URL can optionally be passed as an environment variable, `ONCALL_API_URL`, to the OnCall UI.
    If the environment variable is found, the plugin will "auto-configure", otherwise you will be shown a simple
    configuration form to provide this info.
- For Helm installations, if you are running Grafana externally (eg. `grafana.enabled` is set to `false`
  in your `values.yaml`), you will now be required to specify `externalGrafana.url` in `values.yaml`.
- `make start` will now idempotently check to see if a "127.0.0.1 grafana" record exists in `/etc/hosts`
  (using a tool called [`hostess`](https://github.com/cbednarski/hostess)). This is to support using `http://grafana:3000`
  as the `Organization.grafana_url` in two scenarios:
  - `oncall_engine`/`oncall_celery` -> `grafana` Docker container communication
  - public URL generation. There are some instances where `Organization.grafana_url` is referenced to generate public
    URLs to a Grafana plugin page. Without the `/etc/hosts` record, navigating to `http://grafana:3000/some_page` in
    your browser, you would obviously get an error from your browser.

## v1.1.2 (2022-11-18)

- Bug Fixes

## v1.1.1 (2022-11-16)

- Compatibility with Grafana 9.3.0
- Bug Fixes

## v1.0.52 (2022-11-09)

- Allow use of API keys as alternative to account auth token for Twilio
- Remove `grafana_plugin_management` Django app
- Enable new schedules UI
- Bug fixes

## v1.0.51 (2022-11-05)

- Bug Fixes

## v1.0.50 (2022-11-03)

- Updates to documentation
- Improvements to web schedules
- Bug fixes

## v1.0.49 (2022-11-01)

- Enable SMTP email backend by default
- Fix Grafana sidebar frontend bug

## v1.0.48 (2022-11-01)

- verify_number management command
- chatops page redesign

## v1.0.47 (2022-11-01)

- Bug fixes

## v1.0.46 (2022-10-28)

- Bug fixes
- remove `POST /api/internal/v1/custom_buttons/{id}/action` endpoint

## v1.0.45 (2022-10-27)

- Bug fix to revert commit which removed unused engine code

## v1.0.44 (2022-10-26)

- Bug fix for an issue that was affecting phone verification

## v1.0.43 (2022-10-25)

- Bug fixes

## v1.0.42 (2022-10-24)

- Fix posting resolution notes to Slack

## v1.0.41 (2022-10-24)

- Add personal email notifications
- Bug fixes

## v1.0.40 (2022-10-05)

- Improved database and celery backends support
- Added script to import PagerDuty users to Grafana
- Bug fixes

## v1.0.39 (2022-10-03)

- Fix issue in v1.0.38 blocking the creation of schedules and webhooks in the UI

## v1.0.38 (2022-09-30)

- Fix exception handling for adding resolution notes when slack and oncall users are out of sync.
- Fix all day events showing as having gaps in slack notifications
- Improve plugin configuration error message readability
- Add `telegram` key to `permalinks` property in `AlertGroup` public API response schema

## v1.0.37 (2022-09-21)

- Improve API token creation form
- Fix alert group bulk action bugs
- Add `permalinks` property to `AlertGroup` public API response schema
- Scheduling system bug fixes
- Public API bug fixes

## v1.0.36 (2022-09-12)

- Alpha web schedules frontend/backend updates
- Bug fixes

## v1.0.35 (2022-09-07)

- Bug fixes

## v1.0.34 (2022-09-06)

- Fix schedule notification spam

## v1.0.33 (2022-09-06)

- Add raw alert view
- Add GitHub star button for OSS installations
- Restore alert group search functionality
- Bug fixes

## v1.0.32 (2022-09-01)

- Bug fixes

## v1.0.31 (2022-09-01)

- Bump celery version
- Fix oss to cloud connection

## v1.0.30 (2022-08-31)

- Bug fix: check user notification policy before access

## v1.0.29 (2022-08-31)

- Add arm64 docker image

## v1.0.28 (2022-08-31)

- Bug fixes

## v1.0.27 (2022-08-30)

- Bug fixes

## v1.0.26 (2022-08-26)

- Insight log's format fixes
- Remove UserNotificationPolicy auto-recreating

## v1.0.25 (2022-08-24)

- Bug fixes

## v1.0.24 (2022-08-24)

- Insight logs
- Default DATA_UPLOAD_MAX_MEMORY_SIZE to 1mb

## v1.0.23 (2022-08-23)

- Bug fixes

## v1.0.22 (2022-08-16)

- Make STATIC_URL configurable from environment variable

## v1.0.21 (2022-08-12)

- Bug fixes

## v1.0.19 (2022-08-10)

- Bug fixes

## v1.0.15 (2022-08-03)

- Bug fixes

## v1.0.13 (2022-07-27)

- Optimize alert group list view
- Fix a bug related to Twilio setup

## v1.0.12 (2022-07-26)

- Update push-notifications dependency
- Rework how absolute URLs are built
- Fix to show maintenance windows per team
- Logging improvements
- Internal api to get a schedule final events

## v1.0.10 (2022-07-22)

- Speed-up of alert group web caching
- Internal api for OnCall shifts

## v1.0.9 (2022-07-21)

- Frontend bug fixes & improvements
- Support regex_replace() in templates
- Bring back alert group caching and list view

## v1.0.7 (2022-07-18)

- Backend & frontend bug fixes
- Deployment improvements
- Reshape webhook payload for outgoing webhooks
- Add escalation chain usage info on escalation chains page
- Improve alert group list load speeds and simplify caching system

## v1.0.6 (2022-07-12)

- Manual Incidents enabled for teams
- Fix phone notifications for OSS
- Public API improvements

## v1.0.5 (2022-07-06)

- Bump Django to 3.2.14
- Fix PagerDuty iCal parsing

## 1.0.4 (2022-06-28)

- Allow Telegram DMs without channel connection.

## 1.0.3 (2022-06-27)

- Fix users public api endpoint. Now it returns users with all roles.
- Fix redundant notifications about gaps in schedules.
- Frontend fixes.

## 1.0.2 (2022-06-17)

- Fix Grafana Alerting integration to handle API changes in Grafana 9
- Improve public api endpoint for outgoing webhooks (/actions) by adding ability to create, update and delete
  outgoing webhook instance

## 1.0.0 (2022-06-14)

- First Public Release

## 0.0.71 (2022-06-06)

- Initial Commit Release<|MERGE_RESOLUTION|>--- conflicted
+++ resolved
@@ -17,11 +17,8 @@
 
 ### Fixed
 
-<<<<<<< HEAD
 - Fix issue where Slack user connection error message is sometimes shown despite successful connection by @joeyorlando ([#3327](https://github.com/grafana/oncall/pull/3327))
-=======
 - Forward headers for Amazon SNS when organizations are moved @mderynck ([#3326](https://github.com/grafana/oncall/pull/3326))
->>>>>>> 6fa4df0a
 
 ## v1.3.57 (2023-11-10)
 
