--- conflicted
+++ resolved
@@ -7,11 +7,10 @@
 
 ## Unreleased
 
-<<<<<<< HEAD
 ### Added
 
 - Add `regex_match` Jinja filter ([1556](https://github.com/grafana/oncall/pull/1556))
-=======
+
 ### Changed
 
 - Allow passing `null` as a value for `escalation_chain` when creating routes via the public API ([1557](https://github.com/grafana/oncall/pull/1557))
@@ -21,7 +20,6 @@
 ### Added
 
 - Inbound email integration ([837](https://github.com/grafana/oncall/pull/837))
->>>>>>> bd12d38e
 
 ## v1.1.38 (2023-03-14)
 
