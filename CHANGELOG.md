# Changelog

All notable changes to this project will be documented in this file.

The format is based on [Keep a Changelog](https://keepachangelog.com/en/1.0.0/),
and this project adheres to [Semantic Versioning](https://semver.org/spec/v2.0.0.html).

## Unreleased

<<<<<<< HEAD
### Fixed

- Fix "Continue escalation if >X alerts per Y minutes" escalation step by @vadimkerr ([#2636](https://github.com/grafana/oncall/pull/2636))
=======
### Changed

- Update the direct paging feature to page for acknowledged & silenced alert groups,
  and show a warning for resolved alert groups by @vadimkerr ([#2639](https://github.com/grafana/oncall/pull/2639))

### Fixed

- Remove checks delaying plugin load and cause "Initializing plugin..." ([2624](https://github.com/grafana/oncall/pull/2624))
>>>>>>> faa70992

## v1.3.17 (2023-07-25)

### Added

- Added banner on the ChatOps screen for OSS to let the user know if no chatops integration is enabled
  ([#1735](https://github.com/grafana/oncall/issues/1735))
- Add `rbac_enabled` to `GET /api/internal/v1/current_team` response schema + `rbac_permissions` to `GET /api/internal/v1/user`
  response schema by @joeyorlando ([#2611](https://github.com/grafana/oncall/pull/2611))

### Fixed

- Bring heartbeats back to UI by @maskin25 ([#2550](https://github.com/grafana/oncall/pull/2550))
- Address issue when Grafana feature flags which were enabled via the `feature_flags.enabled` were only properly being
  parsed, when they were space-delimited. This fix allows them to be _either_ space or comma-delimited.
  by @joeyorlando ([#2623](https://github.com/grafana/oncall/pull/2623))

## v1.3.16 (2023-07-21)

### Added

- Allow persisting mobile app's timezone, to allow for more accurate datetime related notifications by @joeyorlando
  ([#2601](https://github.com/grafana/oncall/pull/2601))
- Add filter integrations by type ([2609](https://github.com/grafana/oncall/pull/2609))

### Changed

- Update direct paging docs by @vadimkerr ([#2600](https://github.com/grafana/oncall/pull/2600))
- Improve APIs for creating/updating direct paging integrations by @vadimkerr ([#2603](https://github.com/grafana/oncall/pull/2603))
- Remove unnecessary team checks in public API by @vadimkerr ([#2606](https://github.com/grafana/oncall/pull/2606))

### Fixed

- Fix Slack direct paging issue when there are more than 100 schedules by @vadimkerr ([#2594](https://github.com/grafana/oncall/pull/2594))
- Fix webhooks unable to be copied if they contain password or authorization header ([#2608](https://github.com/grafana/oncall/pull/2608))

## v1.3.15 (2023-07-19)

### Changed

- Deprecate `AlertGroup.is_archived` column. Column will be removed in a subsequent release. By @joeyorlando ([#2524](https://github.com/grafana/oncall/pull/2524)).
- Update Slack "invite" feature to use direct paging by @vadimkerr ([#2562](https://github.com/grafana/oncall/pull/2562))
- Change "Current responders" to "Additional Responders" in web UI by @vadimkerr ([#2567](https://github.com/grafana/oncall/pull/2567))

### Fixed

- Fix duplicate orders on routes and escalation policies by @vadimkerr ([#2568](https://github.com/grafana/oncall/pull/2568))
- Fixed Slack channels sync by @Ferril ([#2571](https://github.com/grafana/oncall/pull/2571))
- Fixed rendering of slack connection errors ([#2526](https://github.com/grafana/oncall/pull/2526))

## v1.3.14 (2023-07-17)

### Changed

- Added `PHONE_PROVIDER` configuration check by @sreway ([#2523](https://github.com/grafana/oncall/pull/2523))
- Deprecate `/oncall` Slack command, update direct paging functionality by @vadimkerr ([#2537](https://github.com/grafana/oncall/pull/2537))
- Change plugin version to drop the `v` prefix. ([#2540](https://github.com/grafana/oncall/pull/2540))

## v1.3.13 (2023-07-17)

### Changed

- Remove deprecated `heartbeat.HeartBeat` model/table by @joeyorlando ([#2534](https://github.com/grafana/oncall/pull/2534))

## v1.3.12 (2023-07-14)

### Added

- Add `page_size`, `current_page_number`, and `total_pages` attributes to paginated API responses by @joeyorlando ([#2471](https://github.com/grafana/oncall/pull/2471))

### Fixed

- New webhooks incorrectly masking authorization header by @mderynck ([#2541](https://github.com/grafana/oncall/pull/2541))

## v1.3.11 (2023-07-13)

### Added

- Release new webhooks functionality by @mderynck @matiasb @maskin25 @teodosii @raphael-batte ([#1830](https://github.com/grafana/oncall/pull/1830))

### Changed

- Custom button webhooks are deprecated, they will be automatically migrated to new webhooks. ([#1830](https://github.com/grafana/oncall/pull/1830))

## v1.3.10 (2023-07-13)

### Added

- [Helm] Added ability to specify `resources` definition within the `wait-for-db` init container by @Shelestov7
  ([#2501](https://github.com/grafana/oncall/pull/2501))
- Added index on `started_at` column in `alerts_alertgroup` table. This substantially speeds up query used by the `check_escalation_finished_task`
  task. By @joeyorlando and @Konstantinov-Innokentii ([#2516](https://github.com/grafana/oncall/pull/2516)).

### Changed

- Deprecated `/maintenance` web UI page. Maintenance is now handled at the integration level and can be performed
  within a single integration's page. by @Ukochka ([#2497](https://github.com/grafana/oncall/issues/2497))

### Fixed

- Fixed a bug in the integration maintenance mode workflow where a user could not start/stop an integration's
  maintenance mode by @joeyorlando ([#2511](https://github.com/grafana/oncall/issues/2511))
- Schedules: Long popup does not fit screen & buttons unreachable & objects outside of the popup [#1002](https://github.com/grafana/oncall/issues/1002)
- New schedules white theme issues [#2356](https://github.com/grafana/oncall/issues/2356)

## v1.3.9 (2023-07-12)

### Added

- Bring new Jinja editor to webhooks ([#2344](https://github.com/grafana/oncall/issues/2344))

### Fixed

- Add debounce on Select UI components to avoid making API search requests on each key-down event by
  @maskin25 ([#2466](https://github.com/grafana/oncall/pull/2466))
- Make Direct paging integration configurable ([2483](https://github.com/grafana/oncall/pull/2483))

## v1.3.8 (2023-07-11)

### Added

- Add `event.users.avatar_full` field to `GET /api/internal/v1/schedules/{schedule_id}/filter_events`
  payload by @joeyorlando ([#2459](https://github.com/grafana/oncall/pull/2459))
- Add `affinity` and `tolerations` for `celery` and `migrations` pods into helm chart + unit test for chart

### Changed

- Modified DRF pagination class used by `GET /api/internal/v1/alert_receive_channels` and `GET /api/internal/v1/schedules`
  endpoints so that the `next` and `previous` pagination links are properly set when OnCall is run behind
  a reverse proxy by @joeyorlando ([#2467](https://github.com/grafana/oncall/pull/2467))
- Polish user settings and warnings ([#2425](https://github.com/grafana/oncall/pull/2425))

### Fixed

- Address issue where we were improperly parsing Grafana feature flags that were enabled via the `feature_flags.enabled`
  method by @joeyorlando ([#2477](https://github.com/grafana/oncall/pull/2477))
- Fix cuddled list Markdown issue by @vadimkerr ([#2488](https://github.com/grafana/oncall/pull/2488))
- Fixed schedules slack notifications for deleted organizations ([#2493](https://github.com/grafana/oncall/pull/2493))

## v1.3.7 (2023-07-06)

### Changed

- OnCall Metrics dashboard update ([#2400](https://github.com/grafana/oncall/pull/2400))

## v1.3.6 (2023-07-05)

### Fixed

- Address issue where having multiple registered mobile apps for a user could lead to issues in delivering push
  notifications by @joeyorlando ([#2421](https://github.com/grafana/oncall/pull/2421))

## v1.3.5 (2023-07-05)

### Fixed

- Fix for phone provider initialization which can lead to an HTTP 500 on startup ([#2434](https://github.com/grafana/oncall/pull/2434))

## v1.3.4 (2023-07-05)

### Added

- Add full avatar URL for on-call users in schedule internal API by @vadimkerr ([#2414](https://github.com/grafana/oncall/pull/2414))
- Add phone call using the zvonok.com service by @sreway ([#2339](https://github.com/grafana/oncall/pull/2339))

### Changed

- UI drawer updates for webhooks2 ([#2419](https://github.com/grafana/oncall/pull/2419))
- Removed url from sms notification, changed format ([#2317](https://github.com/grafana/oncall/pull/2317))

## v1.3.3 (2023-06-29)

### Added

- Docs for `/resolution_notes` public api endpoint [#222](https://github.com/grafana/oncall/issues/222)

### Fixed

- Change alerts order for `/alert` public api endpoint [#1031](https://github.com/grafana/oncall/issues/1031)
- Change resolution notes order for `/resolution_notes` public api endpoint to show notes for the newest alert group
  on top ([#2404](https://github.com/grafana/oncall/pull/2404))
- Remove attempt to check token when editor/viewers are accessing the plugin @mderynck ([#2410](https://github.com/grafana/oncall/pull/2410))

## v1.3.2 (2023-06-29)

### Added

- Add metric "how many alert groups user was notified of" to Prometheus exporter ([#2334](https://github.com/grafana/oncall/pull/2334/))

### Changed

- Change permissions used during setup to better represent actions being taken by @mderynck ([#2242](https://github.com/grafana/oncall/pull/2242))
- Display 100000+ in stats when there are more than 100000 alert groups in the result ([#1901](https://github.com/grafana/oncall/pull/1901))
- Change OnCall plugin to use service accounts and api tokens for communicating with backend, by @mderynck ([#2385](https://github.com/grafana/oncall/pull/2385))
- RabbitMQ Docker image upgraded from 3.7.19 to 3.12.0 in `docker-compose-developer.yml` and
  `docker-compose-mysql-rabbitmq.yml`. **Note**: if you use one of these config files for your deployment
  you _may_ need to follow the RabbitMQ "upgrade steps" listed [here](https://rabbitmq.com/upgrade.html#rabbitmq-version-upgradability)
  by @joeyorlando ([#2359](https://github.com/grafana/oncall/pull/2359))

### Fixed

- For "You're Going OnCall" push notifications, show shift times in the user's configured timezone, otherwise UTC
  by @joeyorlando ([#2351](https://github.com/grafana/oncall/pull/2351))

## v1.3.1 (2023-06-26)

### Fixed

- Fix phone call & SMS relay by @vadimkerr ([#2345](https://github.com/grafana/oncall/pull/2345))

## v1.3.0 (2023-06-26)

### Added

- Secrets consistency for the chart. Bugfixing [#1016](https://github.com/grafana/oncall/pull/1016)

### Changed

- `telegram.webhookUrl` now defaults to `https://<base_url>` if not set
- UI Updates for the integrations page ([#2310](https://github.com/grafana/oncall/pull/2310))
- Prefer shift start when displaying rotation start value for existing shifts ([#2316](https://github.com/grafana/oncall/pull/2316))

### Fixed

- Fixed minor schedule preview issue missing last day ([#2316](https://github.com/grafana/oncall/pull/2316))

## v1.2.46 (2023-06-22)

### Added

- Make it possible to completely delete a rotation oncall ([#1505](https://github.com/grafana/oncall/issues/1505))
- Polish rotation modal form oncall ([#1506](https://github.com/grafana/oncall/issues/1506))
- Quick actions when editing a schedule oncall ([#1507](https://github.com/grafana/oncall/issues/1507))
- Enable schedule related profile settings oncall ([#1508](https://github.com/grafana/oncall/issues/1508))
- Highlight user shifts oncall ([#1509](https://github.com/grafana/oncall/issues/1509))
- Rename or Description for Schedules Rotations ([#1460](https://github.com/grafana/oncall/issues/1406))
- Add documentation for OnCall metrics exporter ([#2149](https://github.com/grafana/oncall/pull/2149))
- Add dashboard for OnCall metrics ([#1973](https://github.com/grafana/oncall/pull/1973))

## Changed

- Change mobile shift notifications title and subtitle by @imtoori ([#2288](https://github.com/grafana/oncall/pull/2288))
- Make web schedule updates to trigger sync refresh of its ical representation ([#2279](https://github.com/grafana/oncall/pull/2279))

## Fixed

- Fix duplicate orders for user notification policies by @vadimkerr ([#2278](https://github.com/grafana/oncall/pull/2278))
- Fix broken markup on alert group page, declutter, make time format consistent ([#2296](https://github.com/grafana/oncall/pull/2295))

## v1.2.45 (2023-06-19)

### Changed

- Change .Values.externalRabbitmq.passwordKey from `password` to `""` (default value `rabbitmq-password`) ([#864](https://github.com/grafana/oncall/pull/864))
- Remove deprecated `permissions` string array from the internal API user serializer by @joeyorlando ([#2269](https://github.com/grafana/oncall/pull/2269))

### Added

- Add `locale` column to mobile app user settings table by @joeyorlando [#2131](https://github.com/grafana/oncall/pull/2131)
- Update notification text for "You're going on call" push notifications to include information about the shift start
  and end times by @joeyorlando ([#2131](https://github.com/grafana/oncall/pull/2131))

### Fixed

- Handle non-UTC UNTIL datetime value when repeating ical events [#2241](https://github.com/grafana/oncall/pull/2241)
- Optimize AlertManager auto-resolve mechanism

## v1.2.44 (2023-06-14)

### Added

- Users with the Viewer basic role can now connect and use the mobile app ([#1892](https://github.com/grafana/oncall/pull/1892))
- Add helm chart support for redis and mysql existing secrets [#2156](https://github.com/grafana/oncall/pull/2156)

### Changed

- Removed `SlackActionRecord` model and database table by @joeyorlando [#2201](https://github.com/grafana/oncall/pull/2201)
- Require users when creating a schedule rotation using the web UI [#2220](https://github.com/grafana/oncall/pull/2220)

### Fixed

- Fix schedule shift preview to not breaking rotation shifts when there is overlap [#2218](https://github.com/grafana/oncall/pull/2218)
- Fix schedule list filter by type to allow considering multiple values [#2218](https://github.com/grafana/oncall/pull/2218)

## v1.2.43 (2023-06-12)

### Changed

- Propogate CI/CD changes

## v1.2.42 (2023-06-12)

### Changed

- Helm chart: Upgrade helm dependecies, improve local setup [#2144](https://github.com/grafana/oncall/pull/2144)

### Fixed

- Fixed bug on Filters where team param from URL was discarded [#6237](https://github.com/grafana/support-escalations/issues/6237)
- Fix receive channel filter in alert groups API [#2140](https://github.com/grafana/oncall/pull/2140)
- Helm chart: Fix usage of `env` settings as map;
  Fix usage of `mariadb.auth.database` and `mariadb.auth.username` for MYSQL env variables by @alexintech [#2146](https://github.com/grafana/oncall/pull/2146)

### Added

- Helm chart: Add unittests for rabbitmq and redis [2165](https://github.com/grafana/oncall/pull/2165)

## v1.2.41 (2023-06-08)

### Added

- Twilio Provider improvements by @Konstantinov-Innokentii, @mderynck and @joeyorlando
  [#2074](https://github.com/grafana/oncall/pull/2074) [#2034](https://github.com/grafana/oncall/pull/2034)
- Run containers as a non-root user by @alexintech [#2053](https://github.com/grafana/oncall/pull/2053)

## v1.2.40 (2023-06-07)

### Added

- Allow mobile app to consume "internal" schedules API endpoints by @joeyorlando ([#2109](https://github.com/grafana/oncall/pull/2109))
- Add inbound email address in integration API by @vadimkerr ([#2113](https://github.com/grafana/oncall/pull/2113))

### Changed

- Make viewset actions more consistent by @vadimkerr ([#2120](https://github.com/grafana/oncall/pull/2120))

### Fixed

- Fix + revert [#2057](https://github.com/grafana/oncall/pull/2057) which reverted a change which properly handles
  `Organization.DoesNotExist` exceptions for Slack events by @joeyorlando ([#TBD](https://github.com/grafana/oncall/pull/TBD))
- Fix Telegram ratelimit on live setting change by @vadimkerr and @alexintech ([#2100](https://github.com/grafana/oncall/pull/2100))

## v1.2.39 (2023-06-06)

### Changed

- Do not hide not secret settings in the web plugin UI by @alexintech ([#1964](https://github.com/grafana/oncall/pull/1964))

## v1.2.36 (2023-06-02)

### Added

- Add public API endpoint to export a schedule's final shifts by @joeyorlando ([2047](https://github.com/grafana/oncall/pull/2047))

### Fixed

- Fix demo alert for inbound email integration by @vadimkerr ([#2081](https://github.com/grafana/oncall/pull/2081))
- Fix calendar TZ used when comparing current shifts triggering slack shift notifications ([#2091](https://github.com/grafana/oncall/pull/2091))

## v1.2.35 (2023-06-01)

### Fixed

- Fix a bug with permissions for telegram user settings by @alexintech ([#2075](https://github.com/grafana/oncall/pull/2075))
- Fix orphaned messages in Slack by @vadimkerr ([#2023](https://github.com/grafana/oncall/pull/2023))
- Fix duplicated slack shift-changed notifications ([#2080](https://github.com/grafana/oncall/pull/2080))

## v1.2.34 (2023-05-31)

### Added

- Add description to "Default channel for Slack notifications" UI dropdown by @joeyorlando ([2051](https://github.com/grafana/oncall/pull/2051))

### Fixed

- Fix templates when slack or telegram is disabled ([#2064](https://github.com/grafana/oncall/pull/2064))
- Reduce number of alert groups returned by `Attach To` in slack to avoid event trigger timeout @mderynck ([#2049](https://github.com/grafana/oncall/pull/2049))

## v1.2.33 (2023-05-30)

### Fixed

- Revert #2040 breaking `/escalate` Slack command

## v1.2.32 (2023-05-30)

### Added

- Add models and framework to use different services (Phone, SMS, Verify) in Twilio depending on
  the destination country code by @mderynck ([#1976](https://github.com/grafana/oncall/pull/1976))
- Prometheus exporter backend for alert groups related metrics
- Helm chart: configuration of `uwsgi` using environment variables by @alexintech ([#2045](https://github.com/grafana/oncall/pull/2045))
- Much expanded/improved docs for mobile app ([2026](https://github.com/grafana/oncall/pull/2026>))
- Enable by-day selection when defining monthly and hourly rotations ([2037](https://github.com/grafana/oncall/pull/2037))

### Fixed

- Fix error when updating closed modal window in Slack by @vadimkerr ([#2019](https://github.com/grafana/oncall/pull/2019))
- Fix final schedule export failing to update when ical imported events set start/end as date ([#2025](https://github.com/grafana/oncall/pull/2025))
- Helm chart: fix bugs in helm chart with external postgresql configuration by @alexintech ([#2036](https://github.com/grafana/oncall/pull/2036))
- Properly address `Organization.DoesNotExist` exceptions thrown which result in HTTP 500 for the Slack `interactive_api_endpoint`
  endpoint by @joeyorlando ([#2040](https://github.com/grafana/oncall/pull/2040))
- Fix issue when trying to sync Grafana contact point and config receivers miss a key ([#2046](https://github.com/grafana/oncall/pull/2046))

### Changed

- Changed mobile notification title and subtitle. Removed the body. by @imtoori [#2027](https://github.com/grafana/oncall/pull/2027)

## v1.2.31 (2023-05-26)

### Fixed

- Fix AmazonSNS ratelimit by @Konstantinov-Innokentii ([#2032](https://github.com/grafana/oncall/pull/2032))

## v1.2.30 (2023-05-25)

### Fixed

- Fix Phone provider status callbacks [#2014](https://github.com/grafana/oncall/pull/2014)

## v1.2.29 (2023-05-25)

### Changed

- Phone provider refactoring [#1713](https://github.com/grafana/oncall/pull/1713)

### Fixed

- Handle slack metadata limit when creating paging command payload ([#2007](https://github.com/grafana/oncall/pull/2007))
- Fix issue with sometimes cached final schedule not being refreshed after an update ([#2004](https://github.com/grafana/oncall/pull/2004))

## v1.2.28 (2023-05-24)

### Fixed

- Improve plugin authentication by @vadimkerr ([#1995](https://github.com/grafana/oncall/pull/1995))
- Fix MultipleObjectsReturned error on webhook endpoints by @vadimkerr ([#1996](https://github.com/grafana/oncall/pull/1996))
- Remove user defined time period from "you're going oncall" mobile push by @iskhakov ([#2001](https://github.com/grafana/oncall/pull/2001))

## v1.2.27 (2023-05-23)

### Added

- Allow passing Firebase credentials via environment variable by @vadimkerr ([#1969](https://github.com/grafana/oncall/pull/1969))

### Changed

- Update default Alertmanager templates by @iskhakov ([#1944](https://github.com/grafana/oncall/pull/1944))

### Fixed

- Fix SQLite permission issue by @vadimkerr ([#1984](https://github.com/grafana/oncall/pull/1984))
- Remove user defined time period from "you're going oncall" mobile push ([2001](https://github.com/grafana/oncall/pull/2001))

## v1.2.26 (2023-05-18)

### Fixed

- Fix inbound email bug when attaching files by @vadimkerr ([#1970](https://github.com/grafana/oncall/pull/1970))

## v1.2.25 (2023-05-18)

### Added

- Test mobile push backend

## v1.2.24 (2023-05-17)

### Fixed

- Fixed bug in Escalation Chains where reordering an item crashed the list

## v1.2.23 (2023-05-15)

### Added

- Add a way to set a maintenance mode message and display this in the web plugin UI by @joeyorlando ([#1917](https://github.com/grafana/oncall/pull/#1917))

### Changed

- Use `user_profile_changed` Slack event instead of `user_change` to update Slack user profile by @vadimkerr ([#1938](https://github.com/grafana/oncall/pull/1938))

## v1.2.22 (2023-05-12)

### Added

- Add mobile settings for info notifications by @imtoori ([#1926](https://github.com/grafana/oncall/pull/1926))

### Fixed

- Fix bug in the "You're Going Oncall" push notification copy by @joeyorlando ([#1922](https://github.com/grafana/oncall/pull/1922))
- Fix bug with newlines in markdown converter ([#1925](https://github.com/grafana/oncall/pull/1925))
- Disable "You're Going Oncall" push notification by default ([1927](https://github.com/grafana/oncall/pull/1927))

## v1.2.21 (2023-05-09)

### Added

- Add a new mobile app push notification which notifies users when they are going on call by @joeyorlando ([#1814](https://github.com/grafana/oncall/pull/1814))
- Add a new mobile app user setting field, `important_notification_volume_override` by @joeyorlando ([#1893](https://github.com/grafana/oncall/pull/1893))

### Changed

- Improve ical comparison when checking for imported ical updates ([1870](https://github.com/grafana/oncall/pull/1870))
- Upgrade to Python 3.11.3 by @joeyorlando ([#1849](https://github.com/grafana/oncall/pull/1849))

### Fixed

- Fix issue with how OnCall determines if a cloud Grafana Instance supports RBAC by @joeyorlando ([#1880](https://github.com/grafana/oncall/pull/1880))
- Fix issue trying to set maintenance mode for integrations belonging to non-current team

## v1.2.20 (2023-05-09)

### Fixed

- Hotfix perform notification task

## v1.2.19 (2023-05-04)

### Fixed

- Fix issue with parsing response when sending Slack message

## v1.2.18 (2023-05-03)

### Added

- Documentation updates

## v1.2.17 (2023-05-02)

### Added

- Add filter descriptions to web ui by @iskhakov ([1845](https://github.com/grafana/oncall/pull/1845))
- Add "Notifications Receiver" RBAC role by @joeyorlando ([#1853](https://github.com/grafana/oncall/pull/1853))

### Changed

- Remove template editor from Slack by @iskhakov ([1847](https://github.com/grafana/oncall/pull/1847))
- Remove schedule name uniqueness restriction ([1859](https://github.com/grafana/oncall/pull/1859))

### Fixed

- Fix bugs in web title and message templates rendering and visual representation ([1747](https://github.com/grafana/oncall/pull/1747))

## v1.2.16 (2023-04-27)

### Added

- Add 2, 3 and 6 hours Alert Group silence options by @tommysitehost ([#1822](https://github.com/grafana/oncall/pull/1822))
- Add schedule related users endpoint to plugin API

### Changed

- Update web UI, Slack, and Telegram to allow silencing an acknowledged alert group by @joeyorlando ([#1831](https://github.com/grafana/oncall/pull/1831))

### Fixed

- Optimize duplicate queries occurring in AlertGroupFilter by @joeyorlando ([1809](https://github.com/grafana/oncall/pull/1809))

## v1.2.15 (2023-04-24)

### Fixed

- Helm chart: Fix helm hook for db migration job
- Performance improvements to `GET /api/internal/v1/alertgroups` endpoint by @joeyorlando and @iskhakov ([#1805](https://github.com/grafana/oncall/pull/1805))

### Added

- Add helm chart support for twilio existing secrets by @atownsend247 ([#1435](https://github.com/grafana/oncall/pull/1435))
- Add web_title, web_message and web_image_url attributes to templates ([1786](https://github.com/grafana/oncall/pull/1786))

### Changed

- Update shift API to use a default interval value (`1`) when a `frequency` is set and no `interval` is given
- Limit number of alertmanager alerts in alert group to autoresolve by 500 ([1779](https://github.com/grafana/oncall/pull/1779))
- Update schedule and personal ical exports to use final shift events

## v1.2.14 (2023-04-19)

### Fixed

- Fix broken documentation links by @shantanualsi ([#1766](https://github.com/grafana/oncall/pull/1766))
- Fix bug when updating team access settings by @vadimkerr ([#1794](https://github.com/grafana/oncall/pull/1794))

## v1.2.13 (2023-04-18)

### Changed

- Rework ical schedule export to include final events; also improve changing shifts sync

### Fixed

- Fix issue when creating web overrides for TF schedules using a non-UTC timezone

## v1.2.12 (2023-04-18)

### Changed

- Move `alerts_alertgroup.is_restricted` column to `alerts_alertreceivechannel.restricted_at` by @joeyorlando ([#1770](https://github.com/grafana/oncall/pull/1770))

### Added

- Add new field description_short to private api ([#1698](https://github.com/grafana/oncall/pull/1698))
- Added preview and migration API endpoints for route migration from regex into jinja2 ([1715](https://github.com/grafana/oncall/pull/1715))
- Helm chart: add the option to use a helm hook for the migration job ([1386](https://github.com/grafana/oncall/pull/1386))
- Add endpoints to start and stop maintenance in alert receive channel private api ([1755](https://github.com/grafana/oncall/pull/1755))
- Send demo alert with dynamic payload and get demo payload example on private api ([1700](https://github.com/grafana/oncall/pull/1700))
- Add is_default fields to templates, remove WritableSerialiserMethodField ([1759](https://github.com/grafana/oncall/pull/1759))
- Allow use of dynamic payloads in alert receive channels preview template in private api ([1756](https://github.com/grafana/oncall/pull/1756))

## v1.2.11 (2023-04-14)

### Added

- add new columns `gcom_org_contract_type`, `gcom_org_irm_sku_subscription_start_date`,
  and `gcom_org_oldest_admin_with_billing_privileges_user_id` to `user_management_organization` table,
  plus `is_restricted` column to `alerts_alertgroup` table by @joeyorlando and @teodosii ([1522](https://github.com/grafana/oncall/pull/1522))
- emit two new Django signals by @joeyorlando and @teodosii ([1522](https://github.com/grafana/oncall/pull/1522))
  - `org_sync_signal` at the end of the `engine/apps/user_management/sync.py::sync_organization` method
  - `alert_group_created_signal` when a new Alert Group is created

## v1.2.10 (2023-04-13)

### Added

- Added mine filter to schedules listing

### Fixed

- Fixed a bug in GForm's RemoteSelect where the value for Dropdown could not change
- Fixed the URL attached to an Incident created via the 'Declare Incident' button of a Slack alert by @sd2k ([#1738](https://github.com/grafana/oncall/pull/1738))

## v1.2.9 (2023-04-11)

### Fixed

- Catch the new Slack error - "message_limit_exceeded"

## v1.2.8 (2023-04-06)

### Changed

- Allow editing assigned team via public api ([1619](https://github.com/grafana/oncall/pull/1619))
- Disable mentions when resolution note is created by @iskhakov ([1696](https://github.com/grafana/oncall/pull/1696))
- Display warnings on users page in a clean and consistent way by @iskhakov ([#1681](https://github.com/grafana/oncall/pull/1681))

## v1.2.7 (2023-04-03)

### Added

- Save selected teams filter in local storage ([#1611](https://github.com/grafana/oncall/issues/1611))

### Changed

- Renamed routes from /incidents to /alert-groups ([#1678](https://github.com/grafana/oncall/pull/1678))

### Fixed

- Fix team search when filtering resources by @vadimkerr ([#1680](https://github.com/grafana/oncall/pull/1680))
- Fix issue when trying to scroll in Safari ([#415](https://github.com/grafana/oncall/issues/415))

## v1.2.6 (2023-03-30)

### Fixed

- Fixed bug when web schedules/shifts use non-UTC timezone and shift is deleted by @matiasb ([#1661](https://github.com/grafana/oncall/pull/1661))

## v1.2.5 (2023-03-30)

### Fixed

- Fixed a bug with Slack links not working in the plugin UI ([#1671](https://github.com/grafana/oncall/pull/1671))

## v1.2.4 (2023-03-30)

### Added

- Added the ability to change the team for escalation chains by @maskin25, @iskhakov and @vadimkerr ([#1658](https://github.com/grafana/oncall/pull/1658))

### Fixed

- Addressed bug with iOS mobile push notifications always being set to critical by @imtoori and @joeyorlando ([#1646](https://github.com/grafana/oncall/pull/1646))
- Fixed issue where Viewer was not able to view which people were oncall in a schedule ([#999](https://github.com/grafana/oncall/issues/999))
- Fixed a bug with syncing teams from Grafana API by @vadimkerr ([#1652](https://github.com/grafana/oncall/pull/1652))

## v1.2.3 (2023-03-28)

Only some minor performance/developer setup changes to report in this version.

## v1.2.2 (2023-03-27)

### Changed

- Drawers with Forms are not closing by clicking outside of the drawer. Only by clicking Cancel or X (by @Ukochka in [#1608](https://github.com/grafana/oncall/pull/1608))
- When the `DANGEROUS_WEBHOOKS_ENABLED` environment variable is set to true, it's possible now to create Outgoing Webhooks
  using URLs without a top-level domain (by @hoptical in [#1398](https://github.com/grafana/oncall/pull/1398))
- Updated wording when creating an integration (by @callmehyde in [#1572](https://github.com/grafana/oncall/pull/1572))
- Set FCM iOS/Android "message priority" to "high priority" for mobile app push notifications (by @joeyorlando in [#1612](https://github.com/grafana/oncall/pull/1612))
- Improve schedule quality feature (by @vadimkerr in [#1602](https://github.com/grafana/oncall/pull/1602))

### Fixed

- Update override deletion changes to set its final duration (by @matiasb in [#1599](https://github.com/grafana/oncall/pull/1599))

## v1.2.1 (2023-03-23)

### Changed

- Mobile app settings backend by @vadimkerr in ([1571](https://github.com/grafana/oncall/pull/1571))
- Fix integrations and escalations autoselect, improve GList by @maskin25 in ([1601](https://github.com/grafana/oncall/pull/1601))
- Add filters to outgoing webhooks 2 by @iskhakov in ([1598](https://github.com/grafana/oncall/pull/1598))

## v1.2.0 (2023-03-21)

### Changed

- Add team-based filtering for resources, so that users can see multiple resources at once and link them together ([1528](https://github.com/grafana/oncall/pull/1528))

## v1.1.41 (2023-03-21)

### Added

- Modified `check_escalation_finished_task` celery task to use read-only databases for its query, if one is defined +
  make the validation logic stricter + ping a configurable heartbeat on successful completion of this task ([1266](https://github.com/grafana/oncall/pull/1266))

### Changed

- Updated wording throughout plugin to use 'Alert Group' instead of 'Incident' ([1565](https://github.com/grafana/oncall/pull/1565),
  [1576](https://github.com/grafana/oncall/pull/1576))
- Check for enabled Telegram feature was added to ChatOps and to User pages ([319](https://github.com/grafana/oncall/issues/319))
- Filtering for Editors/Admins was added to rotation form. It is not allowed to assign Viewer to rotation ([1124](https://github.com/grafana/oncall/issues/1124))
- Modified search behaviour on the Escalation Chains page to allow for "partial searching" ([1578](https://github.com/grafana/oncall/pull/1578))

### Fixed

- Fixed a few permission issues on the UI ([1448](https://github.com/grafana/oncall/pull/1448))
- Fix resolution note rendering in Slack message threads where the Slack username was not
  being properly rendered ([1561](https://github.com/grafana/oncall/pull/1561))

## v1.1.40 (2023-03-16)

### Fixed

- Check for duplicated positions in terraform escalation policies create/update

### Added

- Add `regex_match` Jinja filter ([1556](https://github.com/grafana/oncall/pull/1556))

### Changed

- Allow passing `null` as a value for `escalation_chain` when creating routes via the public API ([1557](https://github.com/grafana/oncall/pull/1557))

## v1.1.39 (2023-03-16)

### Added

- Inbound email integration ([837](https://github.com/grafana/oncall/pull/837))

## v1.1.38 (2023-03-14)

### Added

- Add filtering by escalation chain to alert groups page ([1535](https://github.com/grafana/oncall/pull/1535))

### Fixed

- Improve tasks checking/triggering webhooks in new backend

## v1.1.37 (2023-03-14)

### Fixed

- Fixed redirection issue on integrations screen

### Added

- Enable web overrides for Terraform-based schedules
- Direct user paging improvements ([1358](https://github.com/grafana/oncall/issues/1358))
- Added Schedule Score quality within the schedule view ([118](https://github.com/grafana/oncall/issues/118))

## v1.1.36 (2023-03-09)

### Fixed

- Fix bug with override creation ([1515](https://github.com/grafana/oncall/pull/1515))

## v1.1.35 (2023-03-09)

### Added

- Insight logs

### Fixed

- Fixed issue with Alert group involved users filter
- Fixed email sending failure due to newline in title

## v1.1.34 (2023-03-08)

### Added

- Jinja2 based routes ([1319](https://github.com/grafana/oncall/pull/1319))

### Changed

- Remove mobile app feature flag ([1484](https://github.com/grafana/oncall/pull/1484))

### Fixed

- Prohibit creating & updating past overrides ([1474](https://github.com/grafana/oncall/pull/1474))

## v1.1.33 (2023-03-07)

### Fixed

- Show permission error for accessing Telegram as Viewer ([1273](https://github.com/grafana/oncall/issues/1273))

### Changed

- Pass email and phone limits as environment variables ([1219](https://github.com/grafana/oncall/pull/1219))

## v1.1.32 (2023-03-01)

### Fixed

- Schedule filters improvements ([941](https://github.com/grafana/oncall/issues/941))
- Fix pagination issue on schedules page ([1437](https://github.com/grafana/oncall/pull/1437))

## v1.1.31 (2023-03-01)

### Added

- Add acknowledge_signal and source link to public api

## v1.1.30 (2023-03-01)

### Fixed

- Fixed importing of global grafana styles ([672](https://github.com/grafana/oncall/issues/672))
- Fixed UI permission related bug where Editors could not export their user iCal link
- Fixed error when a shift is created using Etc/UTC as timezone
- Fixed issue with refresh ical file task not considering empty string values
- Schedules: Long popup does not fit screen & buttons unreachable & objects outside of the popup ([1002](https://github.com/grafana/oncall/issues/1002))
- Can't scroll on integration settings page ([415](https://github.com/grafana/oncall/issues/415))
- Team change in the Integration page always causes 403 ([1292](https://github.com/grafana/oncall/issues/1292))
- Schedules: Permalink doesn't work with multi-teams ([940](https://github.com/grafana/oncall/issues/940))
- Schedules list -> expanded schedule blows page width ([1293](https://github.com/grafana/oncall/issues/1293))

### Changed

- Moved reCAPTCHA to backend environment variable for more flexible configuration between different environments.
- Add pagination to schedule listing
- Show 100 latest alerts on alert group page ([1417](https://github.com/grafana/oncall/pull/1417))

## v1.1.29 (2023-02-23)

### Changed

- Allow creating schedules with type "web" using public API

### Fixed

- Fixed minor issue during the sync process where an HTTP 302 (redirect) status code from the Grafana
  instance would cause the sync to not properly finish

## v1.1.28 (2023-02-23)

### Fixed

- Fixed maintenance mode for Telegram and MSTeams

## v1.1.27 (2023-02-22)

### Added

- Added reCAPTCHA validation for requesting a mobile verification code

### Changed

- Added ratelimits for phone verification
- Link to source was added
- Header of Incident page was reworked: clickable labels instead of just names, users section was deleted
- "Go to Integration" button was deleted, because the functionality was moved to clickable labels

### Fixed

- Fixed HTTP request to Google where when fetching an iCal, the response would sometimes contain HTML instead
  of the expected iCal data

## v1.1.26 (2023-02-20)

### Fixed

- Make alert group filters persistent ([482](https://github.com/grafana/oncall/issues/482))

### Changed

- Update phone verification error message

## v1.1.25 (2023-02-20)

### Fixed

- Fixed too long declare incident link in Slack

## v1.1.24 (2023-02-16)

### Added

- Add direct user paging ([823](https://github.com/grafana/oncall/issues/823))
- Add App Store link to web UI ([1328](https://github.com/grafana/oncall/pull/1328))

### Fixed

- Cleaning of the name "Incident" ([704](https://github.com/grafana/oncall/pull/704))
- Alert Group/Alert Groups naming polishing. All the names should be with capital letters
- Design polishing ([1290](https://github.com/grafana/oncall/pull/1290))
- Not showing contact details in User tooltip if User does not have edit/admin access
- Updated slack link account to redirect back to user profile instead of chatops

### Changed

- Incidents - Removed buttons column and replaced status with toggler ([#1237](https://github.com/grafana/oncall/issues/1237))
- Responsiveness changes across multiple pages (Incidents, Integrations, Schedules) ([#1237](https://github.com/grafana/oncall/issues/1237))
- Add pagination to schedule listing

## v1.1.23 (2023-02-06)

### Fixed

- Fix bug with email case sensitivity for ICal on-call schedules ([1297](https://github.com/grafana/oncall/pull/1297))

## v1.1.22 (2023-02-03)

### Fixed

- Fix bug with root/dependant alert groups list api endpoint ([1284](https://github.com/grafana/oncall/pull/1284))
- Fixed NPE on teams switch

### Added

- Optimize alert and alert group public api endpoints and add filter by id ([1274](https://github.com/grafana/oncall/pull/1274))
- Enable mobile app backend by default on OSS

## v1.1.21 (2023-02-02)

### Added

- Add [`django-dbconn-retry` library](https://github.com/jdelic/django-dbconn-retry) to `INSTALLED_APPS` to attempt
  to alleviate occasional `django.db.utils.OperationalError` errors
- Improve alerts and alert group endpoint response time in internal API with caching ([1261](https://github.com/grafana/oncall/pull/1261))
- Optimize alert and alert group public api endpoints and add filter by id ([1274](https://github.com/grafana/oncall/pull/1274)
- Added Coming Soon for iOS on Mobile App screen

### Fixed

- Fix issue on Integrations where you were redirected back once escalation chain was loaded ([#1083](https://github.com/grafana/oncall/issues/1083))
  ([#1257](https://github.com/grafana/oncall/issues/1257))

## v1.1.20 (2023-01-30)

### Added

- Add involved users filter to alert groups listing page (+ mine shortcut)

### Changed

- Improve logging for creating contact point for Grafana Alerting integration

### Fixed

- Fix bugs related to creating contact point for Grafana Alerting integration
- Fix minor UI bug on OnCall users page where it would idefinitely show a "Loading..." message
- Only show OnCall user's table to users that are authorized
- Fixed NPE in ScheduleUserDetails component ([#1229](https://github.com/grafana/oncall/issues/1229))

## v1.1.19 (2023-01-25)

### Added

- Add Server URL below QR code for OSS for debugging purposes
- Add Slack slash command allowing to trigger a direct page via a manually created alert group
- Remove resolved and acknowledged filters as we switched to status ([#1201](https://github.com/grafana/oncall/pull/1201))
- Add sync with grafana on /users and /teams api calls from terraform plugin

### Changed

- Allow users with `viewer` role to fetch cloud connection status using the internal API ([#1181](https://github.com/grafana/oncall/pull/1181))
- When removing the Slack ChatOps integration, make it more explicit to the user what the implications of doing so are
- Improve performance of `GET /api/internal/v1/schedules` endpoint ([#1169](https://github.com/grafana/oncall/pull/1169))

### Fixed

- Removed duplicate API call, in the UI on plugin initial load, to `GET /api/internal/v1/alert_receive_channels`
- Increased plugin startup speed ([#1200](https://github.com/grafana/oncall/pull/1200))

## v1.1.18 (2023-01-18)

### Added

- Allow messaging backends to be enabled/disabled per organization ([#1151](https://github.com/grafana/oncall/pull/1151))

### Changed

- Send a Slack DM when user is not in channel ([#1144](https://github.com/grafana/oncall/pull/1144))

## v1.1.17 (2023-01-18)

### Changed

- Modified how the `Organization.is_rbac_permissions_enabled` flag is set,
  based on whether we are dealing with an open-source, or cloud installation
- Backend implementation to support direct user/schedule paging
- Changed documentation links to open in new window
- Remove helm chart signing
- Changed the user's profile modal to be wide for all tabs

### Added

- Added state filter for alert_group public API endpoint.
- Enrich user tooltip on Schedule page
- Added redirects for old-style links

### Fixed

- Updated typo in Helm chart values when specifying a custom Slack command name
- Fix for web schedules ical export to give overrides the right priority
- Fix for topnavbar to show initial loading inside PluginPage

## v1.1.16 (2023-01-12)

### Fixed

- Minor bug fix in how the value of `Organization.is_rbac_permissions_enabled` is determined

- Helm chart: default values file and documentation now reflect the correct key to set for the Slack
  slash command name, `oncall.slack.commandName`.

## v1.1.15 (2023-01-10)

### Changed

- Simplify and speed up slack rendering ([#1105](https://github.com/grafana/oncall/pull/1105))
- Faro - Point to 3 separate apps instead of just 1 for all environments ([#1110](https://github.com/grafana/oncall/pull/1110))
- Schedules - ([#1114](https://github.com/grafana/oncall/pull/1114), [#1109](https://github.com/grafana/oncall/pull/1109))

### Fixed

- Bugfix for topnavbar to place alerts inside PageNav ([#1040](https://github.com/grafana/oncall/pull/1040))

## v1.1.14 (2023-01-05)

### Changed

- Change wording from "incident" to "alert group" for the Telegram integration ([#1052](https://github.com/grafana/oncall/pull/1052))
- Soft-delete of organizations on stack deletion.

## v1.1.13 (2023-01-04)

### Added

- Integration with [Grafana Faro](https://grafana.com/docs/grafana-cloud/faro-web-sdk/) for Cloud Instances

## v1.1.12 (2023-01-03)

### Fixed

- Handle jinja exceptions during alert creation
- Handle exception for slack rate limit message

## v1.1.11 (2023-01-03)

### Fixed

- Fix error when schedule was not able to load
- Minor fixes

## v1.1.10 (2023-01-03)

### Fixed

- Minor fixes

## v1.1.9 (2023-01-03)

### Fixed

- Alert group query optimization
- Update RBAC scopes
- Fix error when schedule was not able to load
- Minor bug fixes

## v1.1.8 (2022-12-13)

### Added

- Added a `make` command, `enable-mobile-app-feature-flags`, which sets the backend feature flag in `./dev/.env.dev`,
  and updates a record in the `base_dynamicsetting` database table, which are needed to enable the mobile
  app backend features.

### Changed

- Added ability to change engine deployment update strategy via values in helm chart.
- removed APNS support
- changed the `django-push-notification` library from the `iskhakov` fork to the [`grafana` fork](https://github.com/grafana/django-push-notifications).
  This new fork basically patches an issue which affected the database migrations of this django app (previously the
  library would not respect the `USER_MODEL` setting when creating its tables and would instead reference the
  `auth_user` table.. which we don't want)
- add `--no-cache` flag to the `make build` command

### Fixed

- fix schedule UI types and permissions

## v1.1.7 (2022-12-09)

### Fixed

- Update fallback role for schedule write RBAC permission
- Mobile App Verification tab in the user settings modal is now hidden for users that do not have proper
  permissions to use it

## v1.1.6 (2022-12-09)

### Added

- RBAC permission support
- Add `time_zone` serializer validation for OnCall shifts and calendar/web schedules. In addition, add database migration
  to update values that may be invalid
- Add a `permalinks.web` field, which is a permalink to the alert group web app page, to the alert group internal/public
  API responses
- Added the ability to customize job-migrate `ttlSecondsAfterFinished` field in the helm chart

### Fixed

- Got 500 error when saving Outgoing Webhook ([#890](https://github.com/grafana/oncall/issues/890))
- v1.0.13 helm chart - update the OnCall backend pods image pull policy to "Always" (and explicitly set tag to `latest`).
  This should resolve some recent issues experienced where the frontend/backend versions are not aligned.

### Changed

- When editing templates for alert group presentation or outgoing webhooks, errors and warnings are now displayed in
  the UI as notification popups or displayed in the preview.
- Errors and warnings that occur when rendering templates during notification or webhooks will now render
  and display the error/warning as the result.

## v1.1.5 (2022-11-24)

### Added

- Added a QR code in the "Mobile App Verification" tab on the user settings modal to connect the mobile
  application to your OnCall instance

### Fixed

- UI bug fixes for Grafana 9.3 ([#860](https://github.com/grafana/oncall/pull/860))
- Bug fix for saving source link template ([#898](https://github.com/grafana/oncall/pull/898))

## v1.1.4 (2022-11-23)

### Fixed

- Bug fix for [#882](https://github.com/grafana/oncall/pull/882) which was causing the OnCall web calendars to not load
- Bug fix which, when installing the plugin, or after removing a Grafana API token, caused the plugin to not load properly

## v1.1.3 (2022-11-22)

- Bug Fixes

### Changed

- For OSS installations of OnCall, initial configuration is now simplified. When running for local development, you no
  longer need to configure the plugin via the UI. This is achieved through passing one environment variable to both the
  backend & frontend containers, both of which have been preconfigured for you in `docker-compose-developer.yml`.
  - The Grafana API URL **must be** passed as an environment variable, `GRAFANA_API_URL`, to the OnCall backend
    (and can be configured by updating this env var in your `./dev/.env.dev` file)
  - The OnCall API URL can optionally be passed as an environment variable, `ONCALL_API_URL`, to the OnCall UI.
    If the environment variable is found, the plugin will "auto-configure", otherwise you will be shown a simple
    configuration form to provide this info.
- For Helm installations, if you are running Grafana externally (eg. `grafana.enabled` is set to `false`
  in your `values.yaml`), you will now be required to specify `externalGrafana.url` in `values.yaml`.
- `make start` will now idempotently check to see if a "127.0.0.1 grafana" record exists in `/etc/hosts`
  (using a tool called [`hostess`](https://github.com/cbednarski/hostess)). This is to support using `http://grafana:3000`
  as the `Organization.grafana_url` in two scenarios:
  - `oncall_engine`/`oncall_celery` -> `grafana` Docker container communication
  - public URL generation. There are some instances where `Organization.grafana_url` is referenced to generate public
    URLs to a Grafana plugin page. Without the `/etc/hosts` record, navigating to `http://grafana:3000/some_page` in
    your browser, you would obviously get an error from your browser.

## v1.1.2 (2022-11-18)

- Bug Fixes

## v1.1.1 (2022-11-16)

- Compatibility with Grafana 9.3.0
- Bug Fixes

## v1.0.52 (2022-11-09)

- Allow use of API keys as alternative to account auth token for Twilio
- Remove `grafana_plugin_management` Django app
- Enable new schedules UI
- Bug fixes

## v1.0.51 (2022-11-05)

- Bug Fixes

## v1.0.50 (2022-11-03)

- Updates to documentation
- Improvements to web schedules
- Bug fixes

## v1.0.49 (2022-11-01)

- Enable SMTP email backend by default
- Fix Grafana sidebar frontend bug

## v1.0.48 (2022-11-01)

- verify_number management command
- chatops page redesign

## v1.0.47 (2022-11-01)

- Bug fixes

## v1.0.46 (2022-10-28)

- Bug fixes
- remove `POST /api/internal/v1/custom_buttons/{id}/action` endpoint

## v1.0.45 (2022-10-27)

- Bug fix to revert commit which removed unused engine code

## v1.0.44 (2022-10-26)

- Bug fix for an issue that was affecting phone verification

## v1.0.43 (2022-10-25)

- Bug fixes

## v1.0.42 (2022-10-24)

- Fix posting resolution notes to Slack

## v1.0.41 (2022-10-24)

- Add personal email notifications
- Bug fixes

## v1.0.40 (2022-10-05)

- Improved database and celery backends support
- Added script to import PagerDuty users to Grafana
- Bug fixes

## v1.0.39 (2022-10-03)

- Fix issue in v1.0.38 blocking the creation of schedules and webhooks in the UI

## v1.0.38 (2022-09-30)

- Fix exception handling for adding resolution notes when slack and oncall users are out of sync.
- Fix all day events showing as having gaps in slack notifications
- Improve plugin configuration error message readability
- Add `telegram` key to `permalinks` property in `AlertGroup` public API response schema

## v1.0.37 (2022-09-21)

- Improve API token creation form
- Fix alert group bulk action bugs
- Add `permalinks` property to `AlertGroup` public API response schema
- Scheduling system bug fixes
- Public API bug fixes

## v1.0.36 (2022-09-12)

- Alpha web schedules frontend/backend updates
- Bug fixes

## v1.0.35 (2022-09-07)

- Bug fixes

## v1.0.34 (2022-09-06)

- Fix schedule notification spam

## v1.0.33 (2022-09-06)

- Add raw alert view
- Add GitHub star button for OSS installations
- Restore alert group search functionality
- Bug fixes

## v1.0.32 (2022-09-01)

- Bug fixes

## v1.0.31 (2022-09-01)

- Bump celery version
- Fix oss to cloud connection

## v1.0.30 (2022-08-31)

- Bug fix: check user notification policy before access

## v1.0.29 (2022-08-31)

- Add arm64 docker image

## v1.0.28 (2022-08-31)

- Bug fixes

## v1.0.27 (2022-08-30)

- Bug fixes

## v1.0.26 (2022-08-26)

- Insight log's format fixes
- Remove UserNotificationPolicy auto-recreating

## v1.0.25 (2022-08-24)

- Bug fixes

## v1.0.24 (2022-08-24)

- Insight logs
- Default DATA_UPLOAD_MAX_MEMORY_SIZE to 1mb

## v1.0.23 (2022-08-23)

- Bug fixes

## v1.0.22 (2022-08-16)

- Make STATIC_URL configurable from environment variable

## v1.0.21 (2022-08-12)

- Bug fixes

## v1.0.19 (2022-08-10)

- Bug fixes

## v1.0.15 (2022-08-03)

- Bug fixes

## v1.0.13 (2022-07-27)

- Optimize alert group list view
- Fix a bug related to Twilio setup

## v1.0.12 (2022-07-26)

- Update push-notifications dependency
- Rework how absolute URLs are built
- Fix to show maintenance windows per team
- Logging improvements
- Internal api to get a schedule final events

## v1.0.10 (2022-07-22)

- Speed-up of alert group web caching
- Internal api for OnCall shifts

## v1.0.9 (2022-07-21)

- Frontend bug fixes & improvements
- Support regex_replace() in templates
- Bring back alert group caching and list view

## v1.0.7 (2022-07-18)

- Backend & frontend bug fixes
- Deployment improvements
- Reshape webhook payload for outgoing webhooks
- Add escalation chain usage info on escalation chains page
- Improve alert group list load speeds and simplify caching system

## v1.0.6 (2022-07-12)

- Manual Incidents enabled for teams
- Fix phone notifications for OSS
- Public API improvements

## v1.0.5 (2022-07-06)

- Bump Django to 3.2.14
- Fix PagerDuty iCal parsing

## 1.0.4 (2022-06-28)

- Allow Telegram DMs without channel connection.

## 1.0.3 (2022-06-27)

- Fix users public api endpoint. Now it returns users with all roles.
- Fix redundant notifications about gaps in schedules.
- Frontend fixes.

## 1.0.2 (2022-06-17)

- Fix Grafana Alerting integration to handle API changes in Grafana 9
- Improve public api endpoint for outgoing webhooks (/actions) by adding ability to create, update and delete
  outgoing webhook instance

## 1.0.0 (2022-06-14)

- First Public Release

## 0.0.71 (2022-06-06)

- Initial Commit Release<|MERGE_RESOLUTION|>--- conflicted
+++ resolved
@@ -7,11 +7,6 @@
 
 ## Unreleased
 
-<<<<<<< HEAD
-### Fixed
-
-- Fix "Continue escalation if >X alerts per Y minutes" escalation step by @vadimkerr ([#2636](https://github.com/grafana/oncall/pull/2636))
-=======
 ### Changed
 
 - Update the direct paging feature to page for acknowledged & silenced alert groups,
@@ -20,7 +15,7 @@
 ### Fixed
 
 - Remove checks delaying plugin load and cause "Initializing plugin..." ([2624](https://github.com/grafana/oncall/pull/2624))
->>>>>>> faa70992
+- Fix "Continue escalation if >X alerts per Y minutes" escalation step by @vadimkerr ([#2636](https://github.com/grafana/oncall/pull/2636))
 
 ## v1.3.17 (2023-07-25)
 
