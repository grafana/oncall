# Changelog

All notable changes to this project will be documented in this file.

The format is based on [Keep a Changelog](https://keepachangelog.com/en/1.0.0/),
and this project adheres to [Semantic Versioning](https://semver.org/spec/v2.0.0.html).

## Unreleased

<<<<<<< HEAD
### Changed

- Polish user settings and warnings ([#2425](https://github.com/grafana/oncall/pull/2425))
- Removed url from sms notification, changed format ([2317](https://github.com/grafana/oncall/pull/2317))  
=======
### Added

- Add `event.users.avatar_full` field to `GET /api/internal/v1/schedules/{schedule_id}/filter_events`
  payload by @joeyorlando ([#2459](https://github.com/grafana/oncall/pull/2459))

### Changed

- Modified DRF pagination class used by `GET /api/internal/v1/alert_receive_channels` and `GET /api/internal/v1/schedules`
  endpoints so that the `next` and `previous` pagination links are properly set when OnCall is run behind
  a reverse proxy by @joeyorlando ([#2467](https://github.com/grafana/oncall/pull/2467))

### Fixed

- Address issue where we were improperly parsing Grafana feature flags that were enabled via the `feature_flags.enabled`
  method by @joeyorlando ([#2477](https://github.com/grafana/oncall/pull/2477))

## v1.3.7 (2023-07-06)

### Changed

- OnCall Metrics dashboard update ([#2400](https://github.com/grafana/oncall/pull/2400))
>>>>>>> 2ab775ae

## v1.3.6 (2023-07-05)

### Fixed

- Address issue where having multiple registered mobile apps for a user could lead to issues in delivering push
  notifications by @joeyorlando ([#2421](https://github.com/grafana/oncall/pull/2421))

## v1.3.5 (2023-07-05)

### Fixed

- Fix for phone provider initialization which can lead to an HTTP 500 on startup ([#2434](https://github.com/grafana/oncall/pull/2434))

## v1.3.4 (2023-07-05)

### Added

- Add full avatar URL for on-call users in schedule internal API by @vadimkerr ([#2414](https://github.com/grafana/oncall/pull/2414))
- Add phone call using the zvonok.com service by @sreway ([#2339](https://github.com/grafana/oncall/pull/2339))

### Changed

- UI drawer updates for webhooks2 ([#2419](https://github.com/grafana/oncall/pull/2419))
- Removed url from sms notification, changed format ([2317](https://github.com/grafana/oncall/pull/2317))

## v1.3.3 (2023-06-29)

### Added

- Docs for `/resolution_notes` public api endpoint [#222](https://github.com/grafana/oncall/issues/222)

### Fixed

- Change alerts order for `/alert` public api endpoint [#1031](https://github.com/grafana/oncall/issues/1031)
- Change resolution notes order for `/resolution_notes` public api endpoint to show notes for the newest alert group
  on top ([#2404](https://github.com/grafana/oncall/pull/2404))
- Remove attempt to check token when editor/viewers are accessing the plugin @mderynck ([#2410](https://github.com/grafana/oncall/pull/2410))

## v1.3.2 (2023-06-29)

### Added

- Add metric "how many alert groups user was notified of" to Prometheus exporter ([#2334](https://github.com/grafana/oncall/pull/2334/))

### Changed

- Change permissions used during setup to better represent actions being taken by @mderynck ([#2242](https://github.com/grafana/oncall/pull/2242))
- Display 100000+ in stats when there are more than 100000 alert groups in the result ([#1901](https://github.com/grafana/oncall/pull/1901))
- Change OnCall plugin to use service accounts and api tokens for communicating with backend, by @mderynck ([#2385](https://github.com/grafana/oncall/pull/2385))
- RabbitMQ Docker image upgraded from 3.7.19 to 3.12.0 in `docker-compose-developer.yml` and
  `docker-compose-mysql-rabbitmq.yml`. **Note**: if you use one of these config files for your deployment
  you _may_ need to follow the RabbitMQ "upgrade steps" listed [here](https://rabbitmq.com/upgrade.html#rabbitmq-version-upgradability)
  by @joeyorlando ([#2359](https://github.com/grafana/oncall/pull/2359))

### Fixed

- For "You're Going OnCall" push notifications, show shift times in the user's configured timezone, otherwise UTC
  by @joeyorlando ([#2351](https://github.com/grafana/oncall/pull/2351))

## v1.3.1 (2023-06-26)

### Fixed

- Fix phone call & SMS relay by @vadimkerr ([#2345](https://github.com/grafana/oncall/pull/2345))

## v1.3.0 (2023-06-26)

### Added

- Secrets consistency for the chart. Bugfixing [#1016](https://github.com/grafana/oncall/pull/1016)

### Changed

- `telegram.webhookUrl` now defaults to `https://<base_url>` if not set
- UI Updates for the integrations page ([#2310](https://github.com/grafana/oncall/pull/2310))
- Prefer shift start when displaying rotation start value for existing shifts ([#2316](https://github.com/grafana/oncall/pull/2316))

### Fixed

- Fixed minor schedule preview issue missing last day ([#2316](https://github.com/grafana/oncall/pull/2316))

## v1.2.46 (2023-06-22)

### Added

- Make it possible to completely delete a rotation oncall ([#1505](https://github.com/grafana/oncall/issues/1505))
- Polish rotation modal form oncall ([#1506](https://github.com/grafana/oncall/issues/1506))
- Quick actions when editing a schedule oncall ([#1507](https://github.com/grafana/oncall/issues/1507))
- Enable schedule related profile settings oncall ([#1508](https://github.com/grafana/oncall/issues/1508))
- Highlight user shifts oncall ([#1509](https://github.com/grafana/oncall/issues/1509))
- Rename or Description for Schedules Rotations ([#1460](https://github.com/grafana/oncall/issues/1406))
- Add documentation for OnCall metrics exporter ([#2149](https://github.com/grafana/oncall/pull/2149))
- Add dashboard for OnCall metrics ([#1973](https://github.com/grafana/oncall/pull/1973))

## Changed

- Change mobile shift notifications title and subtitle by @imtoori ([#2288](https://github.com/grafana/oncall/pull/2288))
- Make web schedule updates to trigger sync refresh of its ical representation ([#2279](https://github.com/grafana/oncall/pull/2279))

## Fixed

- Fix duplicate orders for user notification policies by @vadimkerr ([#2278](https://github.com/grafana/oncall/pull/2278))
- Fix broken markup on alert group page, declutter, make time format consistent ([#2296](https://github.com/grafana/oncall/pull/2295))

## v1.2.45 (2023-06-19)

### Changed

- Change .Values.externalRabbitmq.passwordKey from `password` to `""` (default value `rabbitmq-password`) ([#864](https://github.com/grafana/oncall/pull/864))
- Remove deprecated `permissions` string array from the internal API user serializer by @joeyorlando ([#2269](https://github.com/grafana/oncall/pull/2269))

### Added

- Add `locale` column to mobile app user settings table by @joeyorlando [#2131](https://github.com/grafana/oncall/pull/2131)
- Update notification text for "You're going on call" push notifications to include information about the shift start
  and end times by @joeyorlando ([#2131](https://github.com/grafana/oncall/pull/2131))

### Fixed

- Handle non-UTC UNTIL datetime value when repeating ical events [#2241](https://github.com/grafana/oncall/pull/2241)
- Optimize AlertManager auto-resolve mechanism

## v1.2.44 (2023-06-14)

### Added

- Users with the Viewer basic role can now connect and use the mobile app ([#1892](https://github.com/grafana/oncall/pull/1892))
- Add helm chart support for redis and mysql existing secrets [#2156](https://github.com/grafana/oncall/pull/2156)

### Changed

- Removed `SlackActionRecord` model and database table by @joeyorlando [#2201](https://github.com/grafana/oncall/pull/2201)
- Require users when creating a schedule rotation using the web UI [#2220](https://github.com/grafana/oncall/pull/2220)

### Fixed

- Fix schedule shift preview to not breaking rotation shifts when there is overlap [#2218](https://github.com/grafana/oncall/pull/2218)
- Fix schedule list filter by type to allow considering multiple values [#2218](https://github.com/grafana/oncall/pull/2218)

## v1.2.43 (2023-06-12)

### Changed

- Propogate CI/CD changes

## v1.2.42 (2023-06-12)

### Changed

- Helm chart: Upgrade helm dependecies, improve local setup [#2144](https://github.com/grafana/oncall/pull/2144)

### Fixed

- Fixed bug on Filters where team param from URL was discarded [#6237](https://github.com/grafana/support-escalations/issues/6237)
- Fix receive channel filter in alert groups API [#2140](https://github.com/grafana/oncall/pull/2140)
- Helm chart: Fix usage of `env` settings as map;
  Fix usage of `mariadb.auth.database` and `mariadb.auth.username` for MYSQL env variables by @alexintech [#2146](https://github.com/grafana/oncall/pull/2146)

### Added

- Helm chart: Add unittests for rabbitmq and redis [2165](https://github.com/grafana/oncall/pull/2165)

## v1.2.41 (2023-06-08)

### Added

- Twilio Provider improvements by @Konstantinov-Innokentii, @mderynck and @joeyorlando
  [#2074](https://github.com/grafana/oncall/pull/2074) [#2034](https://github.com/grafana/oncall/pull/2034)
- Run containers as a non-root user by @alexintech [#2053](https://github.com/grafana/oncall/pull/2053)

## v1.2.40 (2023-06-07)

### Added

- Allow mobile app to consume "internal" schedules API endpoints by @joeyorlando ([#2109](https://github.com/grafana/oncall/pull/2109))
- Add inbound email address in integration API by @vadimkerr ([#2113](https://github.com/grafana/oncall/pull/2113))

### Changed

- Make viewset actions more consistent by @vadimkerr ([#2120](https://github.com/grafana/oncall/pull/2120))

### Fixed

- Fix + revert [#2057](https://github.com/grafana/oncall/pull/2057) which reverted a change which properly handles
  `Organization.DoesNotExist` exceptions for Slack events by @joeyorlando ([#TBD](https://github.com/grafana/oncall/pull/TBD))
- Fix Telegram ratelimit on live setting change by @vadimkerr and @alexintech ([#2100](https://github.com/grafana/oncall/pull/2100))

## v1.2.39 (2023-06-06)

### Changed

- Do not hide not secret settings in the web plugin UI by @alexintech ([#1964](https://github.com/grafana/oncall/pull/1964))

## v1.2.36 (2023-06-02)

### Added

- Add public API endpoint to export a schedule's final shifts by @joeyorlando ([2047](https://github.com/grafana/oncall/pull/2047))

### Fixed

- Fix demo alert for inbound email integration by @vadimkerr ([#2081](https://github.com/grafana/oncall/pull/2081))
- Fix calendar TZ used when comparing current shifts triggering slack shift notifications ([#2091](https://github.com/grafana/oncall/pull/2091))

## v1.2.35 (2023-06-01)

### Fixed

- Fix a bug with permissions for telegram user settings by @alexintech ([#2075](https://github.com/grafana/oncall/pull/2075))
- Fix orphaned messages in Slack by @vadimkerr ([#2023](https://github.com/grafana/oncall/pull/2023))
- Fix duplicated slack shift-changed notifications ([#2080](https://github.com/grafana/oncall/pull/2080))

## v1.2.34 (2023-05-31)

### Added

- Add description to "Default channel for Slack notifications" UI dropdown by @joeyorlando ([2051](https://github.com/grafana/oncall/pull/2051))

### Fixed

- Fix templates when slack or telegram is disabled ([#2064](https://github.com/grafana/oncall/pull/2064))
- Reduce number of alert groups returned by `Attach To` in slack to avoid event trigger timeout @mderynck ([#2049](https://github.com/grafana/oncall/pull/2049))

## v1.2.33 (2023-05-30)

### Fixed

- Revert #2040 breaking `/escalate` Slack command

## v1.2.32 (2023-05-30)

### Added

- Add models and framework to use different services (Phone, SMS, Verify) in Twilio depending on
  the destination country code by @mderynck ([#1976](https://github.com/grafana/oncall/pull/1976))
- Prometheus exporter backend for alert groups related metrics
- Helm chart: configuration of `uwsgi` using environment variables by @alexintech ([#2045](https://github.com/grafana/oncall/pull/2045))
- Much expanded/improved docs for mobile app ([2026](https://github.com/grafana/oncall/pull/2026>))
- Enable by-day selection when defining monthly and hourly rotations ([2037](https://github.com/grafana/oncall/pull/2037))

### Fixed

- Fix error when updating closed modal window in Slack by @vadimkerr ([#2019](https://github.com/grafana/oncall/pull/2019))
- Fix final schedule export failing to update when ical imported events set start/end as date ([#2025](https://github.com/grafana/oncall/pull/2025))
- Helm chart: fix bugs in helm chart with external postgresql configuration by @alexintech ([#2036](https://github.com/grafana/oncall/pull/2036))
- Properly address `Organization.DoesNotExist` exceptions thrown which result in HTTP 500 for the Slack `interactive_api_endpoint`
  endpoint by @joeyorlando ([#2040](https://github.com/grafana/oncall/pull/2040))
- Fix issue when trying to sync Grafana contact point and config receivers miss a key ([#2046](https://github.com/grafana/oncall/pull/2046))

### Changed

- Changed mobile notification title and subtitle. Removed the body. by @imtoori [#2027](https://github.com/grafana/oncall/pull/2027)

## v1.2.31 (2023-05-26)

### Fixed

- Fix AmazonSNS ratelimit by @Konstantinov-Innokentii ([#2032](https://github.com/grafana/oncall/pull/2032))

## v1.2.30 (2023-05-25)

### Fixed

- Fix Phone provider status callbacks [#2014](https://github.com/grafana/oncall/pull/2014)

## v1.2.29 (2023-05-25)

### Changed

- Phone provider refactoring [#1713](https://github.com/grafana/oncall/pull/1713)

### Fixed

- Handle slack metadata limit when creating paging command payload ([#2007](https://github.com/grafana/oncall/pull/2007))
- Fix issue with sometimes cached final schedule not being refreshed after an update ([#2004](https://github.com/grafana/oncall/pull/2004))

## v1.2.28 (2023-05-24)

### Fixed

- Improve plugin authentication by @vadimkerr ([#1995](https://github.com/grafana/oncall/pull/1995))
- Fix MultipleObjectsReturned error on webhook endpoints by @vadimkerr ([#1996](https://github.com/grafana/oncall/pull/1996))
- Remove user defined time period from "you're going oncall" mobile push by @iskhakov ([#2001](https://github.com/grafana/oncall/pull/2001))

## v1.2.27 (2023-05-23)

### Added

- Allow passing Firebase credentials via environment variable by @vadimkerr ([#1969](https://github.com/grafana/oncall/pull/1969))

### Changed

- Update default Alertmanager templates by @iskhakov ([#1944](https://github.com/grafana/oncall/pull/1944))

### Fixed

- Fix SQLite permission issue by @vadimkerr ([#1984](https://github.com/grafana/oncall/pull/1984))
- Remove user defined time period from "you're going oncall" mobile push ([2001](https://github.com/grafana/oncall/pull/2001))

## v1.2.26 (2023-05-18)

### Fixed

- Fix inbound email bug when attaching files by @vadimkerr ([#1970](https://github.com/grafana/oncall/pull/1970))

## v1.2.25 (2023-05-18)

### Added

- Test mobile push backend

## v1.2.24 (2023-05-17)

### Fixed

- Fixed bug in Escalation Chains where reordering an item crashed the list

## v1.2.23 (2023-05-15)

### Added

- Add a way to set a maintenance mode message and display this in the web plugin UI by @joeyorlando ([#1917](https://github.com/grafana/oncall/pull/#1917))

### Changed

- Use `user_profile_changed` Slack event instead of `user_change` to update Slack user profile by @vadimkerr ([#1938](https://github.com/grafana/oncall/pull/1938))

## v1.2.22 (2023-05-12)

### Added

- Add mobile settings for info notifications by @imtoori ([#1926](https://github.com/grafana/oncall/pull/1926))

### Fixed

- Fix bug in the "You're Going Oncall" push notification copy by @joeyorlando ([#1922](https://github.com/grafana/oncall/pull/1922))
- Fix bug with newlines in markdown converter ([#1925](https://github.com/grafana/oncall/pull/1925))
- Disable "You're Going Oncall" push notification by default ([1927](https://github.com/grafana/oncall/pull/1927))

## v1.2.21 (2023-05-09)

### Added

- Add a new mobile app push notification which notifies users when they are going on call by @joeyorlando ([#1814](https://github.com/grafana/oncall/pull/1814))
- Add a new mobile app user setting field, `important_notification_volume_override` by @joeyorlando ([#1893](https://github.com/grafana/oncall/pull/1893))

### Changed

- Improve ical comparison when checking for imported ical updates ([1870](https://github.com/grafana/oncall/pull/1870))
- Upgrade to Python 3.11.3 by @joeyorlando ([#1849](https://github.com/grafana/oncall/pull/1849))

### Fixed

- Fix issue with how OnCall determines if a cloud Grafana Instance supports RBAC by @joeyorlando ([#1880](https://github.com/grafana/oncall/pull/1880))
- Fix issue trying to set maintenance mode for integrations belonging to non-current team

## v1.2.20 (2023-05-09)

### Fixed

- Hotfix perform notification task

## v1.2.19 (2023-05-04)

### Fixed

- Fix issue with parsing response when sending Slack message

## v1.2.18 (2023-05-03)

### Added

- Documentation updates

## v1.2.17 (2023-05-02)

### Added

- Add filter descriptions to web ui by @iskhakov ([1845](https://github.com/grafana/oncall/pull/1845))
- Add "Notifications Receiver" RBAC role by @joeyorlando ([#1853](https://github.com/grafana/oncall/pull/1853))

### Changed

- Remove template editor from Slack by @iskhakov ([1847](https://github.com/grafana/oncall/pull/1847))
- Remove schedule name uniqueness restriction ([1859](https://github.com/grafana/oncall/pull/1859))

### Fixed

- Fix bugs in web title and message templates rendering and visual representation ([1747](https://github.com/grafana/oncall/pull/1747))

## v1.2.16 (2023-04-27)

### Added

- Add 2, 3 and 6 hours Alert Group silence options by @tommysitehost ([#1822](https://github.com/grafana/oncall/pull/1822))
- Add schedule related users endpoint to plugin API

### Changed

- Update web UI, Slack, and Telegram to allow silencing an acknowledged alert group by @joeyorlando ([#1831](https://github.com/grafana/oncall/pull/1831))

### Fixed

- Optimize duplicate queries occurring in AlertGroupFilter by @joeyorlando ([1809](https://github.com/grafana/oncall/pull/1809))

## v1.2.15 (2023-04-24)

### Fixed

- Helm chart: Fix helm hook for db migration job
- Performance improvements to `GET /api/internal/v1/alertgroups` endpoint by @joeyorlando and @iskhakov ([#1805](https://github.com/grafana/oncall/pull/1805))

### Added

- Add helm chart support for twilio existing secrets by @atownsend247 ([#1435](https://github.com/grafana/oncall/pull/1435))
- Add web_title, web_message and web_image_url attributes to templates ([1786](https://github.com/grafana/oncall/pull/1786))

### Changed

- Update shift API to use a default interval value (`1`) when a `frequency` is set and no `interval` is given
- Limit number of alertmanager alerts in alert group to autoresolve by 500 ([1779](https://github.com/grafana/oncall/pull/1779))
- Update schedule and personal ical exports to use final shift events

## v1.2.14 (2023-04-19)

### Fixed

- Fix broken documentation links by @shantanualsi ([#1766](https://github.com/grafana/oncall/pull/1766))
- Fix bug when updating team access settings by @vadimkerr ([#1794](https://github.com/grafana/oncall/pull/1794))

## v1.2.13 (2023-04-18)

### Changed

- Rework ical schedule export to include final events; also improve changing shifts sync

### Fixed

- Fix issue when creating web overrides for TF schedules using a non-UTC timezone

## v1.2.12 (2023-04-18)

### Changed

- Move `alerts_alertgroup.is_restricted` column to `alerts_alertreceivechannel.restricted_at` by @joeyorlando ([#1770](https://github.com/grafana/oncall/pull/1770))

### Added

- Add new field description_short to private api ([#1698](https://github.com/grafana/oncall/pull/1698))
- Added preview and migration API endpoints for route migration from regex into jinja2 ([1715](https://github.com/grafana/oncall/pull/1715))
- Helm chart: add the option to use a helm hook for the migration job ([1386](https://github.com/grafana/oncall/pull/1386))
- Add endpoints to start and stop maintenance in alert receive channel private api ([1755](https://github.com/grafana/oncall/pull/1755))
- Send demo alert with dynamic payload and get demo payload example on private api ([1700](https://github.com/grafana/oncall/pull/1700))
- Add is_default fields to templates, remove WritableSerialiserMethodField ([1759](https://github.com/grafana/oncall/pull/1759))
- Allow use of dynamic payloads in alert receive channels preview template in private api ([1756](https://github.com/grafana/oncall/pull/1756))

## v1.2.11 (2023-04-14)

### Added

- add new columns `gcom_org_contract_type`, `gcom_org_irm_sku_subscription_start_date`,
  and `gcom_org_oldest_admin_with_billing_privileges_user_id` to `user_management_organization` table,
  plus `is_restricted` column to `alerts_alertgroup` table by @joeyorlando and @teodosii ([1522](https://github.com/grafana/oncall/pull/1522))
- emit two new Django signals by @joeyorlando and @teodosii ([1522](https://github.com/grafana/oncall/pull/1522))
  - `org_sync_signal` at the end of the `engine/apps/user_management/sync.py::sync_organization` method
  - `alert_group_created_signal` when a new Alert Group is created

## v1.2.10 (2023-04-13)

### Added

- Added mine filter to schedules listing

### Fixed

- Fixed a bug in GForm's RemoteSelect where the value for Dropdown could not change
- Fixed the URL attached to an Incident created via the 'Declare Incident' button of a Slack alert by @sd2k ([#1738](https://github.com/grafana/oncall/pull/1738))

## v1.2.9 (2023-04-11)

### Fixed

- Catch the new Slack error - "message_limit_exceeded"

## v1.2.8 (2023-04-06)

### Changed

- Allow editing assigned team via public api ([1619](https://github.com/grafana/oncall/pull/1619))
- Disable mentions when resolution note is created by @iskhakov ([1696](https://github.com/grafana/oncall/pull/1696))
- Display warnings on users page in a clean and consistent way by @iskhakov ([#1681](https://github.com/grafana/oncall/pull/1681))

## v1.2.7 (2023-04-03)

### Added

- Save selected teams filter in local storage ([#1611](https://github.com/grafana/oncall/issues/1611))

### Changed

- Renamed routes from /incidents to /alert-groups ([#1678](https://github.com/grafana/oncall/pull/1678))

### Fixed

- Fix team search when filtering resources by @vadimkerr ([#1680](https://github.com/grafana/oncall/pull/1680))
- Fix issue when trying to scroll in Safari ([#415](https://github.com/grafana/oncall/issues/415))

## v1.2.6 (2023-03-30)

### Fixed

- Fixed bug when web schedules/shifts use non-UTC timezone and shift is deleted by @matiasb ([#1661](https://github.com/grafana/oncall/pull/1661))

## v1.2.5 (2023-03-30)

### Fixed

- Fixed a bug with Slack links not working in the plugin UI ([#1671](https://github.com/grafana/oncall/pull/1671))

## v1.2.4 (2023-03-30)

### Added

- Added the ability to change the team for escalation chains by @maskin25, @iskhakov and @vadimkerr ([#1658](https://github.com/grafana/oncall/pull/1658))

### Fixed

- Addressed bug with iOS mobile push notifications always being set to critical by @imtoori and @joeyorlando ([#1646](https://github.com/grafana/oncall/pull/1646))
- Fixed issue where Viewer was not able to view which people were oncall in a schedule ([#999](https://github.com/grafana/oncall/issues/999))
- Fixed a bug with syncing teams from Grafana API by @vadimkerr ([#1652](https://github.com/grafana/oncall/pull/1652))

## v1.2.3 (2023-03-28)

Only some minor performance/developer setup changes to report in this version.

## v1.2.2 (2023-03-27)

### Changed

- Drawers with Forms are not closing by clicking outside of the drawer. Only by clicking Cancel or X (by @Ukochka in [#1608](https://github.com/grafana/oncall/pull/1608))
- When the `DANGEROUS_WEBHOOKS_ENABLED` environment variable is set to true, it's possible now to create Outgoing Webhooks
  using URLs without a top-level domain (by @hoptical in [#1398](https://github.com/grafana/oncall/pull/1398))
- Updated wording when creating an integration (by @callmehyde in [#1572](https://github.com/grafana/oncall/pull/1572))
- Set FCM iOS/Android "message priority" to "high priority" for mobile app push notifications (by @joeyorlando in [#1612](https://github.com/grafana/oncall/pull/1612))
- Improve schedule quality feature (by @vadimkerr in [#1602](https://github.com/grafana/oncall/pull/1602))

### Fixed

- Update override deletion changes to set its final duration (by @matiasb in [#1599](https://github.com/grafana/oncall/pull/1599))

## v1.2.1 (2023-03-23)

### Changed

- Mobile app settings backend by @vadimkerr in ([1571](https://github.com/grafana/oncall/pull/1571))
- Fix integrations and escalations autoselect, improve GList by @maskin25 in ([1601](https://github.com/grafana/oncall/pull/1601))
- Add filters to outgoing webhooks 2 by @iskhakov in ([1598](https://github.com/grafana/oncall/pull/1598))

## v1.2.0 (2023-03-21)

### Changed

- Add team-based filtering for resources, so that users can see multiple resources at once and link them together ([1528](https://github.com/grafana/oncall/pull/1528))

## v1.1.41 (2023-03-21)

### Added

- Modified `check_escalation_finished_task` celery task to use read-only databases for its query, if one is defined +
  make the validation logic stricter + ping a configurable heartbeat on successful completion of this task ([1266](https://github.com/grafana/oncall/pull/1266))

### Changed

- Updated wording throughout plugin to use 'Alert Group' instead of 'Incident' ([1565](https://github.com/grafana/oncall/pull/1565),
  [1576](https://github.com/grafana/oncall/pull/1576))
- Check for enabled Telegram feature was added to ChatOps and to User pages ([319](https://github.com/grafana/oncall/issues/319))
- Filtering for Editors/Admins was added to rotation form. It is not allowed to assign Viewer to rotation ([1124](https://github.com/grafana/oncall/issues/1124))
- Modified search behaviour on the Escalation Chains page to allow for "partial searching" ([1578](https://github.com/grafana/oncall/pull/1578))

### Fixed

- Fixed a few permission issues on the UI ([1448](https://github.com/grafana/oncall/pull/1448))
- Fix resolution note rendering in Slack message threads where the Slack username was not
  being properly rendered ([1561](https://github.com/grafana/oncall/pull/1561))

## v1.1.40 (2023-03-16)

### Fixed

- Check for duplicated positions in terraform escalation policies create/update

### Added

- Add `regex_match` Jinja filter ([1556](https://github.com/grafana/oncall/pull/1556))

### Changed

- Allow passing `null` as a value for `escalation_chain` when creating routes via the public API ([1557](https://github.com/grafana/oncall/pull/1557))

## v1.1.39 (2023-03-16)

### Added

- Inbound email integration ([837](https://github.com/grafana/oncall/pull/837))

## v1.1.38 (2023-03-14)

### Added

- Add filtering by escalation chain to alert groups page ([1535](https://github.com/grafana/oncall/pull/1535))

### Fixed

- Improve tasks checking/triggering webhooks in new backend

## v1.1.37 (2023-03-14)

### Fixed

- Fixed redirection issue on integrations screen

### Added

- Enable web overrides for Terraform-based schedules
- Direct user paging improvements ([1358](https://github.com/grafana/oncall/issues/1358))
- Added Schedule Score quality within the schedule view ([118](https://github.com/grafana/oncall/issues/118))

## v1.1.36 (2023-03-09)

### Fixed

- Fix bug with override creation ([1515](https://github.com/grafana/oncall/pull/1515))

## v1.1.35 (2023-03-09)

### Added

- Insight logs

### Fixed

- Fixed issue with Alert group involved users filter
- Fixed email sending failure due to newline in title

## v1.1.34 (2023-03-08)

### Added

- Jinja2 based routes ([1319](https://github.com/grafana/oncall/pull/1319))

### Changed

- Remove mobile app feature flag ([1484](https://github.com/grafana/oncall/pull/1484))

### Fixed

- Prohibit creating & updating past overrides ([1474](https://github.com/grafana/oncall/pull/1474))

## v1.1.33 (2023-03-07)

### Fixed

- Show permission error for accessing Telegram as Viewer ([1273](https://github.com/grafana/oncall/issues/1273))

### Changed

- Pass email and phone limits as environment variables ([1219](https://github.com/grafana/oncall/pull/1219))

## v1.1.32 (2023-03-01)

### Fixed

- Schedule filters improvements ([941](https://github.com/grafana/oncall/issues/941))
- Fix pagination issue on schedules page ([1437](https://github.com/grafana/oncall/pull/1437))

## v1.1.31 (2023-03-01)

### Added

- Add acknowledge_signal and source link to public api

## v1.1.30 (2023-03-01)

### Fixed

- Fixed importing of global grafana styles ([672](https://github.com/grafana/oncall/issues/672))
- Fixed UI permission related bug where Editors could not export their user iCal link
- Fixed error when a shift is created using Etc/UTC as timezone
- Fixed issue with refresh ical file task not considering empty string values
- Schedules: Long popup does not fit screen & buttons unreachable & objects outside of the popup ([1002](https://github.com/grafana/oncall/issues/1002))
- Can't scroll on integration settings page ([415](https://github.com/grafana/oncall/issues/415))
- Team change in the Integration page always causes 403 ([1292](https://github.com/grafana/oncall/issues/1292))
- Schedules: Permalink doesn't work with multi-teams ([940](https://github.com/grafana/oncall/issues/940))
- Schedules list -> expanded schedule blows page width ([1293](https://github.com/grafana/oncall/issues/1293))

### Changed

- Moved reCAPTCHA to backend environment variable for more flexible configuration between different environments.
- Add pagination to schedule listing
- Show 100 latest alerts on alert group page ([1417](https://github.com/grafana/oncall/pull/1417))

## v1.1.29 (2023-02-23)

### Changed

- Allow creating schedules with type "web" using public API

### Fixed

- Fixed minor issue during the sync process where an HTTP 302 (redirect) status code from the Grafana
  instance would cause the sync to not properly finish

## v1.1.28 (2023-02-23)

### Fixed

- Fixed maintenance mode for Telegram and MSTeams

## v1.1.27 (2023-02-22)

### Added

- Added reCAPTCHA validation for requesting a mobile verification code

### Changed

- Added ratelimits for phone verification
- Link to source was added
- Header of Incident page was reworked: clickable labels instead of just names, users section was deleted
- "Go to Integration" button was deleted, because the functionality was moved to clickable labels

### Fixed

- Fixed HTTP request to Google where when fetching an iCal, the response would sometimes contain HTML instead
  of the expected iCal data

## v1.1.26 (2023-02-20)

### Fixed

- Make alert group filters persistent ([482](https://github.com/grafana/oncall/issues/482))

### Changed

- Update phone verification error message

## v1.1.25 (2023-02-20)

### Fixed

- Fixed too long declare incident link in Slack

## v1.1.24 (2023-02-16)

### Added

- Add direct user paging ([823](https://github.com/grafana/oncall/issues/823))
- Add App Store link to web UI ([1328](https://github.com/grafana/oncall/pull/1328))

### Fixed

- Cleaning of the name "Incident" ([704](https://github.com/grafana/oncall/pull/704))
- Alert Group/Alert Groups naming polishing. All the names should be with capital letters
- Design polishing ([1290](https://github.com/grafana/oncall/pull/1290))
- Not showing contact details in User tooltip if User does not have edit/admin access
- Updated slack link account to redirect back to user profile instead of chatops

### Changed

- Incidents - Removed buttons column and replaced status with toggler ([#1237](https://github.com/grafana/oncall/issues/1237))
- Responsiveness changes across multiple pages (Incidents, Integrations, Schedules) ([#1237](https://github.com/grafana/oncall/issues/1237))
- Add pagination to schedule listing

## v1.1.23 (2023-02-06)

### Fixed

- Fix bug with email case sensitivity for ICal on-call schedules ([1297](https://github.com/grafana/oncall/pull/1297))

## v1.1.22 (2023-02-03)

### Fixed

- Fix bug with root/dependant alert groups list api endpoint ([1284](https://github.com/grafana/oncall/pull/1284))
- Fixed NPE on teams switch

### Added

- Optimize alert and alert group public api endpoints and add filter by id ([1274](https://github.com/grafana/oncall/pull/1274))
- Enable mobile app backend by default on OSS

## v1.1.21 (2023-02-02)

### Added

- Add [`django-dbconn-retry` library](https://github.com/jdelic/django-dbconn-retry) to `INSTALLED_APPS` to attempt
  to alleviate occasional `django.db.utils.OperationalError` errors
- Improve alerts and alert group endpoint response time in internal API with caching ([1261](https://github.com/grafana/oncall/pull/1261))
- Optimize alert and alert group public api endpoints and add filter by id ([1274](https://github.com/grafana/oncall/pull/1274)
- Added Coming Soon for iOS on Mobile App screen

### Fixed

- Fix issue on Integrations where you were redirected back once escalation chain was loaded ([#1083](https://github.com/grafana/oncall/issues/1083))
  ([#1257](https://github.com/grafana/oncall/issues/1257))

## v1.1.20 (2023-01-30)

### Added

- Add involved users filter to alert groups listing page (+ mine shortcut)

### Changed

- Improve logging for creating contact point for Grafana Alerting integration

### Fixed

- Fix bugs related to creating contact point for Grafana Alerting integration
- Fix minor UI bug on OnCall users page where it would idefinitely show a "Loading..." message
- Only show OnCall user's table to users that are authorized
- Fixed NPE in ScheduleUserDetails component ([#1229](https://github.com/grafana/oncall/issues/1229))

## v1.1.19 (2023-01-25)

### Added

- Add Server URL below QR code for OSS for debugging purposes
- Add Slack slash command allowing to trigger a direct page via a manually created alert group
- Remove resolved and acknowledged filters as we switched to status ([#1201](https://github.com/grafana/oncall/pull/1201))
- Add sync with grafana on /users and /teams api calls from terraform plugin

### Changed

- Allow users with `viewer` role to fetch cloud connection status using the internal API ([#1181](https://github.com/grafana/oncall/pull/1181))
- When removing the Slack ChatOps integration, make it more explicit to the user what the implications of doing so are
- Improve performance of `GET /api/internal/v1/schedules` endpoint ([#1169](https://github.com/grafana/oncall/pull/1169))

### Fixed

- Removed duplicate API call, in the UI on plugin initial load, to `GET /api/internal/v1/alert_receive_channels`
- Increased plugin startup speed ([#1200](https://github.com/grafana/oncall/pull/1200))

## v1.1.18 (2023-01-18)

### Added

- Allow messaging backends to be enabled/disabled per organization ([#1151](https://github.com/grafana/oncall/pull/1151))

### Changed

- Send a Slack DM when user is not in channel ([#1144](https://github.com/grafana/oncall/pull/1144))

## v1.1.17 (2023-01-18)

### Changed

- Modified how the `Organization.is_rbac_permissions_enabled` flag is set,
  based on whether we are dealing with an open-source, or cloud installation
- Backend implementation to support direct user/schedule paging
- Changed documentation links to open in new window
- Remove helm chart signing
- Changed the user's profile modal to be wide for all tabs

### Added

- Added state filter for alert_group public API endpoint.
- Enrich user tooltip on Schedule page
- Added redirects for old-style links

### Fixed

- Updated typo in Helm chart values when specifying a custom Slack command name
- Fix for web schedules ical export to give overrides the right priority
- Fix for topnavbar to show initial loading inside PluginPage

## v1.1.16 (2023-01-12)

### Fixed

- Minor bug fix in how the value of `Organization.is_rbac_permissions_enabled` is determined

- Helm chart: default values file and documentation now reflect the correct key to set for the Slack
  slash command name, `oncall.slack.commandName`.

## v1.1.15 (2023-01-10)

### Changed

- Simplify and speed up slack rendering ([#1105](https://github.com/grafana/oncall/pull/1105))
- Faro - Point to 3 separate apps instead of just 1 for all environments ([#1110](https://github.com/grafana/oncall/pull/1110))
- Schedules - ([#1114](https://github.com/grafana/oncall/pull/1114), [#1109](https://github.com/grafana/oncall/pull/1109))

### Fixed

- Bugfix for topnavbar to place alerts inside PageNav ([#1040](https://github.com/grafana/oncall/pull/1040))

## v1.1.14 (2023-01-05)

### Changed

- Change wording from "incident" to "alert group" for the Telegram integration ([#1052](https://github.com/grafana/oncall/pull/1052))
- Soft-delete of organizations on stack deletion.

## v1.1.13 (2023-01-04)

### Added

- Integration with [Grafana Faro](https://grafana.com/docs/grafana-cloud/faro-web-sdk/) for Cloud Instances

## v1.1.12 (2023-01-03)

### Fixed

- Handle jinja exceptions during alert creation
- Handle exception for slack rate limit message

## v1.1.11 (2023-01-03)

### Fixed

- Fix error when schedule was not able to load
- Minor fixes

## v1.1.10 (2023-01-03)

### Fixed

- Minor fixes

## v1.1.9 (2023-01-03)

### Fixed

- Alert group query optimization
- Update RBAC scopes
- Fix error when schedule was not able to load
- Minor bug fixes

## v1.1.8 (2022-12-13)

### Added

- Added a `make` command, `enable-mobile-app-feature-flags`, which sets the backend feature flag in `./dev/.env.dev`,
  and updates a record in the `base_dynamicsetting` database table, which are needed to enable the mobile
  app backend features.

### Changed

- Added ability to change engine deployment update strategy via values in helm chart.
- removed APNS support
- changed the `django-push-notification` library from the `iskhakov` fork to the [`grafana` fork](https://github.com/grafana/django-push-notifications).
  This new fork basically patches an issue which affected the database migrations of this django app (previously the
  library would not respect the `USER_MODEL` setting when creating its tables and would instead reference the
  `auth_user` table.. which we don't want)
- add `--no-cache` flag to the `make build` command

### Fixed

- fix schedule UI types and permissions

## v1.1.7 (2022-12-09)

### Fixed

- Update fallback role for schedule write RBAC permission
- Mobile App Verification tab in the user settings modal is now hidden for users that do not have proper
  permissions to use it

## v1.1.6 (2022-12-09)

### Added

- RBAC permission support
- Add `time_zone` serializer validation for OnCall shifts and calendar/web schedules. In addition, add database migration
  to update values that may be invalid
- Add a `permalinks.web` field, which is a permalink to the alert group web app page, to the alert group internal/public
  API responses
- Added the ability to customize job-migrate `ttlSecondsAfterFinished` field in the helm chart

### Fixed

- Got 500 error when saving Outgoing Webhook ([#890](https://github.com/grafana/oncall/issues/890))
- v1.0.13 helm chart - update the OnCall backend pods image pull policy to "Always" (and explicitly set tag to `latest`).
  This should resolve some recent issues experienced where the frontend/backend versions are not aligned.

### Changed

- When editing templates for alert group presentation or outgoing webhooks, errors and warnings are now displayed in
  the UI as notification popups or displayed in the preview.
- Errors and warnings that occur when rendering templates during notification or webhooks will now render
  and display the error/warning as the result.

## v1.1.5 (2022-11-24)

### Added

- Added a QR code in the "Mobile App Verification" tab on the user settings modal to connect the mobile
  application to your OnCall instance

### Fixed

- UI bug fixes for Grafana 9.3 ([#860](https://github.com/grafana/oncall/pull/860))
- Bug fix for saving source link template ([#898](https://github.com/grafana/oncall/pull/898))

## v1.1.4 (2022-11-23)

### Fixed

- Bug fix for [#882](https://github.com/grafana/oncall/pull/882) which was causing the OnCall web calendars to not load
- Bug fix which, when installing the plugin, or after removing a Grafana API token, caused the plugin to not load properly

## v1.1.3 (2022-11-22)

- Bug Fixes

### Changed

- For OSS installations of OnCall, initial configuration is now simplified. When running for local development, you no
  longer need to configure the plugin via the UI. This is achieved through passing one environment variable to both the
  backend & frontend containers, both of which have been preconfigured for you in `docker-compose-developer.yml`.
  - The Grafana API URL **must be** passed as an environment variable, `GRAFANA_API_URL`, to the OnCall backend
    (and can be configured by updating this env var in your `./dev/.env.dev` file)
  - The OnCall API URL can optionally be passed as an environment variable, `ONCALL_API_URL`, to the OnCall UI.
    If the environment variable is found, the plugin will "auto-configure", otherwise you will be shown a simple
    configuration form to provide this info.
- For Helm installations, if you are running Grafana externally (eg. `grafana.enabled` is set to `false`
  in your `values.yaml`), you will now be required to specify `externalGrafana.url` in `values.yaml`.
- `make start` will now idempotently check to see if a "127.0.0.1 grafana" record exists in `/etc/hosts`
  (using a tool called [`hostess`](https://github.com/cbednarski/hostess)). This is to support using `http://grafana:3000`
  as the `Organization.grafana_url` in two scenarios:
  - `oncall_engine`/`oncall_celery` -> `grafana` Docker container communication
  - public URL generation. There are some instances where `Organization.grafana_url` is referenced to generate public
    URLs to a Grafana plugin page. Without the `/etc/hosts` record, navigating to `http://grafana:3000/some_page` in
    your browser, you would obviously get an error from your browser.

## v1.1.2 (2022-11-18)

- Bug Fixes

## v1.1.1 (2022-11-16)

- Compatibility with Grafana 9.3.0
- Bug Fixes

## v1.0.52 (2022-11-09)

- Allow use of API keys as alternative to account auth token for Twilio
- Remove `grafana_plugin_management` Django app
- Enable new schedules UI
- Bug fixes

## v1.0.51 (2022-11-05)

- Bug Fixes

## v1.0.50 (2022-11-03)

- Updates to documentation
- Improvements to web schedules
- Bug fixes

## v1.0.49 (2022-11-01)

- Enable SMTP email backend by default
- Fix Grafana sidebar frontend bug

## v1.0.48 (2022-11-01)

- verify_number management command
- chatops page redesign

## v1.0.47 (2022-11-01)

- Bug fixes

## v1.0.46 (2022-10-28)

- Bug fixes
- remove `POST /api/internal/v1/custom_buttons/{id}/action` endpoint

## v1.0.45 (2022-10-27)

- Bug fix to revert commit which removed unused engine code

## v1.0.44 (2022-10-26)

- Bug fix for an issue that was affecting phone verification

## v1.0.43 (2022-10-25)

- Bug fixes

## v1.0.42 (2022-10-24)

- Fix posting resolution notes to Slack

## v1.0.41 (2022-10-24)

- Add personal email notifications
- Bug fixes

## v1.0.40 (2022-10-05)

- Improved database and celery backends support
- Added script to import PagerDuty users to Grafana
- Bug fixes

## v1.0.39 (2022-10-03)

- Fix issue in v1.0.38 blocking the creation of schedules and webhooks in the UI

## v1.0.38 (2022-09-30)

- Fix exception handling for adding resolution notes when slack and oncall users are out of sync.
- Fix all day events showing as having gaps in slack notifications
- Improve plugin configuration error message readability
- Add `telegram` key to `permalinks` property in `AlertGroup` public API response schema

## v1.0.37 (2022-09-21)

- Improve API token creation form
- Fix alert group bulk action bugs
- Add `permalinks` property to `AlertGroup` public API response schema
- Scheduling system bug fixes
- Public API bug fixes

## v1.0.36 (2022-09-12)

- Alpha web schedules frontend/backend updates
- Bug fixes

## v1.0.35 (2022-09-07)

- Bug fixes

## v1.0.34 (2022-09-06)

- Fix schedule notification spam

## v1.0.33 (2022-09-06)

- Add raw alert view
- Add GitHub star button for OSS installations
- Restore alert group search functionality
- Bug fixes

## v1.0.32 (2022-09-01)

- Bug fixes

## v1.0.31 (2022-09-01)

- Bump celery version
- Fix oss to cloud connection

## v1.0.30 (2022-08-31)

- Bug fix: check user notification policy before access

## v1.0.29 (2022-08-31)

- Add arm64 docker image

## v1.0.28 (2022-08-31)

- Bug fixes

## v1.0.27 (2022-08-30)

- Bug fixes

## v1.0.26 (2022-08-26)

- Insight log's format fixes
- Remove UserNotificationPolicy auto-recreating

## v1.0.25 (2022-08-24)

- Bug fixes

## v1.0.24 (2022-08-24)

- Insight logs
- Default DATA_UPLOAD_MAX_MEMORY_SIZE to 1mb

## v1.0.23 (2022-08-23)

- Bug fixes

## v1.0.22 (2022-08-16)

- Make STATIC_URL configurable from environment variable

## v1.0.21 (2022-08-12)

- Bug fixes

## v1.0.19 (2022-08-10)

- Bug fixes

## v1.0.15 (2022-08-03)

- Bug fixes

## v1.0.13 (2022-07-27)

- Optimize alert group list view
- Fix a bug related to Twilio setup

## v1.0.12 (2022-07-26)

- Update push-notifications dependency
- Rework how absolute URLs are built
- Fix to show maintenance windows per team
- Logging improvements
- Internal api to get a schedule final events

## v1.0.10 (2022-07-22)

- Speed-up of alert group web caching
- Internal api for OnCall shifts

## v1.0.9 (2022-07-21)

- Frontend bug fixes & improvements
- Support regex_replace() in templates
- Bring back alert group caching and list view

## v1.0.7 (2022-07-18)

- Backend & frontend bug fixes
- Deployment improvements
- Reshape webhook payload for outgoing webhooks
- Add escalation chain usage info on escalation chains page
- Improve alert group list load speeds and simplify caching system

## v1.0.6 (2022-07-12)

- Manual Incidents enabled for teams
- Fix phone notifications for OSS
- Public API improvements

## v1.0.5 (2022-07-06)

- Bump Django to 3.2.14
- Fix PagerDuty iCal parsing

## 1.0.4 (2022-06-28)

- Allow Telegram DMs without channel connection.

## 1.0.3 (2022-06-27)

- Fix users public api endpoint. Now it returns users with all roles.
- Fix redundant notifications about gaps in schedules.
- Frontend fixes.

## 1.0.2 (2022-06-17)

- Fix Grafana Alerting integration to handle API changes in Grafana 9
- Improve public api endpoint for outgoing webhooks (/actions) by adding ability to create, update and delete
  outgoing webhook instance

## 1.0.0 (2022-06-14)

- First Public Release

## 0.0.71 (2022-06-06)

- Initial Commit Release<|MERGE_RESOLUTION|>--- conflicted
+++ resolved
@@ -7,12 +7,6 @@
 
 ## Unreleased
 
-<<<<<<< HEAD
-### Changed
-
-- Polish user settings and warnings ([#2425](https://github.com/grafana/oncall/pull/2425))
-- Removed url from sms notification, changed format ([2317](https://github.com/grafana/oncall/pull/2317))  
-=======
 ### Added
 
 - Add `event.users.avatar_full` field to `GET /api/internal/v1/schedules/{schedule_id}/filter_events`
@@ -23,6 +17,7 @@
 - Modified DRF pagination class used by `GET /api/internal/v1/alert_receive_channels` and `GET /api/internal/v1/schedules`
   endpoints so that the `next` and `previous` pagination links are properly set when OnCall is run behind
   a reverse proxy by @joeyorlando ([#2467](https://github.com/grafana/oncall/pull/2467))
+- Polish user settings and warnings ([#2425](https://github.com/grafana/oncall/pull/2425))
 
 ### Fixed
 
@@ -34,7 +29,6 @@
 ### Changed
 
 - OnCall Metrics dashboard update ([#2400](https://github.com/grafana/oncall/pull/2400))
->>>>>>> 2ab775ae
 
 ## v1.3.6 (2023-07-05)
 
