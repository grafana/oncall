--- conflicted
+++ resolved
@@ -7,18 +7,16 @@
 
 ## Unreleased
 
-<<<<<<< HEAD
 ### Added
 
 - Add models and framework to use different services (Phone, SMS, Verify) in Twilio depending on
 the destination country code by @mderynck ([#1976](https://github.com/grafana/oncall/pull/1976))
-=======
+
 ### Changed
 
 - Phone provider refactoring [#1713](https://github.com/grafana/oncall/pull/1713)
 
 ## v1.2.28 (2023-05-24)
->>>>>>> 61741867
 
 ### Fixed
 
