--- conflicted
+++ resolved
@@ -7,12 +7,6 @@
 
 ## Unreleased
 
-<<<<<<< HEAD
-### Fixed
-
-- Fix issue on Integrations where you were redirected back once escalation chain was loaded ([#1083](https://github.com/grafana/oncall/issues/1083))
-  ([#1257](https://github.com/grafana/oncall/issues/1257))
-=======
 ### Added
 
 - Add [`django-dbconn-retry` library](https://github.com/jdelic/django-dbconn-retry) to `INSTALLED_APPS` to attempt
@@ -22,7 +16,8 @@
 ### Changed
 
 ### Fixed
->>>>>>> 4add1636
+- Fix issue on Integrations where you were redirected back once escalation chain was loaded ([#1083](https://github.com/grafana/oncall/issues/1083))
+  ([#1257](https://github.com/grafana/oncall/issues/1257))
 
 ## v1.1.20 (2023-01-30)
 
