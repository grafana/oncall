# Changelog

All notable changes to this project will be documented in this file.

The format is based on [Keep a Changelog](https://keepachangelog.com/en/1.0.0/),
and this project adheres to [Semantic Versioning](https://semver.org/spec/v2.0.0.html).

## Unreleased

### Fixed

<<<<<<< HEAD
- Fix orphaned messages in Slack by @vadimkerr ([#2023](https://github.com/grafana/oncall/pull/2023))
=======
- Fix a bug with permissions for telegram user settings by @alexintech ([#2075](https://github.com/grafana/oncall/pull/2075))
>>>>>>> e66fe671

## v1.2.34 (2023-05-31)

### Added

- Add description to "Default channel for Slack notifications" UI dropdown by @joeyorlando ([2051](https://github.com/grafana/oncall/pull/2051))

### Fixed

- Fix templates when slack or telegram is disabled ([#2064](https://github.com/grafana/oncall/pull/2064))
- Reduce number of alert groups returned by `Attach To` in slack to avoid event trigger timeout @mderynck ([#2049](https://github.com/grafana/oncall/pull/2049))

## v1.2.33 (2023-05-30)

### Fixed

- Revert #2040 breaking `/escalate` Slack command

## v1.2.32 (2023-05-30)

### Added

- Add models and framework to use different services (Phone, SMS, Verify) in Twilio depending on
  the destination country code by @mderynck ([#1976](https://github.com/grafana/oncall/pull/1976))
- Prometheus exporter backend for alert groups related metrics
- Helm chart: configuration of `uwsgi` using environment variables by @alexintech ([#2045](https://github.com/grafana/oncall/pull/2045))
- Much expanded/improved docs for mobile app ([2026](https://github.com/grafana/oncall/pull/2026>))
- Enable by-day selection when defining monthly and hourly rotations ([2037](https://github.com/grafana/oncall/pull/2037))

### Fixed

- Fix error when updating closed modal window in Slack by @vadimkerr ([#2019](https://github.com/grafana/oncall/pull/2019))
- Fix final schedule export failing to update when ical imported events set start/end as date ([#2025](https://github.com/grafana/oncall/pull/2025))
- Helm chart: fix bugs in helm chart with external postgresql configuration by @alexintech ([#2036](https://github.com/grafana/oncall/pull/2036))
- Properly address `Organization.DoesNotExist` exceptions thrown which result in HTTP 500 for the Slack `interactive_api_endpoint`
  endpoint by @joeyorlando ([#2040](https://github.com/grafana/oncall/pull/2040))
- Fix issue when trying to sync Grafana contact point and config receivers miss a key ([#2046](https://github.com/grafana/oncall/pull/2046))

### Changed

- Changed mobile notification title and subtitle. Removed the body. by @imtoori [#2027](https://github.com/grafana/oncall/pull/2027)

## v1.2.31 (2023-05-26)

### Fixed

- Fix AmazonSNS ratelimit by @Konstantinov-Innokentii ([#2032](https://github.com/grafana/oncall/pull/2032))

## v1.2.30 (2023-05-25)

### Fixed

- Fix Phone provider status callbacks [#2014](https://github.com/grafana/oncall/pull/2014)

## v1.2.29 (2023-05-25)

### Changed

- Phone provider refactoring [#1713](https://github.com/grafana/oncall/pull/1713)

### Fixed

- Handle slack metadata limit when creating paging command payload ([#2007](https://github.com/grafana/oncall/pull/2007))
- Fix issue with sometimes cached final schedule not being refreshed after an update ([#2004](https://github.com/grafana/oncall/pull/2004))

## v1.2.28 (2023-05-24)

### Fixed

- Improve plugin authentication by @vadimkerr ([#1995](https://github.com/grafana/oncall/pull/1995))
- Fix MultipleObjectsReturned error on webhook endpoints by @vadimkerr ([#1996](https://github.com/grafana/oncall/pull/1996))
- Remove user defined time period from "you're going oncall" mobile push by @iskhakov ([#2001](https://github.com/grafana/oncall/pull/2001))

## v1.2.27 (2023-05-23)

### Added

- Allow passing Firebase credentials via environment variable by @vadimkerr ([#1969](https://github.com/grafana/oncall/pull/1969))

### Changed

- Update default Alertmanager templates by @iskhakov ([#1944](https://github.com/grafana/oncall/pull/1944))

### Fixed

- Fix SQLite permission issue by @vadimkerr ([#1984](https://github.com/grafana/oncall/pull/1984))
- Remove user defined time period from "you're going oncall" mobile push ([2001](https://github.com/grafana/oncall/pull/2001))

## v1.2.26 (2023-05-18)

### Fixed

- Fix inbound email bug when attaching files by @vadimkerr ([#1970](https://github.com/grafana/oncall/pull/1970))

## v1.2.25 (2023-05-18)

### Added

- Test mobile push backend

## v1.2.24 (2023-05-17)

### Fixed

- Fixed bug in Escalation Chains where reordering an item crashed the list

## v1.2.23 (2023-05-15)

### Added

- Add a way to set a maintenance mode message and display this in the web plugin UI by @joeyorlando ([#1917](https://github.com/grafana/oncall/pull/#1917))

### Changed

- Use `user_profile_changed` Slack event instead of `user_change` to update Slack user profile by @vadimkerr ([#1938](https://github.com/grafana/oncall/pull/1938))

## v1.2.22 (2023-05-12)

### Added

- Add mobile settings for info notifications by @imtoori ([#1926](https://github.com/grafana/oncall/pull/1926))

### Fixed

- Fix bug in the "You're Going Oncall" push notification copy by @joeyorlando ([#1922](https://github.com/grafana/oncall/pull/1922))
- Fix bug with newlines in markdown converter ([#1925](https://github.com/grafana/oncall/pull/1925))
- Disable "You're Going Oncall" push notification by default ([1927](https://github.com/grafana/oncall/pull/1927))

## v1.2.21 (2023-05-09)

### Added

- Add a new mobile app push notification which notifies users when they are going on call by @joeyorlando ([#1814](https://github.com/grafana/oncall/pull/1814))
- Add a new mobile app user setting field, `important_notification_volume_override` by @joeyorlando ([#1893](https://github.com/grafana/oncall/pull/1893))

### Changed

- Improve ical comparison when checking for imported ical updates ([1870](https://github.com/grafana/oncall/pull/1870))
- Upgrade to Python 3.11.3 by @joeyorlando ([#1849](https://github.com/grafana/oncall/pull/1849))

### Fixed

- Fix issue with how OnCall determines if a cloud Grafana Instance supports RBAC by @joeyorlando ([#1880](https://github.com/grafana/oncall/pull/1880))
- Fix issue trying to set maintenance mode for integrations belonging to non-current team

## v1.2.20 (2023-05-09)

### Fixed

- Hotfix perform notification task

## v1.2.19 (2023-05-04)

### Fixed

- Fix issue with parsing response when sending Slack message

## v1.2.18 (2023-05-03)

### Added

- Documentation updates

## v1.2.17 (2023-05-02)

### Added

- Add filter descriptions to web ui by @iskhakov ([1845](https://github.com/grafana/oncall/pull/1845))
- Add "Notifications Receiver" RBAC role by @joeyorlando ([#1853](https://github.com/grafana/oncall/pull/1853))

### Changed

- Remove template editor from Slack by @iskhakov ([1847](https://github.com/grafana/oncall/pull/1847))
- Remove schedule name uniqueness restriction ([1859](https://github.com/grafana/oncall/pull/1859))

### Fixed

- Fix bugs in web title and message templates rendering and visual representation ([1747](https://github.com/grafana/oncall/pull/1747))

## v1.2.16 (2023-04-27)

### Added

- Add 2, 3 and 6 hours Alert Group silence options by @tommysitehost ([#1822](https://github.com/grafana/oncall/pull/1822))
- Add schedule related users endpoint to plugin API

### Changed

- Update web UI, Slack, and Telegram to allow silencing an acknowledged alert group by @joeyorlando ([#1831](https://github.com/grafana/oncall/pull/1831))

### Fixed

- Optimize duplicate queries occurring in AlertGroupFilter by @joeyorlando ([1809](https://github.com/grafana/oncall/pull/1809))

## v1.2.15 (2023-04-24)

### Fixed

- Helm chart: Fix helm hook for db migration job
- Performance improvements to `GET /api/internal/v1/alertgroups` endpoint by @joeyorlando and @iskhakov ([#1805](https://github.com/grafana/oncall/pull/1805))

### Added

- Add helm chart support for twilio existing secrets by @atownsend247 ([#1435](https://github.com/grafana/oncall/pull/1435))
- Add web_title, web_message and web_image_url attributes to templates ([1786](https://github.com/grafana/oncall/pull/1786))

### Changed

- Update shift API to use a default interval value (`1`) when a `frequency` is set and no `interval` is given
- Limit number of alertmanager alerts in alert group to autoresolve by 500 ([1779](https://github.com/grafana/oncall/pull/1779))
- Update schedule and personal ical exports to use final shift events

## v1.2.14 (2023-04-19)

### Fixed

- Fix broken documentation links by @shantanualsi ([#1766](https://github.com/grafana/oncall/pull/1766))
- Fix bug when updating team access settings by @vadimkerr ([#1794](https://github.com/grafana/oncall/pull/1794))

## v1.2.13 (2023-04-18)

### Changed

- Rework ical schedule export to include final events; also improve changing shifts sync

### Fixed

- Fix issue when creating web overrides for TF schedules using a non-UTC timezone

## v1.2.12 (2023-04-18)

### Changed

- Move `alerts_alertgroup.is_restricted` column to `alerts_alertreceivechannel.restricted_at` by @joeyorlando ([#1770](https://github.com/grafana/oncall/pull/1770))

### Added

- Add new field description_short to private api ([#1698](https://github.com/grafana/oncall/pull/1698))
- Added preview and migration API endpoints for route migration from regex into jinja2 ([1715](https://github.com/grafana/oncall/pull/1715))
- Helm chart: add the option to use a helm hook for the migration job ([1386](https://github.com/grafana/oncall/pull/1386))
- Add endpoints to start and stop maintenance in alert receive channel private api ([1755](https://github.com/grafana/oncall/pull/1755))
- Send demo alert with dynamic payload and get demo payload example on private api ([1700](https://github.com/grafana/oncall/pull/1700))
- Add is_default fields to templates, remove WritableSerialiserMethodField ([1759](https://github.com/grafana/oncall/pull/1759))
- Allow use of dynamic payloads in alert receive channels preview template in private api ([1756](https://github.com/grafana/oncall/pull/1756))

## v1.2.11 (2023-04-14)

### Added

- add new columns `gcom_org_contract_type`, `gcom_org_irm_sku_subscription_start_date`,
  and `gcom_org_oldest_admin_with_billing_privileges_user_id` to `user_management_organization` table,
  plus `is_restricted` column to `alerts_alertgroup` table by @joeyorlando and @teodosii ([1522](https://github.com/grafana/oncall/pull/1522))
- emit two new Django signals by @joeyorlando and @teodosii ([1522](https://github.com/grafana/oncall/pull/1522))
  - `org_sync_signal` at the end of the `engine/apps/user_management/sync.py::sync_organization` method
  - `alert_group_created_signal` when a new Alert Group is created

## v1.2.10 (2023-04-13)

### Added

- Added mine filter to schedules listing

### Fixed

- Fixed a bug in GForm's RemoteSelect where the value for Dropdown could not change
- Fixed the URL attached to an Incident created via the 'Declare Incident' button of a Slack alert by @sd2k ([#1738](https://github.com/grafana/oncall/pull/1738))

## v1.2.9 (2023-04-11)

### Fixed

- Catch the new Slack error - "message_limit_exceeded"

## v1.2.8 (2023-04-06)

### Changed

- Allow editing assigned team via public api ([1619](https://github.com/grafana/oncall/pull/1619))
- Disable mentions when resolution note is created by @iskhakov ([1696](https://github.com/grafana/oncall/pull/1696))
- Display warnings on users page in a clean and consistent way by @iskhakov ([#1681](https://github.com/grafana/oncall/pull/1681))

## v1.2.7 (2023-04-03)

### Added

- Save selected teams filter in local storage ([#1611](https://github.com/grafana/oncall/issues/1611))

### Changed

- Renamed routes from /incidents to /alert-groups ([#1678](https://github.com/grafana/oncall/pull/1678))

### Fixed

- Fix team search when filtering resources by @vadimkerr ([#1680](https://github.com/grafana/oncall/pull/1680))
- Fix issue when trying to scroll in Safari ([#415](https://github.com/grafana/oncall/issues/415))

## v1.2.6 (2023-03-30)

### Fixed

- Fixed bug when web schedules/shifts use non-UTC timezone and shift is deleted by @matiasb ([#1661](https://github.com/grafana/oncall/pull/1661))

## v1.2.5 (2023-03-30)

### Fixed

- Fixed a bug with Slack links not working in the plugin UI ([#1671](https://github.com/grafana/oncall/pull/1671))

## v1.2.4 (2023-03-30)

### Added

- Added the ability to change the team for escalation chains by @maskin25, @iskhakov and @vadimkerr ([#1658](https://github.com/grafana/oncall/pull/1658))

### Fixed

- Addressed bug with iOS mobile push notifications always being set to critical by @imtoori and @joeyorlando ([#1646](https://github.com/grafana/oncall/pull/1646))
- Fixed issue where Viewer was not able to view which people were oncall in a schedule ([#999](https://github.com/grafana/oncall/issues/999))
- Fixed a bug with syncing teams from Grafana API by @vadimkerr ([#1652](https://github.com/grafana/oncall/pull/1652))

## v1.2.3 (2023-03-28)

Only some minor performance/developer setup changes to report in this version.

## v1.2.2 (2023-03-27)

### Changed

- Drawers with Forms are not closing by clicking outside of the drawer. Only by clicking Cancel or X (by @Ukochka in [#1608](https://github.com/grafana/oncall/pull/1608))
- When the `DANGEROUS_WEBHOOKS_ENABLED` environment variable is set to true, it's possible now to create Outgoing Webhooks
  using URLs without a top-level domain (by @hoptical in [#1398](https://github.com/grafana/oncall/pull/1398))
- Updated wording when creating an integration (by @callmehyde in [#1572](https://github.com/grafana/oncall/pull/1572))
- Set FCM iOS/Android "message priority" to "high priority" for mobile app push notifications (by @joeyorlando in [#1612](https://github.com/grafana/oncall/pull/1612))
- Improve schedule quality feature (by @vadimkerr in [#1602](https://github.com/grafana/oncall/pull/1602))

### Fixed

- Update override deletion changes to set its final duration (by @matiasb in [#1599](https://github.com/grafana/oncall/pull/1599))

## v1.2.1 (2023-03-23)

### Changed

- Mobile app settings backend by @vadimkerr in ([1571](https://github.com/grafana/oncall/pull/1571))
- Fix integrations and escalations autoselect, improve GList by @maskin25 in ([1601](https://github.com/grafana/oncall/pull/1601))
- Add filters to outgoing webhooks 2 by @iskhakov in ([1598](https://github.com/grafana/oncall/pull/1598))

## v1.2.0 (2023-03-21)

### Changed

- Add team-based filtering for resources, so that users can see multiple resources at once and link them together ([1528](https://github.com/grafana/oncall/pull/1528))

## v1.1.41 (2023-03-21)

### Added

- Modified `check_escalation_finished_task` celery task to use read-only databases for its query, if one is defined +
  make the validation logic stricter + ping a configurable heartbeat on successful completion of this task ([1266](https://github.com/grafana/oncall/pull/1266))

### Changed

- Updated wording throughout plugin to use 'Alert Group' instead of 'Incident' ([1565](https://github.com/grafana/oncall/pull/1565),
  [1576](https://github.com/grafana/oncall/pull/1576))
- Check for enabled Telegram feature was added to ChatOps and to User pages ([319](https://github.com/grafana/oncall/issues/319))
- Filtering for Editors/Admins was added to rotation form. It is not allowed to assign Viewer to rotation ([1124](https://github.com/grafana/oncall/issues/1124))
- Modified search behaviour on the Escalation Chains page to allow for "partial searching" ([1578](https://github.com/grafana/oncall/pull/1578))

### Fixed

- Fixed a few permission issues on the UI ([1448](https://github.com/grafana/oncall/pull/1448))
- Fix resolution note rendering in Slack message threads where the Slack username was not
  being properly rendered ([1561](https://github.com/grafana/oncall/pull/1561))

## v1.1.40 (2023-03-16)

### Fixed

- Check for duplicated positions in terraform escalation policies create/update

### Added

- Add `regex_match` Jinja filter ([1556](https://github.com/grafana/oncall/pull/1556))

### Changed

- Allow passing `null` as a value for `escalation_chain` when creating routes via the public API ([1557](https://github.com/grafana/oncall/pull/1557))

## v1.1.39 (2023-03-16)

### Added

- Inbound email integration ([837](https://github.com/grafana/oncall/pull/837))

## v1.1.38 (2023-03-14)

### Added

- Add filtering by escalation chain to alert groups page ([1535](https://github.com/grafana/oncall/pull/1535))

### Fixed

- Improve tasks checking/triggering webhooks in new backend

## v1.1.37 (2023-03-14)

### Fixed

- Fixed redirection issue on integrations screen

### Added

- Enable web overrides for Terraform-based schedules
- Direct user paging improvements ([1358](https://github.com/grafana/oncall/issues/1358))
- Added Schedule Score quality within the schedule view ([118](https://github.com/grafana/oncall/issues/118))

## v1.1.36 (2023-03-09)

### Fixed

- Fix bug with override creation ([1515](https://github.com/grafana/oncall/pull/1515))

## v1.1.35 (2023-03-09)

### Added

- Insight logs

### Fixed

- Fixed issue with Alert group involved users filter
- Fixed email sending failure due to newline in title

## v1.1.34 (2023-03-08)

### Added

- Jinja2 based routes ([1319](https://github.com/grafana/oncall/pull/1319))

### Changed

- Remove mobile app feature flag ([1484](https://github.com/grafana/oncall/pull/1484))

### Fixed

- Prohibit creating & updating past overrides ([1474](https://github.com/grafana/oncall/pull/1474))

## v1.1.33 (2023-03-07)

### Fixed

- Show permission error for accessing Telegram as Viewer ([1273](https://github.com/grafana/oncall/issues/1273))

### Changed

- Pass email and phone limits as environment variables ([1219](https://github.com/grafana/oncall/pull/1219))

## v1.1.32 (2023-03-01)

### Fixed

- Schedule filters improvements ([941](https://github.com/grafana/oncall/issues/941))
- Fix pagination issue on schedules page ([1437](https://github.com/grafana/oncall/pull/1437))

## v1.1.31 (2023-03-01)

### Added

- Add acknowledge_signal and source link to public api

## v1.1.30 (2023-03-01)

### Fixed

- Fixed importing of global grafana styles ([672](https://github.com/grafana/oncall/issues/672))
- Fixed UI permission related bug where Editors could not export their user iCal link
- Fixed error when a shift is created using Etc/UTC as timezone
- Fixed issue with refresh ical file task not considering empty string values
- Schedules: Long popup does not fit screen & buttons unreachable & objects outside of the popup ([1002](https://github.com/grafana/oncall/issues/1002))
- Can't scroll on integration settings page ([415](https://github.com/grafana/oncall/issues/415))
- Team change in the Integration page always causes 403 ([1292](https://github.com/grafana/oncall/issues/1292))
- Schedules: Permalink doesn't work with multi-teams ([940](https://github.com/grafana/oncall/issues/940))
- Schedules list -> expanded schedule blows page width ([1293](https://github.com/grafana/oncall/issues/1293))

### Changed

- Moved reCAPTCHA to backend environment variable for more flexible configuration between different environments.
- Add pagination to schedule listing
- Show 100 latest alerts on alert group page ([1417](https://github.com/grafana/oncall/pull/1417))

## v1.1.29 (2023-02-23)

### Changed

- Allow creating schedules with type "web" using public API

### Fixed

- Fixed minor issue during the sync process where an HTTP 302 (redirect) status code from the Grafana
  instance would cause the sync to not properly finish

## v1.1.28 (2023-02-23)

### Fixed

- Fixed maintenance mode for Telegram and MSTeams

## v1.1.27 (2023-02-22)

### Added

- Added reCAPTCHA validation for requesting a mobile verification code

### Changed

- Added ratelimits for phone verification
- Link to source was added
- Header of Incident page was reworked: clickable labels instead of just names, users section was deleted
- "Go to Integration" button was deleted, because the functionality was moved to clickable labels

### Fixed

- Fixed HTTP request to Google where when fetching an iCal, the response would sometimes contain HTML instead
  of the expected iCal data

## v1.1.26 (2023-02-20)

### Fixed

- Make alert group filters persistent ([482](https://github.com/grafana/oncall/issues/482))

### Changed

- Update phone verification error message

## v1.1.25 (2023-02-20)

### Fixed

- Fixed too long declare incident link in Slack

## v1.1.24 (2023-02-16)

### Added

- Add direct user paging ([823](https://github.com/grafana/oncall/issues/823))
- Add App Store link to web UI ([1328](https://github.com/grafana/oncall/pull/1328))

### Fixed

- Cleaning of the name "Incident" ([704](https://github.com/grafana/oncall/pull/704))
- Alert Group/Alert Groups naming polishing. All the names should be with capital letters
- Design polishing ([1290](https://github.com/grafana/oncall/pull/1290))
- Not showing contact details in User tooltip if User does not have edit/admin access
- Updated slack link account to redirect back to user profile instead of chatops

### Changed

- Incidents - Removed buttons column and replaced status with toggler ([#1237](https://github.com/grafana/oncall/issues/1237))
- Responsiveness changes across multiple pages (Incidents, Integrations, Schedules) ([#1237](https://github.com/grafana/oncall/issues/1237))
- Add pagination to schedule listing

## v1.1.23 (2023-02-06)

### Fixed

- Fix bug with email case sensitivity for ICal on-call schedules ([1297](https://github.com/grafana/oncall/pull/1297))

## v1.1.22 (2023-02-03)

### Fixed

- Fix bug with root/dependant alert groups list api endpoint ([1284](https://github.com/grafana/oncall/pull/1284))
- Fixed NPE on teams switch

### Added

- Optimize alert and alert group public api endpoints and add filter by id ([1274](https://github.com/grafana/oncall/pull/1274))
- Enable mobile app backend by default on OSS

## v1.1.21 (2023-02-02)

### Added

- Add [`django-dbconn-retry` library](https://github.com/jdelic/django-dbconn-retry) to `INSTALLED_APPS` to attempt
  to alleviate occasional `django.db.utils.OperationalError` errors
- Improve alerts and alert group endpoint response time in internal API with caching ([1261](https://github.com/grafana/oncall/pull/1261))
- Optimize alert and alert group public api endpoints and add filter by id ([1274](https://github.com/grafana/oncall/pull/1274)
- Added Coming Soon for iOS on Mobile App screen

### Fixed

- Fix issue on Integrations where you were redirected back once escalation chain was loaded ([#1083](https://github.com/grafana/oncall/issues/1083))
  ([#1257](https://github.com/grafana/oncall/issues/1257))

## v1.1.20 (2023-01-30)

### Added

- Add involved users filter to alert groups listing page (+ mine shortcut)

### Changed

- Improve logging for creating contact point for Grafana Alerting integration

### Fixed

- Fix bugs related to creating contact point for Grafana Alerting integration
- Fix minor UI bug on OnCall users page where it would idefinitely show a "Loading..." message
- Only show OnCall user's table to users that are authorized
- Fixed NPE in ScheduleUserDetails component ([#1229](https://github.com/grafana/oncall/issues/1229))

## v1.1.19 (2023-01-25)

### Added

- Add Server URL below QR code for OSS for debugging purposes
- Add Slack slash command allowing to trigger a direct page via a manually created alert group
- Remove resolved and acknowledged filters as we switched to status ([#1201](https://github.com/grafana/oncall/pull/1201))
- Add sync with grafana on /users and /teams api calls from terraform plugin

### Changed

- Allow users with `viewer` role to fetch cloud connection status using the internal API ([#1181](https://github.com/grafana/oncall/pull/1181))
- When removing the Slack ChatOps integration, make it more explicit to the user what the implications of doing so are
- Improve performance of `GET /api/internal/v1/schedules` endpoint ([#1169](https://github.com/grafana/oncall/pull/1169))

### Fixed

- Removed duplicate API call, in the UI on plugin initial load, to `GET /api/internal/v1/alert_receive_channels`
- Increased plugin startup speed ([#1200](https://github.com/grafana/oncall/pull/1200))

## v1.1.18 (2023-01-18)

### Added

- Allow messaging backends to be enabled/disabled per organization ([#1151](https://github.com/grafana/oncall/pull/1151))

### Changed

- Send a Slack DM when user is not in channel ([#1144](https://github.com/grafana/oncall/pull/1144))

## v1.1.17 (2023-01-18)

### Changed

- Modified how the `Organization.is_rbac_permissions_enabled` flag is set,
  based on whether we are dealing with an open-source, or cloud installation
- Backend implementation to support direct user/schedule paging
- Changed documentation links to open in new window
- Remove helm chart signing
- Changed the user's profile modal to be wide for all tabs

### Added

- Added state filter for alert_group public API endpoint.
- Enrich user tooltip on Schedule page
- Added redirects for old-style links

### Fixed

- Updated typo in Helm chart values when specifying a custom Slack command name
- Fix for web schedules ical export to give overrides the right priority
- Fix for topnavbar to show initial loading inside PluginPage

## v1.1.16 (2023-01-12)

### Fixed

- Minor bug fix in how the value of `Organization.is_rbac_permissions_enabled` is determined

- Helm chart: default values file and documentation now reflect the correct key to set for the Slack
  slash command name, `oncall.slack.commandName`.

## v1.1.15 (2023-01-10)

### Changed

- Simplify and speed up slack rendering ([#1105](https://github.com/grafana/oncall/pull/1105))
- Faro - Point to 3 separate apps instead of just 1 for all environments ([#1110](https://github.com/grafana/oncall/pull/1110))
- Schedules - ([#1114](https://github.com/grafana/oncall/pull/1114), [#1109](https://github.com/grafana/oncall/pull/1109))

### Fixed

- Bugfix for topnavbar to place alerts inside PageNav ([#1040](https://github.com/grafana/oncall/pull/1040))

## v1.1.14 (2023-01-05)

### Changed

- Change wording from "incident" to "alert group" for the Telegram integration ([#1052](https://github.com/grafana/oncall/pull/1052))
- Soft-delete of organizations on stack deletion.

## v1.1.13 (2023-01-04)

### Added

- Integration with [Grafana Faro](https://grafana.com/docs/grafana-cloud/faro-web-sdk/) for Cloud Instances

## v1.1.12 (2023-01-03)

### Fixed

- Handle jinja exceptions during alert creation
- Handle exception for slack rate limit message

## v1.1.11 (2023-01-03)

### Fixed

- Fix error when schedule was not able to load
- Minor fixes

## v1.1.10 (2023-01-03)

### Fixed

- Minor fixes

## v1.1.9 (2023-01-03)

### Fixed

- Alert group query optimization
- Update RBAC scopes
- Fix error when schedule was not able to load
- Minor bug fixes

## v1.1.8 (2022-12-13)

### Added

- Added a `make` command, `enable-mobile-app-feature-flags`, which sets the backend feature flag in `./dev/.env.dev`,
  and updates a record in the `base_dynamicsetting` database table, which are needed to enable the mobile
  app backend features.

### Changed

- Added ability to change engine deployment update strategy via values in helm chart.
- removed APNS support
- changed the `django-push-notification` library from the `iskhakov` fork to the [`grafana` fork](https://github.com/grafana/django-push-notifications).
  This new fork basically patches an issue which affected the database migrations of this django app (previously the
  library would not respect the `USER_MODEL` setting when creating its tables and would instead reference the
  `auth_user` table.. which we don't want)
- add `--no-cache` flag to the `make build` command

### Fixed

- fix schedule UI types and permissions

## v1.1.7 (2022-12-09)

### Fixed

- Update fallback role for schedule write RBAC permission
- Mobile App Verification tab in the user settings modal is now hidden for users that do not have proper
  permissions to use it

## v1.1.6 (2022-12-09)

### Added

- RBAC permission support
- Add `time_zone` serializer validation for OnCall shifts and calendar/web schedules. In addition, add database migration
  to update values that may be invalid
- Add a `permalinks.web` field, which is a permalink to the alert group web app page, to the alert group internal/public
  API responses
- Added the ability to customize job-migrate `ttlSecondsAfterFinished` field in the helm chart

### Fixed

- Got 500 error when saving Outgoing Webhook ([#890](https://github.com/grafana/oncall/issues/890))
- v1.0.13 helm chart - update the OnCall backend pods image pull policy to "Always" (and explicitly set tag to `latest`).
  This should resolve some recent issues experienced where the frontend/backend versions are not aligned.

### Changed

- When editing templates for alert group presentation or outgoing webhooks, errors and warnings are now displayed in
  the UI as notification popups or displayed in the preview.
- Errors and warnings that occur when rendering templates during notification or webhooks will now render
  and display the error/warning as the result.

## v1.1.5 (2022-11-24)

### Added

- Added a QR code in the "Mobile App Verification" tab on the user settings modal to connect the mobile
  application to your OnCall instance

### Fixed

- UI bug fixes for Grafana 9.3 ([#860](https://github.com/grafana/oncall/pull/860))
- Bug fix for saving source link template ([#898](https://github.com/grafana/oncall/pull/898))

## v1.1.4 (2022-11-23)

### Fixed

- Bug fix for [#882](https://github.com/grafana/oncall/pull/882) which was causing the OnCall web calendars to not load
- Bug fix which, when installing the plugin, or after removing a Grafana API token, caused the plugin to not load properly

## v1.1.3 (2022-11-22)

- Bug Fixes

### Changed

- For OSS installations of OnCall, initial configuration is now simplified. When running for local development, you no
  longer need to configure the plugin via the UI. This is achieved through passing one environment variable to both the
  backend & frontend containers, both of which have been preconfigured for you in `docker-compose-developer.yml`.
  - The Grafana API URL **must be** passed as an environment variable, `GRAFANA_API_URL`, to the OnCall backend
    (and can be configured by updating this env var in your `./dev/.env.dev` file)
  - The OnCall API URL can optionally be passed as an environment variable, `ONCALL_API_URL`, to the OnCall UI.
    If the environment variable is found, the plugin will "auto-configure", otherwise you will be shown a simple
    configuration form to provide this info.
- For Helm installations, if you are running Grafana externally (eg. `grafana.enabled` is set to `false`
  in your `values.yaml`), you will now be required to specify `externalGrafana.url` in `values.yaml`.
- `make start` will now idempotently check to see if a "127.0.0.1 grafana" record exists in `/etc/hosts`
  (using a tool called [`hostess`](https://github.com/cbednarski/hostess)). This is to support using `http://grafana:3000`
  as the `Organization.grafana_url` in two scenarios:
  - `oncall_engine`/`oncall_celery` -> `grafana` Docker container communication
  - public URL generation. There are some instances where `Organization.grafana_url` is referenced to generate public
    URLs to a Grafana plugin page. Without the `/etc/hosts` record, navigating to `http://grafana:3000/some_page` in
    your browser, you would obviously get an error from your browser.

## v1.1.2 (2022-11-18)

- Bug Fixes

## v1.1.1 (2022-11-16)

- Compatibility with Grafana 9.3.0
- Bug Fixes

## v1.0.52 (2022-11-09)

- Allow use of API keys as alternative to account auth token for Twilio
- Remove `grafana_plugin_management` Django app
- Enable new schedules UI
- Bug fixes

## v1.0.51 (2022-11-05)

- Bug Fixes

## v1.0.50 (2022-11-03)

- Updates to documentation
- Improvements to web schedules
- Bug fixes

## v1.0.49 (2022-11-01)

- Enable SMTP email backend by default
- Fix Grafana sidebar frontend bug

## v1.0.48 (2022-11-01)

- verify_number management command
- chatops page redesign

## v1.0.47 (2022-11-01)

- Bug fixes

## v1.0.46 (2022-10-28)

- Bug fixes
- remove `POST /api/internal/v1/custom_buttons/{id}/action` endpoint

## v1.0.45 (2022-10-27)

- Bug fix to revert commit which removed unused engine code

## v1.0.44 (2022-10-26)

- Bug fix for an issue that was affecting phone verification

## v1.0.43 (2022-10-25)

- Bug fixes

## v1.0.42 (2022-10-24)

- Fix posting resolution notes to Slack

## v1.0.41 (2022-10-24)

- Add personal email notifications
- Bug fixes

## v1.0.40 (2022-10-05)

- Improved database and celery backends support
- Added script to import PagerDuty users to Grafana
- Bug fixes

## v1.0.39 (2022-10-03)

- Fix issue in v1.0.38 blocking the creation of schedules and webhooks in the UI

## v1.0.38 (2022-09-30)

- Fix exception handling for adding resolution notes when slack and oncall users are out of sync.
- Fix all day events showing as having gaps in slack notifications
- Improve plugin configuration error message readability
- Add `telegram` key to `permalinks` property in `AlertGroup` public API response schema

## v1.0.37 (2022-09-21)

- Improve API token creation form
- Fix alert group bulk action bugs
- Add `permalinks` property to `AlertGroup` public API response schema
- Scheduling system bug fixes
- Public API bug fixes

## v1.0.36 (2022-09-12)

- Alpha web schedules frontend/backend updates
- Bug fixes

## v1.0.35 (2022-09-07)

- Bug fixes

## v1.0.34 (2022-09-06)

- Fix schedule notification spam

## v1.0.33 (2022-09-06)

- Add raw alert view
- Add GitHub star button for OSS installations
- Restore alert group search functionality
- Bug fixes

## v1.0.32 (2022-09-01)

- Bug fixes

## v1.0.31 (2022-09-01)

- Bump celery version
- Fix oss to cloud connection

## v1.0.30 (2022-08-31)

- Bug fix: check user notification policy before access

## v1.0.29 (2022-08-31)

- Add arm64 docker image

## v1.0.28 (2022-08-31)

- Bug fixes

## v1.0.27 (2022-08-30)

- Bug fixes

## v1.0.26 (2022-08-26)

- Insight log's format fixes
- Remove UserNotificationPolicy auto-recreating

## v1.0.25 (2022-08-24)

- Bug fixes

## v1.0.24 (2022-08-24)

- Insight logs
- Default DATA_UPLOAD_MAX_MEMORY_SIZE to 1mb

## v1.0.23 (2022-08-23)

- Bug fixes

## v1.0.22 (2022-08-16)

- Make STATIC_URL configurable from environment variable

## v1.0.21 (2022-08-12)

- Bug fixes

## v1.0.19 (2022-08-10)

- Bug fixes

## v1.0.15 (2022-08-03)

- Bug fixes

## v1.0.13 (2022-07-27)

- Optimize alert group list view
- Fix a bug related to Twilio setup

## v1.0.12 (2022-07-26)

- Update push-notifications dependency
- Rework how absolute URLs are built
- Fix to show maintenance windows per team
- Logging improvements
- Internal api to get a schedule final events

## v1.0.10 (2022-07-22)

- Speed-up of alert group web caching
- Internal api for OnCall shifts

## v1.0.9 (2022-07-21)

- Frontend bug fixes & improvements
- Support regex_replace() in templates
- Bring back alert group caching and list view

## v1.0.7 (2022-07-18)

- Backend & frontend bug fixes
- Deployment improvements
- Reshape webhook payload for outgoing webhooks
- Add escalation chain usage info on escalation chains page
- Improve alert group list load speeds and simplify caching system

## v1.0.6 (2022-07-12)

- Manual Incidents enabled for teams
- Fix phone notifications for OSS
- Public API improvements

## v1.0.5 (2022-07-06)

- Bump Django to 3.2.14
- Fix PagerDuty iCal parsing

## 1.0.4 (2022-06-28)

- Allow Telegram DMs without channel connection.

## 1.0.3 (2022-06-27)

- Fix users public api endpoint. Now it returns users with all roles.
- Fix redundant notifications about gaps in schedules.
- Frontend fixes.

## 1.0.2 (2022-06-17)

- Fix Grafana Alerting integration to handle API changes in Grafana 9
- Improve public api endpoint for outgoing webhooks (/actions) by adding ability to create, update and delete
  outgoing webhook instance

## 1.0.0 (2022-06-14)

- First Public Release

## 0.0.71 (2022-06-06)

- Initial Commit Release<|MERGE_RESOLUTION|>--- conflicted
+++ resolved
@@ -9,11 +9,8 @@
 
 ### Fixed
 
-<<<<<<< HEAD
+- Fix a bug with permissions for telegram user settings by @alexintech ([#2075](https://github.com/grafana/oncall/pull/2075))
 - Fix orphaned messages in Slack by @vadimkerr ([#2023](https://github.com/grafana/oncall/pull/2023))
-=======
-- Fix a bug with permissions for telegram user settings by @alexintech ([#2075](https://github.com/grafana/oncall/pull/2075))
->>>>>>> e66fe671
 
 ## v1.2.34 (2023-05-31)
 
