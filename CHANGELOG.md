# Changelog

All notable changes to this project will be documented in this file.

The format is based on [Keep a Changelog](https://keepachangelog.com/en/1.0.0/),
and this project adheres to [Semantic Versioning](https://semver.org/spec/v2.0.0.html).

## Unreleased

<<<<<<< HEAD
### Added

- Add ability to use Grafana Service Account Tokens for OnCall API (This is only enabled for resolution_notes
endpoint currently) @mderynck ([#3189](https://github.com/grafana/oncall/pull/3189))
- Add ability for webhook presets to mask sensitive headers @mderynck
([#3189](https://github.com/grafana/oncall/pull/3189))

### Fixed

- Fixed issue that blocked saving webhooks with presets if the preset is controlling the URL @mderynck
([#3189](https://github.com/grafana/oncall/pull/3189))
=======
### Fixed

- User filter doesn't display current value on Alert Groups page ([1714](https://github.com/grafana/oncall/issues/1714))
- Remove displaying rotation modal for Terraform/API based schedules
- Filters polishing ([3183](https://github.com/grafana/oncall/issues/3183))
>>>>>>> 8645e55f

## v1.3.62 (2023-11-21)

### Added

- Add builtin slack retry on ratelimited error ([#3401](https://github.com/grafana/oncall/pull/3401))

### Changed

- Add integration id to alert creation logging @mderynck ([#3392](https://github.com/grafana/oncall/pull/3392))

## v1.3.61 (2023-11-21)

### Fixed

- Fix deleting integrations with duplicate names by @vadimkerr ([#3397](https://github.com/grafana/oncall/pull/3397))

## v1.3.60 (2023-11-20)

### Fixed

- Fixes forwarding of Amazon SNS headers @mderynck ([#3371](https://github.com/grafana/oncall/pull/3371))
- Fixes issue when using the `/escalate` Slack command and selecting a team by @joeyorlando ([#3381](https://github.com/grafana/oncall/pull/3381))
- Fix issue when RBAC is enabled where Viewers with "Notifications Receiver" role do not properly show up in schedule
  rotations by @joeyorlando ([#3378](https://github.com/grafana/oncall/pull/3378))

## v1.3.59 (2023-11-16)

### Added

- Populate `users` field of the public Shift GET API with `rolling_users` from the type override created from web UI([#3303](https://github.com/grafana/oncall/pull/3303))
- Do not retry to update slack user group on every API error ([#3363](https://github.com/grafana/oncall/pull/3363))
- Allow specifying a comma-separated list of redis-servers to the `REDIS_URI` engine environment variable by @joeyorlando
  ([#3368](https://github.com/grafana/oncall/pull/3368))

### Fixed

- Fixed recurrency limit issue in the Rotation Modal ([#3358](https://github.com/grafana/oncall/pull/3358))
- Added dragging boundary constraints for Rotation Modal and show scroll for the users list ([#3365](https://github.com/grafana/oncall/pull/3365))
- Delete direct paging integration on team delete by @vadimkerr ([#3367](https://github.com/grafana/oncall/pull/3367))

## v1.3.58 (2023-11-14)

### Added

- Added user timezone field to the users public API response ([#3311](https://github.com/grafana/oncall/pull/3311))
- Allow filtering users by public primary key in internal API ([#3339](https://github.com/grafana/oncall/pull/3339))

### Changed

- Split Integrations table into Connections and Direct Paging tabs ([#3290](https://github.com/grafana/oncall/pull/3290))

### Fixed

- Fix issue where Slack user connection error message is sometimes shown despite successful connection by @joeyorlando ([#3327](https://github.com/grafana/oncall/pull/3327))
- Forward headers for Amazon SNS when organizations are moved @mderynck ([#3326](https://github.com/grafana/oncall/pull/3326))
- Fix styling when light theme is turned on via system preferences
  by excluding dark theme css vars in this case ([#3336](https://github.com/grafana/oncall/pull/3336))
- Fix issue when acknowledge reminder works for deleted organizations @Ferril ([#3345](https://github.com/grafana/oncall/pull/3345))
- Fix generating QR code ([#3347](https://github.com/grafana/oncall/pull/3347))

## v1.3.57 (2023-11-10)

### Fixed

- Fix AmazonSNS integration to handle exceptions the same as other integrations @mderynck ([#3315](https://github.com/grafana/oncall/pull/3315))

## v1.3.56 (2023-11-10)

## v1.3.55 (2023-11-07)

### Changed

- Unify naming of Grafana Cloud / Cloud OnCall / Grafana Cloud OnCall
  so that it's always Grafana Cloud OnCall ([#3279](https://github.com/grafana/oncall/pull/3279))

### Fixed

- Fix escalation policy importance going back to default by @vadimkerr ([#3282](https://github.com/grafana/oncall/pull/3282))
- Improve user permissions query ([#3291](https://github.com/grafana/oncall/pull/3291))

## v1.3.54 (2023-11-06)

### Added

- Add `b64decode` Jinja2 template helper filter by @jorgeav ([#3242](https://github.com/grafana/oncall/pull/3242))

## v1.3.53 (2023-11-03)

### Fixed

- Fix db migration for mobile app @Ferril ([#3260](https://github.com/grafana/oncall/pull/3260))

## v1.3.52 (2023-11-02)

### Fixed

- Address `TypeError` that occurs under some scenarios on the Alert Group detail page

### Changed

- Change wording for push notifications timing choices @Ferril ([#3253](https://github.com/grafana/oncall/pull/3253))

## v1.3.51 (2023-11-02)

### Fixed

- Postpone Legacy AlertManager and Grafana Alerting integration auto-migration date ([3250])(<https://github.com/grafana/oncall/pull/3250>)

## v1.3.50 (2023-11-02)

### Fixed

- Return alert groups for deleted integrations on private api ([3223](https://github.com/grafana/oncall/pull/3223))

## v1.3.49 (2023-10-31)

### Changed

- Removed the hardcoding of page size on frontend ([#3205](https://github.com/grafana/oncall/pull/3205))
- Prevent additional polling on Incidents if the previous request didn't complete
  ([#3205](https://github.com/grafana/oncall/pull/3205))
- Order results from `GET /teams` internal API endpoint by ascending name by @joeyorlando ([#3220](https://github.com/grafana/oncall/pull/3220))
- Order alert groups internal API endpoint by descending started_at by @mderynck ([#3240](https://github.com/grafana/oncall/pull/3240))

### Fixed

- Improve slow `GET /users` + `GET /teams` internal API endpoints by @joeyorlando ([#3220](https://github.com/grafana/oncall/pull/3220))
- Fix search issue when searching for teams in the add responders popup window by @joeyorlando ([#3220](https://github.com/grafana/oncall/pull/3220))
- CSS changes to add responders dropdown to fix long search results list by @joeyorlando ([#3220](https://github.com/grafana/oncall/pull/3220))
- Do not allow to update terraform-based shifts in web UI schedule API ([#3224](https://github.com/grafana/oncall/pull/3224))

## v1.3.48 (2023-10-30)

### Added

- Data type changed from `DateField` to `DateTimeField` on the `final_shifts` API endpoint. Endpoint now accepts either
  a date or a datetime ([#3103](https://github.com/grafana/oncall/pull/3103))

### Changed

- Simplify Direct Paging workflow. Now when using Direct Paging you either simply specify a team, or one or more users
  to page by @joeyorlando ([#3128](https://github.com/grafana/oncall/pull/3128))
- Enable timing options for mobile push notifications, allow multi-select by @Ferril ([#3187](https://github.com/grafana/oncall/pull/3187))

### Fixed

- Fix RBAC authorization bugs related to interacting with Alert Group Slack messages by @joeyorlando ([#3213](https://github.com/grafana/oncall/pull/3213))

## v1.3.47 (2023-10-25)

### Fixed

- Add filtering term length check for channel filter endpoints @Ferril ([#3192](https://github.com/grafana/oncall/pull/3192))

## v1.3.46 (2023-10-23)

### Added

- Check for basic role permissions on get/create/update labels @Ferril ([#3173](https://github.com/grafana/oncall/pull/3173))

### Fixed

- Discard old pending network requests in the UI (Users/Schedules) [#3172](https://github.com/grafana/oncall/pull/3172)
- Fix resolution note source for mobile app by @vadimkerr ([#3174](https://github.com/grafana/oncall/pull/3174))
- Fix iCal imported schedules related users and next shifts per user ([#3178](https://github.com/grafana/oncall/pull/3178))
- Fix references to removed access control functions in Grafana @mderynck ([#3184](https://github.com/grafana/oncall/pull/3184))

### Changed

- Upgrade Django to 4.2.6 and update iCal related deps ([#3176](https://github.com/grafana/oncall/pull/3176))

## v1.3.45 (2023-10-19)

### Added

- Use shift data from event object
- Update shifts public API to improve web shifts support ([#3165](https://github.com/grafana/oncall/pull/3165))

### Fixed

- Update ical schedule creation/update to trigger final schedule refresh ([#3156](https://github.com/grafana/oncall/pull/3156))
- Handle None role when syncing users from Grafana ([#3147](https://github.com/grafana/oncall/pull/3147))
- Polish "Build 'When I am on-call' for web UI" [#2915](https://github.com/grafana/oncall/issues/2915)
- Fix iCal schedule incorrect view [#2001](https://github.com/grafana/oncall-private/issues/2001)
- Fix rotation name rendering issue [#2324](https://github.com/grafana/oncall/issues/2324)

### Changed

- Add user TZ information to next shifts per user endpoint ([#3157](https://github.com/grafana/oncall/pull/3157))

## v1.3.44 (2023-10-16)

### Added

- Update plugin OnCaller role permissions ([#3145](https://github.com/grafana/oncall/pull/3145))
- Add labels implementation for OnCall integrations under the feature flag ([#3014](https://github.com/grafana/oncall/pull/3014))

### Fixed

- Fix plugin status to always return URL with trailing / @mderynck ([#3122](https://github.com/grafana/oncall/pull/3122))

## v1.3.43 (2023-10-05)

### Added

- Make it possible to acknowledge/unacknowledge and resolve/unresolve alert groups via API by @vadimkerr ([#3108](https://github.com/grafana/oncall/pull/3108))

### Changed

- Improve alert group deletion API by @vadimkerr ([#3124](https://github.com/grafana/oncall/pull/3124))
- Removed Integrations Name max characters limit
  ([#3123](https://github.com/grafana/oncall/pull/3123))
- Truncate long table rows (Integration Name/Alert Group) and show tooltip for the truncated content
  ([#3123](https://github.com/grafana/oncall/pull/3123))

## v1.3.42 (2023-10-04)

### Added

- Add additional shift info in schedule filter_events internal API ([#3110](https://github.com/grafana/oncall/pull/3110))

## v1.3.41 (2023-10-04)

### Added

- New RBAC action `grafana-oncall-app.alert-groups:direct-paging` and role "Alert Groups Direct Paging" by @joeyorlando
  ([#3107](https://github.com/grafana/oncall/pull/3107))

### Fixed

- Accept empty and null user when updating webhook via API @mderynck ([#3094](https://github.com/grafana/oncall/pull/3094))
- Fix slack notification for a shift which end is affected by a taken swap ([#3092](https://github.com/grafana/oncall/pull/3092))

## v1.3.40 (2023-09-28)

### Added

- Create Direct Paging integration by default for every team, create default E-Mail notification policy for every user ([#3064](https://github.com/grafana/oncall/pull/3064))

## v1.3.39 (2023-09-27)

### Added

- Presets for webhooks @mderynck ([#2996](https://github.com/grafana/oncall/pull/2996))
- Add `enable_web_overrides` option to schedules public API ([#3062](https://github.com/grafana/oncall/pull/3062))

### Fixed

- Fix regression in public actions endpoint handling user field by @mderynck ([#3053](https://github.com/grafana/oncall/pull/3053))

### Changed

- Rework how users are fetched from DB when getting users from schedules ical representation ([#3067](https://github.com/grafana/oncall/pull/3067))

## v1.3.38 (2023-09-19)

### Fixed

- Fix Slack access token length issue by @toolchainX ([#3016](https://github.com/grafana/oncall/pull/3016))
- Fix shifts for current user internal endpoint to return the right shift PK ([#3036](https://github.com/grafana/oncall/pull/3036))
- Handle Slack ratelimit on alert group deletion by @vadimkerr ([#3038](https://github.com/grafana/oncall/pull/3038))

## v1.3.37 (2023-09-12)

### Added

- Notify user via Slack/mobile push-notification when their shift swap request is taken by @joeyorlando ([#2992](https://github.com/grafana/oncall/pull/2992))
- Unify breadcrumbs behaviour with other Grafana Apps and main core# ([1906](https://github.com/grafana/oncall/issues/1906))

### Changed

- Improve Slack error handling by @vadimkerr ([#3000](https://github.com/grafana/oncall/pull/3000))

### Fixed

- Avoid task retries because of missing AlertGroupLogRecord on send_alert_group_signal ([#3001](https://github.com/grafana/oncall/pull/3001))
- Update escalation policies public API to handle new webhooks ([#2999](https://github.com/grafana/oncall/pull/2999))

## v1.3.36 (2023-09-07)

### Added

- Add option to create new contact point for existing integrations ([#2909](https://github.com/grafana/oncall/issues/2909))

### Changed

- Enable email notification step by default on Helm by @vadimkerr ([#2975](https://github.com/grafana/oncall/pull/2975))
- Handle slack resolution note errors consistently ([#2976](https://github.com/grafana/oncall/pull/2976))

### Fixed

- Don't update Slack user groups for deleted organizations by @vadimkerr ([#2985](https://github.com/grafana/oncall/pull/2985))
- Fix Slack integration leftovers after disconnecting by @vadimkerr ([#2986](https://github.com/grafana/oncall/pull/2986))
- Fix handling Slack rate limits by @vadimkerr ([#2991](https://github.com/grafana/oncall/pull/2991))

## v1.3.35 (2023-09-05)

### Fixed

- Fix issue in `SlackClientWithErrorHandling` paginted API calls by @joeyorlando

## v1.3.34 (2023-09-05)

### Fixed

- Fix issue in `apps.slack.tasks.populate_slack_channels_for_team` task by @joeyorlando ([#2969](https://github.com/grafana/oncall/pull/2969))

## v1.3.33 (2023-09-05)

### Fixed

- Fix issue in `apps.slack.tasks.post_or_update_log_report_message_task` task related to passing tuple to `text` arg
  for `SlackClient.chat_postMessage` method by @joeyorlando ([#2966](https://github.com/grafana/oncall/pull/2966))

## v1.3.32 (2023-09-05)

### Added

- Add internal API endpoint for getting schedules shifts for current user by @Ferril ([#2928](https://github.com/grafana/oncall/pull/2928))

### Changed

- Make Slack integration not post an alert group message if it's already deleted + refactor AlertGroup and
  SlackMessage foreign key relationship by @vadimkerr ([#2957](https://github.com/grafana/oncall/pull/2957))

### Fixed

- Reject file uploads when POSTing to an integration endpoint ([#2958](https://github.com/grafana/oncall/pull/2958))

## v1.3.31 (2023-09-04)

### Fixed

- Fix for Cloud plugin install not refreshing page after completion ([2974](https://github.com/grafana/oncall/issues/2874))
- Fix escalation snapshot building if user was deleted @Ferril ([#2954](https://github.com/grafana/oncall/pull/2954))

### Added

- ([Use Tilt for local development](https://github.com/grafana/oncall/pull/1396))

### Changed

- Update slack schedule shift-changed notification ([#2949](https://github.com/grafana/oncall/pull/2949))

## v1.3.30 (2023-08-31)

### Added

- Add optional param to expand user details in shift swaps internal endpoints ([#2923](https://github.com/grafana/oncall/pull/2923))

### Changed

- Update Shift Swap Request Slack message formatting by @joeyorlando ([#2918](https://github.com/grafana/oncall/pull/2918))
- Performance and UX tweaks to integrations page ([#2869](https://github.com/grafana/oncall/pull/2869))
- Expand users details in filter swaps internal endpoint ([#2921](https://github.com/grafana/oncall/pull/2921))
- Truncate exported final shifts to match the requested period ([#2924](https://github.com/grafana/oncall/pull/2924))

### Fixed

- Fix issue with helm chart when specifying `broker.type=rabbitmq` where Redis environment variables
  were not longer being injected by @joeyorlando ([#2927](https://github.com/grafana/oncall/pull/2927))
- Fix silence for alert groups with empty escalation chain @Ferril ([#2929](https://github.com/grafana/oncall/pull/2929))
- Fixed NPE when migrating legacy Grafana Alerting integrations ([#2908](https://github.com/grafana/oncall/issues/2908))
- Fix `IntegrityError` exceptions that occasionally would occur when trying to create `ResolutionNoteSlackMessage`
  objects by @joeyorlando ([#2933](https://github.com/grafana/oncall/pull/2933))

## v1.3.29 (2023-08-29)

### Fixed

- Fix metrics calculation and OnCall dashboard, rename dashboard @Ferril ([#2895](https://github.com/grafana/oncall/pull/2895))
- Fix slack schedule notification settings dialog ([#2902](https://github.com/grafana/oncall/pull/2902))

## v1.3.28 (2023-08-29)

### Changed

- Switch engine to alpine base image ([2872](https://github.com/grafana/oncall/pull/2872))

### Added

- Visualization of shift swap requests in Overrides and swaps section ([#2844](https://github.com/grafana/oncall/issues/2844))

### Fixed

- Address bug when a Shift Swap Request is accepted either via the web or mobile UI, and the Slack message is not
  updated to reflect the latest state by @joeyorlando ([#2886](https://github.com/grafana/oncall/pull/2886))
- Fix issue where Grafana integration would fail to parse alerting config for routes without receivers @mderynck
  ([#2894](https://github.com/grafana/oncall/pull/2894))

## v1.3.27 (2023-08-25)

### Added

- Public API for webhooks @mderynck ([#2790](https://github.com/grafana/oncall/pull/2790))
- Use Telegram polling protocol instead of a webhook if `FEATURE_TELEGRAM_LONG_POLLING_ENABLED` set to `True` by @alexintech
  ([#2250](https://github.com/grafana/oncall/pull/2250))

### Changed

- Public API for actions now wraps webhooks @mderynck ([#2790](https://github.com/grafana/oncall/pull/2790))
- Allow mobile app to access status endpoint @mderynck ([#2791](https://github.com/grafana/oncall/pull/2791))
- Enable shifts export endpoint for all schedule types ([#2863](https://github.com/grafana/oncall/pull/2863))
- Use priority field to track primary/overrides calendar in schedule iCal export ([#2871](https://github.com/grafana/oncall/pull/2871))

### Fixed

- Fix public api docs for escalation policies by @Ferril ([#2830](https://github.com/grafana/oncall/pull/2830))

## v1.3.26 (2023-08-22)

### Changed

- Increase mobile app verification token TTL by @joeyorlando ([#2859](https://github.com/grafana/oncall/pull/2859))

### Fixed

- Changed HTTP Endpoint to Email for inbound email integrations
  ([#2816](https://github.com/grafana/oncall/issues/2816))
- Enable inbound email feature flag by default by @vadimkerr ([#2846](https://github.com/grafana/oncall/pull/2846))
- Fixed initial search on Users page ([#2842](https://github.com/grafana/oncall/issues/2842))

## v1.3.25 (2023-08-18)

### Changed

- Improve Grafana Alerting integration by @Ferril @teodosii ([#2742](https://github.com/grafana/oncall/pull/2742))
- Fixed UTC conversion for escalation chain step of timerange
  ([#2781](https://github.com/grafana/oncall/issues/2781))

### Fixed

- Check for possible split events in range when resolving schedule ([#2828](https://github.com/grafana/oncall/pull/2828))

## v1.3.24 (2023-08-17)

### Added

- Shift swap requests public API ([#2775](https://github.com/grafana/oncall/pull/2775))
- Shift swap request Slack follow-ups by @vadimkerr ([#2798](https://github.com/grafana/oncall/pull/2798))
- Shift swap request push notification follow-ups by @vadimkerr ([#2805](https://github.com/grafana/oncall/pull/2805))

### Changed

- Improve default AlertManager template ([#2794](https://github.com/grafana/oncall/pull/2794))

### Fixed

- Ignore ical cancelled events when calculating shifts ([#2776](https://github.com/grafana/oncall/pull/2776))
- Fix Slack acknowledgment reminders by @vadimkerr ([#2769](https://github.com/grafana/oncall/pull/2769))
- Fix issue with updating "Require resolution note" setting by @Ferril ([#2782](https://github.com/grafana/oncall/pull/2782))
- Don't send notifications about past SSRs when turning on info notifications by @vadimkerr ([#2783](https://github.com/grafana/oncall/pull/2783))
- Add schedule shift type validation on create/preview ([#2789](https://github.com/grafana/oncall/pull/2789))
- Add alertmanager integration for heartbeat support ([2807](https://github.com/grafana/oncall/pull/2807))

## v1.3.23 (2023-08-10)

### Added

- Shift Swap Requests Web UI ([#2593](https://github.com/grafana/oncall/issues/2593))
- Final schedule shifts should lay in one line ([#1665](https://github.com/grafana/oncall/issues/1665))
- Add backend support for push notification sounds with custom extensions by @vadimkerr ([#2759](https://github.com/grafana/oncall/pull/2759))

### Changed

- Add stack slug to organization options for direct paging Slash command by @vadimkerr ([#2743](https://github.com/grafana/oncall/pull/2743))
- Avoid creating (or notifying about) potential event splits resulting from untaken swap requests ([#2748](https://github.com/grafana/oncall/pull/2748))
- Refactor heartbeats into a periodic task ([2723](https://github.com/grafana/oncall/pull/2723))

### Fixed

- Do not show override shortcut when web overrides are disabled ([#2745](https://github.com/grafana/oncall/pull/2745))
- Handle ical schedule import with duplicated event UIDs ([#2760](https://github.com/grafana/oncall/pull/2760))
- Allow Editor to access Phone Verification ([#2772](https://github.com/grafana/oncall/pull/2772))

## v1.3.22 (2023-08-03)

### Added

- Add mobile app push notifications for shift swap requests by @vadimkerr ([#2717](https://github.com/grafana/oncall/pull/2717))

### Changed

- Skip past due swap requests when calculating events ([2718](https://github.com/grafana/oncall/pull/2718))
- Update schedule slack notifications to use schedule final events by @Ferril ([#2710](https://github.com/grafana/oncall/pull/2710))

### Fixed

- Fix schedule final_events datetime filtering when splitting override ([#2715](https://github.com/grafana/oncall/pull/2715))
- Fix swap requests event filter limits in schedule events ([#2716](https://github.com/grafana/oncall/pull/2716))
- Fix Alerting contact point auto-creation ([2721](https://github.com/grafana/oncall/pull/2721))

## v1.3.21 (2023-08-01)

### Added

- [Helm] Add `extraContainers` for engine, celery and migrate-job pods to define sidecars by @lu1as ([#2650](https://github.com/grafana/oncall/pull/2650))
  – Rework of AlertManager integration ([#2643](https://github.com/grafana/oncall/pull/2643))

## v1.3.20 (2023-07-31)

### Added

- Add filter_shift_swaps endpoint to schedules API ([#2684](https://github.com/grafana/oncall/pull/2684))
- Add shifts endpoint to shift swap API ([#2697](https://github.com/grafana/oncall/pull/2697/))

### Fixed

- Fix helm env variable validation logic when specifying Twilio auth related values by @njohnstone2 ([#2674](https://github.com/grafana/oncall/pull/2674))
- Fixed mobile app verification not sending SMS to phone number ([#2687](https://github.com/grafana/oncall/issues/2687))

## v1.3.19 (2023-07-28)

### Fixed

- Fix one of the latest migrations failing on SQLite by @vadimkerr ([#2680](https://github.com/grafana/oncall/pull/2680))

### Added

- Apply swap requests details to schedule events ([#2677](https://github.com/grafana/oncall/pull/2677))

## v1.3.18 (2023-07-28)

### Changed

- Update the direct paging feature to page for acknowledged & silenced alert groups,
  and show a warning for resolved alert groups by @vadimkerr ([#2639](https://github.com/grafana/oncall/pull/2639))
- Change calls to get instances from GCOM to paginate by @mderynck ([#2669](https://github.com/grafana/oncall/pull/2669))
- Update checking on-call users to use schedule final events ([#2651](https://github.com/grafana/oncall/pull/2651))

### Fixed

- Remove checks delaying plugin load and cause "Initializing plugin..." ([2624](https://github.com/grafana/oncall/pull/2624))
- Fix "Continue escalation if >X alerts per Y minutes" escalation step by @vadimkerr ([#2636](https://github.com/grafana/oncall/pull/2636))
- Post to Telegram ChatOps channel option is not showing in the integrations page
  by @alexintech ([#2498](https://github.com/grafana/oncall/pull/2498))

## v1.3.17 (2023-07-25)

### Added

- Added banner on the ChatOps screen for OSS to let the user know if no chatops integration is enabled
  ([#1735](https://github.com/grafana/oncall/issues/1735))
- Add `rbac_enabled` to `GET /api/internal/v1/current_team` response schema + `rbac_permissions` to `GET /api/internal/v1/user`
  response schema by @joeyorlando ([#2611](https://github.com/grafana/oncall/pull/2611))

### Fixed

- Bring heartbeats back to UI by @maskin25 ([#2550](https://github.com/grafana/oncall/pull/2550))
- Address issue when Grafana feature flags which were enabled via the `feature_flags.enabled` were only properly being
  parsed, when they were space-delimited. This fix allows them to be _either_ space or comma-delimited.
  by @joeyorlando ([#2623](https://github.com/grafana/oncall/pull/2623))

## v1.3.16 (2023-07-21)

### Added

- Allow persisting mobile app's timezone, to allow for more accurate datetime related notifications by @joeyorlando
  ([#2601](https://github.com/grafana/oncall/pull/2601))
- Add filter integrations by type ([2609](https://github.com/grafana/oncall/pull/2609))

### Changed

- Update direct paging docs by @vadimkerr ([#2600](https://github.com/grafana/oncall/pull/2600))
- Improve APIs for creating/updating direct paging integrations by @vadimkerr ([#2603](https://github.com/grafana/oncall/pull/2603))
- Remove unnecessary team checks in public API by @vadimkerr ([#2606](https://github.com/grafana/oncall/pull/2606))

### Fixed

- Fix Slack direct paging issue when there are more than 100 schedules by @vadimkerr ([#2594](https://github.com/grafana/oncall/pull/2594))
- Fix webhooks unable to be copied if they contain password or authorization header ([#2608](https://github.com/grafana/oncall/pull/2608))

## v1.3.15 (2023-07-19)

### Changed

- Deprecate `AlertGroup.is_archived` column. Column will be removed in a subsequent release. By @joeyorlando ([#2524](https://github.com/grafana/oncall/pull/2524)).
- Update Slack "invite" feature to use direct paging by @vadimkerr ([#2562](https://github.com/grafana/oncall/pull/2562))
- Change "Current responders" to "Additional Responders" in web UI by @vadimkerr ([#2567](https://github.com/grafana/oncall/pull/2567))

### Fixed

- Fix duplicate orders on routes and escalation policies by @vadimkerr ([#2568](https://github.com/grafana/oncall/pull/2568))
- Fixed Slack channels sync by @Ferril ([#2571](https://github.com/grafana/oncall/pull/2571))
- Fixed rendering of slack connection errors ([#2526](https://github.com/grafana/oncall/pull/2526))

## v1.3.14 (2023-07-17)

### Changed

- Added `PHONE_PROVIDER` configuration check by @sreway ([#2523](https://github.com/grafana/oncall/pull/2523))
- Deprecate `/oncall` Slack command, update direct paging functionality by @vadimkerr ([#2537](https://github.com/grafana/oncall/pull/2537))
- Change plugin version to drop the `v` prefix. ([#2540](https://github.com/grafana/oncall/pull/2540))

## v1.3.13 (2023-07-17)

### Changed

- Remove deprecated `heartbeat.HeartBeat` model/table by @joeyorlando ([#2534](https://github.com/grafana/oncall/pull/2534))

## v1.3.12 (2023-07-14)

### Added

- Add `page_size`, `current_page_number`, and `total_pages` attributes to paginated API responses by @joeyorlando ([#2471](https://github.com/grafana/oncall/pull/2471))

### Fixed

- New webhooks incorrectly masking authorization header by @mderynck ([#2541](https://github.com/grafana/oncall/pull/2541))

## v1.3.11 (2023-07-13)

### Added

- Release new webhooks functionality by @mderynck @matiasb @maskin25 @teodosii @raphael-batte ([#1830](https://github.com/grafana/oncall/pull/1830))

### Changed

- Custom button webhooks are deprecated, they will be automatically migrated to new webhooks. ([#1830](https://github.com/grafana/oncall/pull/1830))

## v1.3.10 (2023-07-13)

### Added

- [Helm] Added ability to specify `resources` definition within the `wait-for-db` init container by @Shelestov7
  ([#2501](https://github.com/grafana/oncall/pull/2501))
- Added index on `started_at` column in `alerts_alertgroup` table. This substantially speeds up query used by the `check_escalation_finished_task`
  task. By @joeyorlando and @Konstantinov-Innokentii ([#2516](https://github.com/grafana/oncall/pull/2516)).

### Changed

- Deprecated `/maintenance` web UI page. Maintenance is now handled at the integration level and can be performed
  within a single integration's page. by @Ukochka ([#2497](https://github.com/grafana/oncall/issues/2497))

### Fixed

- Fixed a bug in the integration maintenance mode workflow where a user could not start/stop an integration's
  maintenance mode by @joeyorlando ([#2511](https://github.com/grafana/oncall/issues/2511))
- Schedules: Long popup does not fit screen & buttons unreachable & objects outside of the popup [#1002](https://github.com/grafana/oncall/issues/1002)
- New schedules white theme issues [#2356](https://github.com/grafana/oncall/issues/2356)

## v1.3.9 (2023-07-12)

### Added

- Bring new Jinja editor to webhooks ([#2344](https://github.com/grafana/oncall/issues/2344))

### Fixed

- Add debounce on Select UI components to avoid making API search requests on each key-down event by
  @maskin25 ([#2466](https://github.com/grafana/oncall/pull/2466))
- Make Direct paging integration configurable ([2483](https://github.com/grafana/oncall/pull/2483))

## v1.3.8 (2023-07-11)

### Added

- Add `event.users.avatar_full` field to `GET /api/internal/v1/schedules/{schedule_id}/filter_events`
  payload by @joeyorlando ([#2459](https://github.com/grafana/oncall/pull/2459))
- Add `affinity` and `tolerations` for `celery` and `migrations` pods into helm chart + unit test for chart

### Changed

- Modified DRF pagination class used by `GET /api/internal/v1/alert_receive_channels` and `GET /api/internal/v1/schedules`
  endpoints so that the `next` and `previous` pagination links are properly set when OnCall is run behind
  a reverse proxy by @joeyorlando ([#2467](https://github.com/grafana/oncall/pull/2467))
- Polish user settings and warnings ([#2425](https://github.com/grafana/oncall/pull/2425))

### Fixed

- Address issue where we were improperly parsing Grafana feature flags that were enabled via the `feature_flags.enabled`
  method by @joeyorlando ([#2477](https://github.com/grafana/oncall/pull/2477))
- Fix cuddled list Markdown issue by @vadimkerr ([#2488](https://github.com/grafana/oncall/pull/2488))
- Fixed schedules slack notifications for deleted organizations ([#2493](https://github.com/grafana/oncall/pull/2493))

## v1.3.7 (2023-07-06)

### Changed

- OnCall Metrics dashboard update ([#2400](https://github.com/grafana/oncall/pull/2400))

## v1.3.6 (2023-07-05)

### Fixed

- Address issue where having multiple registered mobile apps for a user could lead to issues in delivering push
  notifications by @joeyorlando ([#2421](https://github.com/grafana/oncall/pull/2421))

## v1.3.5 (2023-07-05)

### Fixed

- Fix for phone provider initialization which can lead to an HTTP 500 on startup ([#2434](https://github.com/grafana/oncall/pull/2434))

## v1.3.4 (2023-07-05)

### Added

- Add full avatar URL for on-call users in schedule internal API by @vadimkerr ([#2414](https://github.com/grafana/oncall/pull/2414))
- Add phone call using the zvonok.com service by @sreway ([#2339](https://github.com/grafana/oncall/pull/2339))

### Changed

- UI drawer updates for webhooks2 ([#2419](https://github.com/grafana/oncall/pull/2419))
- Removed url from sms notification, changed format ([#2317](https://github.com/grafana/oncall/pull/2317))

## v1.3.3 (2023-06-29)

### Added

- Docs for `/resolution_notes` public api endpoint [#222](https://github.com/grafana/oncall/issues/222)

### Fixed

- Change alerts order for `/alert` public api endpoint [#1031](https://github.com/grafana/oncall/issues/1031)
- Change resolution notes order for `/resolution_notes` public api endpoint to show notes for the newest alert group
  on top ([#2404](https://github.com/grafana/oncall/pull/2404))
- Remove attempt to check token when editor/viewers are accessing the plugin @mderynck ([#2410](https://github.com/grafana/oncall/pull/2410))

## v1.3.2 (2023-06-29)

### Added

- Add metric "how many alert groups user was notified of" to Prometheus exporter ([#2334](https://github.com/grafana/oncall/pull/2334/))

### Changed

- Change permissions used during setup to better represent actions being taken by @mderynck ([#2242](https://github.com/grafana/oncall/pull/2242))
- Display 100000+ in stats when there are more than 100000 alert groups in the result ([#1901](https://github.com/grafana/oncall/pull/1901))
- Change OnCall plugin to use service accounts and api tokens for communicating with backend, by @mderynck ([#2385](https://github.com/grafana/oncall/pull/2385))
- RabbitMQ Docker image upgraded from 3.7.19 to 3.12.0 in `docker-compose-developer.yml` and
  `docker-compose-mysql-rabbitmq.yml`. **Note**: if you use one of these config files for your deployment
  you _may_ need to follow the RabbitMQ "upgrade steps" listed [here](https://rabbitmq.com/upgrade.html#rabbitmq-version-upgradability)
  by @joeyorlando ([#2359](https://github.com/grafana/oncall/pull/2359))

### Fixed

- For "You're Going OnCall" push notifications, show shift times in the user's configured timezone, otherwise UTC
  by @joeyorlando ([#2351](https://github.com/grafana/oncall/pull/2351))

## v1.3.1 (2023-06-26)

### Fixed

- Fix phone call & SMS relay by @vadimkerr ([#2345](https://github.com/grafana/oncall/pull/2345))

## v1.3.0 (2023-06-26)

### Added

- Secrets consistency for the chart. Bugfixing [#1016](https://github.com/grafana/oncall/pull/1016)

### Changed

- `telegram.webhookUrl` now defaults to `https://<base_url>` if not set
- UI Updates for the integrations page ([#2310](https://github.com/grafana/oncall/pull/2310))
- Prefer shift start when displaying rotation start value for existing shifts ([#2316](https://github.com/grafana/oncall/pull/2316))

### Fixed

- Fixed minor schedule preview issue missing last day ([#2316](https://github.com/grafana/oncall/pull/2316))

## v1.2.46 (2023-06-22)

### Added

- Make it possible to completely delete a rotation oncall ([#1505](https://github.com/grafana/oncall/issues/1505))
- Polish rotation modal form oncall ([#1506](https://github.com/grafana/oncall/issues/1506))
- Quick actions when editing a schedule oncall ([#1507](https://github.com/grafana/oncall/issues/1507))
- Enable schedule related profile settings oncall ([#1508](https://github.com/grafana/oncall/issues/1508))
- Highlight user shifts oncall ([#1509](https://github.com/grafana/oncall/issues/1509))
- Rename or Description for Schedules Rotations ([#1460](https://github.com/grafana/oncall/issues/1406))
- Add documentation for OnCall metrics exporter ([#2149](https://github.com/grafana/oncall/pull/2149))
- Add dashboard for OnCall metrics ([#1973](https://github.com/grafana/oncall/pull/1973))

## Changed

- Change mobile shift notifications title and subtitle by @imtoori ([#2288](https://github.com/grafana/oncall/pull/2288))
- Make web schedule updates to trigger sync refresh of its ical representation ([#2279](https://github.com/grafana/oncall/pull/2279))

## Fixed

- Fix duplicate orders for user notification policies by @vadimkerr ([#2278](https://github.com/grafana/oncall/pull/2278))
- Fix broken markup on alert group page, declutter, make time format consistent ([#2296](https://github.com/grafana/oncall/pull/2295))

## v1.2.45 (2023-06-19)

### Changed

- Change .Values.externalRabbitmq.passwordKey from `password` to `""` (default value `rabbitmq-password`) ([#864](https://github.com/grafana/oncall/pull/864))
- Remove deprecated `permissions` string array from the internal API user serializer by @joeyorlando ([#2269](https://github.com/grafana/oncall/pull/2269))

### Added

- Add `locale` column to mobile app user settings table by @joeyorlando [#2131](https://github.com/grafana/oncall/pull/2131)
- Update notification text for "You're going on call" push notifications to include information about the shift start
  and end times by @joeyorlando ([#2131](https://github.com/grafana/oncall/pull/2131))

### Fixed

- Handle non-UTC UNTIL datetime value when repeating ical events [#2241](https://github.com/grafana/oncall/pull/2241)
- Optimize AlertManager auto-resolve mechanism

## v1.2.44 (2023-06-14)

### Added

- Users with the Viewer basic role can now connect and use the mobile app ([#1892](https://github.com/grafana/oncall/pull/1892))
- Add helm chart support for redis and mysql existing secrets [#2156](https://github.com/grafana/oncall/pull/2156)

### Changed

- Removed `SlackActionRecord` model and database table by @joeyorlando [#2201](https://github.com/grafana/oncall/pull/2201)
- Require users when creating a schedule rotation using the web UI [#2220](https://github.com/grafana/oncall/pull/2220)

### Fixed

- Fix schedule shift preview to not breaking rotation shifts when there is overlap [#2218](https://github.com/grafana/oncall/pull/2218)
- Fix schedule list filter by type to allow considering multiple values [#2218](https://github.com/grafana/oncall/pull/2218)

## v1.2.43 (2023-06-12)

### Changed

- Propogate CI/CD changes

## v1.2.42 (2023-06-12)

### Changed

- Helm chart: Upgrade helm dependecies, improve local setup [#2144](https://github.com/grafana/oncall/pull/2144)

### Fixed

- Fixed bug on Filters where team param from URL was discarded [#6237](https://github.com/grafana/support-escalations/issues/6237)
- Fix receive channel filter in alert groups API [#2140](https://github.com/grafana/oncall/pull/2140)
- Helm chart: Fix usage of `env` settings as map;
  Fix usage of `mariadb.auth.database` and `mariadb.auth.username` for MYSQL env variables by @alexintech [#2146](https://github.com/grafana/oncall/pull/2146)

### Added

- Helm chart: Add unittests for rabbitmq and redis [2165](https://github.com/grafana/oncall/pull/2165)

## v1.2.41 (2023-06-08)

### Added

- Twilio Provider improvements by @Konstantinov-Innokentii, @mderynck and @joeyorlando
  [#2074](https://github.com/grafana/oncall/pull/2074) [#2034](https://github.com/grafana/oncall/pull/2034)
- Run containers as a non-root user by @alexintech [#2053](https://github.com/grafana/oncall/pull/2053)

## v1.2.40 (2023-06-07)

### Added

- Allow mobile app to consume "internal" schedules API endpoints by @joeyorlando ([#2109](https://github.com/grafana/oncall/pull/2109))
- Add inbound email address in integration API by @vadimkerr ([#2113](https://github.com/grafana/oncall/pull/2113))

### Changed

- Make viewset actions more consistent by @vadimkerr ([#2120](https://github.com/grafana/oncall/pull/2120))

### Fixed

- Fix + revert [#2057](https://github.com/grafana/oncall/pull/2057) which reverted a change which properly handles
  `Organization.DoesNotExist` exceptions for Slack events by @joeyorlando ([#TBD](https://github.com/grafana/oncall/pull/TBD))
- Fix Telegram ratelimit on live setting change by @vadimkerr and @alexintech ([#2100](https://github.com/grafana/oncall/pull/2100))

## v1.2.39 (2023-06-06)

### Changed

- Do not hide not secret settings in the web plugin UI by @alexintech ([#1964](https://github.com/grafana/oncall/pull/1964))

## v1.2.36 (2023-06-02)

### Added

- Add public API endpoint to export a schedule's final shifts by @joeyorlando ([2047](https://github.com/grafana/oncall/pull/2047))

### Fixed

- Fix demo alert for inbound email integration by @vadimkerr ([#2081](https://github.com/grafana/oncall/pull/2081))
- Fix calendar TZ used when comparing current shifts triggering slack shift notifications ([#2091](https://github.com/grafana/oncall/pull/2091))

## v1.2.35 (2023-06-01)

### Fixed

- Fix a bug with permissions for telegram user settings by @alexintech ([#2075](https://github.com/grafana/oncall/pull/2075))
- Fix orphaned messages in Slack by @vadimkerr ([#2023](https://github.com/grafana/oncall/pull/2023))
- Fix duplicated slack shift-changed notifications ([#2080](https://github.com/grafana/oncall/pull/2080))

## v1.2.34 (2023-05-31)

### Added

- Add description to "Default channel for Slack notifications" UI dropdown by @joeyorlando ([2051](https://github.com/grafana/oncall/pull/2051))

### Fixed

- Fix templates when slack or telegram is disabled ([#2064](https://github.com/grafana/oncall/pull/2064))
- Reduce number of alert groups returned by `Attach To` in slack to avoid event trigger timeout @mderynck ([#2049](https://github.com/grafana/oncall/pull/2049))

## v1.2.33 (2023-05-30)

### Fixed

- Revert #2040 breaking `/escalate` Slack command

## v1.2.32 (2023-05-30)

### Added

- Add models and framework to use different services (Phone, SMS, Verify) in Twilio depending on
  the destination country code by @mderynck ([#1976](https://github.com/grafana/oncall/pull/1976))
- Prometheus exporter backend for alert groups related metrics
- Helm chart: configuration of `uwsgi` using environment variables by @alexintech ([#2045](https://github.com/grafana/oncall/pull/2045))
- Much expanded/improved docs for mobile app ([2026](https://github.com/grafana/oncall/pull/2026>))
- Enable by-day selection when defining monthly and hourly rotations ([2037](https://github.com/grafana/oncall/pull/2037))

### Fixed

- Fix error when updating closed modal window in Slack by @vadimkerr ([#2019](https://github.com/grafana/oncall/pull/2019))
- Fix final schedule export failing to update when ical imported events set start/end as date ([#2025](https://github.com/grafana/oncall/pull/2025))
- Helm chart: fix bugs in helm chart with external postgresql configuration by @alexintech ([#2036](https://github.com/grafana/oncall/pull/2036))
- Properly address `Organization.DoesNotExist` exceptions thrown which result in HTTP 500 for the Slack `interactive_api_endpoint`
  endpoint by @joeyorlando ([#2040](https://github.com/grafana/oncall/pull/2040))
- Fix issue when trying to sync Grafana contact point and config receivers miss a key ([#2046](https://github.com/grafana/oncall/pull/2046))

### Changed

- Changed mobile notification title and subtitle. Removed the body. by @imtoori [#2027](https://github.com/grafana/oncall/pull/2027)

## v1.2.31 (2023-05-26)

### Fixed

- Fix AmazonSNS ratelimit by @Konstantinov-Innokentii ([#2032](https://github.com/grafana/oncall/pull/2032))

## v1.2.30 (2023-05-25)

### Fixed

- Fix Phone provider status callbacks [#2014](https://github.com/grafana/oncall/pull/2014)

## v1.2.29 (2023-05-25)

### Changed

- Phone provider refactoring [#1713](https://github.com/grafana/oncall/pull/1713)

### Fixed

- Handle slack metadata limit when creating paging command payload ([#2007](https://github.com/grafana/oncall/pull/2007))
- Fix issue with sometimes cached final schedule not being refreshed after an update ([#2004](https://github.com/grafana/oncall/pull/2004))

## v1.2.28 (2023-05-24)

### Fixed

- Improve plugin authentication by @vadimkerr ([#1995](https://github.com/grafana/oncall/pull/1995))
- Fix MultipleObjectsReturned error on webhook endpoints by @vadimkerr ([#1996](https://github.com/grafana/oncall/pull/1996))
- Remove user defined time period from "you're going oncall" mobile push by @iskhakov ([#2001](https://github.com/grafana/oncall/pull/2001))

## v1.2.27 (2023-05-23)

### Added

- Allow passing Firebase credentials via environment variable by @vadimkerr ([#1969](https://github.com/grafana/oncall/pull/1969))

### Changed

- Update default Alertmanager templates by @iskhakov ([#1944](https://github.com/grafana/oncall/pull/1944))

### Fixed

- Fix SQLite permission issue by @vadimkerr ([#1984](https://github.com/grafana/oncall/pull/1984))
- Remove user defined time period from "you're going oncall" mobile push ([2001](https://github.com/grafana/oncall/pull/2001))

## v1.2.26 (2023-05-18)

### Fixed

- Fix inbound email bug when attaching files by @vadimkerr ([#1970](https://github.com/grafana/oncall/pull/1970))

## v1.2.25 (2023-05-18)

### Added

- Test mobile push backend

## v1.2.24 (2023-05-17)

### Fixed

- Fixed bug in Escalation Chains where reordering an item crashed the list

## v1.2.23 (2023-05-15)

### Added

- Add a way to set a maintenance mode message and display this in the web plugin UI by @joeyorlando ([#1917](https://github.com/grafana/oncall/pull/#1917))

### Changed

- Use `user_profile_changed` Slack event instead of `user_change` to update Slack user profile by @vadimkerr ([#1938](https://github.com/grafana/oncall/pull/1938))

## v1.2.22 (2023-05-12)

### Added

- Add mobile settings for info notifications by @imtoori ([#1926](https://github.com/grafana/oncall/pull/1926))

### Fixed

- Fix bug in the "You're Going Oncall" push notification copy by @joeyorlando ([#1922](https://github.com/grafana/oncall/pull/1922))
- Fix bug with newlines in markdown converter ([#1925](https://github.com/grafana/oncall/pull/1925))
- Disable "You're Going Oncall" push notification by default ([1927](https://github.com/grafana/oncall/pull/1927))

## v1.2.21 (2023-05-09)

### Added

- Add a new mobile app push notification which notifies users when they are going on call by @joeyorlando ([#1814](https://github.com/grafana/oncall/pull/1814))
- Add a new mobile app user setting field, `important_notification_volume_override` by @joeyorlando ([#1893](https://github.com/grafana/oncall/pull/1893))

### Changed

- Improve ical comparison when checking for imported ical updates ([1870](https://github.com/grafana/oncall/pull/1870))
- Upgrade to Python 3.11.3 by @joeyorlando ([#1849](https://github.com/grafana/oncall/pull/1849))

### Fixed

- Fix issue with how OnCall determines if a cloud Grafana Instance supports RBAC by @joeyorlando ([#1880](https://github.com/grafana/oncall/pull/1880))
- Fix issue trying to set maintenance mode for integrations belonging to non-current team

## v1.2.20 (2023-05-09)

### Fixed

- Hotfix perform notification task

## v1.2.19 (2023-05-04)

### Fixed

- Fix issue with parsing response when sending Slack message

## v1.2.18 (2023-05-03)

### Added

- Documentation updates

## v1.2.17 (2023-05-02)

### Added

- Add filter descriptions to web ui by @iskhakov ([1845](https://github.com/grafana/oncall/pull/1845))
- Add "Notifications Receiver" RBAC role by @joeyorlando ([#1853](https://github.com/grafana/oncall/pull/1853))

### Changed

- Remove template editor from Slack by @iskhakov ([1847](https://github.com/grafana/oncall/pull/1847))
- Remove schedule name uniqueness restriction ([1859](https://github.com/grafana/oncall/pull/1859))

### Fixed

- Fix bugs in web title and message templates rendering and visual representation ([1747](https://github.com/grafana/oncall/pull/1747))

## v1.2.16 (2023-04-27)

### Added

- Add 2, 3 and 6 hours Alert Group silence options by @tommysitehost ([#1822](https://github.com/grafana/oncall/pull/1822))
- Add schedule related users endpoint to plugin API

### Changed

- Update web UI, Slack, and Telegram to allow silencing an acknowledged alert group by @joeyorlando ([#1831](https://github.com/grafana/oncall/pull/1831))

### Fixed

- Optimize duplicate queries occurring in AlertGroupFilter by @joeyorlando ([1809](https://github.com/grafana/oncall/pull/1809))

## v1.2.15 (2023-04-24)

### Fixed

- Helm chart: Fix helm hook for db migration job
- Performance improvements to `GET /api/internal/v1/alertgroups` endpoint by @joeyorlando and @iskhakov ([#1805](https://github.com/grafana/oncall/pull/1805))

### Added

- Add helm chart support for twilio existing secrets by @atownsend247 ([#1435](https://github.com/grafana/oncall/pull/1435))
- Add web_title, web_message and web_image_url attributes to templates ([1786](https://github.com/grafana/oncall/pull/1786))

### Changed

- Update shift API to use a default interval value (`1`) when a `frequency` is set and no `interval` is given
- Limit number of alertmanager alerts in alert group to autoresolve by 500 ([1779](https://github.com/grafana/oncall/pull/1779))
- Update schedule and personal ical exports to use final shift events

## v1.2.14 (2023-04-19)

### Fixed

- Fix broken documentation links by @shantanualsi ([#1766](https://github.com/grafana/oncall/pull/1766))
- Fix bug when updating team access settings by @vadimkerr ([#1794](https://github.com/grafana/oncall/pull/1794))

## v1.2.13 (2023-04-18)

### Changed

- Rework ical schedule export to include final events; also improve changing shifts sync

### Fixed

- Fix issue when creating web overrides for TF schedules using a non-UTC timezone

## v1.2.12 (2023-04-18)

### Changed

- Move `alerts_alertgroup.is_restricted` column to `alerts_alertreceivechannel.restricted_at` by @joeyorlando ([#1770](https://github.com/grafana/oncall/pull/1770))

### Added

- Add new field description_short to private api ([#1698](https://github.com/grafana/oncall/pull/1698))
- Added preview and migration API endpoints for route migration from regex into jinja2 ([1715](https://github.com/grafana/oncall/pull/1715))
- Helm chart: add the option to use a helm hook for the migration job ([1386](https://github.com/grafana/oncall/pull/1386))
- Add endpoints to start and stop maintenance in alert receive channel private api ([1755](https://github.com/grafana/oncall/pull/1755))
- Send demo alert with dynamic payload and get demo payload example on private api ([1700](https://github.com/grafana/oncall/pull/1700))
- Add is_default fields to templates, remove WritableSerialiserMethodField ([1759](https://github.com/grafana/oncall/pull/1759))
- Allow use of dynamic payloads in alert receive channels preview template in private api ([1756](https://github.com/grafana/oncall/pull/1756))

## v1.2.11 (2023-04-14)

### Added

- add new columns `gcom_org_contract_type`, `gcom_org_irm_sku_subscription_start_date`,
  and `gcom_org_oldest_admin_with_billing_privileges_user_id` to `user_management_organization` table,
  plus `is_restricted` column to `alerts_alertgroup` table by @joeyorlando and @teodosii ([1522](https://github.com/grafana/oncall/pull/1522))
- emit two new Django signals by @joeyorlando and @teodosii ([1522](https://github.com/grafana/oncall/pull/1522))
  - `org_sync_signal` at the end of the `engine/apps/user_management/sync.py::sync_organization` method
  - `alert_group_created_signal` when a new Alert Group is created

## v1.2.10 (2023-04-13)

### Added

- Added mine filter to schedules listing

### Fixed

- Fixed a bug in GForm's RemoteSelect where the value for Dropdown could not change
- Fixed the URL attached to an Incident created via the 'Declare Incident' button of a Slack alert by @sd2k ([#1738](https://github.com/grafana/oncall/pull/1738))

## v1.2.9 (2023-04-11)

### Fixed

- Catch the new Slack error - "message_limit_exceeded"

## v1.2.8 (2023-04-06)

### Changed

- Allow editing assigned team via public api ([1619](https://github.com/grafana/oncall/pull/1619))
- Disable mentions when resolution note is created by @iskhakov ([1696](https://github.com/grafana/oncall/pull/1696))
- Display warnings on users page in a clean and consistent way by @iskhakov ([#1681](https://github.com/grafana/oncall/pull/1681))

## v1.2.7 (2023-04-03)

### Added

- Save selected teams filter in local storage ([#1611](https://github.com/grafana/oncall/issues/1611))

### Changed

- Renamed routes from /incidents to /alert-groups ([#1678](https://github.com/grafana/oncall/pull/1678))

### Fixed

- Fix team search when filtering resources by @vadimkerr ([#1680](https://github.com/grafana/oncall/pull/1680))
- Fix issue when trying to scroll in Safari ([#415](https://github.com/grafana/oncall/issues/415))

## v1.2.6 (2023-03-30)

### Fixed

- Fixed bug when web schedules/shifts use non-UTC timezone and shift is deleted by @matiasb ([#1661](https://github.com/grafana/oncall/pull/1661))

## v1.2.5 (2023-03-30)

### Fixed

- Fixed a bug with Slack links not working in the plugin UI ([#1671](https://github.com/grafana/oncall/pull/1671))

## v1.2.4 (2023-03-30)

### Added

- Added the ability to change the team for escalation chains by @maskin25, @iskhakov and @vadimkerr ([#1658](https://github.com/grafana/oncall/pull/1658))

### Fixed

- Addressed bug with iOS mobile push notifications always being set to critical by @imtoori and @joeyorlando ([#1646](https://github.com/grafana/oncall/pull/1646))
- Fixed issue where Viewer was not able to view which people were oncall in a schedule ([#999](https://github.com/grafana/oncall/issues/999))
- Fixed a bug with syncing teams from Grafana API by @vadimkerr ([#1652](https://github.com/grafana/oncall/pull/1652))

## v1.2.3 (2023-03-28)

Only some minor performance/developer setup changes to report in this version.

## v1.2.2 (2023-03-27)

### Changed

- Drawers with Forms are not closing by clicking outside of the drawer. Only by clicking Cancel or X (by @Ukochka in [#1608](https://github.com/grafana/oncall/pull/1608))
- When the `DANGEROUS_WEBHOOKS_ENABLED` environment variable is set to true, it's possible now to create Outgoing Webhooks
  using URLs without a top-level domain (by @hoptical in [#1398](https://github.com/grafana/oncall/pull/1398))
- Updated wording when creating an integration (by @callmehyde in [#1572](https://github.com/grafana/oncall/pull/1572))
- Set FCM iOS/Android "message priority" to "high priority" for mobile app push notifications (by @joeyorlando in [#1612](https://github.com/grafana/oncall/pull/1612))
- Improve schedule quality feature (by @vadimkerr in [#1602](https://github.com/grafana/oncall/pull/1602))

### Fixed

- Update override deletion changes to set its final duration (by @matiasb in [#1599](https://github.com/grafana/oncall/pull/1599))

## v1.2.1 (2023-03-23)

### Changed

- Mobile app settings backend by @vadimkerr in ([1571](https://github.com/grafana/oncall/pull/1571))
- Fix integrations and escalations autoselect, improve GList by @maskin25 in ([1601](https://github.com/grafana/oncall/pull/1601))
- Add filters to outgoing webhooks 2 by @iskhakov in ([1598](https://github.com/grafana/oncall/pull/1598))

## v1.2.0 (2023-03-21)

### Changed

- Add team-based filtering for resources, so that users can see multiple resources at once and link them together ([1528](https://github.com/grafana/oncall/pull/1528))

## v1.1.41 (2023-03-21)

### Added

- Modified `check_escalation_finished_task` celery task to use read-only databases for its query, if one is defined +
  make the validation logic stricter + ping a configurable heartbeat on successful completion of this task ([1266](https://github.com/grafana/oncall/pull/1266))

### Changed

- Updated wording throughout plugin to use 'Alert Group' instead of 'Incident' ([1565](https://github.com/grafana/oncall/pull/1565),
  [1576](https://github.com/grafana/oncall/pull/1576))
- Check for enabled Telegram feature was added to ChatOps and to User pages ([319](https://github.com/grafana/oncall/issues/319))
- Filtering for Editors/Admins was added to rotation form. It is not allowed to assign Viewer to rotation ([1124](https://github.com/grafana/oncall/issues/1124))
- Modified search behaviour on the Escalation Chains page to allow for "partial searching" ([1578](https://github.com/grafana/oncall/pull/1578))

### Fixed

- Fixed a few permission issues on the UI ([1448](https://github.com/grafana/oncall/pull/1448))
- Fix resolution note rendering in Slack message threads where the Slack username was not
  being properly rendered ([1561](https://github.com/grafana/oncall/pull/1561))

## v1.1.40 (2023-03-16)

### Fixed

- Check for duplicated positions in terraform escalation policies create/update

### Added

- Add `regex_match` Jinja filter ([1556](https://github.com/grafana/oncall/pull/1556))

### Changed

- Allow passing `null` as a value for `escalation_chain` when creating routes via the public API ([1557](https://github.com/grafana/oncall/pull/1557))

## v1.1.39 (2023-03-16)

### Added

- Inbound email integration ([837](https://github.com/grafana/oncall/pull/837))

## v1.1.38 (2023-03-14)

### Added

- Add filtering by escalation chain to alert groups page ([1535](https://github.com/grafana/oncall/pull/1535))

### Fixed

- Improve tasks checking/triggering webhooks in new backend

## v1.1.37 (2023-03-14)

### Fixed

- Fixed redirection issue on integrations screen

### Added

- Enable web overrides for Terraform-based schedules
- Direct user paging improvements ([1358](https://github.com/grafana/oncall/issues/1358))
- Added Schedule Score quality within the schedule view ([118](https://github.com/grafana/oncall/issues/118))

## v1.1.36 (2023-03-09)

### Fixed

- Fix bug with override creation ([1515](https://github.com/grafana/oncall/pull/1515))

## v1.1.35 (2023-03-09)

### Added

- Insight logs

### Fixed

- Fixed issue with Alert group involved users filter
- Fixed email sending failure due to newline in title

## v1.1.34 (2023-03-08)

### Added

- Jinja2 based routes ([1319](https://github.com/grafana/oncall/pull/1319))

### Changed

- Remove mobile app feature flag ([1484](https://github.com/grafana/oncall/pull/1484))

### Fixed

- Prohibit creating & updating past overrides ([1474](https://github.com/grafana/oncall/pull/1474))

## v1.1.33 (2023-03-07)

### Fixed

- Show permission error for accessing Telegram as Viewer ([1273](https://github.com/grafana/oncall/issues/1273))

### Changed

- Pass email and phone limits as environment variables ([1219](https://github.com/grafana/oncall/pull/1219))

## v1.1.32 (2023-03-01)

### Fixed

- Schedule filters improvements ([941](https://github.com/grafana/oncall/issues/941))
- Fix pagination issue on schedules page ([1437](https://github.com/grafana/oncall/pull/1437))

## v1.1.31 (2023-03-01)

### Added

- Add acknowledge_signal and source link to public api

## v1.1.30 (2023-03-01)

### Fixed

- Fixed importing of global grafana styles ([672](https://github.com/grafana/oncall/issues/672))
- Fixed UI permission related bug where Editors could not export their user iCal link
- Fixed error when a shift is created using Etc/UTC as timezone
- Fixed issue with refresh ical file task not considering empty string values
- Schedules: Long popup does not fit screen & buttons unreachable & objects outside of the popup ([1002](https://github.com/grafana/oncall/issues/1002))
- Can't scroll on integration settings page ([415](https://github.com/grafana/oncall/issues/415))
- Team change in the Integration page always causes 403 ([1292](https://github.com/grafana/oncall/issues/1292))
- Schedules: Permalink doesn't work with multi-teams ([940](https://github.com/grafana/oncall/issues/940))
- Schedules list -> expanded schedule blows page width ([1293](https://github.com/grafana/oncall/issues/1293))

### Changed

- Moved reCAPTCHA to backend environment variable for more flexible configuration between different environments.
- Add pagination to schedule listing
- Show 100 latest alerts on alert group page ([1417](https://github.com/grafana/oncall/pull/1417))

## v1.1.29 (2023-02-23)

### Changed

- Allow creating schedules with type "web" using public API

### Fixed

- Fixed minor issue during the sync process where an HTTP 302 (redirect) status code from the Grafana
  instance would cause the sync to not properly finish

## v1.1.28 (2023-02-23)

### Fixed

- Fixed maintenance mode for Telegram and MSTeams

## v1.1.27 (2023-02-22)

### Added

- Added reCAPTCHA validation for requesting a mobile verification code

### Changed

- Added ratelimits for phone verification
- Link to source was added
- Header of Incident page was reworked: clickable labels instead of just names, users section was deleted
- "Go to Integration" button was deleted, because the functionality was moved to clickable labels

### Fixed

- Fixed HTTP request to Google where when fetching an iCal, the response would sometimes contain HTML instead
  of the expected iCal data

## v1.1.26 (2023-02-20)

### Fixed

- Make alert group filters persistent ([482](https://github.com/grafana/oncall/issues/482))

### Changed

- Update phone verification error message

## v1.1.25 (2023-02-20)

### Fixed

- Fixed too long declare incident link in Slack

## v1.1.24 (2023-02-16)

### Added

- Add direct user paging ([823](https://github.com/grafana/oncall/issues/823))
- Add App Store link to web UI ([1328](https://github.com/grafana/oncall/pull/1328))

### Fixed

- Cleaning of the name "Incident" ([704](https://github.com/grafana/oncall/pull/704))
- Alert Group/Alert Groups naming polishing. All the names should be with capital letters
- Design polishing ([1290](https://github.com/grafana/oncall/pull/1290))
- Not showing contact details in User tooltip if User does not have edit/admin access
- Updated slack link account to redirect back to user profile instead of chatops

### Changed

- Incidents - Removed buttons column and replaced status with toggler ([#1237](https://github.com/grafana/oncall/issues/1237))
- Responsiveness changes across multiple pages (Incidents, Integrations, Schedules) ([#1237](https://github.com/grafana/oncall/issues/1237))
- Add pagination to schedule listing

## v1.1.23 (2023-02-06)

### Fixed

- Fix bug with email case sensitivity for ICal on-call schedules ([1297](https://github.com/grafana/oncall/pull/1297))

## v1.1.22 (2023-02-03)

### Fixed

- Fix bug with root/dependant alert groups list api endpoint ([1284](https://github.com/grafana/oncall/pull/1284))
- Fixed NPE on teams switch

### Added

- Optimize alert and alert group public api endpoints and add filter by id ([1274](https://github.com/grafana/oncall/pull/1274))
- Enable mobile app backend by default on OSS

## v1.1.21 (2023-02-02)

### Added

- Add [`django-dbconn-retry` library](https://github.com/jdelic/django-dbconn-retry) to `INSTALLED_APPS` to attempt
  to alleviate occasional `django.db.utils.OperationalError` errors
- Improve alerts and alert group endpoint response time in internal API with caching ([1261](https://github.com/grafana/oncall/pull/1261))
- Optimize alert and alert group public api endpoints and add filter by id ([1274](https://github.com/grafana/oncall/pull/1274)
- Added Coming Soon for iOS on Mobile App screen

### Fixed

- Fix issue on Integrations where you were redirected back once escalation chain was loaded ([#1083](https://github.com/grafana/oncall/issues/1083))
  ([#1257](https://github.com/grafana/oncall/issues/1257))

## v1.1.20 (2023-01-30)

### Added

- Add involved users filter to alert groups listing page (+ mine shortcut)

### Changed

- Improve logging for creating contact point for Grafana Alerting integration

### Fixed

- Fix bugs related to creating contact point for Grafana Alerting integration
- Fix minor UI bug on OnCall users page where it would idefinitely show a "Loading..." message
- Only show OnCall user's table to users that are authorized
- Fixed NPE in ScheduleUserDetails component ([#1229](https://github.com/grafana/oncall/issues/1229))

## v1.1.19 (2023-01-25)

### Added

- Add Server URL below QR code for OSS for debugging purposes
- Add Slack slash command allowing to trigger a direct page via a manually created alert group
- Remove resolved and acknowledged filters as we switched to status ([#1201](https://github.com/grafana/oncall/pull/1201))
- Add sync with grafana on /users and /teams api calls from terraform plugin

### Changed

- Allow users with `viewer` role to fetch cloud connection status using the internal API ([#1181](https://github.com/grafana/oncall/pull/1181))
- When removing the Slack ChatOps integration, make it more explicit to the user what the implications of doing so are
- Improve performance of `GET /api/internal/v1/schedules` endpoint ([#1169](https://github.com/grafana/oncall/pull/1169))

### Fixed

- Removed duplicate API call, in the UI on plugin initial load, to `GET /api/internal/v1/alert_receive_channels`
- Increased plugin startup speed ([#1200](https://github.com/grafana/oncall/pull/1200))

## v1.1.18 (2023-01-18)

### Added

- Allow messaging backends to be enabled/disabled per organization ([#1151](https://github.com/grafana/oncall/pull/1151))

### Changed

- Send a Slack DM when user is not in channel ([#1144](https://github.com/grafana/oncall/pull/1144))

## v1.1.17 (2023-01-18)

### Changed

- Modified how the `Organization.is_rbac_permissions_enabled` flag is set,
  based on whether we are dealing with an open-source, or cloud installation
- Backend implementation to support direct user/schedule paging
- Changed documentation links to open in new window
- Remove helm chart signing
- Changed the user's profile modal to be wide for all tabs

### Added

- Added state filter for alert_group public API endpoint.
- Enrich user tooltip on Schedule page
- Added redirects for old-style links

### Fixed

- Updated typo in Helm chart values when specifying a custom Slack command name
- Fix for web schedules ical export to give overrides the right priority
- Fix for topnavbar to show initial loading inside PluginPage

## v1.1.16 (2023-01-12)

### Fixed

- Minor bug fix in how the value of `Organization.is_rbac_permissions_enabled` is determined

- Helm chart: default values file and documentation now reflect the correct key to set for the Slack
  slash command name, `oncall.slack.commandName`.

## v1.1.15 (2023-01-10)

### Changed

- Simplify and speed up slack rendering ([#1105](https://github.com/grafana/oncall/pull/1105))
- Faro - Point to 3 separate apps instead of just 1 for all environments ([#1110](https://github.com/grafana/oncall/pull/1110))
- Schedules - ([#1114](https://github.com/grafana/oncall/pull/1114), [#1109](https://github.com/grafana/oncall/pull/1109))

### Fixed

- Bugfix for topnavbar to place alerts inside PageNav ([#1040](https://github.com/grafana/oncall/pull/1040))

## v1.1.14 (2023-01-05)

### Changed

- Change wording from "incident" to "alert group" for the Telegram integration ([#1052](https://github.com/grafana/oncall/pull/1052))
- Soft-delete of organizations on stack deletion.

## v1.1.13 (2023-01-04)

### Added

- Integration with [Grafana Faro](https://grafana.com/docs/grafana-cloud/faro-web-sdk/) for Cloud Instances

## v1.1.12 (2023-01-03)

### Fixed

- Handle jinja exceptions during alert creation
- Handle exception for slack rate limit message

## v1.1.11 (2023-01-03)

### Fixed

- Fix error when schedule was not able to load
- Minor fixes

## v1.1.10 (2023-01-03)

### Fixed

- Minor fixes

## v1.1.9 (2023-01-03)

### Fixed

- Alert group query optimization
- Update RBAC scopes
- Fix error when schedule was not able to load
- Minor bug fixes

## v1.1.8 (2022-12-13)

### Added

- Added a `make` command, `enable-mobile-app-feature-flags`, which sets the backend feature flag in `./dev/.env.dev`,
  and updates a record in the `base_dynamicsetting` database table, which are needed to enable the mobile
  app backend features.

### Changed

- Added ability to change engine deployment update strategy via values in helm chart.
- removed APNS support
- changed the `django-push-notification` library from the `iskhakov` fork to the [`grafana` fork](https://github.com/grafana/django-push-notifications).
  This new fork basically patches an issue which affected the database migrations of this django app (previously the
  library would not respect the `USER_MODEL` setting when creating its tables and would instead reference the
  `auth_user` table.. which we don't want)
- add `--no-cache` flag to the `make build` command

### Fixed

- fix schedule UI types and permissions

## v1.1.7 (2022-12-09)

### Fixed

- Update fallback role for schedule write RBAC permission
- Mobile App Verification tab in the user settings modal is now hidden for users that do not have proper
  permissions to use it

## v1.1.6 (2022-12-09)

### Added

- RBAC permission support
- Add `time_zone` serializer validation for OnCall shifts and calendar/web schedules. In addition, add database migration
  to update values that may be invalid
- Add a `permalinks.web` field, which is a permalink to the alert group web app page, to the alert group internal/public
  API responses
- Added the ability to customize job-migrate `ttlSecondsAfterFinished` field in the helm chart

### Fixed

- Got 500 error when saving Outgoing Webhook ([#890](https://github.com/grafana/oncall/issues/890))
- v1.0.13 helm chart - update the OnCall backend pods image pull policy to "Always" (and explicitly set tag to `latest`).
  This should resolve some recent issues experienced where the frontend/backend versions are not aligned.

### Changed

- When editing templates for alert group presentation or outgoing webhooks, errors and warnings are now displayed in
  the UI as notification popups or displayed in the preview.
- Errors and warnings that occur when rendering templates during notification or webhooks will now render
  and display the error/warning as the result.

## v1.1.5 (2022-11-24)

### Added

- Added a QR code in the "Mobile App Verification" tab on the user settings modal to connect the mobile
  application to your OnCall instance

### Fixed

- UI bug fixes for Grafana 9.3 ([#860](https://github.com/grafana/oncall/pull/860))
- Bug fix for saving source link template ([#898](https://github.com/grafana/oncall/pull/898))

## v1.1.4 (2022-11-23)

### Fixed

- Bug fix for [#882](https://github.com/grafana/oncall/pull/882) which was causing the OnCall web calendars to not load
- Bug fix which, when installing the plugin, or after removing a Grafana API token, caused the plugin to not load properly

## v1.1.3 (2022-11-22)

- Bug Fixes

### Changed

- For OSS installations of OnCall, initial configuration is now simplified. When running for local development, you no
  longer need to configure the plugin via the UI. This is achieved through passing one environment variable to both the
  backend & frontend containers, both of which have been preconfigured for you in `docker-compose-developer.yml`.
  - The Grafana API URL **must be** passed as an environment variable, `GRAFANA_API_URL`, to the OnCall backend
    (and can be configured by updating this env var in your `./dev/.env.dev` file)
  - The OnCall API URL can optionally be passed as an environment variable, `ONCALL_API_URL`, to the OnCall UI.
    If the environment variable is found, the plugin will "auto-configure", otherwise you will be shown a simple
    configuration form to provide this info.
- For Helm installations, if you are running Grafana externally (eg. `grafana.enabled` is set to `false`
  in your `values.yaml`), you will now be required to specify `externalGrafana.url` in `values.yaml`.
- `make start` will now idempotently check to see if a "127.0.0.1 grafana" record exists in `/etc/hosts`
  (using a tool called [`hostess`](https://github.com/cbednarski/hostess)). This is to support using `http://grafana:3000`
  as the `Organization.grafana_url` in two scenarios:
  - `oncall_engine`/`oncall_celery` -> `grafana` Docker container communication
  - public URL generation. There are some instances where `Organization.grafana_url` is referenced to generate public
    URLs to a Grafana plugin page. Without the `/etc/hosts` record, navigating to `http://grafana:3000/some_page` in
    your browser, you would obviously get an error from your browser.

## v1.1.2 (2022-11-18)

- Bug Fixes

## v1.1.1 (2022-11-16)

- Compatibility with Grafana 9.3.0
- Bug Fixes

## v1.0.52 (2022-11-09)

- Allow use of API keys as alternative to account auth token for Twilio
- Remove `grafana_plugin_management` Django app
- Enable new schedules UI
- Bug fixes

## v1.0.51 (2022-11-05)

- Bug Fixes

## v1.0.50 (2022-11-03)

- Updates to documentation
- Improvements to web schedules
- Bug fixes

## v1.0.49 (2022-11-01)

- Enable SMTP email backend by default
- Fix Grafana sidebar frontend bug

## v1.0.48 (2022-11-01)

- verify_number management command
- chatops page redesign

## v1.0.47 (2022-11-01)

- Bug fixes

## v1.0.46 (2022-10-28)

- Bug fixes
- remove `POST /api/internal/v1/custom_buttons/{id}/action` endpoint

## v1.0.45 (2022-10-27)

- Bug fix to revert commit which removed unused engine code

## v1.0.44 (2022-10-26)

- Bug fix for an issue that was affecting phone verification

## v1.0.43 (2022-10-25)

- Bug fixes

## v1.0.42 (2022-10-24)

- Fix posting resolution notes to Slack

## v1.0.41 (2022-10-24)

- Add personal email notifications
- Bug fixes

## v1.0.40 (2022-10-05)

- Improved database and celery backends support
- Added script to import PagerDuty users to Grafana
- Bug fixes

## v1.0.39 (2022-10-03)

- Fix issue in v1.0.38 blocking the creation of schedules and webhooks in the UI

## v1.0.38 (2022-09-30)

- Fix exception handling for adding resolution notes when slack and oncall users are out of sync.
- Fix all day events showing as having gaps in slack notifications
- Improve plugin configuration error message readability
- Add `telegram` key to `permalinks` property in `AlertGroup` public API response schema

## v1.0.37 (2022-09-21)

- Improve API token creation form
- Fix alert group bulk action bugs
- Add `permalinks` property to `AlertGroup` public API response schema
- Scheduling system bug fixes
- Public API bug fixes

## v1.0.36 (2022-09-12)

- Alpha web schedules frontend/backend updates
- Bug fixes

## v1.0.35 (2022-09-07)

- Bug fixes

## v1.0.34 (2022-09-06)

- Fix schedule notification spam

## v1.0.33 (2022-09-06)

- Add raw alert view
- Add GitHub star button for OSS installations
- Restore alert group search functionality
- Bug fixes

## v1.0.32 (2022-09-01)

- Bug fixes

## v1.0.31 (2022-09-01)

- Bump celery version
- Fix oss to cloud connection

## v1.0.30 (2022-08-31)

- Bug fix: check user notification policy before access

## v1.0.29 (2022-08-31)

- Add arm64 docker image

## v1.0.28 (2022-08-31)

- Bug fixes

## v1.0.27 (2022-08-30)

- Bug fixes

## v1.0.26 (2022-08-26)

- Insight log's format fixes
- Remove UserNotificationPolicy auto-recreating

## v1.0.25 (2022-08-24)

- Bug fixes

## v1.0.24 (2022-08-24)

- Insight logs
- Default DATA_UPLOAD_MAX_MEMORY_SIZE to 1mb

## v1.0.23 (2022-08-23)

- Bug fixes

## v1.0.22 (2022-08-16)

- Make STATIC_URL configurable from environment variable

## v1.0.21 (2022-08-12)

- Bug fixes

## v1.0.19 (2022-08-10)

- Bug fixes

## v1.0.15 (2022-08-03)

- Bug fixes

## v1.0.13 (2022-07-27)

- Optimize alert group list view
- Fix a bug related to Twilio setup

## v1.0.12 (2022-07-26)

- Update push-notifications dependency
- Rework how absolute URLs are built
- Fix to show maintenance windows per team
- Logging improvements
- Internal api to get a schedule final events

## v1.0.10 (2022-07-22)

- Speed-up of alert group web caching
- Internal api for OnCall shifts

## v1.0.9 (2022-07-21)

- Frontend bug fixes & improvements
- Support regex_replace() in templates
- Bring back alert group caching and list view

## v1.0.7 (2022-07-18)

- Backend & frontend bug fixes
- Deployment improvements
- Reshape webhook payload for outgoing webhooks
- Add escalation chain usage info on escalation chains page
- Improve alert group list load speeds and simplify caching system

## v1.0.6 (2022-07-12)

- Manual Incidents enabled for teams
- Fix phone notifications for OSS
- Public API improvements

## v1.0.5 (2022-07-06)

- Bump Django to 3.2.14
- Fix PagerDuty iCal parsing

## 1.0.4 (2022-06-28)

- Allow Telegram DMs without channel connection.

## 1.0.3 (2022-06-27)

- Fix users public api endpoint. Now it returns users with all roles.
- Fix redundant notifications about gaps in schedules.
- Frontend fixes.

## 1.0.2 (2022-06-17)

- Fix Grafana Alerting integration to handle API changes in Grafana 9
- Improve public api endpoint for outgoing webhooks (/actions) by adding ability to create, update and delete
  outgoing webhook instance

## 1.0.0 (2022-06-14)

- First Public Release

## 0.0.71 (2022-06-06)

- Initial Commit Release<|MERGE_RESOLUTION|>--- conflicted
+++ resolved
@@ -7,7 +7,6 @@
 
 ## Unreleased
 
-<<<<<<< HEAD
 ### Added
 
 - Add ability to use Grafana Service Account Tokens for OnCall API (This is only enabled for resolution_notes
@@ -19,13 +18,9 @@
 
 - Fixed issue that blocked saving webhooks with presets if the preset is controlling the URL @mderynck
 ([#3189](https://github.com/grafana/oncall/pull/3189))
-=======
-### Fixed
-
 - User filter doesn't display current value on Alert Groups page ([1714](https://github.com/grafana/oncall/issues/1714))
 - Remove displaying rotation modal for Terraform/API based schedules
 - Filters polishing ([3183](https://github.com/grafana/oncall/issues/3183))
->>>>>>> 8645e55f
 
 ## v1.3.62 (2023-11-21)
 
