# Changelog

All notable changes to this project will be documented in this file.

The format is based on [Keep a Changelog](https://keepachangelog.com/en/1.0.0/),
and this project adheres to [Semantic Versioning](https://semver.org/spec/v2.0.0.html).

## Unreleased

<<<<<<< HEAD
### Fixed

- Post to Telegram ChatOps channel option is not showing in the integrations page
  by @alexintech ([#2498](https://github.com/grafana/oncall/pull/2498))
=======
### Changed

- Update the direct paging feature to page for acknowledged & silenced alert groups,
  and show a warning for resolved alert groups by @vadimkerr ([#2639](https://github.com/grafana/oncall/pull/2639))

### Fixed

- Remove checks delaying plugin load and cause "Initializing plugin..." ([2624](https://github.com/grafana/oncall/pull/2624))
- Fix "Continue escalation if >X alerts per Y minutes" escalation step by @vadimkerr ([#2636](https://github.com/grafana/oncall/pull/2636))

## v1.3.17 (2023-07-25)

### Added

- Added banner on the ChatOps screen for OSS to let the user know if no chatops integration is enabled
  ([#1735](https://github.com/grafana/oncall/issues/1735))
- Add `rbac_enabled` to `GET /api/internal/v1/current_team` response schema + `rbac_permissions` to `GET /api/internal/v1/user`
  response schema by @joeyorlando ([#2611](https://github.com/grafana/oncall/pull/2611))

### Fixed

- Bring heartbeats back to UI by @maskin25 ([#2550](https://github.com/grafana/oncall/pull/2550))
- Address issue when Grafana feature flags which were enabled via the `feature_flags.enabled` were only properly being
  parsed, when they were space-delimited. This fix allows them to be _either_ space or comma-delimited.
  by @joeyorlando ([#2623](https://github.com/grafana/oncall/pull/2623))

## v1.3.16 (2023-07-21)

### Added

- Allow persisting mobile app's timezone, to allow for more accurate datetime related notifications by @joeyorlando
  ([#2601](https://github.com/grafana/oncall/pull/2601))
- Add filter integrations by type ([2609](https://github.com/grafana/oncall/pull/2609))

### Changed

- Update direct paging docs by @vadimkerr ([#2600](https://github.com/grafana/oncall/pull/2600))
- Improve APIs for creating/updating direct paging integrations by @vadimkerr ([#2603](https://github.com/grafana/oncall/pull/2603))
- Remove unnecessary team checks in public API by @vadimkerr ([#2606](https://github.com/grafana/oncall/pull/2606))

### Fixed

- Fix Slack direct paging issue when there are more than 100 schedules by @vadimkerr ([#2594](https://github.com/grafana/oncall/pull/2594))
- Fix webhooks unable to be copied if they contain password or authorization header ([#2608](https://github.com/grafana/oncall/pull/2608))

## v1.3.15 (2023-07-19)

### Changed

- Deprecate `AlertGroup.is_archived` column. Column will be removed in a subsequent release. By @joeyorlando ([#2524](https://github.com/grafana/oncall/pull/2524)).
- Update Slack "invite" feature to use direct paging by @vadimkerr ([#2562](https://github.com/grafana/oncall/pull/2562))
- Change "Current responders" to "Additional Responders" in web UI by @vadimkerr ([#2567](https://github.com/grafana/oncall/pull/2567))

### Fixed

- Fix duplicate orders on routes and escalation policies by @vadimkerr ([#2568](https://github.com/grafana/oncall/pull/2568))
- Fixed Slack channels sync by @Ferril ([#2571](https://github.com/grafana/oncall/pull/2571))
- Fixed rendering of slack connection errors ([#2526](https://github.com/grafana/oncall/pull/2526))

## v1.3.14 (2023-07-17)

### Changed

- Added `PHONE_PROVIDER` configuration check by @sreway ([#2523](https://github.com/grafana/oncall/pull/2523))
- Deprecate `/oncall` Slack command, update direct paging functionality by @vadimkerr ([#2537](https://github.com/grafana/oncall/pull/2537))
- Change plugin version to drop the `v` prefix. ([#2540](https://github.com/grafana/oncall/pull/2540))

## v1.3.13 (2023-07-17)

### Changed

- Remove deprecated `heartbeat.HeartBeat` model/table by @joeyorlando ([#2534](https://github.com/grafana/oncall/pull/2534))

## v1.3.12 (2023-07-14)

### Added

- Add `page_size`, `current_page_number`, and `total_pages` attributes to paginated API responses by @joeyorlando ([#2471](https://github.com/grafana/oncall/pull/2471))

### Fixed

- New webhooks incorrectly masking authorization header by @mderynck ([#2541](https://github.com/grafana/oncall/pull/2541))

## v1.3.11 (2023-07-13)

### Added

- Release new webhooks functionality by @mderynck @matiasb @maskin25 @teodosii @raphael-batte ([#1830](https://github.com/grafana/oncall/pull/1830))

### Changed

- Custom button webhooks are deprecated, they will be automatically migrated to new webhooks. ([#1830](https://github.com/grafana/oncall/pull/1830))

## v1.3.10 (2023-07-13)

### Added

- [Helm] Added ability to specify `resources` definition within the `wait-for-db` init container by @Shelestov7
  ([#2501](https://github.com/grafana/oncall/pull/2501))
- Added index on `started_at` column in `alerts_alertgroup` table. This substantially speeds up query used by the `check_escalation_finished_task`
  task. By @joeyorlando and @Konstantinov-Innokentii ([#2516](https://github.com/grafana/oncall/pull/2516)).

### Changed

- Deprecated `/maintenance` web UI page. Maintenance is now handled at the integration level and can be performed
  within a single integration's page. by @Ukochka ([#2497](https://github.com/grafana/oncall/issues/2497))

### Fixed

- Fixed a bug in the integration maintenance mode workflow where a user could not start/stop an integration's
  maintenance mode by @joeyorlando ([#2511](https://github.com/grafana/oncall/issues/2511))
- Schedules: Long popup does not fit screen & buttons unreachable & objects outside of the popup [#1002](https://github.com/grafana/oncall/issues/1002)
- New schedules white theme issues [#2356](https://github.com/grafana/oncall/issues/2356)

## v1.3.9 (2023-07-12)

### Added

- Bring new Jinja editor to webhooks ([#2344](https://github.com/grafana/oncall/issues/2344))

### Fixed

- Add debounce on Select UI components to avoid making API search requests on each key-down event by
  @maskin25 ([#2466](https://github.com/grafana/oncall/pull/2466))
- Make Direct paging integration configurable ([2483](https://github.com/grafana/oncall/pull/2483))
>>>>>>> 0a4d288d

## v1.3.8 (2023-07-11)

### Added

- Add `event.users.avatar_full` field to `GET /api/internal/v1/schedules/{schedule_id}/filter_events`
  payload by @joeyorlando ([#2459](https://github.com/grafana/oncall/pull/2459))
- Add `affinity` and `tolerations` for `celery` and `migrations` pods into helm chart + unit test for chart

### Changed

- Modified DRF pagination class used by `GET /api/internal/v1/alert_receive_channels` and `GET /api/internal/v1/schedules`
  endpoints so that the `next` and `previous` pagination links are properly set when OnCall is run behind
  a reverse proxy by @joeyorlando ([#2467](https://github.com/grafana/oncall/pull/2467))
- Polish user settings and warnings ([#2425](https://github.com/grafana/oncall/pull/2425))

### Fixed

- Address issue where we were improperly parsing Grafana feature flags that were enabled via the `feature_flags.enabled`
  method by @joeyorlando ([#2477](https://github.com/grafana/oncall/pull/2477))
- Fix cuddled list Markdown issue by @vadimkerr ([#2488](https://github.com/grafana/oncall/pull/2488))
- Fixed schedules slack notifications for deleted organizations ([#2493](https://github.com/grafana/oncall/pull/2493))

## v1.3.7 (2023-07-06)

### Changed

- OnCall Metrics dashboard update ([#2400](https://github.com/grafana/oncall/pull/2400))

## v1.3.6 (2023-07-05)

### Fixed

- Address issue where having multiple registered mobile apps for a user could lead to issues in delivering push
  notifications by @joeyorlando ([#2421](https://github.com/grafana/oncall/pull/2421))

## v1.3.5 (2023-07-05)

### Fixed

- Fix for phone provider initialization which can lead to an HTTP 500 on startup ([#2434](https://github.com/grafana/oncall/pull/2434))

## v1.3.4 (2023-07-05)

### Added

- Add full avatar URL for on-call users in schedule internal API by @vadimkerr ([#2414](https://github.com/grafana/oncall/pull/2414))
- Add phone call using the zvonok.com service by @sreway ([#2339](https://github.com/grafana/oncall/pull/2339))

### Changed

- UI drawer updates for webhooks2 ([#2419](https://github.com/grafana/oncall/pull/2419))
- Removed url from sms notification, changed format ([#2317](https://github.com/grafana/oncall/pull/2317))

## v1.3.3 (2023-06-29)

### Added

- Docs for `/resolution_notes` public api endpoint [#222](https://github.com/grafana/oncall/issues/222)

### Fixed

- Change alerts order for `/alert` public api endpoint [#1031](https://github.com/grafana/oncall/issues/1031)
- Change resolution notes order for `/resolution_notes` public api endpoint to show notes for the newest alert group
  on top ([#2404](https://github.com/grafana/oncall/pull/2404))
- Remove attempt to check token when editor/viewers are accessing the plugin @mderynck ([#2410](https://github.com/grafana/oncall/pull/2410))

## v1.3.2 (2023-06-29)

### Added

- Add metric "how many alert groups user was notified of" to Prometheus exporter ([#2334](https://github.com/grafana/oncall/pull/2334/))

### Changed

- Change permissions used during setup to better represent actions being taken by @mderynck ([#2242](https://github.com/grafana/oncall/pull/2242))
- Display 100000+ in stats when there are more than 100000 alert groups in the result ([#1901](https://github.com/grafana/oncall/pull/1901))
- Change OnCall plugin to use service accounts and api tokens for communicating with backend, by @mderynck ([#2385](https://github.com/grafana/oncall/pull/2385))
- RabbitMQ Docker image upgraded from 3.7.19 to 3.12.0 in `docker-compose-developer.yml` and
  `docker-compose-mysql-rabbitmq.yml`. **Note**: if you use one of these config files for your deployment
  you _may_ need to follow the RabbitMQ "upgrade steps" listed [here](https://rabbitmq.com/upgrade.html#rabbitmq-version-upgradability)
  by @joeyorlando ([#2359](https://github.com/grafana/oncall/pull/2359))

### Fixed

- For "You're Going OnCall" push notifications, show shift times in the user's configured timezone, otherwise UTC
  by @joeyorlando ([#2351](https://github.com/grafana/oncall/pull/2351))

## v1.3.1 (2023-06-26)

### Fixed

- Fix phone call & SMS relay by @vadimkerr ([#2345](https://github.com/grafana/oncall/pull/2345))

## v1.3.0 (2023-06-26)

### Added

- Secrets consistency for the chart. Bugfixing [#1016](https://github.com/grafana/oncall/pull/1016)

### Changed

- `telegram.webhookUrl` now defaults to `https://<base_url>` if not set
- UI Updates for the integrations page ([#2310](https://github.com/grafana/oncall/pull/2310))
- Prefer shift start when displaying rotation start value for existing shifts ([#2316](https://github.com/grafana/oncall/pull/2316))

### Fixed

- Fixed minor schedule preview issue missing last day ([#2316](https://github.com/grafana/oncall/pull/2316))

## v1.2.46 (2023-06-22)

### Added

- Make it possible to completely delete a rotation oncall ([#1505](https://github.com/grafana/oncall/issues/1505))
- Polish rotation modal form oncall ([#1506](https://github.com/grafana/oncall/issues/1506))
- Quick actions when editing a schedule oncall ([#1507](https://github.com/grafana/oncall/issues/1507))
- Enable schedule related profile settings oncall ([#1508](https://github.com/grafana/oncall/issues/1508))
- Highlight user shifts oncall ([#1509](https://github.com/grafana/oncall/issues/1509))
- Rename or Description for Schedules Rotations ([#1460](https://github.com/grafana/oncall/issues/1406))
- Add documentation for OnCall metrics exporter ([#2149](https://github.com/grafana/oncall/pull/2149))
- Add dashboard for OnCall metrics ([#1973](https://github.com/grafana/oncall/pull/1973))

## Changed

- Change mobile shift notifications title and subtitle by @imtoori ([#2288](https://github.com/grafana/oncall/pull/2288))
- Make web schedule updates to trigger sync refresh of its ical representation ([#2279](https://github.com/grafana/oncall/pull/2279))

## Fixed

- Fix duplicate orders for user notification policies by @vadimkerr ([#2278](https://github.com/grafana/oncall/pull/2278))
- Fix broken markup on alert group page, declutter, make time format consistent ([#2296](https://github.com/grafana/oncall/pull/2295))

## v1.2.45 (2023-06-19)

### Changed

- Change .Values.externalRabbitmq.passwordKey from `password` to `""` (default value `rabbitmq-password`) ([#864](https://github.com/grafana/oncall/pull/864))
- Remove deprecated `permissions` string array from the internal API user serializer by @joeyorlando ([#2269](https://github.com/grafana/oncall/pull/2269))

### Added

- Add `locale` column to mobile app user settings table by @joeyorlando [#2131](https://github.com/grafana/oncall/pull/2131)
- Update notification text for "You're going on call" push notifications to include information about the shift start
  and end times by @joeyorlando ([#2131](https://github.com/grafana/oncall/pull/2131))

### Fixed

- Handle non-UTC UNTIL datetime value when repeating ical events [#2241](https://github.com/grafana/oncall/pull/2241)
- Optimize AlertManager auto-resolve mechanism

## v1.2.44 (2023-06-14)

### Added

- Users with the Viewer basic role can now connect and use the mobile app ([#1892](https://github.com/grafana/oncall/pull/1892))
- Add helm chart support for redis and mysql existing secrets [#2156](https://github.com/grafana/oncall/pull/2156)

### Changed

- Removed `SlackActionRecord` model and database table by @joeyorlando [#2201](https://github.com/grafana/oncall/pull/2201)
- Require users when creating a schedule rotation using the web UI [#2220](https://github.com/grafana/oncall/pull/2220)

### Fixed

- Fix schedule shift preview to not breaking rotation shifts when there is overlap [#2218](https://github.com/grafana/oncall/pull/2218)
- Fix schedule list filter by type to allow considering multiple values [#2218](https://github.com/grafana/oncall/pull/2218)

## v1.2.43 (2023-06-12)

### Changed

- Propogate CI/CD changes

## v1.2.42 (2023-06-12)

### Changed

- Helm chart: Upgrade helm dependecies, improve local setup [#2144](https://github.com/grafana/oncall/pull/2144)

### Fixed

- Fixed bug on Filters where team param from URL was discarded [#6237](https://github.com/grafana/support-escalations/issues/6237)
- Fix receive channel filter in alert groups API [#2140](https://github.com/grafana/oncall/pull/2140)
- Helm chart: Fix usage of `env` settings as map;
  Fix usage of `mariadb.auth.database` and `mariadb.auth.username` for MYSQL env variables by @alexintech [#2146](https://github.com/grafana/oncall/pull/2146)

### Added

- Helm chart: Add unittests for rabbitmq and redis [2165](https://github.com/grafana/oncall/pull/2165)

## v1.2.41 (2023-06-08)

### Added

- Twilio Provider improvements by @Konstantinov-Innokentii, @mderynck and @joeyorlando
  [#2074](https://github.com/grafana/oncall/pull/2074) [#2034](https://github.com/grafana/oncall/pull/2034)
- Run containers as a non-root user by @alexintech [#2053](https://github.com/grafana/oncall/pull/2053)

## v1.2.40 (2023-06-07)

### Added

- Allow mobile app to consume "internal" schedules API endpoints by @joeyorlando ([#2109](https://github.com/grafana/oncall/pull/2109))
- Add inbound email address in integration API by @vadimkerr ([#2113](https://github.com/grafana/oncall/pull/2113))

### Changed

- Make viewset actions more consistent by @vadimkerr ([#2120](https://github.com/grafana/oncall/pull/2120))

### Fixed

- Fix + revert [#2057](https://github.com/grafana/oncall/pull/2057) which reverted a change which properly handles
  `Organization.DoesNotExist` exceptions for Slack events by @joeyorlando ([#TBD](https://github.com/grafana/oncall/pull/TBD))
- Fix Telegram ratelimit on live setting change by @vadimkerr and @alexintech ([#2100](https://github.com/grafana/oncall/pull/2100))

## v1.2.39 (2023-06-06)

### Changed

- Do not hide not secret settings in the web plugin UI by @alexintech ([#1964](https://github.com/grafana/oncall/pull/1964))

## v1.2.36 (2023-06-02)

### Added

- Add public API endpoint to export a schedule's final shifts by @joeyorlando ([2047](https://github.com/grafana/oncall/pull/2047))

### Fixed

- Fix demo alert for inbound email integration by @vadimkerr ([#2081](https://github.com/grafana/oncall/pull/2081))
- Fix calendar TZ used when comparing current shifts triggering slack shift notifications ([#2091](https://github.com/grafana/oncall/pull/2091))

## v1.2.35 (2023-06-01)

### Fixed

- Fix a bug with permissions for telegram user settings by @alexintech ([#2075](https://github.com/grafana/oncall/pull/2075))
- Fix orphaned messages in Slack by @vadimkerr ([#2023](https://github.com/grafana/oncall/pull/2023))
- Fix duplicated slack shift-changed notifications ([#2080](https://github.com/grafana/oncall/pull/2080))

## v1.2.34 (2023-05-31)

### Added

- Add description to "Default channel for Slack notifications" UI dropdown by @joeyorlando ([2051](https://github.com/grafana/oncall/pull/2051))

### Fixed

- Fix templates when slack or telegram is disabled ([#2064](https://github.com/grafana/oncall/pull/2064))
- Reduce number of alert groups returned by `Attach To` in slack to avoid event trigger timeout @mderynck ([#2049](https://github.com/grafana/oncall/pull/2049))

## v1.2.33 (2023-05-30)

### Fixed

- Revert #2040 breaking `/escalate` Slack command

## v1.2.32 (2023-05-30)

### Added

- Add models and framework to use different services (Phone, SMS, Verify) in Twilio depending on
  the destination country code by @mderynck ([#1976](https://github.com/grafana/oncall/pull/1976))
- Prometheus exporter backend for alert groups related metrics
- Helm chart: configuration of `uwsgi` using environment variables by @alexintech ([#2045](https://github.com/grafana/oncall/pull/2045))
- Much expanded/improved docs for mobile app ([2026](https://github.com/grafana/oncall/pull/2026>))
- Enable by-day selection when defining monthly and hourly rotations ([2037](https://github.com/grafana/oncall/pull/2037))

### Fixed

- Fix error when updating closed modal window in Slack by @vadimkerr ([#2019](https://github.com/grafana/oncall/pull/2019))
- Fix final schedule export failing to update when ical imported events set start/end as date ([#2025](https://github.com/grafana/oncall/pull/2025))
- Helm chart: fix bugs in helm chart with external postgresql configuration by @alexintech ([#2036](https://github.com/grafana/oncall/pull/2036))
- Properly address `Organization.DoesNotExist` exceptions thrown which result in HTTP 500 for the Slack `interactive_api_endpoint`
  endpoint by @joeyorlando ([#2040](https://github.com/grafana/oncall/pull/2040))
- Fix issue when trying to sync Grafana contact point and config receivers miss a key ([#2046](https://github.com/grafana/oncall/pull/2046))

### Changed

- Changed mobile notification title and subtitle. Removed the body. by @imtoori [#2027](https://github.com/grafana/oncall/pull/2027)

## v1.2.31 (2023-05-26)

### Fixed

- Fix AmazonSNS ratelimit by @Konstantinov-Innokentii ([#2032](https://github.com/grafana/oncall/pull/2032))

## v1.2.30 (2023-05-25)

### Fixed

- Fix Phone provider status callbacks [#2014](https://github.com/grafana/oncall/pull/2014)

## v1.2.29 (2023-05-25)

### Changed

- Phone provider refactoring [#1713](https://github.com/grafana/oncall/pull/1713)

### Fixed

- Handle slack metadata limit when creating paging command payload ([#2007](https://github.com/grafana/oncall/pull/2007))
- Fix issue with sometimes cached final schedule not being refreshed after an update ([#2004](https://github.com/grafana/oncall/pull/2004))

## v1.2.28 (2023-05-24)

### Fixed

- Improve plugin authentication by @vadimkerr ([#1995](https://github.com/grafana/oncall/pull/1995))
- Fix MultipleObjectsReturned error on webhook endpoints by @vadimkerr ([#1996](https://github.com/grafana/oncall/pull/1996))
- Remove user defined time period from "you're going oncall" mobile push by @iskhakov ([#2001](https://github.com/grafana/oncall/pull/2001))

## v1.2.27 (2023-05-23)

### Added

- Allow passing Firebase credentials via environment variable by @vadimkerr ([#1969](https://github.com/grafana/oncall/pull/1969))

### Changed

- Update default Alertmanager templates by @iskhakov ([#1944](https://github.com/grafana/oncall/pull/1944))

### Fixed

- Fix SQLite permission issue by @vadimkerr ([#1984](https://github.com/grafana/oncall/pull/1984))
- Remove user defined time period from "you're going oncall" mobile push ([2001](https://github.com/grafana/oncall/pull/2001))

## v1.2.26 (2023-05-18)

### Fixed

- Fix inbound email bug when attaching files by @vadimkerr ([#1970](https://github.com/grafana/oncall/pull/1970))

## v1.2.25 (2023-05-18)

### Added

- Test mobile push backend

## v1.2.24 (2023-05-17)

### Fixed

- Fixed bug in Escalation Chains where reordering an item crashed the list

## v1.2.23 (2023-05-15)

### Added

- Add a way to set a maintenance mode message and display this in the web plugin UI by @joeyorlando ([#1917](https://github.com/grafana/oncall/pull/#1917))

### Changed

- Use `user_profile_changed` Slack event instead of `user_change` to update Slack user profile by @vadimkerr ([#1938](https://github.com/grafana/oncall/pull/1938))

## v1.2.22 (2023-05-12)

### Added

- Add mobile settings for info notifications by @imtoori ([#1926](https://github.com/grafana/oncall/pull/1926))

### Fixed

- Fix bug in the "You're Going Oncall" push notification copy by @joeyorlando ([#1922](https://github.com/grafana/oncall/pull/1922))
- Fix bug with newlines in markdown converter ([#1925](https://github.com/grafana/oncall/pull/1925))
- Disable "You're Going Oncall" push notification by default ([1927](https://github.com/grafana/oncall/pull/1927))

## v1.2.21 (2023-05-09)

### Added

- Add a new mobile app push notification which notifies users when they are going on call by @joeyorlando ([#1814](https://github.com/grafana/oncall/pull/1814))
- Add a new mobile app user setting field, `important_notification_volume_override` by @joeyorlando ([#1893](https://github.com/grafana/oncall/pull/1893))

### Changed

- Improve ical comparison when checking for imported ical updates ([1870](https://github.com/grafana/oncall/pull/1870))
- Upgrade to Python 3.11.3 by @joeyorlando ([#1849](https://github.com/grafana/oncall/pull/1849))

### Fixed

- Fix issue with how OnCall determines if a cloud Grafana Instance supports RBAC by @joeyorlando ([#1880](https://github.com/grafana/oncall/pull/1880))
- Fix issue trying to set maintenance mode for integrations belonging to non-current team

## v1.2.20 (2023-05-09)

### Fixed

- Hotfix perform notification task

## v1.2.19 (2023-05-04)

### Fixed

- Fix issue with parsing response when sending Slack message

## v1.2.18 (2023-05-03)

### Added

- Documentation updates

## v1.2.17 (2023-05-02)

### Added

- Add filter descriptions to web ui by @iskhakov ([1845](https://github.com/grafana/oncall/pull/1845))
- Add "Notifications Receiver" RBAC role by @joeyorlando ([#1853](https://github.com/grafana/oncall/pull/1853))

### Changed

- Remove template editor from Slack by @iskhakov ([1847](https://github.com/grafana/oncall/pull/1847))
- Remove schedule name uniqueness restriction ([1859](https://github.com/grafana/oncall/pull/1859))

### Fixed

- Fix bugs in web title and message templates rendering and visual representation ([1747](https://github.com/grafana/oncall/pull/1747))

## v1.2.16 (2023-04-27)

### Added

- Add 2, 3 and 6 hours Alert Group silence options by @tommysitehost ([#1822](https://github.com/grafana/oncall/pull/1822))
- Add schedule related users endpoint to plugin API

### Changed

- Update web UI, Slack, and Telegram to allow silencing an acknowledged alert group by @joeyorlando ([#1831](https://github.com/grafana/oncall/pull/1831))

### Fixed

- Optimize duplicate queries occurring in AlertGroupFilter by @joeyorlando ([1809](https://github.com/grafana/oncall/pull/1809))

## v1.2.15 (2023-04-24)

### Fixed

- Helm chart: Fix helm hook for db migration job
- Performance improvements to `GET /api/internal/v1/alertgroups` endpoint by @joeyorlando and @iskhakov ([#1805](https://github.com/grafana/oncall/pull/1805))

### Added

- Add helm chart support for twilio existing secrets by @atownsend247 ([#1435](https://github.com/grafana/oncall/pull/1435))
- Add web_title, web_message and web_image_url attributes to templates ([1786](https://github.com/grafana/oncall/pull/1786))

### Changed

- Update shift API to use a default interval value (`1`) when a `frequency` is set and no `interval` is given
- Limit number of alertmanager alerts in alert group to autoresolve by 500 ([1779](https://github.com/grafana/oncall/pull/1779))
- Update schedule and personal ical exports to use final shift events

## v1.2.14 (2023-04-19)

### Fixed

- Fix broken documentation links by @shantanualsi ([#1766](https://github.com/grafana/oncall/pull/1766))
- Fix bug when updating team access settings by @vadimkerr ([#1794](https://github.com/grafana/oncall/pull/1794))

## v1.2.13 (2023-04-18)

### Changed

- Rework ical schedule export to include final events; also improve changing shifts sync

### Fixed

- Fix issue when creating web overrides for TF schedules using a non-UTC timezone

## v1.2.12 (2023-04-18)

### Changed

- Move `alerts_alertgroup.is_restricted` column to `alerts_alertreceivechannel.restricted_at` by @joeyorlando ([#1770](https://github.com/grafana/oncall/pull/1770))

### Added

- Add new field description_short to private api ([#1698](https://github.com/grafana/oncall/pull/1698))
- Added preview and migration API endpoints for route migration from regex into jinja2 ([1715](https://github.com/grafana/oncall/pull/1715))
- Helm chart: add the option to use a helm hook for the migration job ([1386](https://github.com/grafana/oncall/pull/1386))
- Add endpoints to start and stop maintenance in alert receive channel private api ([1755](https://github.com/grafana/oncall/pull/1755))
- Send demo alert with dynamic payload and get demo payload example on private api ([1700](https://github.com/grafana/oncall/pull/1700))
- Add is_default fields to templates, remove WritableSerialiserMethodField ([1759](https://github.com/grafana/oncall/pull/1759))
- Allow use of dynamic payloads in alert receive channels preview template in private api ([1756](https://github.com/grafana/oncall/pull/1756))

## v1.2.11 (2023-04-14)

### Added

- add new columns `gcom_org_contract_type`, `gcom_org_irm_sku_subscription_start_date`,
  and `gcom_org_oldest_admin_with_billing_privileges_user_id` to `user_management_organization` table,
  plus `is_restricted` column to `alerts_alertgroup` table by @joeyorlando and @teodosii ([1522](https://github.com/grafana/oncall/pull/1522))
- emit two new Django signals by @joeyorlando and @teodosii ([1522](https://github.com/grafana/oncall/pull/1522))
  - `org_sync_signal` at the end of the `engine/apps/user_management/sync.py::sync_organization` method
  - `alert_group_created_signal` when a new Alert Group is created

## v1.2.10 (2023-04-13)

### Added

- Added mine filter to schedules listing

### Fixed

- Fixed a bug in GForm's RemoteSelect where the value for Dropdown could not change
- Fixed the URL attached to an Incident created via the 'Declare Incident' button of a Slack alert by @sd2k ([#1738](https://github.com/grafana/oncall/pull/1738))

## v1.2.9 (2023-04-11)

### Fixed

- Catch the new Slack error - "message_limit_exceeded"

## v1.2.8 (2023-04-06)

### Changed

- Allow editing assigned team via public api ([1619](https://github.com/grafana/oncall/pull/1619))
- Disable mentions when resolution note is created by @iskhakov ([1696](https://github.com/grafana/oncall/pull/1696))
- Display warnings on users page in a clean and consistent way by @iskhakov ([#1681](https://github.com/grafana/oncall/pull/1681))

## v1.2.7 (2023-04-03)

### Added

- Save selected teams filter in local storage ([#1611](https://github.com/grafana/oncall/issues/1611))

### Changed

- Renamed routes from /incidents to /alert-groups ([#1678](https://github.com/grafana/oncall/pull/1678))

### Fixed

- Fix team search when filtering resources by @vadimkerr ([#1680](https://github.com/grafana/oncall/pull/1680))
- Fix issue when trying to scroll in Safari ([#415](https://github.com/grafana/oncall/issues/415))

## v1.2.6 (2023-03-30)

### Fixed

- Fixed bug when web schedules/shifts use non-UTC timezone and shift is deleted by @matiasb ([#1661](https://github.com/grafana/oncall/pull/1661))

## v1.2.5 (2023-03-30)

### Fixed

- Fixed a bug with Slack links not working in the plugin UI ([#1671](https://github.com/grafana/oncall/pull/1671))

## v1.2.4 (2023-03-30)

### Added

- Added the ability to change the team for escalation chains by @maskin25, @iskhakov and @vadimkerr ([#1658](https://github.com/grafana/oncall/pull/1658))

### Fixed

- Addressed bug with iOS mobile push notifications always being set to critical by @imtoori and @joeyorlando ([#1646](https://github.com/grafana/oncall/pull/1646))
- Fixed issue where Viewer was not able to view which people were oncall in a schedule ([#999](https://github.com/grafana/oncall/issues/999))
- Fixed a bug with syncing teams from Grafana API by @vadimkerr ([#1652](https://github.com/grafana/oncall/pull/1652))

## v1.2.3 (2023-03-28)

Only some minor performance/developer setup changes to report in this version.

## v1.2.2 (2023-03-27)

### Changed

- Drawers with Forms are not closing by clicking outside of the drawer. Only by clicking Cancel or X (by @Ukochka in [#1608](https://github.com/grafana/oncall/pull/1608))
- When the `DANGEROUS_WEBHOOKS_ENABLED` environment variable is set to true, it's possible now to create Outgoing Webhooks
  using URLs without a top-level domain (by @hoptical in [#1398](https://github.com/grafana/oncall/pull/1398))
- Updated wording when creating an integration (by @callmehyde in [#1572](https://github.com/grafana/oncall/pull/1572))
- Set FCM iOS/Android "message priority" to "high priority" for mobile app push notifications (by @joeyorlando in [#1612](https://github.com/grafana/oncall/pull/1612))
- Improve schedule quality feature (by @vadimkerr in [#1602](https://github.com/grafana/oncall/pull/1602))

### Fixed

- Update override deletion changes to set its final duration (by @matiasb in [#1599](https://github.com/grafana/oncall/pull/1599))

## v1.2.1 (2023-03-23)

### Changed

- Mobile app settings backend by @vadimkerr in ([1571](https://github.com/grafana/oncall/pull/1571))
- Fix integrations and escalations autoselect, improve GList by @maskin25 in ([1601](https://github.com/grafana/oncall/pull/1601))
- Add filters to outgoing webhooks 2 by @iskhakov in ([1598](https://github.com/grafana/oncall/pull/1598))

## v1.2.0 (2023-03-21)

### Changed

- Add team-based filtering for resources, so that users can see multiple resources at once and link them together ([1528](https://github.com/grafana/oncall/pull/1528))

## v1.1.41 (2023-03-21)

### Added

- Modified `check_escalation_finished_task` celery task to use read-only databases for its query, if one is defined +
  make the validation logic stricter + ping a configurable heartbeat on successful completion of this task ([1266](https://github.com/grafana/oncall/pull/1266))

### Changed

- Updated wording throughout plugin to use 'Alert Group' instead of 'Incident' ([1565](https://github.com/grafana/oncall/pull/1565),
  [1576](https://github.com/grafana/oncall/pull/1576))
- Check for enabled Telegram feature was added to ChatOps and to User pages ([319](https://github.com/grafana/oncall/issues/319))
- Filtering for Editors/Admins was added to rotation form. It is not allowed to assign Viewer to rotation ([1124](https://github.com/grafana/oncall/issues/1124))
- Modified search behaviour on the Escalation Chains page to allow for "partial searching" ([1578](https://github.com/grafana/oncall/pull/1578))

### Fixed

- Fixed a few permission issues on the UI ([1448](https://github.com/grafana/oncall/pull/1448))
- Fix resolution note rendering in Slack message threads where the Slack username was not
  being properly rendered ([1561](https://github.com/grafana/oncall/pull/1561))

## v1.1.40 (2023-03-16)

### Fixed

- Check for duplicated positions in terraform escalation policies create/update

### Added

- Add `regex_match` Jinja filter ([1556](https://github.com/grafana/oncall/pull/1556))

### Changed

- Allow passing `null` as a value for `escalation_chain` when creating routes via the public API ([1557](https://github.com/grafana/oncall/pull/1557))

## v1.1.39 (2023-03-16)

### Added

- Inbound email integration ([837](https://github.com/grafana/oncall/pull/837))

## v1.1.38 (2023-03-14)

### Added

- Add filtering by escalation chain to alert groups page ([1535](https://github.com/grafana/oncall/pull/1535))

### Fixed

- Improve tasks checking/triggering webhooks in new backend

## v1.1.37 (2023-03-14)

### Fixed

- Fixed redirection issue on integrations screen

### Added

- Enable web overrides for Terraform-based schedules
- Direct user paging improvements ([1358](https://github.com/grafana/oncall/issues/1358))
- Added Schedule Score quality within the schedule view ([118](https://github.com/grafana/oncall/issues/118))

## v1.1.36 (2023-03-09)

### Fixed

- Fix bug with override creation ([1515](https://github.com/grafana/oncall/pull/1515))

## v1.1.35 (2023-03-09)

### Added

- Insight logs

### Fixed

- Fixed issue with Alert group involved users filter
- Fixed email sending failure due to newline in title

## v1.1.34 (2023-03-08)

### Added

- Jinja2 based routes ([1319](https://github.com/grafana/oncall/pull/1319))

### Changed

- Remove mobile app feature flag ([1484](https://github.com/grafana/oncall/pull/1484))

### Fixed

- Prohibit creating & updating past overrides ([1474](https://github.com/grafana/oncall/pull/1474))

## v1.1.33 (2023-03-07)

### Fixed

- Show permission error for accessing Telegram as Viewer ([1273](https://github.com/grafana/oncall/issues/1273))

### Changed

- Pass email and phone limits as environment variables ([1219](https://github.com/grafana/oncall/pull/1219))

## v1.1.32 (2023-03-01)

### Fixed

- Schedule filters improvements ([941](https://github.com/grafana/oncall/issues/941))
- Fix pagination issue on schedules page ([1437](https://github.com/grafana/oncall/pull/1437))

## v1.1.31 (2023-03-01)

### Added

- Add acknowledge_signal and source link to public api

## v1.1.30 (2023-03-01)

### Fixed

- Fixed importing of global grafana styles ([672](https://github.com/grafana/oncall/issues/672))
- Fixed UI permission related bug where Editors could not export their user iCal link
- Fixed error when a shift is created using Etc/UTC as timezone
- Fixed issue with refresh ical file task not considering empty string values
- Schedules: Long popup does not fit screen & buttons unreachable & objects outside of the popup ([1002](https://github.com/grafana/oncall/issues/1002))
- Can't scroll on integration settings page ([415](https://github.com/grafana/oncall/issues/415))
- Team change in the Integration page always causes 403 ([1292](https://github.com/grafana/oncall/issues/1292))
- Schedules: Permalink doesn't work with multi-teams ([940](https://github.com/grafana/oncall/issues/940))
- Schedules list -> expanded schedule blows page width ([1293](https://github.com/grafana/oncall/issues/1293))

### Changed

- Moved reCAPTCHA to backend environment variable for more flexible configuration between different environments.
- Add pagination to schedule listing
- Show 100 latest alerts on alert group page ([1417](https://github.com/grafana/oncall/pull/1417))

## v1.1.29 (2023-02-23)

### Changed

- Allow creating schedules with type "web" using public API

### Fixed

- Fixed minor issue during the sync process where an HTTP 302 (redirect) status code from the Grafana
  instance would cause the sync to not properly finish

## v1.1.28 (2023-02-23)

### Fixed

- Fixed maintenance mode for Telegram and MSTeams

## v1.1.27 (2023-02-22)

### Added

- Added reCAPTCHA validation for requesting a mobile verification code

### Changed

- Added ratelimits for phone verification
- Link to source was added
- Header of Incident page was reworked: clickable labels instead of just names, users section was deleted
- "Go to Integration" button was deleted, because the functionality was moved to clickable labels

### Fixed

- Fixed HTTP request to Google where when fetching an iCal, the response would sometimes contain HTML instead
  of the expected iCal data

## v1.1.26 (2023-02-20)

### Fixed

- Make alert group filters persistent ([482](https://github.com/grafana/oncall/issues/482))

### Changed

- Update phone verification error message

## v1.1.25 (2023-02-20)

### Fixed

- Fixed too long declare incident link in Slack

## v1.1.24 (2023-02-16)

### Added

- Add direct user paging ([823](https://github.com/grafana/oncall/issues/823))
- Add App Store link to web UI ([1328](https://github.com/grafana/oncall/pull/1328))

### Fixed

- Cleaning of the name "Incident" ([704](https://github.com/grafana/oncall/pull/704))
- Alert Group/Alert Groups naming polishing. All the names should be with capital letters
- Design polishing ([1290](https://github.com/grafana/oncall/pull/1290))
- Not showing contact details in User tooltip if User does not have edit/admin access
- Updated slack link account to redirect back to user profile instead of chatops

### Changed

- Incidents - Removed buttons column and replaced status with toggler ([#1237](https://github.com/grafana/oncall/issues/1237))
- Responsiveness changes across multiple pages (Incidents, Integrations, Schedules) ([#1237](https://github.com/grafana/oncall/issues/1237))
- Add pagination to schedule listing

## v1.1.23 (2023-02-06)

### Fixed

- Fix bug with email case sensitivity for ICal on-call schedules ([1297](https://github.com/grafana/oncall/pull/1297))

## v1.1.22 (2023-02-03)

### Fixed

- Fix bug with root/dependant alert groups list api endpoint ([1284](https://github.com/grafana/oncall/pull/1284))
- Fixed NPE on teams switch

### Added

- Optimize alert and alert group public api endpoints and add filter by id ([1274](https://github.com/grafana/oncall/pull/1274))
- Enable mobile app backend by default on OSS

## v1.1.21 (2023-02-02)

### Added

- Add [`django-dbconn-retry` library](https://github.com/jdelic/django-dbconn-retry) to `INSTALLED_APPS` to attempt
  to alleviate occasional `django.db.utils.OperationalError` errors
- Improve alerts and alert group endpoint response time in internal API with caching ([1261](https://github.com/grafana/oncall/pull/1261))
- Optimize alert and alert group public api endpoints and add filter by id ([1274](https://github.com/grafana/oncall/pull/1274)
- Added Coming Soon for iOS on Mobile App screen

### Fixed

- Fix issue on Integrations where you were redirected back once escalation chain was loaded ([#1083](https://github.com/grafana/oncall/issues/1083))
  ([#1257](https://github.com/grafana/oncall/issues/1257))

## v1.1.20 (2023-01-30)

### Added

- Add involved users filter to alert groups listing page (+ mine shortcut)

### Changed

- Improve logging for creating contact point for Grafana Alerting integration

### Fixed

- Fix bugs related to creating contact point for Grafana Alerting integration
- Fix minor UI bug on OnCall users page where it would idefinitely show a "Loading..." message
- Only show OnCall user's table to users that are authorized
- Fixed NPE in ScheduleUserDetails component ([#1229](https://github.com/grafana/oncall/issues/1229))

## v1.1.19 (2023-01-25)

### Added

- Add Server URL below QR code for OSS for debugging purposes
- Add Slack slash command allowing to trigger a direct page via a manually created alert group
- Remove resolved and acknowledged filters as we switched to status ([#1201](https://github.com/grafana/oncall/pull/1201))
- Add sync with grafana on /users and /teams api calls from terraform plugin

### Changed

- Allow users with `viewer` role to fetch cloud connection status using the internal API ([#1181](https://github.com/grafana/oncall/pull/1181))
- When removing the Slack ChatOps integration, make it more explicit to the user what the implications of doing so are
- Improve performance of `GET /api/internal/v1/schedules` endpoint ([#1169](https://github.com/grafana/oncall/pull/1169))

### Fixed

- Removed duplicate API call, in the UI on plugin initial load, to `GET /api/internal/v1/alert_receive_channels`
- Increased plugin startup speed ([#1200](https://github.com/grafana/oncall/pull/1200))

## v1.1.18 (2023-01-18)

### Added

- Allow messaging backends to be enabled/disabled per organization ([#1151](https://github.com/grafana/oncall/pull/1151))

### Changed

- Send a Slack DM when user is not in channel ([#1144](https://github.com/grafana/oncall/pull/1144))

## v1.1.17 (2023-01-18)

### Changed

- Modified how the `Organization.is_rbac_permissions_enabled` flag is set,
  based on whether we are dealing with an open-source, or cloud installation
- Backend implementation to support direct user/schedule paging
- Changed documentation links to open in new window
- Remove helm chart signing
- Changed the user's profile modal to be wide for all tabs

### Added

- Added state filter for alert_group public API endpoint.
- Enrich user tooltip on Schedule page
- Added redirects for old-style links

### Fixed

- Updated typo in Helm chart values when specifying a custom Slack command name
- Fix for web schedules ical export to give overrides the right priority
- Fix for topnavbar to show initial loading inside PluginPage

## v1.1.16 (2023-01-12)

### Fixed

- Minor bug fix in how the value of `Organization.is_rbac_permissions_enabled` is determined

- Helm chart: default values file and documentation now reflect the correct key to set for the Slack
  slash command name, `oncall.slack.commandName`.

## v1.1.15 (2023-01-10)

### Changed

- Simplify and speed up slack rendering ([#1105](https://github.com/grafana/oncall/pull/1105))
- Faro - Point to 3 separate apps instead of just 1 for all environments ([#1110](https://github.com/grafana/oncall/pull/1110))
- Schedules - ([#1114](https://github.com/grafana/oncall/pull/1114), [#1109](https://github.com/grafana/oncall/pull/1109))

### Fixed

- Bugfix for topnavbar to place alerts inside PageNav ([#1040](https://github.com/grafana/oncall/pull/1040))

## v1.1.14 (2023-01-05)

### Changed

- Change wording from "incident" to "alert group" for the Telegram integration ([#1052](https://github.com/grafana/oncall/pull/1052))
- Soft-delete of organizations on stack deletion.

## v1.1.13 (2023-01-04)

### Added

- Integration with [Grafana Faro](https://grafana.com/docs/grafana-cloud/faro-web-sdk/) for Cloud Instances

## v1.1.12 (2023-01-03)

### Fixed

- Handle jinja exceptions during alert creation
- Handle exception for slack rate limit message

## v1.1.11 (2023-01-03)

### Fixed

- Fix error when schedule was not able to load
- Minor fixes

## v1.1.10 (2023-01-03)

### Fixed

- Minor fixes

## v1.1.9 (2023-01-03)

### Fixed

- Alert group query optimization
- Update RBAC scopes
- Fix error when schedule was not able to load
- Minor bug fixes

## v1.1.8 (2022-12-13)

### Added

- Added a `make` command, `enable-mobile-app-feature-flags`, which sets the backend feature flag in `./dev/.env.dev`,
  and updates a record in the `base_dynamicsetting` database table, which are needed to enable the mobile
  app backend features.

### Changed

- Added ability to change engine deployment update strategy via values in helm chart.
- removed APNS support
- changed the `django-push-notification` library from the `iskhakov` fork to the [`grafana` fork](https://github.com/grafana/django-push-notifications).
  This new fork basically patches an issue which affected the database migrations of this django app (previously the
  library would not respect the `USER_MODEL` setting when creating its tables and would instead reference the
  `auth_user` table.. which we don't want)
- add `--no-cache` flag to the `make build` command

### Fixed

- fix schedule UI types and permissions

## v1.1.7 (2022-12-09)

### Fixed

- Update fallback role for schedule write RBAC permission
- Mobile App Verification tab in the user settings modal is now hidden for users that do not have proper
  permissions to use it

## v1.1.6 (2022-12-09)

### Added

- RBAC permission support
- Add `time_zone` serializer validation for OnCall shifts and calendar/web schedules. In addition, add database migration
  to update values that may be invalid
- Add a `permalinks.web` field, which is a permalink to the alert group web app page, to the alert group internal/public
  API responses
- Added the ability to customize job-migrate `ttlSecondsAfterFinished` field in the helm chart

### Fixed

- Got 500 error when saving Outgoing Webhook ([#890](https://github.com/grafana/oncall/issues/890))
- v1.0.13 helm chart - update the OnCall backend pods image pull policy to "Always" (and explicitly set tag to `latest`).
  This should resolve some recent issues experienced where the frontend/backend versions are not aligned.

### Changed

- When editing templates for alert group presentation or outgoing webhooks, errors and warnings are now displayed in
  the UI as notification popups or displayed in the preview.
- Errors and warnings that occur when rendering templates during notification or webhooks will now render
  and display the error/warning as the result.

## v1.1.5 (2022-11-24)

### Added

- Added a QR code in the "Mobile App Verification" tab on the user settings modal to connect the mobile
  application to your OnCall instance

### Fixed

- UI bug fixes for Grafana 9.3 ([#860](https://github.com/grafana/oncall/pull/860))
- Bug fix for saving source link template ([#898](https://github.com/grafana/oncall/pull/898))

## v1.1.4 (2022-11-23)

### Fixed

- Bug fix for [#882](https://github.com/grafana/oncall/pull/882) which was causing the OnCall web calendars to not load
- Bug fix which, when installing the plugin, or after removing a Grafana API token, caused the plugin to not load properly

## v1.1.3 (2022-11-22)

- Bug Fixes

### Changed

- For OSS installations of OnCall, initial configuration is now simplified. When running for local development, you no
  longer need to configure the plugin via the UI. This is achieved through passing one environment variable to both the
  backend & frontend containers, both of which have been preconfigured for you in `docker-compose-developer.yml`.
  - The Grafana API URL **must be** passed as an environment variable, `GRAFANA_API_URL`, to the OnCall backend
    (and can be configured by updating this env var in your `./dev/.env.dev` file)
  - The OnCall API URL can optionally be passed as an environment variable, `ONCALL_API_URL`, to the OnCall UI.
    If the environment variable is found, the plugin will "auto-configure", otherwise you will be shown a simple
    configuration form to provide this info.
- For Helm installations, if you are running Grafana externally (eg. `grafana.enabled` is set to `false`
  in your `values.yaml`), you will now be required to specify `externalGrafana.url` in `values.yaml`.
- `make start` will now idempotently check to see if a "127.0.0.1 grafana" record exists in `/etc/hosts`
  (using a tool called [`hostess`](https://github.com/cbednarski/hostess)). This is to support using `http://grafana:3000`
  as the `Organization.grafana_url` in two scenarios:
  - `oncall_engine`/`oncall_celery` -> `grafana` Docker container communication
  - public URL generation. There are some instances where `Organization.grafana_url` is referenced to generate public
    URLs to a Grafana plugin page. Without the `/etc/hosts` record, navigating to `http://grafana:3000/some_page` in
    your browser, you would obviously get an error from your browser.

## v1.1.2 (2022-11-18)

- Bug Fixes

## v1.1.1 (2022-11-16)

- Compatibility with Grafana 9.3.0
- Bug Fixes

## v1.0.52 (2022-11-09)

- Allow use of API keys as alternative to account auth token for Twilio
- Remove `grafana_plugin_management` Django app
- Enable new schedules UI
- Bug fixes

## v1.0.51 (2022-11-05)

- Bug Fixes

## v1.0.50 (2022-11-03)

- Updates to documentation
- Improvements to web schedules
- Bug fixes

## v1.0.49 (2022-11-01)

- Enable SMTP email backend by default
- Fix Grafana sidebar frontend bug

## v1.0.48 (2022-11-01)

- verify_number management command
- chatops page redesign

## v1.0.47 (2022-11-01)

- Bug fixes

## v1.0.46 (2022-10-28)

- Bug fixes
- remove `POST /api/internal/v1/custom_buttons/{id}/action` endpoint

## v1.0.45 (2022-10-27)

- Bug fix to revert commit which removed unused engine code

## v1.0.44 (2022-10-26)

- Bug fix for an issue that was affecting phone verification

## v1.0.43 (2022-10-25)

- Bug fixes

## v1.0.42 (2022-10-24)

- Fix posting resolution notes to Slack

## v1.0.41 (2022-10-24)

- Add personal email notifications
- Bug fixes

## v1.0.40 (2022-10-05)

- Improved database and celery backends support
- Added script to import PagerDuty users to Grafana
- Bug fixes

## v1.0.39 (2022-10-03)

- Fix issue in v1.0.38 blocking the creation of schedules and webhooks in the UI

## v1.0.38 (2022-09-30)

- Fix exception handling for adding resolution notes when slack and oncall users are out of sync.
- Fix all day events showing as having gaps in slack notifications
- Improve plugin configuration error message readability
- Add `telegram` key to `permalinks` property in `AlertGroup` public API response schema

## v1.0.37 (2022-09-21)

- Improve API token creation form
- Fix alert group bulk action bugs
- Add `permalinks` property to `AlertGroup` public API response schema
- Scheduling system bug fixes
- Public API bug fixes

## v1.0.36 (2022-09-12)

- Alpha web schedules frontend/backend updates
- Bug fixes

## v1.0.35 (2022-09-07)

- Bug fixes

## v1.0.34 (2022-09-06)

- Fix schedule notification spam

## v1.0.33 (2022-09-06)

- Add raw alert view
- Add GitHub star button for OSS installations
- Restore alert group search functionality
- Bug fixes

## v1.0.32 (2022-09-01)

- Bug fixes

## v1.0.31 (2022-09-01)

- Bump celery version
- Fix oss to cloud connection

## v1.0.30 (2022-08-31)

- Bug fix: check user notification policy before access

## v1.0.29 (2022-08-31)

- Add arm64 docker image

## v1.0.28 (2022-08-31)

- Bug fixes

## v1.0.27 (2022-08-30)

- Bug fixes

## v1.0.26 (2022-08-26)

- Insight log's format fixes
- Remove UserNotificationPolicy auto-recreating

## v1.0.25 (2022-08-24)

- Bug fixes

## v1.0.24 (2022-08-24)

- Insight logs
- Default DATA_UPLOAD_MAX_MEMORY_SIZE to 1mb

## v1.0.23 (2022-08-23)

- Bug fixes

## v1.0.22 (2022-08-16)

- Make STATIC_URL configurable from environment variable

## v1.0.21 (2022-08-12)

- Bug fixes

## v1.0.19 (2022-08-10)

- Bug fixes

## v1.0.15 (2022-08-03)

- Bug fixes

## v1.0.13 (2022-07-27)

- Optimize alert group list view
- Fix a bug related to Twilio setup

## v1.0.12 (2022-07-26)

- Update push-notifications dependency
- Rework how absolute URLs are built
- Fix to show maintenance windows per team
- Logging improvements
- Internal api to get a schedule final events

## v1.0.10 (2022-07-22)

- Speed-up of alert group web caching
- Internal api for OnCall shifts

## v1.0.9 (2022-07-21)

- Frontend bug fixes & improvements
- Support regex_replace() in templates
- Bring back alert group caching and list view

## v1.0.7 (2022-07-18)

- Backend & frontend bug fixes
- Deployment improvements
- Reshape webhook payload for outgoing webhooks
- Add escalation chain usage info on escalation chains page
- Improve alert group list load speeds and simplify caching system

## v1.0.6 (2022-07-12)

- Manual Incidents enabled for teams
- Fix phone notifications for OSS
- Public API improvements

## v1.0.5 (2022-07-06)

- Bump Django to 3.2.14
- Fix PagerDuty iCal parsing

## 1.0.4 (2022-06-28)

- Allow Telegram DMs without channel connection.

## 1.0.3 (2022-06-27)

- Fix users public api endpoint. Now it returns users with all roles.
- Fix redundant notifications about gaps in schedules.
- Frontend fixes.

## 1.0.2 (2022-06-17)

- Fix Grafana Alerting integration to handle API changes in Grafana 9
- Improve public api endpoint for outgoing webhooks (/actions) by adding ability to create, update and delete
  outgoing webhook instance

## 1.0.0 (2022-06-14)

- First Public Release

## 0.0.71 (2022-06-06)

- Initial Commit Release<|MERGE_RESOLUTION|>--- conflicted
+++ resolved
@@ -7,12 +7,6 @@
 
 ## Unreleased
 
-<<<<<<< HEAD
-### Fixed
-
-- Post to Telegram ChatOps channel option is not showing in the integrations page
-  by @alexintech ([#2498](https://github.com/grafana/oncall/pull/2498))
-=======
 ### Changed
 
 - Update the direct paging feature to page for acknowledged & silenced alert groups,
@@ -138,7 +132,6 @@
 - Add debounce on Select UI components to avoid making API search requests on each key-down event by
   @maskin25 ([#2466](https://github.com/grafana/oncall/pull/2466))
 - Make Direct paging integration configurable ([2483](https://github.com/grafana/oncall/pull/2483))
->>>>>>> 0a4d288d
 
 ## v1.3.8 (2023-07-11)
 
