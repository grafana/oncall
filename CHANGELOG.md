--- conflicted
+++ resolved
@@ -7,15 +7,13 @@
 
 ## Unreleased
 
-<<<<<<< HEAD
+### Changed
+
+- Do not retry `firebase.messaging.UnregisteredError` exceptions for FCM relay tasks by @joeyorlando ([#3637](https://github.com/grafana/oncall/pull/3637))
+
 ### Fixed
 
 - Address HTTP 500s occurring when receiving messages from Telegram user in a discussion group by @joeyorlando ([#3622](https://github.com/grafana/oncall/pull/3622))
-=======
-### Changed
-
-- Do not retry `firebase.messaging.UnregisteredError` exceptions for FCM relay tasks by @joeyorlando ([#3637](https://github.com/grafana/oncall/pull/3637))
->>>>>>> 72e7224a
 
 ## v1.3.83 (2024-01-08)
 
