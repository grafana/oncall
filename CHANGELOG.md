# Changelog

All notable changes to this project will be documented in this file.

The format is based on [Keep a Changelog](https://keepachangelog.com/en/1.0.0/),
and this project adheres to [Semantic Versioning](https://semver.org/spec/v2.0.0.html).

## Unreleased

### Added

<<<<<<< HEAD
– Support prescribed labels ([#3848](https://github.com/grafana/oncall/pull/3848))
=======
- Add status change trigger type to webhooks ([#3920](https://github.com/grafana/oncall/pull/3920))
>>>>>>> fde22149

### Fixed

- Fix edit default team by admin @mderynck ([#3885](https://github.com/grafana/oncall/pull/3885))
- Unblock slack install by skipping check chatops gateway link in OSS deployment @mderynck ([#3893](https://github.com/grafana/oncall/pull/3893))
- Fix multiple issues of alert groups table ([#3894](https://github.com/grafana/oncall/issues/3894))
- Improvements for dragging the add rotation form in Schedules ([#3904](https://github.com/grafana/oncall/pull/3904))

### Changed

- Check for permissions on Slack escalate command ([#3891](https://github.com/grafana/oncall/pull/3891))
- Update OnCall Insights dashboard @Ferril ([#3875](https://github.com/grafana/oncall/pull/3875))
- Do not delete webhook if its team is deleted @mderynck ([#3873](https://github.com/grafana/oncall/pull/3873))
- Update user details internal API perms ([#3900](https://github.com/grafana/oncall/pull/3900))

## v1.3.105 (2024-02-13)

### Fixed

- Quotes in templates not rendering results correctly @mderynck ([#3884](https://github.com/grafana/oncall/pull/3884))

## v1.3.104 (2024-02-12)

### Changed

- Revert requiring permission on Slack direct paging ([#3881](https://github.com/grafana/oncall/pull/3881))

## v1.3.103 (2024-02-12)

### Added

- Improved zvonok verification call @sreway ([#3768](https://github.com/grafana/oncall/pull/3768))
- Add permission checks for Slack paging and shift swaps actions ([#3861](https://github.com/grafana/oncall/pull/3861))
- Include all upcoming shifts in upcoming shifts internal endpoint ([#3871](https://github.com/grafana/oncall/pull/3871))

### Changed

- Allow mobile app to access escalation options endpoints @imtoori ([#3847](https://github.com/grafana/oncall/pull/3847))
- Enable templating for alert escalation mobile app push notifications by @joeyorlando ([#3845](https://github.com/grafana/oncall/pull/3845))
- Change email notification template to not wrap user template @mderynck ([#3862](https://github.com/grafana/oncall/pull/3862))
- Update integration name uniqueness check to be per team ([#3863](https://github.com/grafana/oncall/pull/3863))

### Fixed

- Fix rounding issue with displayed time when sending "You're going oncall" push notification by @joeyorlando ([#3872](https://github.com/grafana/oncall/pull/3872))

## v1.3.102 (2024-02-06)

### Fixed

Maintenance release

## v1.3.101 (2024-02-05)

### Added

– Enable labels feature (Currently cloud-only)

### Fixed

- Address outgoing webhook encoding error when passing non-latin characters in the webhook request body by @joeyorlando
  ([#3832](https://github.com/grafana/oncall/pull/3832))

## v1.3.100 (2024-02-01)

### Added

- Allow configuration of outgoing webhook timeout via `OUTGOING_WEBHOOK_TIMEOUT` environment variable @kevindw-fluxys ([#3801](https://github.com/grafana/oncall/pull/3801))
- Include teams info in users API ([#3817](https://github.com/grafana/oncall/pull/3817))

### Fixed

- Handle alert group does not exist on telegram button press ([#3814](https://github.com/grafana/oncall/pull/3814))

## v1.3.99 (2024-02-01)

### Added

- Render alert group action buttons even if getting AG data fails ([#2383](https://github.com/grafana/oncall-private/issues/2383))
- Enable Grafana Alerting V2 feature flag by default

### Fixed

- Incorrect end date on creating weekly on-call shift ([#3755](https://github.com/grafana/oncall/issues/3755))

## v1.3.98 (2024-02-01)

### Fixed

Maintenance release

## v1.3.97 (2024-01-31)

### Changed

- Ensure alert group log records are committed to DB before signalling about them @mderynck([#3731](https://github.com/grafana/oncall/pull/3731))

### Fixed

- Address `SlackAPIRatelimitError` exceptions in `apps.slack.tasks.send_message_to_thread_if_bot_not_in_channel` task
  by @joeyorlando ([#3803](https://github.com/grafana/oncall/pull/3803))
- Fix exception when parsing incident plugin config @mderynck ([#3802](https://github.com/grafana/oncall/pull/3802))

## v1.3.96 (2024-01-31)

### Added

- Allow routing incoming alerts based on labels by @joeyorlando ([#3778](https://github.com/grafana/oncall/pull/3778))

### Changed

- Remove `/oncall` Slack slash command (ie. manual alert group creation command) by @joeyorlando ([#3790](https://github.com/grafana/oncall/pull/3790))
- Increase frequency of checking for gaps and empty shifts in schedules by @Ferril ([#3785](https://github.com/grafana/oncall/pull/3785))

### Fixed

- Fixed checking whether user has telegram connection for `get_telegram_verification_code` endpoint by @Ferril ([#3794](https://github.com/grafana/oncall/pull/3794))
- Fix interval validation when creating shift via public API ([#3775](https://github.com/grafana/oncall/pull/3775))
- Fix list user serializer logic refactoring ([3793](https://github.com/grafana/oncall/pull/3793))

## v1.3.94 (2024-01-30)

### Added

- Improved logging during plugin sync and install with Grafana @mderynck ([#3730](https://github.com/grafana/oncall/pull/3730))
- Added `is_currently_oncall` information to internal user details API ([#3765](https://github.com/grafana/oncall/pull/3765))
- Add a modal for autoresolve and grouping templates for Alertmanager-based integrations ([#3764](https://github.com/grafana/oncall/pull/3764))

### Fixed

- Fixed too frequent retry of `perform_notification` task on Telegram ratelimit error by @Ferril ([#3744](https://github.com/grafana/oncall/pull/3744))
- Dynamic labels & multi-label extraction label are broken ([#3750](https://github.com/grafana/oncall/issues/3750))
- Add check whether organization has Slack connection on update Slack related field using public api endpoints
  by @Ferril ([#3751](https://github.com/grafana/oncall/pull/3751))
- Fixed calculating the number of on-call users per team by @Ferril ([#3773](https://github.com/grafana/oncall/pull/3773))
- Refactor create_alert task by @iskhakov ([#3604](https://github.com/grafana/oncall/pull/3759))

## v1.3.92 (2024-01-23)

Maintenance release

## v1.3.91 (2024-01-23)

### Changed

- Improved alert group table columns spacing ([#3712](https://github.com/grafana/oncall/pull/3712))

## v1.3.90 (2024-01-18)

### Changed

- Improvements for the columns selector ([3668](https://github.com/grafana/oncall/pull/3668))

### Fixed

- Address infinite retrying `apps.alerts.tasks.notify_user.perform_notification` task when `UserNotificationPolicyLogRecord`
  object cannot be found by @joeyorlando ([#3708](https://github.com/grafana/oncall/pull/3708))

## v1.3.89 (2024-01-17)

### Fixed

- Fixed Webhooks UI not allowing simple webhooks to be created ([#3691](https://github.com/grafana/oncall/pull/3691))
- Fix posting Slack message when route is deleted by @vadimkerr ([#3702](https://github.com/grafana/oncall/pull/3702))

### Changed

- Update schedules on-call users cache on every scheduled schedule refresh task ([#3699](https://github.com/grafana/oncall/pull/3699)).

## v1.3.88 (2024-01-16)

### Fixed

- Fix updating a shift swap with no Slack message by @vadimkerr ([#3686](https://github.com/grafana/oncall/pull/3686))

## v1.3.87 (2024-01-15)

### Fixed

- Fix occasional `AttributeError` in `apps.grafana_plugin.tasks.sync.sync_organization_async` task by @joeyorlando ([#3687](https://github.com/grafana/oncall/pull/3687))

## v1.3.86 (2024-01-12)

### Fixed

- Fix unicode characters not rendering correctly in webhooks @mderynck ([#3670](https://github.com/grafana/oncall/pull/3670))
- UI bug related to time inputs for "current UTC time is in" range escalation policy step ([#3585](https://github.com/grafana/oncall/issues/3585)]
- MS Teams Connection user profile tab - shouldn't reshow connection steps if already connected ([#2427](https://github.com/grafana/oncall-private/issues/2427))
- Fix internal schedule detail API to set oncall_now for a schedule in orgs with multiple entries ([#3671](https://github.com/grafana/oncall/pull/3671))

## v1.3.85 (2024-01-12)

Maintenance release

## v1.3.84 (2024-01-10)

### Added

- Add endpoint for alert group escalation snapshot by @Ferril ([#3615](https://github.com/grafana/oncall/pull/3615))

### Changed

- Do not retry `firebase.messaging.UnregisteredError` exceptions for FCM relay tasks by @joeyorlando ([#3637](https://github.com/grafana/oncall/pull/3637))
- Decrease outgoing webhook timeouts from 10secs to 4secs by @joeyorlando ([#3639](https://github.com/grafana/oncall/pull/3639))
- Add stack slug to `/organization` endpoint response by @Ferril ([#3644](https://github.com/grafana/oncall/pull/3644))
- Moved Mobile Connection Tab to separate user profile in Grafana ([#3296](https://github.com/grafana/oncall/pull/3296)

### Fixed

- Address HTTP 500s occurring when receiving messages from Telegram user in a discussion group by @joeyorlando ([#3622](https://github.com/grafana/oncall/pull/3622))
- Fix `module 'apps.schedules.tasks.notify_about_empty_shifts_in_schedule' has no attribute 'apply_async'`
  `AttributeError` by @joeyorlando ([#3640](https://github.com/grafana/oncall/pull/3640))

## v1.3.83 (2024-01-08)

### Changed

- Move Insights to OnCall as a separate page ([#2382](https://github.com/grafana/oncall-private/issues/2382))
- Allow mobile app to access paging endpoint @imtoori ([#3619](https://github.com/grafana/oncall/pull/3619))
- Create log record when there is a telegram formatting error in notification ([#3628](https://github.com/grafana/oncall/pull/3628))

### Fixed

- Fixed schedule timezone issues ([#3576](https://github.com/grafana/oncall/issues/3576))
- Ignore `requests.exceptions.Timeout` exceptions when attempting to send outgoing webhook requests by @joeyorlando ([#3632](https://github.com/grafana/oncall/pull/3632))

## v1.3.82 (2024-01-04)

### Added

- Add ability to create an Outgoing Webhook with the PATCH HTTP method via the UI by @joeyorlando ([#3604](https://github.com/grafana/oncall/pull/3604))

### Changed

- Handle message to reply to not found in Telegram send log ([#3587](https://github.com/grafana/oncall/pull/3587))
- Upgrade mobx lib to the latest version 6.12.0 ([#3453](https://github.com/grafana/oncall/issues/3453))
- Add task lock to avoid running multiple sync_organization tasks in parallel for the same org ([#3612](https://github.com/grafana/oncall/pull/3612))

## v1.3.81 (2023-12-28)

### Added

- Support e2e tests in Tilt and Makefile ([#3516](https://github.com/grafana/oncall/pull/3516))
- Support PATCH method for outgoing webhooks by @ravishankar15 ([#3580](https://github.com/grafana/oncall/pull/3580))

### Changed

- Limit acknowledge reminders to stop repeating after 1 month @mderynck ([#3571](https://github.com/grafana/oncall/pull/3571))

### Fixed

- Check reason to skip notification in Slack to avoid task perform_notification retries @Ferril ([#3562](https://github.com/grafana/oncall/pull/3562))
- Fix alert group table columns validation @Ferril ([#3577](https://github.com/grafana/oncall/pull/3577))
- Fix posting message about rate limit to Slack @Ferril ([#3582](https://github.com/grafana/oncall/pull/3582))
- Fix issue with parsing sender email address from email message for inbound email integration endpoint @Ferril ([#3586](https://github.com/grafana/oncall/pull/3586))
- Fix PUT /api/v1/escalation_policies/id issue when updating `from_time` and `to_time` by @joeyorlando ([#3581](https://github.com/grafana/oncall/pull/3581))
- Fix issue where duplicate team options would show up in the teams dropdown for the `/escalate` Slack command
  by @joeyorlando ([#3590](https://github.com/grafana/oncall/pull/3590))

## v1.3.80 (2023-12-14)

### Added

- Create success log records for delivered personal notifications ([3557](https://github.com/grafana/oncall/pull/3557))

## v1.3.79 (2023-12-14)

### Added

- Add backend for multi-stack support for mobile-app @Ferril ([#3500](https://github.com/grafana/oncall/pull/3500))

## v1.3.78 (2023-12-12)

### Changed

- Add error code for mobile push notification logs when device is not set up @Ferril ([#3554](https://github.com/grafana/oncall/pull/3554))

### Fixed

- Fix issue when mobile push notification message is too big @Ferril ([#3556](https://github.com/grafana/oncall/pull/3556)

## v1.3.77 (2023-12-11)

### Fixed

- Fix schedules invalid dates issue ([#support-escalations/issues/8084](https://github.com/grafana/support-escalations/issues/8084))
- Fix issue related to updating alert group metrics when deleting an alert group via the public API by @joeyorlando ([#3544](https://github.com/grafana/oncall/pull/3544))
- Fix issue with `amazon_ses` inbound email ESP provider by @Lutseslav ([#3509](https://github.com/grafana/oncall/pull/3509))

## v1.3.76 (2023-12-11)

### Fixed

– Fix minor UI bugs

## v1.3.75 (2023-12-08)

### Fixed

- Fix setting integration team to default on update @Ferril ([#3530](https://github.com/grafana/oncall/pull/3530))

## v1.3.74 (2023-12-06)

### Fixed

- Fix missing timestamp value in old grafana API endpoint ([#3522](https://github.com/grafana/oncall/pull/3522))

## v1.3.73 (2023-12-06)

### Added

- Track alert received timestamp on alert group creation ([#3513](https://github.com/grafana/oncall/pull/3513))

## v1.3.72 (2023-12-05)

### Fixed

- Address metrics calculation issue which occurred when `USE_REDIS_CLUSTER` env var was set by @joeyorlando ([#3510](https://github.com/grafana/oncall/pull/3510))

## v1.3.71 (2023-12-05)

### Added

- Add `datetimeformat_as_timezone` Jinja2 template helper filter by @jorgeav ([#3426](https://github.com/grafana/oncall/pull/3426))

### Changed

- Disallow creating and deleting direct paging integrations by @vadimkerr ([#3475](https://github.com/grafana/oncall/pull/3475))
- Renamed "Connections" tab to "Monitoring Systems" and "Direct Paging" to "Manual Direct Paging" on Integrations page

## v1.3.70 (2023-12-01)

Maintenance release

## v1.3.69 (2023-12-01)

Maintenance release + bugfixes

## v1.3.68 (2023-11-30)

### Fixed

- Create missing direct paging integrations on organization sync by @vadimkerr ([#3468](https://github.com/grafana/oncall/pull/3468))

## v1.3.67 (2023-11-30)

Minor bugfixes + dependency updates :)

## v1.3.66 (2023-11-30)

### Fixed

- Delete duplicate direct paging integrations by @vadimkerr ([#3412](https://github.com/grafana/oncall/pull/3412))

## v1.3.65 (2023-11-29)

### Added

- Add options to customize table columns in AlertGroup page ([3281](https://github.com/grafana/oncall/pull/3281))
- Add proxying capabilities for the OnCall mobile API by @joeyorlando ([#3449](https://github.com/grafana/oncall/pull/3449))

### Fixed

- User profile UI tweaks ([#3443](https://github.com/grafana/oncall/pull/3443))
- Ensure stack_id and org_id are ints @mderynck [(#3458](https://github.com/grafana/oncall/pull/3458))

## v1.3.64 (2023-11-28)

### Fixed

- Fix excess usage of bots_info slack api call to avoid ratelimits ([#3440](https://github.com/grafana/oncall/pull/3440))

## v1.3.63 (2023-11-28)

### Added

- Add ability to use Grafana Service Account Tokens for OnCall API (This is only enabled for resolution_notes
  endpoint currently) @mderynck ([#3189](https://github.com/grafana/oncall/pull/3189))
- Add ability for webhook presets to mask sensitive headers @mderynck
  ([#3189](https://github.com/grafana/oncall/pull/3189))

### Changed

- Use instance ID for cloud Grafana service token auth @mderynck ([#3435](https://github.com/grafana/oncall/pull/3435))

### Fixed

- Fixed issue that blocked saving webhooks with presets if the preset is controlling the URL @mderynck
  ([#3189](https://github.com/grafana/oncall/pull/3189))
- User filter doesn't display current value on Alert Groups page ([1714](https://github.com/grafana/oncall/issues/1714))
- Remove displaying rotation modal for Terraform/API based schedules
- Filters polishing ([3183](https://github.com/grafana/oncall/issues/3183))
- Fixed permissions so User settings reader role included list users @mderynck ([#3419](https://github.com/grafana/oncall/pull/3419))
- Fixed alert group rendering when some links were broken because of replacing `-` to `_` @Ferril ([#3424](https://github.com/grafana/oncall/pull/3424))
- Make telegram on_alert_group_action_triggered asynchronous([#3471](https://github.com/grafana/oncall/pull/3471))

## v1.3.62 (2023-11-21)

### Added

- Add builtin slack retry on ratelimited error ([#3401](https://github.com/grafana/oncall/pull/3401))

### Changed

- Add integration id to alert creation logging @mderynck ([#3392](https://github.com/grafana/oncall/pull/3392))

## v1.3.61 (2023-11-21)

### Fixed

- Fix deleting integrations with duplicate names by @vadimkerr ([#3397](https://github.com/grafana/oncall/pull/3397))

## v1.3.60 (2023-11-20)

### Fixed

- Fixes forwarding of Amazon SNS headers @mderynck ([#3371](https://github.com/grafana/oncall/pull/3371))
- Fixes issue when using the `/escalate` Slack command and selecting a team by @joeyorlando ([#3381](https://github.com/grafana/oncall/pull/3381))
- Fix issue when RBAC is enabled where Viewers with "Notifications Receiver" role do not properly show up in schedule
  rotations by @joeyorlando ([#3378](https://github.com/grafana/oncall/pull/3378))

## v1.3.59 (2023-11-16)

### Added

- Populate `users` field of the public Shift GET API with `rolling_users` from the type override created from web UI([#3303](https://github.com/grafana/oncall/pull/3303))
- Do not retry to update slack user group on every API error ([#3363](https://github.com/grafana/oncall/pull/3363))
- Allow specifying a comma-separated list of redis-servers to the `REDIS_URI` engine environment variable by @joeyorlando
  ([#3368](https://github.com/grafana/oncall/pull/3368))

### Fixed

- Fixed recurrency limit issue in the Rotation Modal ([#3358](https://github.com/grafana/oncall/pull/3358))
- Added dragging boundary constraints for Rotation Modal and show scroll for the users list ([#3365](https://github.com/grafana/oncall/pull/3365))
- Delete direct paging integration on team delete by @vadimkerr ([#3367](https://github.com/grafana/oncall/pull/3367))

## v1.3.58 (2023-11-14)

### Added

- Added user timezone field to the users public API response ([#3311](https://github.com/grafana/oncall/pull/3311))
- Allow filtering users by public primary key in internal API ([#3339](https://github.com/grafana/oncall/pull/3339))

### Changed

- Split Integrations table into Connections and Direct Paging tabs ([#3290](https://github.com/grafana/oncall/pull/3290))

### Fixed

- Fix issue where Slack user connection error message is sometimes shown despite successful connection by @joeyorlando ([#3327](https://github.com/grafana/oncall/pull/3327))
- Forward headers for Amazon SNS when organizations are moved @mderynck ([#3326](https://github.com/grafana/oncall/pull/3326))
- Fix styling when light theme is turned on via system preferences
  by excluding dark theme css vars in this case ([#3336](https://github.com/grafana/oncall/pull/3336))
- Fix issue when acknowledge reminder works for deleted organizations @Ferril ([#3345](https://github.com/grafana/oncall/pull/3345))
- Fix generating QR code ([#3347](https://github.com/grafana/oncall/pull/3347))

## v1.3.57 (2023-11-10)

### Fixed

- Fix AmazonSNS integration to handle exceptions the same as other integrations @mderynck ([#3315](https://github.com/grafana/oncall/pull/3315))

## v1.3.56 (2023-11-10)

## v1.3.55 (2023-11-07)

### Changed

- Unify naming of Grafana Cloud / Cloud OnCall / Grafana Cloud OnCall
  so that it's always Grafana Cloud OnCall ([#3279](https://github.com/grafana/oncall/pull/3279))

### Fixed

- Fix escalation policy importance going back to default by @vadimkerr ([#3282](https://github.com/grafana/oncall/pull/3282))
- Improve user permissions query ([#3291](https://github.com/grafana/oncall/pull/3291))

## v1.3.54 (2023-11-06)

### Added

- Add `b64decode` Jinja2 template helper filter by @jorgeav ([#3242](https://github.com/grafana/oncall/pull/3242))

## v1.3.53 (2023-11-03)

### Fixed

- Fix db migration for mobile app @Ferril ([#3260](https://github.com/grafana/oncall/pull/3260))

## v1.3.52 (2023-11-02)

### Fixed

- Address `TypeError` that occurs under some scenarios on the Alert Group detail page

### Changed

- Change wording for push notifications timing choices @Ferril ([#3253](https://github.com/grafana/oncall/pull/3253))

## v1.3.51 (2023-11-02)

### Fixed

- Postpone Legacy AlertManager and Grafana Alerting integration auto-migration date ([3250])(<https://github.com/grafana/oncall/pull/3250>)

## v1.3.50 (2023-11-02)

### Fixed

- Return alert groups for deleted integrations on private api ([3223](https://github.com/grafana/oncall/pull/3223))

## v1.3.49 (2023-10-31)

### Changed

- Removed the hardcoding of page size on frontend ([#3205](https://github.com/grafana/oncall/pull/3205))
- Prevent additional polling on Incidents if the previous request didn't complete
  ([#3205](https://github.com/grafana/oncall/pull/3205))
- Order results from `GET /teams` internal API endpoint by ascending name by @joeyorlando ([#3220](https://github.com/grafana/oncall/pull/3220))
- Order alert groups internal API endpoint by descending started_at by @mderynck ([#3240](https://github.com/grafana/oncall/pull/3240))

### Fixed

- Improve slow `GET /users` + `GET /teams` internal API endpoints by @joeyorlando ([#3220](https://github.com/grafana/oncall/pull/3220))
- Fix search issue when searching for teams in the add responders popup window by @joeyorlando ([#3220](https://github.com/grafana/oncall/pull/3220))
- CSS changes to add responders dropdown to fix long search results list by @joeyorlando ([#3220](https://github.com/grafana/oncall/pull/3220))
- Do not allow to update terraform-based shifts in web UI schedule API ([#3224](https://github.com/grafana/oncall/pull/3224))

## v1.3.48 (2023-10-30)

### Added

- Data type changed from `DateField` to `DateTimeField` on the `final_shifts` API endpoint. Endpoint now accepts either
  a date or a datetime ([#3103](https://github.com/grafana/oncall/pull/3103))

### Changed

- Simplify Direct Paging workflow. Now when using Direct Paging you either simply specify a team, or one or more users
  to page by @joeyorlando ([#3128](https://github.com/grafana/oncall/pull/3128))
- Enable timing options for mobile push notifications, allow multi-select by @Ferril ([#3187](https://github.com/grafana/oncall/pull/3187))

### Fixed

- Fix RBAC authorization bugs related to interacting with Alert Group Slack messages by @joeyorlando ([#3213](https://github.com/grafana/oncall/pull/3213))

## v1.3.47 (2023-10-25)

### Fixed

- Add filtering term length check for channel filter endpoints @Ferril ([#3192](https://github.com/grafana/oncall/pull/3192))

## v1.3.46 (2023-10-23)

### Added

- Check for basic role permissions on get/create/update labels @Ferril ([#3173](https://github.com/grafana/oncall/pull/3173))

### Fixed

- Discard old pending network requests in the UI (Users/Schedules) [#3172](https://github.com/grafana/oncall/pull/3172)
- Fix resolution note source for mobile app by @vadimkerr ([#3174](https://github.com/grafana/oncall/pull/3174))
- Fix iCal imported schedules related users and next shifts per user ([#3178](https://github.com/grafana/oncall/pull/3178))
- Fix references to removed access control functions in Grafana @mderynck ([#3184](https://github.com/grafana/oncall/pull/3184))

### Changed

- Upgrade Django to 4.2.6 and update iCal related deps ([#3176](https://github.com/grafana/oncall/pull/3176))

## v1.3.45 (2023-10-19)

### Added

- Use shift data from event object
- Update shifts public API to improve web shifts support ([#3165](https://github.com/grafana/oncall/pull/3165))

### Fixed

- Update ical schedule creation/update to trigger final schedule refresh ([#3156](https://github.com/grafana/oncall/pull/3156))
- Handle None role when syncing users from Grafana ([#3147](https://github.com/grafana/oncall/pull/3147))
- Polish "Build 'When I am on-call' for web UI" [#2915](https://github.com/grafana/oncall/issues/2915)
- Fix iCal schedule incorrect view [#2001](https://github.com/grafana/oncall-private/issues/2001)
- Fix rotation name rendering issue [#2324](https://github.com/grafana/oncall/issues/2324)

### Changed

- Add user TZ information to next shifts per user endpoint ([#3157](https://github.com/grafana/oncall/pull/3157))

## v1.3.44 (2023-10-16)

### Added

- Update plugin OnCaller role permissions ([#3145](https://github.com/grafana/oncall/pull/3145))
- Add labels implementation for OnCall integrations under the feature flag ([#3014](https://github.com/grafana/oncall/pull/3014))

### Fixed

- Fix plugin status to always return URL with trailing / @mderynck ([#3122](https://github.com/grafana/oncall/pull/3122))

## v1.3.43 (2023-10-05)

### Added

- Make it possible to acknowledge/unacknowledge and resolve/unresolve alert groups via API by @vadimkerr ([#3108](https://github.com/grafana/oncall/pull/3108))

### Changed

- Improve alert group deletion API by @vadimkerr ([#3124](https://github.com/grafana/oncall/pull/3124))
- Removed Integrations Name max characters limit
  ([#3123](https://github.com/grafana/oncall/pull/3123))
- Truncate long table rows (Integration Name/Alert Group) and show tooltip for the truncated content
  ([#3123](https://github.com/grafana/oncall/pull/3123))

## v1.3.42 (2023-10-04)

### Added

- Add additional shift info in schedule filter_events internal API ([#3110](https://github.com/grafana/oncall/pull/3110))

## v1.3.41 (2023-10-04)

### Added

- New RBAC action `grafana-oncall-app.alert-groups:direct-paging` and role "Alert Groups Direct Paging" by @joeyorlando
  ([#3107](https://github.com/grafana/oncall/pull/3107))

### Fixed

- Accept empty and null user when updating webhook via API @mderynck ([#3094](https://github.com/grafana/oncall/pull/3094))
- Fix slack notification for a shift which end is affected by a taken swap ([#3092](https://github.com/grafana/oncall/pull/3092))

## v1.3.40 (2023-09-28)

### Added

- Create Direct Paging integration by default for every team, create default E-Mail notification policy for every user ([#3064](https://github.com/grafana/oncall/pull/3064))

## v1.3.39 (2023-09-27)

### Added

- Presets for webhooks @mderynck ([#2996](https://github.com/grafana/oncall/pull/2996))
- Add `enable_web_overrides` option to schedules public API ([#3062](https://github.com/grafana/oncall/pull/3062))

### Fixed

- Fix regression in public actions endpoint handling user field by @mderynck ([#3053](https://github.com/grafana/oncall/pull/3053))

### Changed

- Rework how users are fetched from DB when getting users from schedules ical representation ([#3067](https://github.com/grafana/oncall/pull/3067))

## v1.3.38 (2023-09-19)

### Fixed

- Fix Slack access token length issue by @toolchainX ([#3016](https://github.com/grafana/oncall/pull/3016))
- Fix shifts for current user internal endpoint to return the right shift PK ([#3036](https://github.com/grafana/oncall/pull/3036))
- Handle Slack ratelimit on alert group deletion by @vadimkerr ([#3038](https://github.com/grafana/oncall/pull/3038))

## v1.3.37 (2023-09-12)

### Added

- Notify user via Slack/mobile push-notification when their shift swap request is taken by @joeyorlando ([#2992](https://github.com/grafana/oncall/pull/2992))
- Unify breadcrumbs behaviour with other Grafana Apps and main core# ([1906](https://github.com/grafana/oncall/issues/1906))

### Changed

- Improve Slack error handling by @vadimkerr ([#3000](https://github.com/grafana/oncall/pull/3000))

### Fixed

- Avoid task retries because of missing AlertGroupLogRecord on send_alert_group_signal ([#3001](https://github.com/grafana/oncall/pull/3001))
- Update escalation policies public API to handle new webhooks ([#2999](https://github.com/grafana/oncall/pull/2999))

## v1.3.36 (2023-09-07)

### Added

- Add option to create new contact point for existing integrations ([#2909](https://github.com/grafana/oncall/issues/2909))

### Changed

- Enable email notification step by default on Helm by @vadimkerr ([#2975](https://github.com/grafana/oncall/pull/2975))
- Handle slack resolution note errors consistently ([#2976](https://github.com/grafana/oncall/pull/2976))

### Fixed

- Don't update Slack user groups for deleted organizations by @vadimkerr ([#2985](https://github.com/grafana/oncall/pull/2985))
- Fix Slack integration leftovers after disconnecting by @vadimkerr ([#2986](https://github.com/grafana/oncall/pull/2986))
- Fix handling Slack rate limits by @vadimkerr ([#2991](https://github.com/grafana/oncall/pull/2991))

## v1.3.35 (2023-09-05)

### Fixed

- Fix issue in `SlackClientWithErrorHandling` paginted API calls by @joeyorlando

## v1.3.34 (2023-09-05)

### Fixed

- Fix issue in `apps.slack.tasks.populate_slack_channels_for_team` task by @joeyorlando ([#2969](https://github.com/grafana/oncall/pull/2969))

## v1.3.33 (2023-09-05)

### Fixed

- Fix issue in `apps.slack.tasks.post_or_update_log_report_message_task` task related to passing tuple to `text` arg
  for `SlackClient.chat_postMessage` method by @joeyorlando ([#2966](https://github.com/grafana/oncall/pull/2966))

## v1.3.32 (2023-09-05)

### Added

- Add internal API endpoint for getting schedules shifts for current user by @Ferril ([#2928](https://github.com/grafana/oncall/pull/2928))

### Changed

- Make Slack integration not post an alert group message if it's already deleted + refactor AlertGroup and
  SlackMessage foreign key relationship by @vadimkerr ([#2957](https://github.com/grafana/oncall/pull/2957))

### Fixed

- Reject file uploads when POSTing to an integration endpoint ([#2958](https://github.com/grafana/oncall/pull/2958))

## v1.3.31 (2023-09-04)

### Fixed

- Fix for Cloud plugin install not refreshing page after completion ([2974](https://github.com/grafana/oncall/issues/2874))
- Fix escalation snapshot building if user was deleted @Ferril ([#2954](https://github.com/grafana/oncall/pull/2954))

### Added

- ([Use Tilt for local development](https://github.com/grafana/oncall/pull/1396))

### Changed

- Update slack schedule shift-changed notification ([#2949](https://github.com/grafana/oncall/pull/2949))

## v1.3.30 (2023-08-31)

### Added

- Add optional param to expand user details in shift swaps internal endpoints ([#2923](https://github.com/grafana/oncall/pull/2923))

### Changed

- Update Shift Swap Request Slack message formatting by @joeyorlando ([#2918](https://github.com/grafana/oncall/pull/2918))
- Performance and UX tweaks to integrations page ([#2869](https://github.com/grafana/oncall/pull/2869))
- Expand users details in filter swaps internal endpoint ([#2921](https://github.com/grafana/oncall/pull/2921))
- Truncate exported final shifts to match the requested period ([#2924](https://github.com/grafana/oncall/pull/2924))

### Fixed

- Fix issue with helm chart when specifying `broker.type=rabbitmq` where Redis environment variables
  were not longer being injected by @joeyorlando ([#2927](https://github.com/grafana/oncall/pull/2927))
- Fix silence for alert groups with empty escalation chain @Ferril ([#2929](https://github.com/grafana/oncall/pull/2929))
- Fixed NPE when migrating legacy Grafana Alerting integrations ([#2908](https://github.com/grafana/oncall/issues/2908))
- Fix `IntegrityError` exceptions that occasionally would occur when trying to create `ResolutionNoteSlackMessage`
  objects by @joeyorlando ([#2933](https://github.com/grafana/oncall/pull/2933))

## v1.3.29 (2023-08-29)

### Fixed

- Fix metrics calculation and OnCall dashboard, rename dashboard @Ferril ([#2895](https://github.com/grafana/oncall/pull/2895))
- Fix slack schedule notification settings dialog ([#2902](https://github.com/grafana/oncall/pull/2902))

## v1.3.28 (2023-08-29)

### Changed

- Switch engine to alpine base image ([2872](https://github.com/grafana/oncall/pull/2872))

### Added

- Visualization of shift swap requests in Overrides and swaps section ([#2844](https://github.com/grafana/oncall/issues/2844))

### Fixed

- Address bug when a Shift Swap Request is accepted either via the web or mobile UI, and the Slack message is not
  updated to reflect the latest state by @joeyorlando ([#2886](https://github.com/grafana/oncall/pull/2886))
- Fix issue where Grafana integration would fail to parse alerting config for routes without receivers @mderynck
  ([#2894](https://github.com/grafana/oncall/pull/2894))

## v1.3.27 (2023-08-25)

### Added

- Public API for webhooks @mderynck ([#2790](https://github.com/grafana/oncall/pull/2790))
- Use Telegram polling protocol instead of a webhook if `FEATURE_TELEGRAM_LONG_POLLING_ENABLED` set to `True` by @alexintech
  ([#2250](https://github.com/grafana/oncall/pull/2250))

### Changed

- Public API for actions now wraps webhooks @mderynck ([#2790](https://github.com/grafana/oncall/pull/2790))
- Allow mobile app to access status endpoint @mderynck ([#2791](https://github.com/grafana/oncall/pull/2791))
- Enable shifts export endpoint for all schedule types ([#2863](https://github.com/grafana/oncall/pull/2863))
- Use priority field to track primary/overrides calendar in schedule iCal export ([#2871](https://github.com/grafana/oncall/pull/2871))

### Fixed

- Fix public api docs for escalation policies by @Ferril ([#2830](https://github.com/grafana/oncall/pull/2830))

## v1.3.26 (2023-08-22)

### Changed

- Increase mobile app verification token TTL by @joeyorlando ([#2859](https://github.com/grafana/oncall/pull/2859))

### Fixed

- Changed HTTP Endpoint to Email for inbound email integrations
  ([#2816](https://github.com/grafana/oncall/issues/2816))
- Enable inbound email feature flag by default by @vadimkerr ([#2846](https://github.com/grafana/oncall/pull/2846))
- Fixed initial search on Users page ([#2842](https://github.com/grafana/oncall/issues/2842))

## v1.3.25 (2023-08-18)

### Changed

- Improve Grafana Alerting integration by @Ferril @teodosii ([#2742](https://github.com/grafana/oncall/pull/2742))
- Fixed UTC conversion for escalation chain step of timerange
  ([#2781](https://github.com/grafana/oncall/issues/2781))

### Fixed

- Check for possible split events in range when resolving schedule ([#2828](https://github.com/grafana/oncall/pull/2828))

## v1.3.24 (2023-08-17)

### Added

- Shift swap requests public API ([#2775](https://github.com/grafana/oncall/pull/2775))
- Shift swap request Slack follow-ups by @vadimkerr ([#2798](https://github.com/grafana/oncall/pull/2798))
- Shift swap request push notification follow-ups by @vadimkerr ([#2805](https://github.com/grafana/oncall/pull/2805))

### Changed

- Improve default AlertManager template ([#2794](https://github.com/grafana/oncall/pull/2794))

### Fixed

- Ignore ical cancelled events when calculating shifts ([#2776](https://github.com/grafana/oncall/pull/2776))
- Fix Slack acknowledgment reminders by @vadimkerr ([#2769](https://github.com/grafana/oncall/pull/2769))
- Fix issue with updating "Require resolution note" setting by @Ferril ([#2782](https://github.com/grafana/oncall/pull/2782))
- Don't send notifications about past SSRs when turning on info notifications by @vadimkerr ([#2783](https://github.com/grafana/oncall/pull/2783))
- Add schedule shift type validation on create/preview ([#2789](https://github.com/grafana/oncall/pull/2789))
- Add alertmanager integration for heartbeat support ([2807](https://github.com/grafana/oncall/pull/2807))

## v1.3.23 (2023-08-10)

### Added

- Shift Swap Requests Web UI ([#2593](https://github.com/grafana/oncall/issues/2593))
- Final schedule shifts should lay in one line ([#1665](https://github.com/grafana/oncall/issues/1665))
- Add backend support for push notification sounds with custom extensions by @vadimkerr ([#2759](https://github.com/grafana/oncall/pull/2759))

### Changed

- Add stack slug to organization options for direct paging Slash command by @vadimkerr ([#2743](https://github.com/grafana/oncall/pull/2743))
- Avoid creating (or notifying about) potential event splits resulting from untaken swap requests ([#2748](https://github.com/grafana/oncall/pull/2748))
- Refactor heartbeats into a periodic task ([2723](https://github.com/grafana/oncall/pull/2723))

### Fixed

- Do not show override shortcut when web overrides are disabled ([#2745](https://github.com/grafana/oncall/pull/2745))
- Handle ical schedule import with duplicated event UIDs ([#2760](https://github.com/grafana/oncall/pull/2760))
- Allow Editor to access Phone Verification ([#2772](https://github.com/grafana/oncall/pull/2772))

## v1.3.22 (2023-08-03)

### Added

- Add mobile app push notifications for shift swap requests by @vadimkerr ([#2717](https://github.com/grafana/oncall/pull/2717))

### Changed

- Skip past due swap requests when calculating events ([2718](https://github.com/grafana/oncall/pull/2718))
- Update schedule slack notifications to use schedule final events by @Ferril ([#2710](https://github.com/grafana/oncall/pull/2710))

### Fixed

- Fix schedule final_events datetime filtering when splitting override ([#2715](https://github.com/grafana/oncall/pull/2715))
- Fix swap requests event filter limits in schedule events ([#2716](https://github.com/grafana/oncall/pull/2716))
- Fix Alerting contact point auto-creation ([2721](https://github.com/grafana/oncall/pull/2721))

## v1.3.21 (2023-08-01)

### Added

- [Helm] Add `extraContainers` for engine, celery and migrate-job pods to define sidecars by @lu1as ([#2650](https://github.com/grafana/oncall/pull/2650))
  – Rework of AlertManager integration ([#2643](https://github.com/grafana/oncall/pull/2643))

## v1.3.20 (2023-07-31)

### Added

- Add filter_shift_swaps endpoint to schedules API ([#2684](https://github.com/grafana/oncall/pull/2684))
- Add shifts endpoint to shift swap API ([#2697](https://github.com/grafana/oncall/pull/2697/))

### Fixed

- Fix helm env variable validation logic when specifying Twilio auth related values by @njohnstone2 ([#2674](https://github.com/grafana/oncall/pull/2674))
- Fixed mobile app verification not sending SMS to phone number ([#2687](https://github.com/grafana/oncall/issues/2687))

## v1.3.19 (2023-07-28)

### Fixed

- Fix one of the latest migrations failing on SQLite by @vadimkerr ([#2680](https://github.com/grafana/oncall/pull/2680))

### Added

- Apply swap requests details to schedule events ([#2677](https://github.com/grafana/oncall/pull/2677))

## v1.3.18 (2023-07-28)

### Changed

- Update the direct paging feature to page for acknowledged & silenced alert groups,
  and show a warning for resolved alert groups by @vadimkerr ([#2639](https://github.com/grafana/oncall/pull/2639))
- Change calls to get instances from GCOM to paginate by @mderynck ([#2669](https://github.com/grafana/oncall/pull/2669))
- Update checking on-call users to use schedule final events ([#2651](https://github.com/grafana/oncall/pull/2651))

### Fixed

- Remove checks delaying plugin load and cause "Initializing plugin..." ([2624](https://github.com/grafana/oncall/pull/2624))
- Fix "Continue escalation if >X alerts per Y minutes" escalation step by @vadimkerr ([#2636](https://github.com/grafana/oncall/pull/2636))
- Post to Telegram ChatOps channel option is not showing in the integrations page
  by @alexintech ([#2498](https://github.com/grafana/oncall/pull/2498))

## v1.3.17 (2023-07-25)

### Added

- Added banner on the ChatOps screen for OSS to let the user know if no chatops integration is enabled
  ([#1735](https://github.com/grafana/oncall/issues/1735))
- Add `rbac_enabled` to `GET /api/internal/v1/current_team` response schema + `rbac_permissions` to `GET /api/internal/v1/user`
  response schema by @joeyorlando ([#2611](https://github.com/grafana/oncall/pull/2611))

### Fixed

- Bring heartbeats back to UI by @maskin25 ([#2550](https://github.com/grafana/oncall/pull/2550))
- Address issue when Grafana feature flags which were enabled via the `feature_flags.enabled` were only properly being
  parsed, when they were space-delimited. This fix allows them to be _either_ space or comma-delimited.
  by @joeyorlando ([#2623](https://github.com/grafana/oncall/pull/2623))

## v1.3.16 (2023-07-21)

### Added

- Allow persisting mobile app's timezone, to allow for more accurate datetime related notifications by @joeyorlando
  ([#2601](https://github.com/grafana/oncall/pull/2601))
- Add filter integrations by type ([2609](https://github.com/grafana/oncall/pull/2609))

### Changed

- Update direct paging docs by @vadimkerr ([#2600](https://github.com/grafana/oncall/pull/2600))
- Improve APIs for creating/updating direct paging integrations by @vadimkerr ([#2603](https://github.com/grafana/oncall/pull/2603))
- Remove unnecessary team checks in public API by @vadimkerr ([#2606](https://github.com/grafana/oncall/pull/2606))

### Fixed

- Fix Slack direct paging issue when there are more than 100 schedules by @vadimkerr ([#2594](https://github.com/grafana/oncall/pull/2594))
- Fix webhooks unable to be copied if they contain password or authorization header ([#2608](https://github.com/grafana/oncall/pull/2608))

## v1.3.15 (2023-07-19)

### Changed

- Deprecate `AlertGroup.is_archived` column. Column will be removed in a subsequent release. By @joeyorlando ([#2524](https://github.com/grafana/oncall/pull/2524)).
- Update Slack "invite" feature to use direct paging by @vadimkerr ([#2562](https://github.com/grafana/oncall/pull/2562))
- Change "Current responders" to "Additional Responders" in web UI by @vadimkerr ([#2567](https://github.com/grafana/oncall/pull/2567))

### Fixed

- Fix duplicate orders on routes and escalation policies by @vadimkerr ([#2568](https://github.com/grafana/oncall/pull/2568))
- Fixed Slack channels sync by @Ferril ([#2571](https://github.com/grafana/oncall/pull/2571))
- Fixed rendering of slack connection errors ([#2526](https://github.com/grafana/oncall/pull/2526))

## v1.3.14 (2023-07-17)

### Changed

- Added `PHONE_PROVIDER` configuration check by @sreway ([#2523](https://github.com/grafana/oncall/pull/2523))
- Deprecate `/oncall` Slack command, update direct paging functionality by @vadimkerr ([#2537](https://github.com/grafana/oncall/pull/2537))
- Change plugin version to drop the `v` prefix. ([#2540](https://github.com/grafana/oncall/pull/2540))

## v1.3.13 (2023-07-17)

### Changed

- Remove deprecated `heartbeat.HeartBeat` model/table by @joeyorlando ([#2534](https://github.com/grafana/oncall/pull/2534))

## v1.3.12 (2023-07-14)

### Added

- Add `page_size`, `current_page_number`, and `total_pages` attributes to paginated API responses by @joeyorlando ([#2471](https://github.com/grafana/oncall/pull/2471))

### Fixed

- New webhooks incorrectly masking authorization header by @mderynck ([#2541](https://github.com/grafana/oncall/pull/2541))

## v1.3.11 (2023-07-13)

### Added

- Release new webhooks functionality by @mderynck @matiasb @maskin25 @teodosii @raphael-batte ([#1830](https://github.com/grafana/oncall/pull/1830))

### Changed

- Custom button webhooks are deprecated, they will be automatically migrated to new webhooks. ([#1830](https://github.com/grafana/oncall/pull/1830))

## v1.3.10 (2023-07-13)

### Added

- [Helm] Added ability to specify `resources` definition within the `wait-for-db` init container by @Shelestov7
  ([#2501](https://github.com/grafana/oncall/pull/2501))
- Added index on `started_at` column in `alerts_alertgroup` table. This substantially speeds up query used by the `check_escalation_finished_task`
  task. By @joeyorlando and @Konstantinov-Innokentii ([#2516](https://github.com/grafana/oncall/pull/2516)).

### Changed

- Deprecated `/maintenance` web UI page. Maintenance is now handled at the integration level and can be performed
  within a single integration's page. by @Ukochka ([#2497](https://github.com/grafana/oncall/issues/2497))

### Fixed

- Fixed a bug in the integration maintenance mode workflow where a user could not start/stop an integration's
  maintenance mode by @joeyorlando ([#2511](https://github.com/grafana/oncall/issues/2511))
- Schedules: Long popup does not fit screen & buttons unreachable & objects outside of the popup [#1002](https://github.com/grafana/oncall/issues/1002)
- New schedules white theme issues [#2356](https://github.com/grafana/oncall/issues/2356)

## v1.3.9 (2023-07-12)

### Added

- Bring new Jinja editor to webhooks ([#2344](https://github.com/grafana/oncall/issues/2344))

### Fixed

- Add debounce on Select UI components to avoid making API search requests on each key-down event by
  @maskin25 ([#2466](https://github.com/grafana/oncall/pull/2466))
- Make Direct paging integration configurable ([2483](https://github.com/grafana/oncall/pull/2483))

## v1.3.8 (2023-07-11)

### Added

- Add `event.users.avatar_full` field to `GET /api/internal/v1/schedules/{schedule_id}/filter_events`
  payload by @joeyorlando ([#2459](https://github.com/grafana/oncall/pull/2459))
- Add `affinity` and `tolerations` for `celery` and `migrations` pods into helm chart + unit test for chart

### Changed

- Modified DRF pagination class used by `GET /api/internal/v1/alert_receive_channels` and `GET /api/internal/v1/schedules`
  endpoints so that the `next` and `previous` pagination links are properly set when OnCall is run behind
  a reverse proxy by @joeyorlando ([#2467](https://github.com/grafana/oncall/pull/2467))
- Polish user settings and warnings ([#2425](https://github.com/grafana/oncall/pull/2425))

### Fixed

- Address issue where we were improperly parsing Grafana feature flags that were enabled via the `feature_flags.enabled`
  method by @joeyorlando ([#2477](https://github.com/grafana/oncall/pull/2477))
- Fix cuddled list Markdown issue by @vadimkerr ([#2488](https://github.com/grafana/oncall/pull/2488))
- Fixed schedules slack notifications for deleted organizations ([#2493](https://github.com/grafana/oncall/pull/2493))

## v1.3.7 (2023-07-06)

### Changed

- OnCall Metrics dashboard update ([#2400](https://github.com/grafana/oncall/pull/2400))

## v1.3.6 (2023-07-05)

### Fixed

- Address issue where having multiple registered mobile apps for a user could lead to issues in delivering push
  notifications by @joeyorlando ([#2421](https://github.com/grafana/oncall/pull/2421))

## v1.3.5 (2023-07-05)

### Fixed

- Fix for phone provider initialization which can lead to an HTTP 500 on startup ([#2434](https://github.com/grafana/oncall/pull/2434))

## v1.3.4 (2023-07-05)

### Added

- Add full avatar URL for on-call users in schedule internal API by @vadimkerr ([#2414](https://github.com/grafana/oncall/pull/2414))
- Add phone call using the zvonok.com service by @sreway ([#2339](https://github.com/grafana/oncall/pull/2339))

### Changed

- UI drawer updates for webhooks2 ([#2419](https://github.com/grafana/oncall/pull/2419))
- Removed url from sms notification, changed format ([#2317](https://github.com/grafana/oncall/pull/2317))

## v1.3.3 (2023-06-29)

### Added

- Docs for `/resolution_notes` public api endpoint [#222](https://github.com/grafana/oncall/issues/222)

### Fixed

- Change alerts order for `/alert` public api endpoint [#1031](https://github.com/grafana/oncall/issues/1031)
- Change resolution notes order for `/resolution_notes` public api endpoint to show notes for the newest alert group
  on top ([#2404](https://github.com/grafana/oncall/pull/2404))
- Remove attempt to check token when editor/viewers are accessing the plugin @mderynck ([#2410](https://github.com/grafana/oncall/pull/2410))

## v1.3.2 (2023-06-29)

### Added

- Add metric "how many alert groups user was notified of" to Prometheus exporter ([#2334](https://github.com/grafana/oncall/pull/2334/))

### Changed

- Change permissions used during setup to better represent actions being taken by @mderynck ([#2242](https://github.com/grafana/oncall/pull/2242))
- Display 100000+ in stats when there are more than 100000 alert groups in the result ([#1901](https://github.com/grafana/oncall/pull/1901))
- Change OnCall plugin to use service accounts and api tokens for communicating with backend, by @mderynck ([#2385](https://github.com/grafana/oncall/pull/2385))
- RabbitMQ Docker image upgraded from 3.7.19 to 3.12.0 in `docker-compose-developer.yml` and
  `docker-compose-mysql-rabbitmq.yml`. **Note**: if you use one of these config files for your deployment
  you _may_ need to follow the RabbitMQ "upgrade steps" listed [here](https://rabbitmq.com/upgrade.html#rabbitmq-version-upgradability)
  by @joeyorlando ([#2359](https://github.com/grafana/oncall/pull/2359))

### Fixed

- For "You're Going OnCall" push notifications, show shift times in the user's configured timezone, otherwise UTC
  by @joeyorlando ([#2351](https://github.com/grafana/oncall/pull/2351))

## v1.3.1 (2023-06-26)

### Fixed

- Fix phone call & SMS relay by @vadimkerr ([#2345](https://github.com/grafana/oncall/pull/2345))

## v1.3.0 (2023-06-26)

### Added

- Secrets consistency for the chart. Bugfixing [#1016](https://github.com/grafana/oncall/pull/1016)

### Changed

- `telegram.webhookUrl` now defaults to `https://<base_url>` if not set
- UI Updates for the integrations page ([#2310](https://github.com/grafana/oncall/pull/2310))
- Prefer shift start when displaying rotation start value for existing shifts ([#2316](https://github.com/grafana/oncall/pull/2316))

### Fixed

- Fixed minor schedule preview issue missing last day ([#2316](https://github.com/grafana/oncall/pull/2316))

## v1.2.46 (2023-06-22)

### Added

- Make it possible to completely delete a rotation oncall ([#1505](https://github.com/grafana/oncall/issues/1505))
- Polish rotation modal form oncall ([#1506](https://github.com/grafana/oncall/issues/1506))
- Quick actions when editing a schedule oncall ([#1507](https://github.com/grafana/oncall/issues/1507))
- Enable schedule related profile settings oncall ([#1508](https://github.com/grafana/oncall/issues/1508))
- Highlight user shifts oncall ([#1509](https://github.com/grafana/oncall/issues/1509))
- Rename or Description for Schedules Rotations ([#1460](https://github.com/grafana/oncall/issues/1406))
- Add documentation for OnCall metrics exporter ([#2149](https://github.com/grafana/oncall/pull/2149))
- Add dashboard for OnCall metrics ([#1973](https://github.com/grafana/oncall/pull/1973))

## Changed

- Change mobile shift notifications title and subtitle by @imtoori ([#2288](https://github.com/grafana/oncall/pull/2288))
- Make web schedule updates to trigger sync refresh of its ical representation ([#2279](https://github.com/grafana/oncall/pull/2279))

## Fixed

- Fix duplicate orders for user notification policies by @vadimkerr ([#2278](https://github.com/grafana/oncall/pull/2278))
- Fix broken markup on alert group page, declutter, make time format consistent ([#2296](https://github.com/grafana/oncall/pull/2295))

## v1.2.45 (2023-06-19)

### Changed

- Change .Values.externalRabbitmq.passwordKey from `password` to `""` (default value `rabbitmq-password`) ([#864](https://github.com/grafana/oncall/pull/864))
- Remove deprecated `permissions` string array from the internal API user serializer by @joeyorlando ([#2269](https://github.com/grafana/oncall/pull/2269))

### Added

- Add `locale` column to mobile app user settings table by @joeyorlando [#2131](https://github.com/grafana/oncall/pull/2131)
- Update notification text for "You're going on call" push notifications to include information about the shift start
  and end times by @joeyorlando ([#2131](https://github.com/grafana/oncall/pull/2131))

### Fixed

- Handle non-UTC UNTIL datetime value when repeating ical events [#2241](https://github.com/grafana/oncall/pull/2241)
- Optimize AlertManager auto-resolve mechanism

## v1.2.44 (2023-06-14)

### Added

- Users with the Viewer basic role can now connect and use the mobile app ([#1892](https://github.com/grafana/oncall/pull/1892))
- Add helm chart support for redis and mysql existing secrets [#2156](https://github.com/grafana/oncall/pull/2156)

### Changed

- Removed `SlackActionRecord` model and database table by @joeyorlando [#2201](https://github.com/grafana/oncall/pull/2201)
- Require users when creating a schedule rotation using the web UI [#2220](https://github.com/grafana/oncall/pull/2220)

### Fixed

- Fix schedule shift preview to not breaking rotation shifts when there is overlap [#2218](https://github.com/grafana/oncall/pull/2218)
- Fix schedule list filter by type to allow considering multiple values [#2218](https://github.com/grafana/oncall/pull/2218)

## v1.2.43 (2023-06-12)

### Changed

- Propogate CI/CD changes

## v1.2.42 (2023-06-12)

### Changed

- Helm chart: Upgrade helm dependecies, improve local setup [#2144](https://github.com/grafana/oncall/pull/2144)

### Fixed

- Fixed bug on Filters where team param from URL was discarded [#6237](https://github.com/grafana/support-escalations/issues/6237)
- Fix receive channel filter in alert groups API [#2140](https://github.com/grafana/oncall/pull/2140)
- Helm chart: Fix usage of `env` settings as map;
  Fix usage of `mariadb.auth.database` and `mariadb.auth.username` for MYSQL env variables by @alexintech [#2146](https://github.com/grafana/oncall/pull/2146)

### Added

- Helm chart: Add unittests for rabbitmq and redis [2165](https://github.com/grafana/oncall/pull/2165)

## v1.2.41 (2023-06-08)

### Added

- Twilio Provider improvements by @Konstantinov-Innokentii, @mderynck and @joeyorlando
  [#2074](https://github.com/grafana/oncall/pull/2074) [#2034](https://github.com/grafana/oncall/pull/2034)
- Run containers as a non-root user by @alexintech [#2053](https://github.com/grafana/oncall/pull/2053)

## v1.2.40 (2023-06-07)

### Added

- Allow mobile app to consume "internal" schedules API endpoints by @joeyorlando ([#2109](https://github.com/grafana/oncall/pull/2109))
- Add inbound email address in integration API by @vadimkerr ([#2113](https://github.com/grafana/oncall/pull/2113))

### Changed

- Make viewset actions more consistent by @vadimkerr ([#2120](https://github.com/grafana/oncall/pull/2120))

### Fixed

- Fix + revert [#2057](https://github.com/grafana/oncall/pull/2057) which reverted a change which properly handles
  `Organization.DoesNotExist` exceptions for Slack events by @joeyorlando ([#TBD](https://github.com/grafana/oncall/pull/TBD))
- Fix Telegram ratelimit on live setting change by @vadimkerr and @alexintech ([#2100](https://github.com/grafana/oncall/pull/2100))

## v1.2.39 (2023-06-06)

### Changed

- Do not hide not secret settings in the web plugin UI by @alexintech ([#1964](https://github.com/grafana/oncall/pull/1964))

## v1.2.36 (2023-06-02)

### Added

- Add public API endpoint to export a schedule's final shifts by @joeyorlando ([2047](https://github.com/grafana/oncall/pull/2047))

### Fixed

- Fix demo alert for inbound email integration by @vadimkerr ([#2081](https://github.com/grafana/oncall/pull/2081))
- Fix calendar TZ used when comparing current shifts triggering slack shift notifications ([#2091](https://github.com/grafana/oncall/pull/2091))

## v1.2.35 (2023-06-01)

### Fixed

- Fix a bug with permissions for telegram user settings by @alexintech ([#2075](https://github.com/grafana/oncall/pull/2075))
- Fix orphaned messages in Slack by @vadimkerr ([#2023](https://github.com/grafana/oncall/pull/2023))
- Fix duplicated slack shift-changed notifications ([#2080](https://github.com/grafana/oncall/pull/2080))

## v1.2.34 (2023-05-31)

### Added

- Add description to "Default channel for Slack notifications" UI dropdown by @joeyorlando ([2051](https://github.com/grafana/oncall/pull/2051))

### Fixed

- Fix templates when slack or telegram is disabled ([#2064](https://github.com/grafana/oncall/pull/2064))
- Reduce number of alert groups returned by `Attach To` in slack to avoid event trigger timeout @mderynck ([#2049](https://github.com/grafana/oncall/pull/2049))

## v1.2.33 (2023-05-30)

### Fixed

- Revert #2040 breaking `/escalate` Slack command

## v1.2.32 (2023-05-30)

### Added

- Add models and framework to use different services (Phone, SMS, Verify) in Twilio depending on
  the destination country code by @mderynck ([#1976](https://github.com/grafana/oncall/pull/1976))
- Prometheus exporter backend for alert groups related metrics
- Helm chart: configuration of `uwsgi` using environment variables by @alexintech ([#2045](https://github.com/grafana/oncall/pull/2045))
- Much expanded/improved docs for mobile app ([2026](https://github.com/grafana/oncall/pull/2026>))
- Enable by-day selection when defining monthly and hourly rotations ([2037](https://github.com/grafana/oncall/pull/2037))

### Fixed

- Fix error when updating closed modal window in Slack by @vadimkerr ([#2019](https://github.com/grafana/oncall/pull/2019))
- Fix final schedule export failing to update when ical imported events set start/end as date ([#2025](https://github.com/grafana/oncall/pull/2025))
- Helm chart: fix bugs in helm chart with external postgresql configuration by @alexintech ([#2036](https://github.com/grafana/oncall/pull/2036))
- Properly address `Organization.DoesNotExist` exceptions thrown which result in HTTP 500 for the Slack `interactive_api_endpoint`
  endpoint by @joeyorlando ([#2040](https://github.com/grafana/oncall/pull/2040))
- Fix issue when trying to sync Grafana contact point and config receivers miss a key ([#2046](https://github.com/grafana/oncall/pull/2046))

### Changed

- Changed mobile notification title and subtitle. Removed the body. by @imtoori [#2027](https://github.com/grafana/oncall/pull/2027)

## v1.2.31 (2023-05-26)

### Fixed

- Fix AmazonSNS ratelimit by @Konstantinov-Innokentii ([#2032](https://github.com/grafana/oncall/pull/2032))

## v1.2.30 (2023-05-25)

### Fixed

- Fix Phone provider status callbacks [#2014](https://github.com/grafana/oncall/pull/2014)

## v1.2.29 (2023-05-25)

### Changed

- Phone provider refactoring [#1713](https://github.com/grafana/oncall/pull/1713)

### Fixed

- Handle slack metadata limit when creating paging command payload ([#2007](https://github.com/grafana/oncall/pull/2007))
- Fix issue with sometimes cached final schedule not being refreshed after an update ([#2004](https://github.com/grafana/oncall/pull/2004))

## v1.2.28 (2023-05-24)

### Fixed

- Improve plugin authentication by @vadimkerr ([#1995](https://github.com/grafana/oncall/pull/1995))
- Fix MultipleObjectsReturned error on webhook endpoints by @vadimkerr ([#1996](https://github.com/grafana/oncall/pull/1996))
- Remove user defined time period from "you're going oncall" mobile push by @iskhakov ([#2001](https://github.com/grafana/oncall/pull/2001))

## v1.2.27 (2023-05-23)

### Added

- Allow passing Firebase credentials via environment variable by @vadimkerr ([#1969](https://github.com/grafana/oncall/pull/1969))

### Changed

- Update default Alertmanager templates by @iskhakov ([#1944](https://github.com/grafana/oncall/pull/1944))

### Fixed

- Fix SQLite permission issue by @vadimkerr ([#1984](https://github.com/grafana/oncall/pull/1984))
- Remove user defined time period from "you're going oncall" mobile push ([2001](https://github.com/grafana/oncall/pull/2001))

## v1.2.26 (2023-05-18)

### Fixed

- Fix inbound email bug when attaching files by @vadimkerr ([#1970](https://github.com/grafana/oncall/pull/1970))

## v1.2.25 (2023-05-18)

### Added

- Test mobile push backend

## v1.2.24 (2023-05-17)

### Fixed

- Fixed bug in Escalation Chains where reordering an item crashed the list

## v1.2.23 (2023-05-15)

### Added

- Add a way to set a maintenance mode message and display this in the web plugin UI by @joeyorlando ([#1917](https://github.com/grafana/oncall/pull/#1917))

### Changed

- Use `user_profile_changed` Slack event instead of `user_change` to update Slack user profile by @vadimkerr ([#1938](https://github.com/grafana/oncall/pull/1938))

## v1.2.22 (2023-05-12)

### Added

- Add mobile settings for info notifications by @imtoori ([#1926](https://github.com/grafana/oncall/pull/1926))

### Fixed

- Fix bug in the "You're Going Oncall" push notification copy by @joeyorlando ([#1922](https://github.com/grafana/oncall/pull/1922))
- Fix bug with newlines in markdown converter ([#1925](https://github.com/grafana/oncall/pull/1925))
- Disable "You're Going Oncall" push notification by default ([1927](https://github.com/grafana/oncall/pull/1927))

## v1.2.21 (2023-05-09)

### Added

- Add a new mobile app push notification which notifies users when they are going on call by @joeyorlando ([#1814](https://github.com/grafana/oncall/pull/1814))
- Add a new mobile app user setting field, `important_notification_volume_override` by @joeyorlando ([#1893](https://github.com/grafana/oncall/pull/1893))

### Changed

- Improve ical comparison when checking for imported ical updates ([1870](https://github.com/grafana/oncall/pull/1870))
- Upgrade to Python 3.11.3 by @joeyorlando ([#1849](https://github.com/grafana/oncall/pull/1849))

### Fixed

- Fix issue with how OnCall determines if a cloud Grafana Instance supports RBAC by @joeyorlando ([#1880](https://github.com/grafana/oncall/pull/1880))
- Fix issue trying to set maintenance mode for integrations belonging to non-current team

## v1.2.20 (2023-05-09)

### Fixed

- Hotfix perform notification task

## v1.2.19 (2023-05-04)

### Fixed

- Fix issue with parsing response when sending Slack message

## v1.2.18 (2023-05-03)

### Added

- Documentation updates

## v1.2.17 (2023-05-02)

### Added

- Add filter descriptions to web ui by @iskhakov ([1845](https://github.com/grafana/oncall/pull/1845))
- Add "Notifications Receiver" RBAC role by @joeyorlando ([#1853](https://github.com/grafana/oncall/pull/1853))

### Changed

- Remove template editor from Slack by @iskhakov ([1847](https://github.com/grafana/oncall/pull/1847))
- Remove schedule name uniqueness restriction ([1859](https://github.com/grafana/oncall/pull/1859))

### Fixed

- Fix bugs in web title and message templates rendering and visual representation ([1747](https://github.com/grafana/oncall/pull/1747))

## v1.2.16 (2023-04-27)

### Added

- Add 2, 3 and 6 hours Alert Group silence options by @tommysitehost ([#1822](https://github.com/grafana/oncall/pull/1822))
- Add schedule related users endpoint to plugin API

### Changed

- Update web UI, Slack, and Telegram to allow silencing an acknowledged alert group by @joeyorlando ([#1831](https://github.com/grafana/oncall/pull/1831))

### Fixed

- Optimize duplicate queries occurring in AlertGroupFilter by @joeyorlando ([1809](https://github.com/grafana/oncall/pull/1809))

## v1.2.15 (2023-04-24)

### Fixed

- Helm chart: Fix helm hook for db migration job
- Performance improvements to `GET /api/internal/v1/alertgroups` endpoint by @joeyorlando and @iskhakov ([#1805](https://github.com/grafana/oncall/pull/1805))

### Added

- Add helm chart support for twilio existing secrets by @atownsend247 ([#1435](https://github.com/grafana/oncall/pull/1435))
- Add web_title, web_message and web_image_url attributes to templates ([1786](https://github.com/grafana/oncall/pull/1786))

### Changed

- Update shift API to use a default interval value (`1`) when a `frequency` is set and no `interval` is given
- Limit number of alertmanager alerts in alert group to autoresolve by 500 ([1779](https://github.com/grafana/oncall/pull/1779))
- Update schedule and personal ical exports to use final shift events

## v1.2.14 (2023-04-19)

### Fixed

- Fix broken documentation links by @shantanualsi ([#1766](https://github.com/grafana/oncall/pull/1766))
- Fix bug when updating team access settings by @vadimkerr ([#1794](https://github.com/grafana/oncall/pull/1794))

## v1.2.13 (2023-04-18)

### Changed

- Rework ical schedule export to include final events; also improve changing shifts sync

### Fixed

- Fix issue when creating web overrides for TF schedules using a non-UTC timezone

## v1.2.12 (2023-04-18)

### Changed

- Move `alerts_alertgroup.is_restricted` column to `alerts_alertreceivechannel.restricted_at` by @joeyorlando ([#1770](https://github.com/grafana/oncall/pull/1770))

### Added

- Add new field description_short to private api ([#1698](https://github.com/grafana/oncall/pull/1698))
- Added preview and migration API endpoints for route migration from regex into jinja2 ([1715](https://github.com/grafana/oncall/pull/1715))
- Helm chart: add the option to use a helm hook for the migration job ([1386](https://github.com/grafana/oncall/pull/1386))
- Add endpoints to start and stop maintenance in alert receive channel private api ([1755](https://github.com/grafana/oncall/pull/1755))
- Send demo alert with dynamic payload and get demo payload example on private api ([1700](https://github.com/grafana/oncall/pull/1700))
- Add is_default fields to templates, remove WritableSerialiserMethodField ([1759](https://github.com/grafana/oncall/pull/1759))
- Allow use of dynamic payloads in alert receive channels preview template in private api ([1756](https://github.com/grafana/oncall/pull/1756))

## v1.2.11 (2023-04-14)

### Added

- add new columns `gcom_org_contract_type`, `gcom_org_irm_sku_subscription_start_date`,
  and `gcom_org_oldest_admin_with_billing_privileges_user_id` to `user_management_organization` table,
  plus `is_restricted` column to `alerts_alertgroup` table by @joeyorlando and @teodosii ([1522](https://github.com/grafana/oncall/pull/1522))
- emit two new Django signals by @joeyorlando and @teodosii ([1522](https://github.com/grafana/oncall/pull/1522))
  - `org_sync_signal` at the end of the `engine/apps/user_management/sync.py::sync_organization` method
  - `alert_group_created_signal` when a new Alert Group is created

## v1.2.10 (2023-04-13)

### Added

- Added mine filter to schedules listing

### Fixed

- Fixed a bug in GForm's RemoteSelect where the value for Dropdown could not change
- Fixed the URL attached to an Incident created via the 'Declare Incident' button of a Slack alert by @sd2k ([#1738](https://github.com/grafana/oncall/pull/1738))

## v1.2.9 (2023-04-11)

### Fixed

- Catch the new Slack error - "message_limit_exceeded"

## v1.2.8 (2023-04-06)

### Changed

- Allow editing assigned team via public api ([1619](https://github.com/grafana/oncall/pull/1619))
- Disable mentions when resolution note is created by @iskhakov ([1696](https://github.com/grafana/oncall/pull/1696))
- Display warnings on users page in a clean and consistent way by @iskhakov ([#1681](https://github.com/grafana/oncall/pull/1681))

## v1.2.7 (2023-04-03)

### Added

- Save selected teams filter in local storage ([#1611](https://github.com/grafana/oncall/issues/1611))

### Changed

- Renamed routes from /incidents to /alert-groups ([#1678](https://github.com/grafana/oncall/pull/1678))

### Fixed

- Fix team search when filtering resources by @vadimkerr ([#1680](https://github.com/grafana/oncall/pull/1680))
- Fix issue when trying to scroll in Safari ([#415](https://github.com/grafana/oncall/issues/415))

## v1.2.6 (2023-03-30)

### Fixed

- Fixed bug when web schedules/shifts use non-UTC timezone and shift is deleted by @matiasb ([#1661](https://github.com/grafana/oncall/pull/1661))

## v1.2.5 (2023-03-30)

### Fixed

- Fixed a bug with Slack links not working in the plugin UI ([#1671](https://github.com/grafana/oncall/pull/1671))

## v1.2.4 (2023-03-30)

### Added

- Added the ability to change the team for escalation chains by @maskin25, @iskhakov and @vadimkerr ([#1658](https://github.com/grafana/oncall/pull/1658))

### Fixed

- Addressed bug with iOS mobile push notifications always being set to critical by @imtoori and @joeyorlando ([#1646](https://github.com/grafana/oncall/pull/1646))
- Fixed issue where Viewer was not able to view which people were oncall in a schedule ([#999](https://github.com/grafana/oncall/issues/999))
- Fixed a bug with syncing teams from Grafana API by @vadimkerr ([#1652](https://github.com/grafana/oncall/pull/1652))

## v1.2.3 (2023-03-28)

Only some minor performance/developer setup changes to report in this version.

## v1.2.2 (2023-03-27)

### Changed

- Drawers with Forms are not closing by clicking outside of the drawer. Only by clicking Cancel or X (by @Ukochka in [#1608](https://github.com/grafana/oncall/pull/1608))
- When the `DANGEROUS_WEBHOOKS_ENABLED` environment variable is set to true, it's possible now to create Outgoing Webhooks
  using URLs without a top-level domain (by @hoptical in [#1398](https://github.com/grafana/oncall/pull/1398))
- Updated wording when creating an integration (by @callmehyde in [#1572](https://github.com/grafana/oncall/pull/1572))
- Set FCM iOS/Android "message priority" to "high priority" for mobile app push notifications (by @joeyorlando in [#1612](https://github.com/grafana/oncall/pull/1612))
- Improve schedule quality feature (by @vadimkerr in [#1602](https://github.com/grafana/oncall/pull/1602))

### Fixed

- Update override deletion changes to set its final duration (by @matiasb in [#1599](https://github.com/grafana/oncall/pull/1599))

## v1.2.1 (2023-03-23)

### Changed

- Mobile app settings backend by @vadimkerr in ([1571](https://github.com/grafana/oncall/pull/1571))
- Fix integrations and escalations autoselect, improve GList by @maskin25 in ([1601](https://github.com/grafana/oncall/pull/1601))
- Add filters to outgoing webhooks 2 by @iskhakov in ([1598](https://github.com/grafana/oncall/pull/1598))

## v1.2.0 (2023-03-21)

### Changed

- Add team-based filtering for resources, so that users can see multiple resources at once and link them together ([1528](https://github.com/grafana/oncall/pull/1528))

## v1.1.41 (2023-03-21)

### Added

- Modified `check_escalation_finished_task` celery task to use read-only databases for its query, if one is defined +
  make the validation logic stricter + ping a configurable heartbeat on successful completion of this task ([1266](https://github.com/grafana/oncall/pull/1266))

### Changed

- Updated wording throughout plugin to use 'Alert Group' instead of 'Incident' ([1565](https://github.com/grafana/oncall/pull/1565),
  [1576](https://github.com/grafana/oncall/pull/1576))
- Check for enabled Telegram feature was added to ChatOps and to User pages ([319](https://github.com/grafana/oncall/issues/319))
- Filtering for Editors/Admins was added to rotation form. It is not allowed to assign Viewer to rotation ([1124](https://github.com/grafana/oncall/issues/1124))
- Modified search behaviour on the Escalation Chains page to allow for "partial searching" ([1578](https://github.com/grafana/oncall/pull/1578))

### Fixed

- Fixed a few permission issues on the UI ([1448](https://github.com/grafana/oncall/pull/1448))
- Fix resolution note rendering in Slack message threads where the Slack username was not
  being properly rendered ([1561](https://github.com/grafana/oncall/pull/1561))

## v1.1.40 (2023-03-16)

### Fixed

- Check for duplicated positions in terraform escalation policies create/update

### Added

- Add `regex_match` Jinja filter ([1556](https://github.com/grafana/oncall/pull/1556))

### Changed

- Allow passing `null` as a value for `escalation_chain` when creating routes via the public API ([1557](https://github.com/grafana/oncall/pull/1557))

## v1.1.39 (2023-03-16)

### Added

- Inbound email integration ([837](https://github.com/grafana/oncall/pull/837))

## v1.1.38 (2023-03-14)

### Added

- Add filtering by escalation chain to alert groups page ([1535](https://github.com/grafana/oncall/pull/1535))

### Fixed

- Improve tasks checking/triggering webhooks in new backend

## v1.1.37 (2023-03-14)

### Fixed

- Fixed redirection issue on integrations screen

### Added

- Enable web overrides for Terraform-based schedules
- Direct user paging improvements ([1358](https://github.com/grafana/oncall/issues/1358))
- Added Schedule Score quality within the schedule view ([118](https://github.com/grafana/oncall/issues/118))

## v1.1.36 (2023-03-09)

### Fixed

- Fix bug with override creation ([1515](https://github.com/grafana/oncall/pull/1515))

## v1.1.35 (2023-03-09)

### Added

- Insight logs

### Fixed

- Fixed issue with Alert group involved users filter
- Fixed email sending failure due to newline in title

## v1.1.34 (2023-03-08)

### Added

- Jinja2 based routes ([1319](https://github.com/grafana/oncall/pull/1319))

### Changed

- Remove mobile app feature flag ([1484](https://github.com/grafana/oncall/pull/1484))

### Fixed

- Prohibit creating & updating past overrides ([1474](https://github.com/grafana/oncall/pull/1474))

## v1.1.33 (2023-03-07)

### Fixed

- Show permission error for accessing Telegram as Viewer ([1273](https://github.com/grafana/oncall/issues/1273))

### Changed

- Pass email and phone limits as environment variables ([1219](https://github.com/grafana/oncall/pull/1219))

## v1.1.32 (2023-03-01)

### Fixed

- Schedule filters improvements ([941](https://github.com/grafana/oncall/issues/941))
- Fix pagination issue on schedules page ([1437](https://github.com/grafana/oncall/pull/1437))

## v1.1.31 (2023-03-01)

### Added

- Add acknowledge_signal and source link to public api

## v1.1.30 (2023-03-01)

### Fixed

- Fixed importing of global grafana styles ([672](https://github.com/grafana/oncall/issues/672))
- Fixed UI permission related bug where Editors could not export their user iCal link
- Fixed error when a shift is created using Etc/UTC as timezone
- Fixed issue with refresh ical file task not considering empty string values
- Schedules: Long popup does not fit screen & buttons unreachable & objects outside of the popup ([1002](https://github.com/grafana/oncall/issues/1002))
- Can't scroll on integration settings page ([415](https://github.com/grafana/oncall/issues/415))
- Team change in the Integration page always causes 403 ([1292](https://github.com/grafana/oncall/issues/1292))
- Schedules: Permalink doesn't work with multi-teams ([940](https://github.com/grafana/oncall/issues/940))
- Schedules list -> expanded schedule blows page width ([1293](https://github.com/grafana/oncall/issues/1293))

### Changed

- Moved reCAPTCHA to backend environment variable for more flexible configuration between different environments.
- Add pagination to schedule listing
- Show 100 latest alerts on alert group page ([1417](https://github.com/grafana/oncall/pull/1417))

## v1.1.29 (2023-02-23)

### Changed

- Allow creating schedules with type "web" using public API

### Fixed

- Fixed minor issue during the sync process where an HTTP 302 (redirect) status code from the Grafana
  instance would cause the sync to not properly finish

## v1.1.28 (2023-02-23)

### Fixed

- Fixed maintenance mode for Telegram and MSTeams

## v1.1.27 (2023-02-22)

### Added

- Added reCAPTCHA validation for requesting a mobile verification code

### Changed

- Added ratelimits for phone verification
- Link to source was added
- Header of Incident page was reworked: clickable labels instead of just names, users section was deleted
- "Go to Integration" button was deleted, because the functionality was moved to clickable labels

### Fixed

- Fixed HTTP request to Google where when fetching an iCal, the response would sometimes contain HTML instead
  of the expected iCal data

## v1.1.26 (2023-02-20)

### Fixed

- Make alert group filters persistent ([482](https://github.com/grafana/oncall/issues/482))

### Changed

- Update phone verification error message

## v1.1.25 (2023-02-20)

### Fixed

- Fixed too long declare incident link in Slack

## v1.1.24 (2023-02-16)

### Added

- Add direct user paging ([823](https://github.com/grafana/oncall/issues/823))
- Add App Store link to web UI ([1328](https://github.com/grafana/oncall/pull/1328))

### Fixed

- Cleaning of the name "Incident" ([704](https://github.com/grafana/oncall/pull/704))
- Alert Group/Alert Groups naming polishing. All the names should be with capital letters
- Design polishing ([1290](https://github.com/grafana/oncall/pull/1290))
- Not showing contact details in User tooltip if User does not have edit/admin access
- Updated slack link account to redirect back to user profile instead of chatops

### Changed

- Incidents - Removed buttons column and replaced status with toggler ([#1237](https://github.com/grafana/oncall/issues/1237))
- Responsiveness changes across multiple pages (Incidents, Integrations, Schedules) ([#1237](https://github.com/grafana/oncall/issues/1237))
- Add pagination to schedule listing

## v1.1.23 (2023-02-06)

### Fixed

- Fix bug with email case sensitivity for ICal on-call schedules ([1297](https://github.com/grafana/oncall/pull/1297))

## v1.1.22 (2023-02-03)

### Fixed

- Fix bug with root/dependant alert groups list api endpoint ([1284](https://github.com/grafana/oncall/pull/1284))
- Fixed NPE on teams switch

### Added

- Optimize alert and alert group public api endpoints and add filter by id ([1274](https://github.com/grafana/oncall/pull/1274))
- Enable mobile app backend by default on OSS

## v1.1.21 (2023-02-02)

### Added

- Add [`django-dbconn-retry` library](https://github.com/jdelic/django-dbconn-retry) to `INSTALLED_APPS` to attempt
  to alleviate occasional `django.db.utils.OperationalError` errors
- Improve alerts and alert group endpoint response time in internal API with caching ([1261](https://github.com/grafana/oncall/pull/1261))
- Optimize alert and alert group public api endpoints and add filter by id ([1274](https://github.com/grafana/oncall/pull/1274)
- Added Coming Soon for iOS on Mobile App screen

### Fixed

- Fix issue on Integrations where you were redirected back once escalation chain was loaded ([#1083](https://github.com/grafana/oncall/issues/1083))
  ([#1257](https://github.com/grafana/oncall/issues/1257))

## v1.1.20 (2023-01-30)

### Added

- Add involved users filter to alert groups listing page (+ mine shortcut)

### Changed

- Improve logging for creating contact point for Grafana Alerting integration

### Fixed

- Fix bugs related to creating contact point for Grafana Alerting integration
- Fix minor UI bug on OnCall users page where it would idefinitely show a "Loading..." message
- Only show OnCall user's table to users that are authorized
- Fixed NPE in ScheduleUserDetails component ([#1229](https://github.com/grafana/oncall/issues/1229))

## v1.1.19 (2023-01-25)

### Added

- Add Server URL below QR code for OSS for debugging purposes
- Add Slack slash command allowing to trigger a direct page via a manually created alert group
- Remove resolved and acknowledged filters as we switched to status ([#1201](https://github.com/grafana/oncall/pull/1201))
- Add sync with grafana on /users and /teams api calls from terraform plugin

### Changed

- Allow users with `viewer` role to fetch cloud connection status using the internal API ([#1181](https://github.com/grafana/oncall/pull/1181))
- When removing the Slack ChatOps integration, make it more explicit to the user what the implications of doing so are
- Improve performance of `GET /api/internal/v1/schedules` endpoint ([#1169](https://github.com/grafana/oncall/pull/1169))

### Fixed

- Removed duplicate API call, in the UI on plugin initial load, to `GET /api/internal/v1/alert_receive_channels`
- Increased plugin startup speed ([#1200](https://github.com/grafana/oncall/pull/1200))

## v1.1.18 (2023-01-18)

### Added

- Allow messaging backends to be enabled/disabled per organization ([#1151](https://github.com/grafana/oncall/pull/1151))

### Changed

- Send a Slack DM when user is not in channel ([#1144](https://github.com/grafana/oncall/pull/1144))

## v1.1.17 (2023-01-18)

### Changed

- Modified how the `Organization.is_rbac_permissions_enabled` flag is set,
  based on whether we are dealing with an open-source, or cloud installation
- Backend implementation to support direct user/schedule paging
- Changed documentation links to open in new window
- Remove helm chart signing
- Changed the user's profile modal to be wide for all tabs

### Added

- Added state filter for alert_group public API endpoint.
- Enrich user tooltip on Schedule page
- Added redirects for old-style links

### Fixed

- Updated typo in Helm chart values when specifying a custom Slack command name
- Fix for web schedules ical export to give overrides the right priority
- Fix for topnavbar to show initial loading inside PluginPage

## v1.1.16 (2023-01-12)

### Fixed

- Minor bug fix in how the value of `Organization.is_rbac_permissions_enabled` is determined

- Helm chart: default values file and documentation now reflect the correct key to set for the Slack
  slash command name, `oncall.slack.commandName`.

## v1.1.15 (2023-01-10)

### Changed

- Simplify and speed up slack rendering ([#1105](https://github.com/grafana/oncall/pull/1105))
- Faro - Point to 3 separate apps instead of just 1 for all environments ([#1110](https://github.com/grafana/oncall/pull/1110))
- Schedules - ([#1114](https://github.com/grafana/oncall/pull/1114), [#1109](https://github.com/grafana/oncall/pull/1109))

### Fixed

- Bugfix for topnavbar to place alerts inside PageNav ([#1040](https://github.com/grafana/oncall/pull/1040))

## v1.1.14 (2023-01-05)

### Changed

- Change wording from "incident" to "alert group" for the Telegram integration ([#1052](https://github.com/grafana/oncall/pull/1052))
- Soft-delete of organizations on stack deletion.

## v1.1.13 (2023-01-04)

### Added

- Integration with [Grafana Faro](https://grafana.com/docs/grafana-cloud/faro-web-sdk/) for Cloud Instances

## v1.1.12 (2023-01-03)

### Fixed

- Handle jinja exceptions during alert creation
- Handle exception for slack rate limit message

## v1.1.11 (2023-01-03)

### Fixed

- Fix error when schedule was not able to load
- Minor fixes

## v1.1.10 (2023-01-03)

### Fixed

- Minor fixes

## v1.1.9 (2023-01-03)

### Fixed

- Alert group query optimization
- Update RBAC scopes
- Fix error when schedule was not able to load
- Minor bug fixes

## v1.1.8 (2022-12-13)

### Added

- Added a `make` command, `enable-mobile-app-feature-flags`, which sets the backend feature flag in `./dev/.env.dev`,
  and updates a record in the `base_dynamicsetting` database table, which are needed to enable the mobile
  app backend features.

### Changed

- Added ability to change engine deployment update strategy via values in helm chart.
- removed APNS support
- changed the `django-push-notification` library from the `iskhakov` fork to the [`grafana` fork](https://github.com/grafana/django-push-notifications).
  This new fork basically patches an issue which affected the database migrations of this django app (previously the
  library would not respect the `USER_MODEL` setting when creating its tables and would instead reference the
  `auth_user` table.. which we don't want)
- add `--no-cache` flag to the `make build` command

### Fixed

- fix schedule UI types and permissions

## v1.1.7 (2022-12-09)

### Fixed

- Update fallback role for schedule write RBAC permission
- Mobile App Verification tab in the user settings modal is now hidden for users that do not have proper
  permissions to use it

## v1.1.6 (2022-12-09)

### Added

- RBAC permission support
- Add `time_zone` serializer validation for OnCall shifts and calendar/web schedules. In addition, add database migration
  to update values that may be invalid
- Add a `permalinks.web` field, which is a permalink to the alert group web app page, to the alert group internal/public
  API responses
- Added the ability to customize job-migrate `ttlSecondsAfterFinished` field in the helm chart

### Fixed

- Got 500 error when saving Outgoing Webhook ([#890](https://github.com/grafana/oncall/issues/890))
- v1.0.13 helm chart - update the OnCall backend pods image pull policy to "Always" (and explicitly set tag to `latest`).
  This should resolve some recent issues experienced where the frontend/backend versions are not aligned.

### Changed

- When editing templates for alert group presentation or outgoing webhooks, errors and warnings are now displayed in
  the UI as notification popups or displayed in the preview.
- Errors and warnings that occur when rendering templates during notification or webhooks will now render
  and display the error/warning as the result.

## v1.1.5 (2022-11-24)

### Added

- Added a QR code in the "Mobile App Verification" tab on the user settings modal to connect the mobile
  application to your OnCall instance

### Fixed

- UI bug fixes for Grafana 9.3 ([#860](https://github.com/grafana/oncall/pull/860))
- Bug fix for saving source link template ([#898](https://github.com/grafana/oncall/pull/898))

## v1.1.4 (2022-11-23)

### Fixed

- Bug fix for [#882](https://github.com/grafana/oncall/pull/882) which was causing the OnCall web calendars to not load
- Bug fix which, when installing the plugin, or after removing a Grafana API token, caused the plugin to not load properly

## v1.1.3 (2022-11-22)

- Bug Fixes

### Changed

- For OSS installations of OnCall, initial configuration is now simplified. When running for local development, you no
  longer need to configure the plugin via the UI. This is achieved through passing one environment variable to both the
  backend & frontend containers, both of which have been preconfigured for you in `docker-compose-developer.yml`.
  - The Grafana API URL **must be** passed as an environment variable, `GRAFANA_API_URL`, to the OnCall backend
    (and can be configured by updating this env var in your `./dev/.env.dev` file)
  - The OnCall API URL can optionally be passed as an environment variable, `ONCALL_API_URL`, to the OnCall UI.
    If the environment variable is found, the plugin will "auto-configure", otherwise you will be shown a simple
    configuration form to provide this info.
- For Helm installations, if you are running Grafana externally (eg. `grafana.enabled` is set to `false`
  in your `values.yaml`), you will now be required to specify `externalGrafana.url` in `values.yaml`.
- `make start` will now idempotently check to see if a "127.0.0.1 grafana" record exists in `/etc/hosts`
  (using a tool called [`hostess`](https://github.com/cbednarski/hostess)). This is to support using `http://grafana:3000`
  as the `Organization.grafana_url` in two scenarios:
  - `oncall_engine`/`oncall_celery` -> `grafana` Docker container communication
  - public URL generation. There are some instances where `Organization.grafana_url` is referenced to generate public
    URLs to a Grafana plugin page. Without the `/etc/hosts` record, navigating to `http://grafana:3000/some_page` in
    your browser, you would obviously get an error from your browser.

## v1.1.2 (2022-11-18)

- Bug Fixes

## v1.1.1 (2022-11-16)

- Compatibility with Grafana 9.3.0
- Bug Fixes

## v1.0.52 (2022-11-09)

- Allow use of API keys as alternative to account auth token for Twilio
- Remove `grafana_plugin_management` Django app
- Enable new schedules UI
- Bug fixes

## v1.0.51 (2022-11-05)

- Bug Fixes

## v1.0.50 (2022-11-03)

- Updates to documentation
- Improvements to web schedules
- Bug fixes

## v1.0.49 (2022-11-01)

- Enable SMTP email backend by default
- Fix Grafana sidebar frontend bug

## v1.0.48 (2022-11-01)

- verify_number management command
- chatops page redesign

## v1.0.47 (2022-11-01)

- Bug fixes

## v1.0.46 (2022-10-28)

- Bug fixes
- remove `POST /api/internal/v1/custom_buttons/{id}/action` endpoint

## v1.0.45 (2022-10-27)

- Bug fix to revert commit which removed unused engine code

## v1.0.44 (2022-10-26)

- Bug fix for an issue that was affecting phone verification

## v1.0.43 (2022-10-25)

- Bug fixes

## v1.0.42 (2022-10-24)

- Fix posting resolution notes to Slack

## v1.0.41 (2022-10-24)

- Add personal email notifications
- Bug fixes

## v1.0.40 (2022-10-05)

- Improved database and celery backends support
- Added script to import PagerDuty users to Grafana
- Bug fixes

## v1.0.39 (2022-10-03)

- Fix issue in v1.0.38 blocking the creation of schedules and webhooks in the UI

## v1.0.38 (2022-09-30)

- Fix exception handling for adding resolution notes when slack and oncall users are out of sync.
- Fix all day events showing as having gaps in slack notifications
- Improve plugin configuration error message readability
- Add `telegram` key to `permalinks` property in `AlertGroup` public API response schema

## v1.0.37 (2022-09-21)

- Improve API token creation form
- Fix alert group bulk action bugs
- Add `permalinks` property to `AlertGroup` public API response schema
- Scheduling system bug fixes
- Public API bug fixes

## v1.0.36 (2022-09-12)

- Alpha web schedules frontend/backend updates
- Bug fixes

## v1.0.35 (2022-09-07)

- Bug fixes

## v1.0.34 (2022-09-06)

- Fix schedule notification spam

## v1.0.33 (2022-09-06)

- Add raw alert view
- Add GitHub star button for OSS installations
- Restore alert group search functionality
- Bug fixes

## v1.0.32 (2022-09-01)

- Bug fixes

## v1.0.31 (2022-09-01)

- Bump celery version
- Fix oss to cloud connection

## v1.0.30 (2022-08-31)

- Bug fix: check user notification policy before access

## v1.0.29 (2022-08-31)

- Add arm64 docker image

## v1.0.28 (2022-08-31)

- Bug fixes

## v1.0.27 (2022-08-30)

- Bug fixes

## v1.0.26 (2022-08-26)

- Insight log's format fixes
- Remove UserNotificationPolicy auto-recreating

## v1.0.25 (2022-08-24)

- Bug fixes

## v1.0.24 (2022-08-24)

- Insight logs
- Default DATA_UPLOAD_MAX_MEMORY_SIZE to 1mb

## v1.0.23 (2022-08-23)

- Bug fixes

## v1.0.22 (2022-08-16)

- Make STATIC_URL configurable from environment variable

## v1.0.21 (2022-08-12)

- Bug fixes

## v1.0.19 (2022-08-10)

- Bug fixes

## v1.0.15 (2022-08-03)

- Bug fixes

## v1.0.13 (2022-07-27)

- Optimize alert group list view
- Fix a bug related to Twilio setup

## v1.0.12 (2022-07-26)

- Update push-notifications dependency
- Rework how absolute URLs are built
- Fix to show maintenance windows per team
- Logging improvements
- Internal api to get a schedule final events

## v1.0.10 (2022-07-22)

- Speed-up of alert group web caching
- Internal api for OnCall shifts

## v1.0.9 (2022-07-21)

- Frontend bug fixes & improvements
- Support regex_replace() in templates
- Bring back alert group caching and list view

## v1.0.7 (2022-07-18)

- Backend & frontend bug fixes
- Deployment improvements
- Reshape webhook payload for outgoing webhooks
- Add escalation chain usage info on escalation chains page
- Improve alert group list load speeds and simplify caching system

## v1.0.6 (2022-07-12)

- Manual Incidents enabled for teams
- Fix phone notifications for OSS
- Public API improvements

## v1.0.5 (2022-07-06)

- Bump Django to 3.2.14
- Fix PagerDuty iCal parsing

## 1.0.4 (2022-06-28)

- Allow Telegram DMs without channel connection.

## 1.0.3 (2022-06-27)

- Fix users public api endpoint. Now it returns users with all roles.
- Fix redundant notifications about gaps in schedules.
- Frontend fixes.

## 1.0.2 (2022-06-17)

- Fix Grafana Alerting integration to handle API changes in Grafana 9
- Improve public api endpoint for outgoing webhooks (/actions) by adding ability to create, update and delete
  outgoing webhook instance

## 1.0.0 (2022-06-14)

- First Public Release

## 0.0.71 (2022-06-06)

- Initial Commit Release<|MERGE_RESOLUTION|>--- conflicted
+++ resolved
@@ -9,11 +9,8 @@
 
 ### Added
 
-<<<<<<< HEAD
 – Support prescribed labels ([#3848](https://github.com/grafana/oncall/pull/3848))
-=======
 - Add status change trigger type to webhooks ([#3920](https://github.com/grafana/oncall/pull/3920))
->>>>>>> fde22149
 
 ### Fixed
 
