--- conflicted
+++ resolved
@@ -7,17 +7,15 @@
 
 ## Unreleased
 
-<<<<<<< HEAD
 ### Fixed
 
 - Fix updating a shift swap with no Slack message by @vadimkerr ([#3686](https://github.com/grafana/oncall/pull/3686))
-=======
+
 ## v1.3.87 (2024-01-15)
 
 ### Fixed
 
 - Fix occasional `AttributeError` in `apps.grafana_plugin.tasks.sync.sync_organization_async` task by @joeyorlando ([#3687](https://github.com/grafana/oncall/pull/3687))
->>>>>>> da7f07ff
 
 ## v1.3.86 (2024-01-12)
 
