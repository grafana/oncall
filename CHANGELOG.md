# Changelog

All notable changes to this project will be documented in this file.

The format is based on [Keep a Changelog](https://keepachangelog.com/en/1.0.0/),
and this project adheres to [Semantic Versioning](https://semver.org/spec/v2.0.0.html).

<<<<<<< HEAD
## v1.2.28 (2023-05-24)
=======
## Unreleased
>>>>>>> e9ae4cc3

### Changed

- Phone provider refactoring [#1713](https://github.com/grafana/oncall/pull/1713)

<<<<<<< HEAD
=======
## v1.2.28 (2023-05-24)

>>>>>>> e9ae4cc3
### Fixed

- Improve plugin authentication by @vadimkerr ([#1995](https://github.com/grafana/oncall/pull/1995))
- Fix MultipleObjectsReturned error on webhook endpoints by @vadimkerr ([#1996](https://github.com/grafana/oncall/pull/1996))
<<<<<<< HEAD
=======
- Remove user defined time period from "you're going oncall" mobile push by @iskhakov ([#2001](https://github.com/grafana/oncall/pull/2001))
>>>>>>> e9ae4cc3

## v1.2.27 (2023-05-23)

### Added

- Allow passing Firebase credentials via environment variable by @vadimkerr ([#1969](https://github.com/grafana/oncall/pull/1969))

### Changed

- Update default Alertmanager templates by @iskhakov ([#1944](https://github.com/grafana/oncall/pull/1944))

### Fixed

- Fix SQLite permission issue by @vadimkerr ([#1984](https://github.com/grafana/oncall/pull/1984))
- Remove user defined time period from "you're going oncall" mobile push ([2001](https://github.com/grafana/oncall/pull/2001))

## v1.2.26 (2023-05-18)

### Fixed

- Fix inbound email bug when attaching files by @vadimkerr ([#1970](https://github.com/grafana/oncall/pull/1970))

## v1.2.25 (2023-05-18)

### Added

- Test mobile push backend

## v1.2.24 (2023-05-17)

### Fixed

- Fixed bug in Escalation Chains where reordering an item crashed the list

## v1.2.23 (2023-05-15)

### Added

- Add a way to set a maintenance mode message and display this in the web plugin UI by @joeyorlando ([#1917](https://github.com/grafana/oncall/pull/#1917))

### Changed

- Use `user_profile_changed` Slack event instead of `user_change` to update Slack user profile by @vadimkerr ([#1938](https://github.com/grafana/oncall/pull/1938))

## v1.2.22 (2023-05-12)

### Added

- Add mobile settings for info notifications by @imtoori ([#1926](https://github.com/grafana/oncall/pull/1926))

### Fixed

- Fix bug in the "You're Going Oncall" push notification copy by @joeyorlando ([#1922](https://github.com/grafana/oncall/pull/1922))
- Fix bug with newlines in markdown converter ([#1925](https://github.com/grafana/oncall/pull/1925))
- Disable "You're Going Oncall" push notification by default ([1927](https://github.com/grafana/oncall/pull/1927))

## v1.2.21 (2023-05-09)

### Added

- Add a new mobile app push notification which notifies users when they are going on call by @joeyorlando ([#1814](https://github.com/grafana/oncall/pull/1814))
- Add a new mobile app user setting field, `important_notification_volume_override` by @joeyorlando ([#1893](https://github.com/grafana/oncall/pull/1893))

### Changed

- Improve ical comparison when checking for imported ical updates ([1870](https://github.com/grafana/oncall/pull/1870))
- Upgrade to Python 3.11.3 by @joeyorlando ([#1849](https://github.com/grafana/oncall/pull/1849))

### Fixed

- Fix issue with how OnCall determines if a cloud Grafana Instance supports RBAC by @joeyorlando ([#1880](https://github.com/grafana/oncall/pull/1880))
- Fix issue trying to set maintenance mode for integrations belonging to non-current team

## v1.2.20 (2023-05-09)

### Fixed

- Hotfix perform notification task

## v1.2.19 (2023-05-04)

### Fixed

- Fix issue with parsing response when sending Slack message

## v1.2.18 (2023-05-03)

### Added

- Documentation updates

## v1.2.17 (2023-05-02)

### Added

- Add filter descriptions to web ui by @iskhakov ([1845](https://github.com/grafana/oncall/pull/1845))
- Add "Notifications Receiver" RBAC role by @joeyorlando ([#1853](https://github.com/grafana/oncall/pull/1853))

### Changed

- Remove template editor from Slack by @iskhakov ([1847](https://github.com/grafana/oncall/pull/1847))
- Remove schedule name uniqueness restriction ([1859](https://github.com/grafana/oncall/pull/1859))

### Fixed

- Fix bugs in web title and message templates rendering and visual representation ([1747](https://github.com/grafana/oncall/pull/1747))

## v1.2.16 (2023-04-27)

### Added

- Add 2, 3 and 6 hours Alert Group silence options by @tommysitehost ([#1822](https://github.com/grafana/oncall/pull/1822))
- Add schedule related users endpoint to plugin API

### Changed

- Update web UI, Slack, and Telegram to allow silencing an acknowledged alert group by @joeyorlando ([#1831](https://github.com/grafana/oncall/pull/1831))

### Fixed

- Optimize duplicate queries occurring in AlertGroupFilter by @joeyorlando ([1809](https://github.com/grafana/oncall/pull/1809))

## v1.2.15 (2023-04-24)

### Fixed

- Helm chart: Fix helm hook for db migration job
- Performance improvements to `GET /api/internal/v1/alertgroups` endpoint by @joeyorlando and @iskhakov ([#1805](https://github.com/grafana/oncall/pull/1805))

### Added

- Add helm chart support for twilio existing secrets by @atownsend247 ([#1435](https://github.com/grafana/oncall/pull/1435))
- Add web_title, web_message and web_image_url attributes to templates ([1786](https://github.com/grafana/oncall/pull/1786))

### Changed

- Update shift API to use a default interval value (`1`) when a `frequency` is set and no `interval` is given
- Limit number of alertmanager alerts in alert group to autoresolve by 500 ([1779](https://github.com/grafana/oncall/pull/1779))
- Update schedule and personal ical exports to use final shift events

## v1.2.14 (2023-04-19)

### Fixed

- Fix broken documentation links by @shantanualsi ([#1766](https://github.com/grafana/oncall/pull/1766))
- Fix bug when updating team access settings by @vadimkerr ([#1794](https://github.com/grafana/oncall/pull/1794))

## v1.2.13 (2023-04-18)

### Changed

- Rework ical schedule export to include final events; also improve changing shifts sync

### Fixed

- Fix issue when creating web overrides for TF schedules using a non-UTC timezone

## v1.2.12 (2023-04-18)

### Changed

- Move `alerts_alertgroup.is_restricted` column to `alerts_alertreceivechannel.restricted_at` by @joeyorlando ([#1770](https://github.com/grafana/oncall/pull/1770))

### Added

- Add new field description_short to private api ([#1698](https://github.com/grafana/oncall/pull/1698))
- Added preview and migration API endpoints for route migration from regex into jinja2 ([1715](https://github.com/grafana/oncall/pull/1715))
- Helm chart: add the option to use a helm hook for the migration job ([1386](https://github.com/grafana/oncall/pull/1386))
- Add endpoints to start and stop maintenance in alert receive channel private api ([1755](https://github.com/grafana/oncall/pull/1755))
- Send demo alert with dynamic payload and get demo payload example on private api ([1700](https://github.com/grafana/oncall/pull/1700))
- Add is_default fields to templates, remove WritableSerialiserMethodField ([1759](https://github.com/grafana/oncall/pull/1759))
- Allow use of dynamic payloads in alert receive channels preview template in private api ([1756](https://github.com/grafana/oncall/pull/1756))

## v1.2.11 (2023-04-14)

### Added

- add new columns `gcom_org_contract_type`, `gcom_org_irm_sku_subscription_start_date`,
  and `gcom_org_oldest_admin_with_billing_privileges_user_id` to `user_management_organization` table,
  plus `is_restricted` column to `alerts_alertgroup` table by @joeyorlando and @teodosii ([1522](https://github.com/grafana/oncall/pull/1522))
- emit two new Django signals by @joeyorlando and @teodosii ([1522](https://github.com/grafana/oncall/pull/1522))
  - `org_sync_signal` at the end of the `engine/apps/user_management/sync.py::sync_organization` method
  - `alert_group_created_signal` when a new Alert Group is created

## v1.2.10 (2023-04-13)

### Added

- Added mine filter to schedules listing

### Fixed

- Fixed a bug in GForm's RemoteSelect where the value for Dropdown could not change
- Fixed the URL attached to an Incident created via the 'Declare Incident' button of a Slack alert by @sd2k ([#1738](https://github.com/grafana/oncall/pull/1738))

## v1.2.9 (2023-04-11)

### Fixed

- Catch the new Slack error - "message_limit_exceeded"

## v1.2.8 (2023-04-06)

### Changed

- Allow editing assigned team via public api ([1619](https://github.com/grafana/oncall/pull/1619))
- Disable mentions when resolution note is created by @iskhakov ([1696](https://github.com/grafana/oncall/pull/1696))
- Display warnings on users page in a clean and consistent way by @iskhakov ([#1681](https://github.com/grafana/oncall/pull/1681))

## v1.2.7 (2023-04-03)

### Added

- Save selected teams filter in local storage ([#1611](https://github.com/grafana/oncall/issues/1611))

### Changed

- Renamed routes from /incidents to /alert-groups ([#1678](https://github.com/grafana/oncall/pull/1678))

### Fixed

- Fix team search when filtering resources by @vadimkerr ([#1680](https://github.com/grafana/oncall/pull/1680))
- Fix issue when trying to scroll in Safari ([#415](https://github.com/grafana/oncall/issues/415))

## v1.2.6 (2023-03-30)

### Fixed

- Fixed bug when web schedules/shifts use non-UTC timezone and shift is deleted by @matiasb ([#1661](https://github.com/grafana/oncall/pull/1661))

## v1.2.5 (2023-03-30)

### Fixed

- Fixed a bug with Slack links not working in the plugin UI ([#1671](https://github.com/grafana/oncall/pull/1671))

## v1.2.4 (2023-03-30)

### Added

- Added the ability to change the team for escalation chains by @maskin25, @iskhakov and @vadimkerr ([#1658](https://github.com/grafana/oncall/pull/1658))

### Fixed

- Addressed bug with iOS mobile push notifications always being set to critical by @imtoori and @joeyorlando ([#1646](https://github.com/grafana/oncall/pull/1646))
- Fixed issue where Viewer was not able to view which people were oncall in a schedule ([#999](https://github.com/grafana/oncall/issues/999))
- Fixed a bug with syncing teams from Grafana API by @vadimkerr ([#1652](https://github.com/grafana/oncall/pull/1652))

## v1.2.3 (2023-03-28)

Only some minor performance/developer setup changes to report in this version.

## v1.2.2 (2023-03-27)

### Changed

- Drawers with Forms are not closing by clicking outside of the drawer. Only by clicking Cancel or X (by @Ukochka in [#1608](https://github.com/grafana/oncall/pull/1608))
- When the `DANGEROUS_WEBHOOKS_ENABLED` environment variable is set to true, it's possible now to create Outgoing Webhooks
  using URLs without a top-level domain (by @hoptical in [#1398](https://github.com/grafana/oncall/pull/1398))
- Updated wording when creating an integration (by @callmehyde in [#1572](https://github.com/grafana/oncall/pull/1572))
- Set FCM iOS/Android "message priority" to "high priority" for mobile app push notifications (by @joeyorlando in [#1612](https://github.com/grafana/oncall/pull/1612))
- Improve schedule quality feature (by @vadimkerr in [#1602](https://github.com/grafana/oncall/pull/1602))

### Fixed

- Update override deletion changes to set its final duration (by @matiasb in [#1599](https://github.com/grafana/oncall/pull/1599))

## v1.2.1 (2023-03-23)

### Changed

- Mobile app settings backend by @vadimkerr in ([1571](https://github.com/grafana/oncall/pull/1571))
- Fix integrations and escalations autoselect, improve GList by @maskin25 in ([1601](https://github.com/grafana/oncall/pull/1601))
- Add filters to outgoing webhooks 2 by @iskhakov in ([1598](https://github.com/grafana/oncall/pull/1598))

## v1.2.0 (2023-03-21)

### Changed

- Add team-based filtering for resources, so that users can see multiple resources at once and link them together ([1528](https://github.com/grafana/oncall/pull/1528))

## v1.1.41 (2023-03-21)

### Added

- Modified `check_escalation_finished_task` celery task to use read-only databases for its query, if one is defined +
  make the validation logic stricter + ping a configurable heartbeat on successful completion of this task ([1266](https://github.com/grafana/oncall/pull/1266))

### Changed

- Updated wording throughout plugin to use 'Alert Group' instead of 'Incident' ([1565](https://github.com/grafana/oncall/pull/1565),
  [1576](https://github.com/grafana/oncall/pull/1576))
- Check for enabled Telegram feature was added to ChatOps and to User pages ([319](https://github.com/grafana/oncall/issues/319))
- Filtering for Editors/Admins was added to rotation form. It is not allowed to assign Viewer to rotation ([1124](https://github.com/grafana/oncall/issues/1124))
- Modified search behaviour on the Escalation Chains page to allow for "partial searching" ([1578](https://github.com/grafana/oncall/pull/1578))

### Fixed

- Fixed a few permission issues on the UI ([1448](https://github.com/grafana/oncall/pull/1448))
- Fix resolution note rendering in Slack message threads where the Slack username was not
  being properly rendered ([1561](https://github.com/grafana/oncall/pull/1561))

## v1.1.40 (2023-03-16)

### Fixed

- Check for duplicated positions in terraform escalation policies create/update

### Added

- Add `regex_match` Jinja filter ([1556](https://github.com/grafana/oncall/pull/1556))

### Changed

- Allow passing `null` as a value for `escalation_chain` when creating routes via the public API ([1557](https://github.com/grafana/oncall/pull/1557))

## v1.1.39 (2023-03-16)

### Added

- Inbound email integration ([837](https://github.com/grafana/oncall/pull/837))

## v1.1.38 (2023-03-14)

### Added

- Add filtering by escalation chain to alert groups page ([1535](https://github.com/grafana/oncall/pull/1535))

### Fixed

- Improve tasks checking/triggering webhooks in new backend

## v1.1.37 (2023-03-14)

### Fixed

- Fixed redirection issue on integrations screen

### Added

- Enable web overrides for Terraform-based schedules
- Direct user paging improvements ([1358](https://github.com/grafana/oncall/issues/1358))
- Added Schedule Score quality within the schedule view ([118](https://github.com/grafana/oncall/issues/118))

## v1.1.36 (2023-03-09)

### Fixed

- Fix bug with override creation ([1515](https://github.com/grafana/oncall/pull/1515))

## v1.1.35 (2023-03-09)

### Added

- Insight logs

### Fixed

- Fixed issue with Alert group involved users filter
- Fixed email sending failure due to newline in title

## v1.1.34 (2023-03-08)

### Added

- Jinja2 based routes ([1319](https://github.com/grafana/oncall/pull/1319))

### Changed

- Remove mobile app feature flag ([1484](https://github.com/grafana/oncall/pull/1484))

### Fixed

- Prohibit creating & updating past overrides ([1474](https://github.com/grafana/oncall/pull/1474))

## v1.1.33 (2023-03-07)

### Fixed

- Show permission error for accessing Telegram as Viewer ([1273](https://github.com/grafana/oncall/issues/1273))

### Changed

- Pass email and phone limits as environment variables ([1219](https://github.com/grafana/oncall/pull/1219))

## v1.1.32 (2023-03-01)

### Fixed

- Schedule filters improvements ([941](https://github.com/grafana/oncall/issues/941))
- Fix pagination issue on schedules page ([1437](https://github.com/grafana/oncall/pull/1437))

## v1.1.31 (2023-03-01)

### Added

- Add acknowledge_signal and source link to public api

## v1.1.30 (2023-03-01)

### Fixed

- Fixed importing of global grafana styles ([672](https://github.com/grafana/oncall/issues/672))
- Fixed UI permission related bug where Editors could not export their user iCal link
- Fixed error when a shift is created using Etc/UTC as timezone
- Fixed issue with refresh ical file task not considering empty string values
- Schedules: Long popup does not fit screen & buttons unreachable & objects outside of the popup ([1002](https://github.com/grafana/oncall/issues/1002))
- Can't scroll on integration settings page ([415](https://github.com/grafana/oncall/issues/415))
- Team change in the Integration page always causes 403 ([1292](https://github.com/grafana/oncall/issues/1292))
- Schedules: Permalink doesn't work with multi-teams ([940](https://github.com/grafana/oncall/issues/940))
- Schedules list -> expanded schedule blows page width ([1293](https://github.com/grafana/oncall/issues/1293))

### Changed

- Moved reCAPTCHA to backend environment variable for more flexible configuration between different environments.
- Add pagination to schedule listing
- Show 100 latest alerts on alert group page ([1417](https://github.com/grafana/oncall/pull/1417))

## v1.1.29 (2023-02-23)

### Changed

- Allow creating schedules with type "web" using public API

### Fixed

- Fixed minor issue during the sync process where an HTTP 302 (redirect) status code from the Grafana
  instance would cause the sync to not properly finish

## v1.1.28 (2023-02-23)

### Fixed

- Fixed maintenance mode for Telegram and MSTeams

## v1.1.27 (2023-02-22)

### Added

- Added reCAPTCHA validation for requesting a mobile verification code

### Changed

- Added ratelimits for phone verification
- Link to source was added
- Header of Incident page was reworked: clickable labels instead of just names, users section was deleted
- "Go to Integration" button was deleted, because the functionality was moved to clickable labels

### Fixed

- Fixed HTTP request to Google where when fetching an iCal, the response would sometimes contain HTML instead
  of the expected iCal data

## v1.1.26 (2023-02-20)

### Fixed

- Make alert group filters persistent ([482](https://github.com/grafana/oncall/issues/482))

### Changed

- Update phone verification error message

## v1.1.25 (2023-02-20)

### Fixed

- Fixed too long declare incident link in Slack

## v1.1.24 (2023-02-16)

### Added

- Add direct user paging ([823](https://github.com/grafana/oncall/issues/823))
- Add App Store link to web UI ([1328](https://github.com/grafana/oncall/pull/1328))

### Fixed

- Cleaning of the name "Incident" ([704](https://github.com/grafana/oncall/pull/704))
- Alert Group/Alert Groups naming polishing. All the names should be with capital letters
- Design polishing ([1290](https://github.com/grafana/oncall/pull/1290))
- Not showing contact details in User tooltip if User does not have edit/admin access
- Updated slack link account to redirect back to user profile instead of chatops

### Changed

- Incidents - Removed buttons column and replaced status with toggler ([#1237](https://github.com/grafana/oncall/issues/1237))
- Responsiveness changes across multiple pages (Incidents, Integrations, Schedules) ([#1237](https://github.com/grafana/oncall/issues/1237))
- Add pagination to schedule listing

## v1.1.23 (2023-02-06)

### Fixed

- Fix bug with email case sensitivity for ICal on-call schedules ([1297](https://github.com/grafana/oncall/pull/1297))

## v1.1.22 (2023-02-03)

### Fixed

- Fix bug with root/dependant alert groups list api endpoint ([1284](https://github.com/grafana/oncall/pull/1284))
- Fixed NPE on teams switch

### Added

- Optimize alert and alert group public api endpoints and add filter by id ([1274](https://github.com/grafana/oncall/pull/1274))
- Enable mobile app backend by default on OSS

## v1.1.21 (2023-02-02)

### Added

- Add [`django-dbconn-retry` library](https://github.com/jdelic/django-dbconn-retry) to `INSTALLED_APPS` to attempt
  to alleviate occasional `django.db.utils.OperationalError` errors
- Improve alerts and alert group endpoint response time in internal API with caching ([1261](https://github.com/grafana/oncall/pull/1261))
- Optimize alert and alert group public api endpoints and add filter by id ([1274](https://github.com/grafana/oncall/pull/1274)
- Added Coming Soon for iOS on Mobile App screen

### Fixed

- Fix issue on Integrations where you were redirected back once escalation chain was loaded ([#1083](https://github.com/grafana/oncall/issues/1083))
  ([#1257](https://github.com/grafana/oncall/issues/1257))

## v1.1.20 (2023-01-30)

### Added

- Add involved users filter to alert groups listing page (+ mine shortcut)

### Changed

- Improve logging for creating contact point for Grafana Alerting integration

### Fixed

- Fix bugs related to creating contact point for Grafana Alerting integration
- Fix minor UI bug on OnCall users page where it would idefinitely show a "Loading..." message
- Only show OnCall user's table to users that are authorized
- Fixed NPE in ScheduleUserDetails component ([#1229](https://github.com/grafana/oncall/issues/1229))

## v1.1.19 (2023-01-25)

### Added

- Add Server URL below QR code for OSS for debugging purposes
- Add Slack slash command allowing to trigger a direct page via a manually created alert group
- Remove resolved and acknowledged filters as we switched to status ([#1201](https://github.com/grafana/oncall/pull/1201))
- Add sync with grafana on /users and /teams api calls from terraform plugin

### Changed

- Allow users with `viewer` role to fetch cloud connection status using the internal API ([#1181](https://github.com/grafana/oncall/pull/1181))
- When removing the Slack ChatOps integration, make it more explicit to the user what the implications of doing so are
- Improve performance of `GET /api/internal/v1/schedules` endpoint ([#1169](https://github.com/grafana/oncall/pull/1169))

### Fixed

- Removed duplicate API call, in the UI on plugin initial load, to `GET /api/internal/v1/alert_receive_channels`
- Increased plugin startup speed ([#1200](https://github.com/grafana/oncall/pull/1200))

## v1.1.18 (2023-01-18)

### Added

- Allow messaging backends to be enabled/disabled per organization ([#1151](https://github.com/grafana/oncall/pull/1151))

### Changed

- Send a Slack DM when user is not in channel ([#1144](https://github.com/grafana/oncall/pull/1144))

## v1.1.17 (2023-01-18)

### Changed

- Modified how the `Organization.is_rbac_permissions_enabled` flag is set,
  based on whether we are dealing with an open-source, or cloud installation
- Backend implementation to support direct user/schedule paging
- Changed documentation links to open in new window
- Remove helm chart signing
- Changed the user's profile modal to be wide for all tabs

### Added

- Added state filter for alert_group public API endpoint.
- Enrich user tooltip on Schedule page
- Added redirects for old-style links

### Fixed

- Updated typo in Helm chart values when specifying a custom Slack command name
- Fix for web schedules ical export to give overrides the right priority
- Fix for topnavbar to show initial loading inside PluginPage

## v1.1.16 (2023-01-12)

### Fixed

- Minor bug fix in how the value of `Organization.is_rbac_permissions_enabled` is determined

- Helm chart: default values file and documentation now reflect the correct key to set for the Slack
  slash command name, `oncall.slack.commandName`.

## v1.1.15 (2023-01-10)

### Changed

- Simplify and speed up slack rendering ([#1105](https://github.com/grafana/oncall/pull/1105))
- Faro - Point to 3 separate apps instead of just 1 for all environments ([#1110](https://github.com/grafana/oncall/pull/1110))
- Schedules - ([#1114](https://github.com/grafana/oncall/pull/1114), [#1109](https://github.com/grafana/oncall/pull/1109))

### Fixed

- Bugfix for topnavbar to place alerts inside PageNav ([#1040](https://github.com/grafana/oncall/pull/1040))

## v1.1.14 (2023-01-05)

### Changed

- Change wording from "incident" to "alert group" for the Telegram integration ([#1052](https://github.com/grafana/oncall/pull/1052))
- Soft-delete of organizations on stack deletion.

## v1.1.13 (2023-01-04)

### Added

- Integration with [Grafana Faro](https://grafana.com/docs/grafana-cloud/faro-web-sdk/) for Cloud Instances

## v1.1.12 (2023-01-03)

### Fixed

- Handle jinja exceptions during alert creation
- Handle exception for slack rate limit message

## v1.1.11 (2023-01-03)

### Fixed

- Fix error when schedule was not able to load
- Minor fixes

## v1.1.10 (2023-01-03)

### Fixed

- Minor fixes

## v1.1.9 (2023-01-03)

### Fixed

- Alert group query optimization
- Update RBAC scopes
- Fix error when schedule was not able to load
- Minor bug fixes

## v1.1.8 (2022-12-13)

### Added

- Added a `make` command, `enable-mobile-app-feature-flags`, which sets the backend feature flag in `./dev/.env.dev`,
  and updates a record in the `base_dynamicsetting` database table, which are needed to enable the mobile
  app backend features.

### Changed

- Added ability to change engine deployment update strategy via values in helm chart.
- removed APNS support
- changed the `django-push-notification` library from the `iskhakov` fork to the [`grafana` fork](https://github.com/grafana/django-push-notifications).
  This new fork basically patches an issue which affected the database migrations of this django app (previously the
  library would not respect the `USER_MODEL` setting when creating its tables and would instead reference the
  `auth_user` table.. which we don't want)
- add `--no-cache` flag to the `make build` command

### Fixed

- fix schedule UI types and permissions

## v1.1.7 (2022-12-09)

### Fixed

- Update fallback role for schedule write RBAC permission
- Mobile App Verification tab in the user settings modal is now hidden for users that do not have proper
  permissions to use it

## v1.1.6 (2022-12-09)

### Added

- RBAC permission support
- Add `time_zone` serializer validation for OnCall shifts and calendar/web schedules. In addition, add database migration
  to update values that may be invalid
- Add a `permalinks.web` field, which is a permalink to the alert group web app page, to the alert group internal/public
  API responses
- Added the ability to customize job-migrate `ttlSecondsAfterFinished` field in the helm chart

### Fixed

- Got 500 error when saving Outgoing Webhook ([#890](https://github.com/grafana/oncall/issues/890))
- v1.0.13 helm chart - update the OnCall backend pods image pull policy to "Always" (and explicitly set tag to `latest`).
  This should resolve some recent issues experienced where the frontend/backend versions are not aligned.

### Changed

- When editing templates for alert group presentation or outgoing webhooks, errors and warnings are now displayed in
  the UI as notification popups or displayed in the preview.
- Errors and warnings that occur when rendering templates during notification or webhooks will now render
  and display the error/warning as the result.

## v1.1.5 (2022-11-24)

### Added

- Added a QR code in the "Mobile App Verification" tab on the user settings modal to connect the mobile
  application to your OnCall instance

### Fixed

- UI bug fixes for Grafana 9.3 ([#860](https://github.com/grafana/oncall/pull/860))
- Bug fix for saving source link template ([#898](https://github.com/grafana/oncall/pull/898))

## v1.1.4 (2022-11-23)

### Fixed

- Bug fix for [#882](https://github.com/grafana/oncall/pull/882) which was causing the OnCall web calendars to not load
- Bug fix which, when installing the plugin, or after removing a Grafana API token, caused the plugin to not load properly

## v1.1.3 (2022-11-22)

- Bug Fixes

### Changed

- For OSS installations of OnCall, initial configuration is now simplified. When running for local development, you no
  longer need to configure the plugin via the UI. This is achieved through passing one environment variable to both the
  backend & frontend containers, both of which have been preconfigured for you in `docker-compose-developer.yml`.
  - The Grafana API URL **must be** passed as an environment variable, `GRAFANA_API_URL`, to the OnCall backend
    (and can be configured by updating this env var in your `./dev/.env.dev` file)
  - The OnCall API URL can optionally be passed as an environment variable, `ONCALL_API_URL`, to the OnCall UI.
    If the environment variable is found, the plugin will "auto-configure", otherwise you will be shown a simple
    configuration form to provide this info.
- For Helm installations, if you are running Grafana externally (eg. `grafana.enabled` is set to `false`
  in your `values.yaml`), you will now be required to specify `externalGrafana.url` in `values.yaml`.
- `make start` will now idempotently check to see if a "127.0.0.1 grafana" record exists in `/etc/hosts`
  (using a tool called [`hostess`](https://github.com/cbednarski/hostess)). This is to support using `http://grafana:3000`
  as the `Organization.grafana_url` in two scenarios:
  - `oncall_engine`/`oncall_celery` -> `grafana` Docker container communication
  - public URL generation. There are some instances where `Organization.grafana_url` is referenced to generate public
    URLs to a Grafana plugin page. Without the `/etc/hosts` record, navigating to `http://grafana:3000/some_page` in
    your browser, you would obviously get an error from your browser.

## v1.1.2 (2022-11-18)

- Bug Fixes

## v1.1.1 (2022-11-16)

- Compatibility with Grafana 9.3.0
- Bug Fixes

## v1.0.52 (2022-11-09)

- Allow use of API keys as alternative to account auth token for Twilio
- Remove `grafana_plugin_management` Django app
- Enable new schedules UI
- Bug fixes

## v1.0.51 (2022-11-05)

- Bug Fixes

## v1.0.50 (2022-11-03)

- Updates to documentation
- Improvements to web schedules
- Bug fixes

## v1.0.49 (2022-11-01)

- Enable SMTP email backend by default
- Fix Grafana sidebar frontend bug

## v1.0.48 (2022-11-01)

- verify_number management command
- chatops page redesign

## v1.0.47 (2022-11-01)

- Bug fixes

## v1.0.46 (2022-10-28)

- Bug fixes
- remove `POST /api/internal/v1/custom_buttons/{id}/action` endpoint

## v1.0.45 (2022-10-27)

- Bug fix to revert commit which removed unused engine code

## v1.0.44 (2022-10-26)

- Bug fix for an issue that was affecting phone verification

## v1.0.43 (2022-10-25)

- Bug fixes

## v1.0.42 (2022-10-24)

- Fix posting resolution notes to Slack

## v1.0.41 (2022-10-24)

- Add personal email notifications
- Bug fixes

## v1.0.40 (2022-10-05)

- Improved database and celery backends support
- Added script to import PagerDuty users to Grafana
- Bug fixes

## v1.0.39 (2022-10-03)

- Fix issue in v1.0.38 blocking the creation of schedules and webhooks in the UI

## v1.0.38 (2022-09-30)

- Fix exception handling for adding resolution notes when slack and oncall users are out of sync.
- Fix all day events showing as having gaps in slack notifications
- Improve plugin configuration error message readability
- Add `telegram` key to `permalinks` property in `AlertGroup` public API response schema

## v1.0.37 (2022-09-21)

- Improve API token creation form
- Fix alert group bulk action bugs
- Add `permalinks` property to `AlertGroup` public API response schema
- Scheduling system bug fixes
- Public API bug fixes

## v1.0.36 (2022-09-12)

- Alpha web schedules frontend/backend updates
- Bug fixes

## v1.0.35 (2022-09-07)

- Bug fixes

## v1.0.34 (2022-09-06)

- Fix schedule notification spam

## v1.0.33 (2022-09-06)

- Add raw alert view
- Add GitHub star button for OSS installations
- Restore alert group search functionality
- Bug fixes

## v1.0.32 (2022-09-01)

- Bug fixes

## v1.0.31 (2022-09-01)

- Bump celery version
- Fix oss to cloud connection

## v1.0.30 (2022-08-31)

- Bug fix: check user notification policy before access

## v1.0.29 (2022-08-31)

- Add arm64 docker image

## v1.0.28 (2022-08-31)

- Bug fixes

## v1.0.27 (2022-08-30)

- Bug fixes

## v1.0.26 (2022-08-26)

- Insight log's format fixes
- Remove UserNotificationPolicy auto-recreating

## v1.0.25 (2022-08-24)

- Bug fixes

## v1.0.24 (2022-08-24)

- Insight logs
- Default DATA_UPLOAD_MAX_MEMORY_SIZE to 1mb

## v1.0.23 (2022-08-23)

- Bug fixes

## v1.0.22 (2022-08-16)

- Make STATIC_URL configurable from environment variable

## v1.0.21 (2022-08-12)

- Bug fixes

## v1.0.19 (2022-08-10)

- Bug fixes

## v1.0.15 (2022-08-03)

- Bug fixes

## v1.0.13 (2022-07-27)

- Optimize alert group list view
- Fix a bug related to Twilio setup

## v1.0.12 (2022-07-26)

- Update push-notifications dependency
- Rework how absolute URLs are built
- Fix to show maintenance windows per team
- Logging improvements
- Internal api to get a schedule final events

## v1.0.10 (2022-07-22)

- Speed-up of alert group web caching
- Internal api for OnCall shifts

## v1.0.9 (2022-07-21)

- Frontend bug fixes & improvements
- Support regex_replace() in templates
- Bring back alert group caching and list view

## v1.0.7 (2022-07-18)

- Backend & frontend bug fixes
- Deployment improvements
- Reshape webhook payload for outgoing webhooks
- Add escalation chain usage info on escalation chains page
- Improve alert group list load speeds and simplify caching system

## v1.0.6 (2022-07-12)

- Manual Incidents enabled for teams
- Fix phone notifications for OSS
- Public API improvements

## v1.0.5 (2022-07-06)

- Bump Django to 3.2.14
- Fix PagerDuty iCal parsing

## 1.0.4 (2022-06-28)

- Allow Telegram DMs without channel connection.

## 1.0.3 (2022-06-27)

- Fix users public api endpoint. Now it returns users with all roles.
- Fix redundant notifications about gaps in schedules.
- Frontend fixes.

## 1.0.2 (2022-06-17)

- Fix Grafana Alerting integration to handle API changes in Grafana 9
- Improve public api endpoint for outgoing webhooks (/actions) by adding ability to create, update and delete
  outgoing webhook instance

## 1.0.0 (2022-06-14)

- First Public Release

## 0.0.71 (2022-06-06)

- Initial Commit Release<|MERGE_RESOLUTION|>--- conflicted
+++ resolved
@@ -5,29 +5,19 @@
 The format is based on [Keep a Changelog](https://keepachangelog.com/en/1.0.0/),
 and this project adheres to [Semantic Versioning](https://semver.org/spec/v2.0.0.html).
 
-<<<<<<< HEAD
+## Unreleased
+
+### Changed
+
+- Phone provider refactoring [#1713](https://github.com/grafana/oncall/pull/1713)
+
 ## v1.2.28 (2023-05-24)
-=======
-## Unreleased
->>>>>>> e9ae4cc3
-
-### Changed
-
-- Phone provider refactoring [#1713](https://github.com/grafana/oncall/pull/1713)
-
-<<<<<<< HEAD
-=======
-## v1.2.28 (2023-05-24)
-
->>>>>>> e9ae4cc3
+
 ### Fixed
 
 - Improve plugin authentication by @vadimkerr ([#1995](https://github.com/grafana/oncall/pull/1995))
 - Fix MultipleObjectsReturned error on webhook endpoints by @vadimkerr ([#1996](https://github.com/grafana/oncall/pull/1996))
-<<<<<<< HEAD
-=======
 - Remove user defined time period from "you're going oncall" mobile push by @iskhakov ([#2001](https://github.com/grafana/oncall/pull/2001))
->>>>>>> e9ae4cc3
 
 ## v1.2.27 (2023-05-23)
 
@@ -42,7 +32,6 @@
 ### Fixed
 
 - Fix SQLite permission issue by @vadimkerr ([#1984](https://github.com/grafana/oncall/pull/1984))
-- Remove user defined time period from "you're going oncall" mobile push ([2001](https://github.com/grafana/oncall/pull/2001))
 
 ## v1.2.26 (2023-05-18)
 
