--- conflicted
+++ resolved
@@ -6,6 +6,10 @@
 and this project adheres to [Semantic Versioning](https://semver.org/spec/v2.0.0.html).
 
 ## Unreleased
+
+### Fixed
+
+- Address HTTP 500s occurring when receiving messages from Telegram user in a discussion group by @joeyorlando ([#3622](https://github.com/grafana/oncall/pull/3622))
 
 ## v1.3.83 (2024-01-08)
 
@@ -18,11 +22,7 @@
 ### Fixed
 
 - Fixed schedule timezone issues ([#3576](https://github.com/grafana/oncall/issues/3576))
-<<<<<<< HEAD
-- Address HTTP 500s occurring when receiving messages from Telegram user in a discussion group by @joeyorlando ([#3622](https://github.com/grafana/oncall/pull/3622))
-=======
 - Ignore `requests.exceptions.Timeout` exceptions when attempting to send outgoing webhook requests by @joeyorlando ([#3632](https://github.com/grafana/oncall/pull/3632))
->>>>>>> 9fab4a7b
 
 ## v1.3.82 (2024-01-04)
 
