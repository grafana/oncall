# Changelog

All notable changes to this project will be documented in this file.

The format is based on [Keep a Changelog](https://keepachangelog.com/en/1.0.0/),
and this project adheres to [Semantic Versioning](https://semver.org/spec/v2.0.0.html).

## Unreleased

<<<<<<< HEAD
### Changed

- Improvements for the columns selector ([3668](https://github.com/grafana/oncall/pull/3668))
=======
### Fixed

- Fixed Webhooks UI not allowing simple webhooks to be created ([#3691](https://github.com/grafana/oncall/pull/3691))

## v1.3.88 (2024-01-16)

### Fixed

- Fix updating a shift swap with no Slack message by @vadimkerr ([#3686](https://github.com/grafana/oncall/pull/3686))

## v1.3.87 (2024-01-15)

### Fixed

- Fix occasional `AttributeError` in `apps.grafana_plugin.tasks.sync.sync_organization_async` task by @joeyorlando ([#3687](https://github.com/grafana/oncall/pull/3687))
>>>>>>> 3c2c2597

## v1.3.86 (2024-01-12)

### Fixed

- Fix unicode characters not rendering correctly in webhooks @mderynck ([#3670](https://github.com/grafana/oncall/pull/3670))
- UI bug related to time inputs for "current UTC time is in" range escalation policy step ([#3585](https://github.com/grafana/oncall/issues/3585)]
- MS Teams Connection user profile tab - shouldn't reshow connection steps if already connected ([#2427](https://github.com/grafana/oncall-private/issues/2427))
- Fix internal schedule detail API to set oncall_now for a schedule in orgs with multiple entries ([#3671](https://github.com/grafana/oncall/pull/3671))

## v1.3.85 (2024-01-12)

Maintenance release

## v1.3.84 (2024-01-10)

### Added

- Add endpoint for alert group escalation snapshot by @Ferril ([#3615](https://github.com/grafana/oncall/pull/3615))

### Changed

- Do not retry `firebase.messaging.UnregisteredError` exceptions for FCM relay tasks by @joeyorlando ([#3637](https://github.com/grafana/oncall/pull/3637))
- Decrease outgoing webhook timeouts from 10secs to 4secs by @joeyorlando ([#3639](https://github.com/grafana/oncall/pull/3639))
- Add stack slug to `/organization` endpoint response by @Ferril ([#3644](https://github.com/grafana/oncall/pull/3644))
- Moved Mobile Connection Tab to separate user profile in Grafana ([#3296](https://github.com/grafana/oncall/pull/3296)

### Fixed

- Address HTTP 500s occurring when receiving messages from Telegram user in a discussion group by @joeyorlando ([#3622](https://github.com/grafana/oncall/pull/3622))
- Fix `module 'apps.schedules.tasks.notify_about_empty_shifts_in_schedule' has no attribute 'apply_async'`
  `AttributeError` by @joeyorlando ([#3640](https://github.com/grafana/oncall/pull/3640))

## v1.3.83 (2024-01-08)

### Changed

- Move Insights to OnCall as a separate page ([#2382](https://github.com/grafana/oncall-private/issues/2382))
- Allow mobile app to access paging endpoint @imtoori ([#3619](https://github.com/grafana/oncall/pull/3619))
- Create log record when there is a telegram formatting error in notification ([#3628](https://github.com/grafana/oncall/pull/3628))

### Fixed

- Fixed schedule timezone issues ([#3576](https://github.com/grafana/oncall/issues/3576))
- Ignore `requests.exceptions.Timeout` exceptions when attempting to send outgoing webhook requests by @joeyorlando ([#3632](https://github.com/grafana/oncall/pull/3632))

## v1.3.82 (2024-01-04)

### Added

- Add ability to create an Outgoing Webhook with the PATCH HTTP method via the UI by @joeyorlando ([#3604](https://github.com/grafana/oncall/pull/3604))

### Changed

- Handle message to reply to not found in Telegram send log ([#3587](https://github.com/grafana/oncall/pull/3587))
- Upgrade mobx lib to the latest version 6.12.0 ([#3453](https://github.com/grafana/oncall/issues/3453))
- Add task lock to avoid running multiple sync_organization tasks in parallel for the same org ([#3612](https://github.com/grafana/oncall/pull/3612))

## v1.3.81 (2023-12-28)

### Added

- Support e2e tests in Tilt and Makefile ([#3516](https://github.com/grafana/oncall/pull/3516))
- Support PATCH method for outgoing webhooks by @ravishankar15 ([#3580](https://github.com/grafana/oncall/pull/3580))

### Changed

- Limit acknowledge reminders to stop repeating after 1 month @mderynck ([#3571](https://github.com/grafana/oncall/pull/3571))

### Fixed

- Check reason to skip notification in Slack to avoid task perform_notification retries @Ferril ([#3562](https://github.com/grafana/oncall/pull/3562))
- Fix alert group table columns validation @Ferril ([#3577](https://github.com/grafana/oncall/pull/3577))
- Fix posting message about rate limit to Slack @Ferril ([#3582](https://github.com/grafana/oncall/pull/3582))
- Fix issue with parsing sender email address from email message for inbound email integration endpoint @Ferril ([#3586](https://github.com/grafana/oncall/pull/3586))
- Fix PUT /api/v1/escalation_policies/id issue when updating `from_time` and `to_time` by @joeyorlando ([#3581](https://github.com/grafana/oncall/pull/3581))
- Fix issue where duplicate team options would show up in the teams dropdown for the `/escalate` Slack command
  by @joeyorlando ([#3590](https://github.com/grafana/oncall/pull/3590))

## v1.3.80 (2023-12-14)

### Added

- Create success log records for delivered personal notifications ([3557](https://github.com/grafana/oncall/pull/3557))

## v1.3.79 (2023-12-14)

### Added

- Add backend for multi-stack support for mobile-app @Ferril ([#3500](https://github.com/grafana/oncall/pull/3500))

## v1.3.78 (2023-12-12)

### Changed

- Add error code for mobile push notification logs when device is not set up @Ferril ([#3554](https://github.com/grafana/oncall/pull/3554))

### Fixed

- Fix issue when mobile push notification message is too big @Ferril ([#3556](https://github.com/grafana/oncall/pull/3556)

## v1.3.77 (2023-12-11)

### Fixed

- Fix schedules invalid dates issue ([#support-escalations/issues/8084](https://github.com/grafana/support-escalations/issues/8084))
- Fix issue related to updating alert group metrics when deleting an alert group via the public API by @joeyorlando ([#3544](https://github.com/grafana/oncall/pull/3544))
- Fix issue with `amazon_ses` inbound email ESP provider by @Lutseslav ([#3509](https://github.com/grafana/oncall/pull/3509))

## v1.3.76 (2023-12-11)

### Fixed

– Fix minor UI bugs

## v1.3.75 (2023-12-08)

### Fixed

- Fix setting integration team to default on update @Ferril ([#3530](https://github.com/grafana/oncall/pull/3530))

## v1.3.74 (2023-12-06)

### Fixed

- Fix missing timestamp value in old grafana API endpoint ([#3522](https://github.com/grafana/oncall/pull/3522))

## v1.3.73 (2023-12-06)

### Added

- Track alert received timestamp on alert group creation ([#3513](https://github.com/grafana/oncall/pull/3513))

## v1.3.72 (2023-12-05)

### Fixed

- Address metrics calculation issue which occurred when `USE_REDIS_CLUSTER` env var was set by @joeyorlando ([#3510](https://github.com/grafana/oncall/pull/3510))

## v1.3.71 (2023-12-05)

### Added

- Add `datetimeformat_as_timezone` Jinja2 template helper filter by @jorgeav ([#3426](https://github.com/grafana/oncall/pull/3426))

### Changed

- Disallow creating and deleting direct paging integrations by @vadimkerr ([#3475](https://github.com/grafana/oncall/pull/3475))
- Renamed "Connections" tab to "Monitoring Systems" and "Direct Paging" to "Manual Direct Paging" on Integrations page

## v1.3.70 (2023-12-01)

Maintenance release

## v1.3.69 (2023-12-01)

Maintenance release + bugfixes

## v1.3.68 (2023-11-30)

### Fixed

- Create missing direct paging integrations on organization sync by @vadimkerr ([#3468](https://github.com/grafana/oncall/pull/3468))

## v1.3.67 (2023-11-30)

Minor bugfixes + dependency updates :)

## v1.3.66 (2023-11-30)

### Fixed

- Delete duplicate direct paging integrations by @vadimkerr ([#3412](https://github.com/grafana/oncall/pull/3412))

## v1.3.65 (2023-11-29)

### Added

- Add options to customize table columns in AlertGroup page ([3281](https://github.com/grafana/oncall/pull/3281))
- Add proxying capabilities for the OnCall mobile API by @joeyorlando ([#3449](https://github.com/grafana/oncall/pull/3449))

### Fixed

- User profile UI tweaks ([#3443](https://github.com/grafana/oncall/pull/3443))
- Ensure stack_id and org_id are ints @mderynck [(#3458](https://github.com/grafana/oncall/pull/3458))

## v1.3.64 (2023-11-28)

### Fixed

- Fix excess usage of bots_info slack api call to avoid ratelimits ([#3440](https://github.com/grafana/oncall/pull/3440))

## v1.3.63 (2023-11-28)

### Added

- Add ability to use Grafana Service Account Tokens for OnCall API (This is only enabled for resolution_notes
  endpoint currently) @mderynck ([#3189](https://github.com/grafana/oncall/pull/3189))
- Add ability for webhook presets to mask sensitive headers @mderynck
  ([#3189](https://github.com/grafana/oncall/pull/3189))

### Changed

- Use instance ID for cloud Grafana service token auth @mderynck ([#3435](https://github.com/grafana/oncall/pull/3435))

### Fixed

- Fixed issue that blocked saving webhooks with presets if the preset is controlling the URL @mderynck
  ([#3189](https://github.com/grafana/oncall/pull/3189))
- User filter doesn't display current value on Alert Groups page ([1714](https://github.com/grafana/oncall/issues/1714))
- Remove displaying rotation modal for Terraform/API based schedules
- Filters polishing ([3183](https://github.com/grafana/oncall/issues/3183))
- Fixed permissions so User settings reader role included list users @mderynck ([#3419](https://github.com/grafana/oncall/pull/3419))
- Fixed alert group rendering when some links were broken because of replacing `-` to `_` @Ferril ([#3424](https://github.com/grafana/oncall/pull/3424))
- Make telegram on_alert_group_action_triggered asynchronous([#3471](https://github.com/grafana/oncall/pull/3471))

## v1.3.62 (2023-11-21)

### Added

- Add builtin slack retry on ratelimited error ([#3401](https://github.com/grafana/oncall/pull/3401))

### Changed

- Add integration id to alert creation logging @mderynck ([#3392](https://github.com/grafana/oncall/pull/3392))

## v1.3.61 (2023-11-21)

### Fixed

- Fix deleting integrations with duplicate names by @vadimkerr ([#3397](https://github.com/grafana/oncall/pull/3397))

## v1.3.60 (2023-11-20)

### Fixed

- Fixes forwarding of Amazon SNS headers @mderynck ([#3371](https://github.com/grafana/oncall/pull/3371))
- Fixes issue when using the `/escalate` Slack command and selecting a team by @joeyorlando ([#3381](https://github.com/grafana/oncall/pull/3381))
- Fix issue when RBAC is enabled where Viewers with "Notifications Receiver" role do not properly show up in schedule
  rotations by @joeyorlando ([#3378](https://github.com/grafana/oncall/pull/3378))

## v1.3.59 (2023-11-16)

### Added

- Populate `users` field of the public Shift GET API with `rolling_users` from the type override created from web UI([#3303](https://github.com/grafana/oncall/pull/3303))
- Do not retry to update slack user group on every API error ([#3363](https://github.com/grafana/oncall/pull/3363))
- Allow specifying a comma-separated list of redis-servers to the `REDIS_URI` engine environment variable by @joeyorlando
  ([#3368](https://github.com/grafana/oncall/pull/3368))

### Fixed

- Fixed recurrency limit issue in the Rotation Modal ([#3358](https://github.com/grafana/oncall/pull/3358))
- Added dragging boundary constraints for Rotation Modal and show scroll for the users list ([#3365](https://github.com/grafana/oncall/pull/3365))
- Delete direct paging integration on team delete by @vadimkerr ([#3367](https://github.com/grafana/oncall/pull/3367))

## v1.3.58 (2023-11-14)

### Added

- Added user timezone field to the users public API response ([#3311](https://github.com/grafana/oncall/pull/3311))
- Allow filtering users by public primary key in internal API ([#3339](https://github.com/grafana/oncall/pull/3339))

### Changed

- Split Integrations table into Connections and Direct Paging tabs ([#3290](https://github.com/grafana/oncall/pull/3290))

### Fixed

- Fix issue where Slack user connection error message is sometimes shown despite successful connection by @joeyorlando ([#3327](https://github.com/grafana/oncall/pull/3327))
- Forward headers for Amazon SNS when organizations are moved @mderynck ([#3326](https://github.com/grafana/oncall/pull/3326))
- Fix styling when light theme is turned on via system preferences
  by excluding dark theme css vars in this case ([#3336](https://github.com/grafana/oncall/pull/3336))
- Fix issue when acknowledge reminder works for deleted organizations @Ferril ([#3345](https://github.com/grafana/oncall/pull/3345))
- Fix generating QR code ([#3347](https://github.com/grafana/oncall/pull/3347))

## v1.3.57 (2023-11-10)

### Fixed

- Fix AmazonSNS integration to handle exceptions the same as other integrations @mderynck ([#3315](https://github.com/grafana/oncall/pull/3315))

## v1.3.56 (2023-11-10)

## v1.3.55 (2023-11-07)

### Changed

- Unify naming of Grafana Cloud / Cloud OnCall / Grafana Cloud OnCall
  so that it's always Grafana Cloud OnCall ([#3279](https://github.com/grafana/oncall/pull/3279))

### Fixed

- Fix escalation policy importance going back to default by @vadimkerr ([#3282](https://github.com/grafana/oncall/pull/3282))
- Improve user permissions query ([#3291](https://github.com/grafana/oncall/pull/3291))

## v1.3.54 (2023-11-06)

### Added

- Add `b64decode` Jinja2 template helper filter by @jorgeav ([#3242](https://github.com/grafana/oncall/pull/3242))

## v1.3.53 (2023-11-03)

### Fixed

- Fix db migration for mobile app @Ferril ([#3260](https://github.com/grafana/oncall/pull/3260))

## v1.3.52 (2023-11-02)

### Fixed

- Address `TypeError` that occurs under some scenarios on the Alert Group detail page

### Changed

- Change wording for push notifications timing choices @Ferril ([#3253](https://github.com/grafana/oncall/pull/3253))

## v1.3.51 (2023-11-02)

### Fixed

- Postpone Legacy AlertManager and Grafana Alerting integration auto-migration date ([3250])(<https://github.com/grafana/oncall/pull/3250>)

## v1.3.50 (2023-11-02)

### Fixed

- Return alert groups for deleted integrations on private api ([3223](https://github.com/grafana/oncall/pull/3223))

## v1.3.49 (2023-10-31)

### Changed

- Removed the hardcoding of page size on frontend ([#3205](https://github.com/grafana/oncall/pull/3205))
- Prevent additional polling on Incidents if the previous request didn't complete
  ([#3205](https://github.com/grafana/oncall/pull/3205))
- Order results from `GET /teams` internal API endpoint by ascending name by @joeyorlando ([#3220](https://github.com/grafana/oncall/pull/3220))
- Order alert groups internal API endpoint by descending started_at by @mderynck ([#3240](https://github.com/grafana/oncall/pull/3240))

### Fixed

- Improve slow `GET /users` + `GET /teams` internal API endpoints by @joeyorlando ([#3220](https://github.com/grafana/oncall/pull/3220))
- Fix search issue when searching for teams in the add responders popup window by @joeyorlando ([#3220](https://github.com/grafana/oncall/pull/3220))
- CSS changes to add responders dropdown to fix long search results list by @joeyorlando ([#3220](https://github.com/grafana/oncall/pull/3220))
- Do not allow to update terraform-based shifts in web UI schedule API ([#3224](https://github.com/grafana/oncall/pull/3224))

## v1.3.48 (2023-10-30)

### Added

- Data type changed from `DateField` to `DateTimeField` on the `final_shifts` API endpoint. Endpoint now accepts either
  a date or a datetime ([#3103](https://github.com/grafana/oncall/pull/3103))

### Changed

- Simplify Direct Paging workflow. Now when using Direct Paging you either simply specify a team, or one or more users
  to page by @joeyorlando ([#3128](https://github.com/grafana/oncall/pull/3128))
- Enable timing options for mobile push notifications, allow multi-select by @Ferril ([#3187](https://github.com/grafana/oncall/pull/3187))

### Fixed

- Fix RBAC authorization bugs related to interacting with Alert Group Slack messages by @joeyorlando ([#3213](https://github.com/grafana/oncall/pull/3213))

## v1.3.47 (2023-10-25)

### Fixed

- Add filtering term length check for channel filter endpoints @Ferril ([#3192](https://github.com/grafana/oncall/pull/3192))

## v1.3.46 (2023-10-23)

### Added

- Check for basic role permissions on get/create/update labels @Ferril ([#3173](https://github.com/grafana/oncall/pull/3173))

### Fixed

- Discard old pending network requests in the UI (Users/Schedules) [#3172](https://github.com/grafana/oncall/pull/3172)
- Fix resolution note source for mobile app by @vadimkerr ([#3174](https://github.com/grafana/oncall/pull/3174))
- Fix iCal imported schedules related users and next shifts per user ([#3178](https://github.com/grafana/oncall/pull/3178))
- Fix references to removed access control functions in Grafana @mderynck ([#3184](https://github.com/grafana/oncall/pull/3184))

### Changed

- Upgrade Django to 4.2.6 and update iCal related deps ([#3176](https://github.com/grafana/oncall/pull/3176))

## v1.3.45 (2023-10-19)

### Added

- Use shift data from event object
- Update shifts public API to improve web shifts support ([#3165](https://github.com/grafana/oncall/pull/3165))

### Fixed

- Update ical schedule creation/update to trigger final schedule refresh ([#3156](https://github.com/grafana/oncall/pull/3156))
- Handle None role when syncing users from Grafana ([#3147](https://github.com/grafana/oncall/pull/3147))
- Polish "Build 'When I am on-call' for web UI" [#2915](https://github.com/grafana/oncall/issues/2915)
- Fix iCal schedule incorrect view [#2001](https://github.com/grafana/oncall-private/issues/2001)
- Fix rotation name rendering issue [#2324](https://github.com/grafana/oncall/issues/2324)

### Changed

- Add user TZ information to next shifts per user endpoint ([#3157](https://github.com/grafana/oncall/pull/3157))

## v1.3.44 (2023-10-16)

### Added

- Update plugin OnCaller role permissions ([#3145](https://github.com/grafana/oncall/pull/3145))
- Add labels implementation for OnCall integrations under the feature flag ([#3014](https://github.com/grafana/oncall/pull/3014))

### Fixed

- Fix plugin status to always return URL with trailing / @mderynck ([#3122](https://github.com/grafana/oncall/pull/3122))

## v1.3.43 (2023-10-05)

### Added

- Make it possible to acknowledge/unacknowledge and resolve/unresolve alert groups via API by @vadimkerr ([#3108](https://github.com/grafana/oncall/pull/3108))

### Changed

- Improve alert group deletion API by @vadimkerr ([#3124](https://github.com/grafana/oncall/pull/3124))
- Removed Integrations Name max characters limit
  ([#3123](https://github.com/grafana/oncall/pull/3123))
- Truncate long table rows (Integration Name/Alert Group) and show tooltip for the truncated content
  ([#3123](https://github.com/grafana/oncall/pull/3123))

## v1.3.42 (2023-10-04)

### Added

- Add additional shift info in schedule filter_events internal API ([#3110](https://github.com/grafana/oncall/pull/3110))

## v1.3.41 (2023-10-04)

### Added

- New RBAC action `grafana-oncall-app.alert-groups:direct-paging` and role "Alert Groups Direct Paging" by @joeyorlando
  ([#3107](https://github.com/grafana/oncall/pull/3107))

### Fixed

- Accept empty and null user when updating webhook via API @mderynck ([#3094](https://github.com/grafana/oncall/pull/3094))
- Fix slack notification for a shift which end is affected by a taken swap ([#3092](https://github.com/grafana/oncall/pull/3092))

## v1.3.40 (2023-09-28)

### Added

- Create Direct Paging integration by default for every team, create default E-Mail notification policy for every user ([#3064](https://github.com/grafana/oncall/pull/3064))

## v1.3.39 (2023-09-27)

### Added

- Presets for webhooks @mderynck ([#2996](https://github.com/grafana/oncall/pull/2996))
- Add `enable_web_overrides` option to schedules public API ([#3062](https://github.com/grafana/oncall/pull/3062))

### Fixed

- Fix regression in public actions endpoint handling user field by @mderynck ([#3053](https://github.com/grafana/oncall/pull/3053))

### Changed

- Rework how users are fetched from DB when getting users from schedules ical representation ([#3067](https://github.com/grafana/oncall/pull/3067))

## v1.3.38 (2023-09-19)

### Fixed

- Fix Slack access token length issue by @toolchainX ([#3016](https://github.com/grafana/oncall/pull/3016))
- Fix shifts for current user internal endpoint to return the right shift PK ([#3036](https://github.com/grafana/oncall/pull/3036))
- Handle Slack ratelimit on alert group deletion by @vadimkerr ([#3038](https://github.com/grafana/oncall/pull/3038))

## v1.3.37 (2023-09-12)

### Added

- Notify user via Slack/mobile push-notification when their shift swap request is taken by @joeyorlando ([#2992](https://github.com/grafana/oncall/pull/2992))
- Unify breadcrumbs behaviour with other Grafana Apps and main core# ([1906](https://github.com/grafana/oncall/issues/1906))

### Changed

- Improve Slack error handling by @vadimkerr ([#3000](https://github.com/grafana/oncall/pull/3000))

### Fixed

- Avoid task retries because of missing AlertGroupLogRecord on send_alert_group_signal ([#3001](https://github.com/grafana/oncall/pull/3001))
- Update escalation policies public API to handle new webhooks ([#2999](https://github.com/grafana/oncall/pull/2999))

## v1.3.36 (2023-09-07)

### Added

- Add option to create new contact point for existing integrations ([#2909](https://github.com/grafana/oncall/issues/2909))

### Changed

- Enable email notification step by default on Helm by @vadimkerr ([#2975](https://github.com/grafana/oncall/pull/2975))
- Handle slack resolution note errors consistently ([#2976](https://github.com/grafana/oncall/pull/2976))

### Fixed

- Don't update Slack user groups for deleted organizations by @vadimkerr ([#2985](https://github.com/grafana/oncall/pull/2985))
- Fix Slack integration leftovers after disconnecting by @vadimkerr ([#2986](https://github.com/grafana/oncall/pull/2986))
- Fix handling Slack rate limits by @vadimkerr ([#2991](https://github.com/grafana/oncall/pull/2991))

## v1.3.35 (2023-09-05)

### Fixed

- Fix issue in `SlackClientWithErrorHandling` paginted API calls by @joeyorlando

## v1.3.34 (2023-09-05)

### Fixed

- Fix issue in `apps.slack.tasks.populate_slack_channels_for_team` task by @joeyorlando ([#2969](https://github.com/grafana/oncall/pull/2969))

## v1.3.33 (2023-09-05)

### Fixed

- Fix issue in `apps.slack.tasks.post_or_update_log_report_message_task` task related to passing tuple to `text` arg
  for `SlackClient.chat_postMessage` method by @joeyorlando ([#2966](https://github.com/grafana/oncall/pull/2966))

## v1.3.32 (2023-09-05)

### Added

- Add internal API endpoint for getting schedules shifts for current user by @Ferril ([#2928](https://github.com/grafana/oncall/pull/2928))

### Changed

- Make Slack integration not post an alert group message if it's already deleted + refactor AlertGroup and
  SlackMessage foreign key relationship by @vadimkerr ([#2957](https://github.com/grafana/oncall/pull/2957))

### Fixed

- Reject file uploads when POSTing to an integration endpoint ([#2958](https://github.com/grafana/oncall/pull/2958))

## v1.3.31 (2023-09-04)

### Fixed

- Fix for Cloud plugin install not refreshing page after completion ([2974](https://github.com/grafana/oncall/issues/2874))
- Fix escalation snapshot building if user was deleted @Ferril ([#2954](https://github.com/grafana/oncall/pull/2954))

### Added

- ([Use Tilt for local development](https://github.com/grafana/oncall/pull/1396))

### Changed

- Update slack schedule shift-changed notification ([#2949](https://github.com/grafana/oncall/pull/2949))

## v1.3.30 (2023-08-31)

### Added

- Add optional param to expand user details in shift swaps internal endpoints ([#2923](https://github.com/grafana/oncall/pull/2923))

### Changed

- Update Shift Swap Request Slack message formatting by @joeyorlando ([#2918](https://github.com/grafana/oncall/pull/2918))
- Performance and UX tweaks to integrations page ([#2869](https://github.com/grafana/oncall/pull/2869))
- Expand users details in filter swaps internal endpoint ([#2921](https://github.com/grafana/oncall/pull/2921))
- Truncate exported final shifts to match the requested period ([#2924](https://github.com/grafana/oncall/pull/2924))

### Fixed

- Fix issue with helm chart when specifying `broker.type=rabbitmq` where Redis environment variables
  were not longer being injected by @joeyorlando ([#2927](https://github.com/grafana/oncall/pull/2927))
- Fix silence for alert groups with empty escalation chain @Ferril ([#2929](https://github.com/grafana/oncall/pull/2929))
- Fixed NPE when migrating legacy Grafana Alerting integrations ([#2908](https://github.com/grafana/oncall/issues/2908))
- Fix `IntegrityError` exceptions that occasionally would occur when trying to create `ResolutionNoteSlackMessage`
  objects by @joeyorlando ([#2933](https://github.com/grafana/oncall/pull/2933))

## v1.3.29 (2023-08-29)

### Fixed

- Fix metrics calculation and OnCall dashboard, rename dashboard @Ferril ([#2895](https://github.com/grafana/oncall/pull/2895))
- Fix slack schedule notification settings dialog ([#2902](https://github.com/grafana/oncall/pull/2902))

## v1.3.28 (2023-08-29)

### Changed

- Switch engine to alpine base image ([2872](https://github.com/grafana/oncall/pull/2872))

### Added

- Visualization of shift swap requests in Overrides and swaps section ([#2844](https://github.com/grafana/oncall/issues/2844))

### Fixed

- Address bug when a Shift Swap Request is accepted either via the web or mobile UI, and the Slack message is not
  updated to reflect the latest state by @joeyorlando ([#2886](https://github.com/grafana/oncall/pull/2886))
- Fix issue where Grafana integration would fail to parse alerting config for routes without receivers @mderynck
  ([#2894](https://github.com/grafana/oncall/pull/2894))

## v1.3.27 (2023-08-25)

### Added

- Public API for webhooks @mderynck ([#2790](https://github.com/grafana/oncall/pull/2790))
- Use Telegram polling protocol instead of a webhook if `FEATURE_TELEGRAM_LONG_POLLING_ENABLED` set to `True` by @alexintech
  ([#2250](https://github.com/grafana/oncall/pull/2250))

### Changed

- Public API for actions now wraps webhooks @mderynck ([#2790](https://github.com/grafana/oncall/pull/2790))
- Allow mobile app to access status endpoint @mderynck ([#2791](https://github.com/grafana/oncall/pull/2791))
- Enable shifts export endpoint for all schedule types ([#2863](https://github.com/grafana/oncall/pull/2863))
- Use priority field to track primary/overrides calendar in schedule iCal export ([#2871](https://github.com/grafana/oncall/pull/2871))

### Fixed

- Fix public api docs for escalation policies by @Ferril ([#2830](https://github.com/grafana/oncall/pull/2830))

## v1.3.26 (2023-08-22)

### Changed

- Increase mobile app verification token TTL by @joeyorlando ([#2859](https://github.com/grafana/oncall/pull/2859))

### Fixed

- Changed HTTP Endpoint to Email for inbound email integrations
  ([#2816](https://github.com/grafana/oncall/issues/2816))
- Enable inbound email feature flag by default by @vadimkerr ([#2846](https://github.com/grafana/oncall/pull/2846))
- Fixed initial search on Users page ([#2842](https://github.com/grafana/oncall/issues/2842))

## v1.3.25 (2023-08-18)

### Changed

- Improve Grafana Alerting integration by @Ferril @teodosii ([#2742](https://github.com/grafana/oncall/pull/2742))
- Fixed UTC conversion for escalation chain step of timerange
  ([#2781](https://github.com/grafana/oncall/issues/2781))

### Fixed

- Check for possible split events in range when resolving schedule ([#2828](https://github.com/grafana/oncall/pull/2828))

## v1.3.24 (2023-08-17)

### Added

- Shift swap requests public API ([#2775](https://github.com/grafana/oncall/pull/2775))
- Shift swap request Slack follow-ups by @vadimkerr ([#2798](https://github.com/grafana/oncall/pull/2798))
- Shift swap request push notification follow-ups by @vadimkerr ([#2805](https://github.com/grafana/oncall/pull/2805))

### Changed

- Improve default AlertManager template ([#2794](https://github.com/grafana/oncall/pull/2794))

### Fixed

- Ignore ical cancelled events when calculating shifts ([#2776](https://github.com/grafana/oncall/pull/2776))
- Fix Slack acknowledgment reminders by @vadimkerr ([#2769](https://github.com/grafana/oncall/pull/2769))
- Fix issue with updating "Require resolution note" setting by @Ferril ([#2782](https://github.com/grafana/oncall/pull/2782))
- Don't send notifications about past SSRs when turning on info notifications by @vadimkerr ([#2783](https://github.com/grafana/oncall/pull/2783))
- Add schedule shift type validation on create/preview ([#2789](https://github.com/grafana/oncall/pull/2789))
- Add alertmanager integration for heartbeat support ([2807](https://github.com/grafana/oncall/pull/2807))

## v1.3.23 (2023-08-10)

### Added

- Shift Swap Requests Web UI ([#2593](https://github.com/grafana/oncall/issues/2593))
- Final schedule shifts should lay in one line ([#1665](https://github.com/grafana/oncall/issues/1665))
- Add backend support for push notification sounds with custom extensions by @vadimkerr ([#2759](https://github.com/grafana/oncall/pull/2759))

### Changed

- Add stack slug to organization options for direct paging Slash command by @vadimkerr ([#2743](https://github.com/grafana/oncall/pull/2743))
- Avoid creating (or notifying about) potential event splits resulting from untaken swap requests ([#2748](https://github.com/grafana/oncall/pull/2748))
- Refactor heartbeats into a periodic task ([2723](https://github.com/grafana/oncall/pull/2723))

### Fixed

- Do not show override shortcut when web overrides are disabled ([#2745](https://github.com/grafana/oncall/pull/2745))
- Handle ical schedule import with duplicated event UIDs ([#2760](https://github.com/grafana/oncall/pull/2760))
- Allow Editor to access Phone Verification ([#2772](https://github.com/grafana/oncall/pull/2772))

## v1.3.22 (2023-08-03)

### Added

- Add mobile app push notifications for shift swap requests by @vadimkerr ([#2717](https://github.com/grafana/oncall/pull/2717))

### Changed

- Skip past due swap requests when calculating events ([2718](https://github.com/grafana/oncall/pull/2718))
- Update schedule slack notifications to use schedule final events by @Ferril ([#2710](https://github.com/grafana/oncall/pull/2710))

### Fixed

- Fix schedule final_events datetime filtering when splitting override ([#2715](https://github.com/grafana/oncall/pull/2715))
- Fix swap requests event filter limits in schedule events ([#2716](https://github.com/grafana/oncall/pull/2716))
- Fix Alerting contact point auto-creation ([2721](https://github.com/grafana/oncall/pull/2721))

## v1.3.21 (2023-08-01)

### Added

- [Helm] Add `extraContainers` for engine, celery and migrate-job pods to define sidecars by @lu1as ([#2650](https://github.com/grafana/oncall/pull/2650))
  – Rework of AlertManager integration ([#2643](https://github.com/grafana/oncall/pull/2643))

## v1.3.20 (2023-07-31)

### Added

- Add filter_shift_swaps endpoint to schedules API ([#2684](https://github.com/grafana/oncall/pull/2684))
- Add shifts endpoint to shift swap API ([#2697](https://github.com/grafana/oncall/pull/2697/))

### Fixed

- Fix helm env variable validation logic when specifying Twilio auth related values by @njohnstone2 ([#2674](https://github.com/grafana/oncall/pull/2674))
- Fixed mobile app verification not sending SMS to phone number ([#2687](https://github.com/grafana/oncall/issues/2687))

## v1.3.19 (2023-07-28)

### Fixed

- Fix one of the latest migrations failing on SQLite by @vadimkerr ([#2680](https://github.com/grafana/oncall/pull/2680))

### Added

- Apply swap requests details to schedule events ([#2677](https://github.com/grafana/oncall/pull/2677))

## v1.3.18 (2023-07-28)

### Changed

- Update the direct paging feature to page for acknowledged & silenced alert groups,
  and show a warning for resolved alert groups by @vadimkerr ([#2639](https://github.com/grafana/oncall/pull/2639))
- Change calls to get instances from GCOM to paginate by @mderynck ([#2669](https://github.com/grafana/oncall/pull/2669))
- Update checking on-call users to use schedule final events ([#2651](https://github.com/grafana/oncall/pull/2651))

### Fixed

- Remove checks delaying plugin load and cause "Initializing plugin..." ([2624](https://github.com/grafana/oncall/pull/2624))
- Fix "Continue escalation if >X alerts per Y minutes" escalation step by @vadimkerr ([#2636](https://github.com/grafana/oncall/pull/2636))
- Post to Telegram ChatOps channel option is not showing in the integrations page
  by @alexintech ([#2498](https://github.com/grafana/oncall/pull/2498))

## v1.3.17 (2023-07-25)

### Added

- Added banner on the ChatOps screen for OSS to let the user know if no chatops integration is enabled
  ([#1735](https://github.com/grafana/oncall/issues/1735))
- Add `rbac_enabled` to `GET /api/internal/v1/current_team` response schema + `rbac_permissions` to `GET /api/internal/v1/user`
  response schema by @joeyorlando ([#2611](https://github.com/grafana/oncall/pull/2611))

### Fixed

- Bring heartbeats back to UI by @maskin25 ([#2550](https://github.com/grafana/oncall/pull/2550))
- Address issue when Grafana feature flags which were enabled via the `feature_flags.enabled` were only properly being
  parsed, when they were space-delimited. This fix allows them to be _either_ space or comma-delimited.
  by @joeyorlando ([#2623](https://github.com/grafana/oncall/pull/2623))

## v1.3.16 (2023-07-21)

### Added

- Allow persisting mobile app's timezone, to allow for more accurate datetime related notifications by @joeyorlando
  ([#2601](https://github.com/grafana/oncall/pull/2601))
- Add filter integrations by type ([2609](https://github.com/grafana/oncall/pull/2609))

### Changed

- Update direct paging docs by @vadimkerr ([#2600](https://github.com/grafana/oncall/pull/2600))
- Improve APIs for creating/updating direct paging integrations by @vadimkerr ([#2603](https://github.com/grafana/oncall/pull/2603))
- Remove unnecessary team checks in public API by @vadimkerr ([#2606](https://github.com/grafana/oncall/pull/2606))

### Fixed

- Fix Slack direct paging issue when there are more than 100 schedules by @vadimkerr ([#2594](https://github.com/grafana/oncall/pull/2594))
- Fix webhooks unable to be copied if they contain password or authorization header ([#2608](https://github.com/grafana/oncall/pull/2608))

## v1.3.15 (2023-07-19)

### Changed

- Deprecate `AlertGroup.is_archived` column. Column will be removed in a subsequent release. By @joeyorlando ([#2524](https://github.com/grafana/oncall/pull/2524)).
- Update Slack "invite" feature to use direct paging by @vadimkerr ([#2562](https://github.com/grafana/oncall/pull/2562))
- Change "Current responders" to "Additional Responders" in web UI by @vadimkerr ([#2567](https://github.com/grafana/oncall/pull/2567))

### Fixed

- Fix duplicate orders on routes and escalation policies by @vadimkerr ([#2568](https://github.com/grafana/oncall/pull/2568))
- Fixed Slack channels sync by @Ferril ([#2571](https://github.com/grafana/oncall/pull/2571))
- Fixed rendering of slack connection errors ([#2526](https://github.com/grafana/oncall/pull/2526))

## v1.3.14 (2023-07-17)

### Changed

- Added `PHONE_PROVIDER` configuration check by @sreway ([#2523](https://github.com/grafana/oncall/pull/2523))
- Deprecate `/oncall` Slack command, update direct paging functionality by @vadimkerr ([#2537](https://github.com/grafana/oncall/pull/2537))
- Change plugin version to drop the `v` prefix. ([#2540](https://github.com/grafana/oncall/pull/2540))

## v1.3.13 (2023-07-17)

### Changed

- Remove deprecated `heartbeat.HeartBeat` model/table by @joeyorlando ([#2534](https://github.com/grafana/oncall/pull/2534))

## v1.3.12 (2023-07-14)

### Added

- Add `page_size`, `current_page_number`, and `total_pages` attributes to paginated API responses by @joeyorlando ([#2471](https://github.com/grafana/oncall/pull/2471))

### Fixed

- New webhooks incorrectly masking authorization header by @mderynck ([#2541](https://github.com/grafana/oncall/pull/2541))

## v1.3.11 (2023-07-13)

### Added

- Release new webhooks functionality by @mderynck @matiasb @maskin25 @teodosii @raphael-batte ([#1830](https://github.com/grafana/oncall/pull/1830))

### Changed

- Custom button webhooks are deprecated, they will be automatically migrated to new webhooks. ([#1830](https://github.com/grafana/oncall/pull/1830))

## v1.3.10 (2023-07-13)

### Added

- [Helm] Added ability to specify `resources` definition within the `wait-for-db` init container by @Shelestov7
  ([#2501](https://github.com/grafana/oncall/pull/2501))
- Added index on `started_at` column in `alerts_alertgroup` table. This substantially speeds up query used by the `check_escalation_finished_task`
  task. By @joeyorlando and @Konstantinov-Innokentii ([#2516](https://github.com/grafana/oncall/pull/2516)).

### Changed

- Deprecated `/maintenance` web UI page. Maintenance is now handled at the integration level and can be performed
  within a single integration's page. by @Ukochka ([#2497](https://github.com/grafana/oncall/issues/2497))

### Fixed

- Fixed a bug in the integration maintenance mode workflow where a user could not start/stop an integration's
  maintenance mode by @joeyorlando ([#2511](https://github.com/grafana/oncall/issues/2511))
- Schedules: Long popup does not fit screen & buttons unreachable & objects outside of the popup [#1002](https://github.com/grafana/oncall/issues/1002)
- New schedules white theme issues [#2356](https://github.com/grafana/oncall/issues/2356)

## v1.3.9 (2023-07-12)

### Added

- Bring new Jinja editor to webhooks ([#2344](https://github.com/grafana/oncall/issues/2344))

### Fixed

- Add debounce on Select UI components to avoid making API search requests on each key-down event by
  @maskin25 ([#2466](https://github.com/grafana/oncall/pull/2466))
- Make Direct paging integration configurable ([2483](https://github.com/grafana/oncall/pull/2483))

## v1.3.8 (2023-07-11)

### Added

- Add `event.users.avatar_full` field to `GET /api/internal/v1/schedules/{schedule_id}/filter_events`
  payload by @joeyorlando ([#2459](https://github.com/grafana/oncall/pull/2459))
- Add `affinity` and `tolerations` for `celery` and `migrations` pods into helm chart + unit test for chart

### Changed

- Modified DRF pagination class used by `GET /api/internal/v1/alert_receive_channels` and `GET /api/internal/v1/schedules`
  endpoints so that the `next` and `previous` pagination links are properly set when OnCall is run behind
  a reverse proxy by @joeyorlando ([#2467](https://github.com/grafana/oncall/pull/2467))
- Polish user settings and warnings ([#2425](https://github.com/grafana/oncall/pull/2425))

### Fixed

- Address issue where we were improperly parsing Grafana feature flags that were enabled via the `feature_flags.enabled`
  method by @joeyorlando ([#2477](https://github.com/grafana/oncall/pull/2477))
- Fix cuddled list Markdown issue by @vadimkerr ([#2488](https://github.com/grafana/oncall/pull/2488))
- Fixed schedules slack notifications for deleted organizations ([#2493](https://github.com/grafana/oncall/pull/2493))

## v1.3.7 (2023-07-06)

### Changed

- OnCall Metrics dashboard update ([#2400](https://github.com/grafana/oncall/pull/2400))

## v1.3.6 (2023-07-05)

### Fixed

- Address issue where having multiple registered mobile apps for a user could lead to issues in delivering push
  notifications by @joeyorlando ([#2421](https://github.com/grafana/oncall/pull/2421))

## v1.3.5 (2023-07-05)

### Fixed

- Fix for phone provider initialization which can lead to an HTTP 500 on startup ([#2434](https://github.com/grafana/oncall/pull/2434))

## v1.3.4 (2023-07-05)

### Added

- Add full avatar URL for on-call users in schedule internal API by @vadimkerr ([#2414](https://github.com/grafana/oncall/pull/2414))
- Add phone call using the zvonok.com service by @sreway ([#2339](https://github.com/grafana/oncall/pull/2339))

### Changed

- UI drawer updates for webhooks2 ([#2419](https://github.com/grafana/oncall/pull/2419))
- Removed url from sms notification, changed format ([#2317](https://github.com/grafana/oncall/pull/2317))

## v1.3.3 (2023-06-29)

### Added

- Docs for `/resolution_notes` public api endpoint [#222](https://github.com/grafana/oncall/issues/222)

### Fixed

- Change alerts order for `/alert` public api endpoint [#1031](https://github.com/grafana/oncall/issues/1031)
- Change resolution notes order for `/resolution_notes` public api endpoint to show notes for the newest alert group
  on top ([#2404](https://github.com/grafana/oncall/pull/2404))
- Remove attempt to check token when editor/viewers are accessing the plugin @mderynck ([#2410](https://github.com/grafana/oncall/pull/2410))

## v1.3.2 (2023-06-29)

### Added

- Add metric "how many alert groups user was notified of" to Prometheus exporter ([#2334](https://github.com/grafana/oncall/pull/2334/))

### Changed

- Change permissions used during setup to better represent actions being taken by @mderynck ([#2242](https://github.com/grafana/oncall/pull/2242))
- Display 100000+ in stats when there are more than 100000 alert groups in the result ([#1901](https://github.com/grafana/oncall/pull/1901))
- Change OnCall plugin to use service accounts and api tokens for communicating with backend, by @mderynck ([#2385](https://github.com/grafana/oncall/pull/2385))
- RabbitMQ Docker image upgraded from 3.7.19 to 3.12.0 in `docker-compose-developer.yml` and
  `docker-compose-mysql-rabbitmq.yml`. **Note**: if you use one of these config files for your deployment
  you _may_ need to follow the RabbitMQ "upgrade steps" listed [here](https://rabbitmq.com/upgrade.html#rabbitmq-version-upgradability)
  by @joeyorlando ([#2359](https://github.com/grafana/oncall/pull/2359))

### Fixed

- For "You're Going OnCall" push notifications, show shift times in the user's configured timezone, otherwise UTC
  by @joeyorlando ([#2351](https://github.com/grafana/oncall/pull/2351))

## v1.3.1 (2023-06-26)

### Fixed

- Fix phone call & SMS relay by @vadimkerr ([#2345](https://github.com/grafana/oncall/pull/2345))

## v1.3.0 (2023-06-26)

### Added

- Secrets consistency for the chart. Bugfixing [#1016](https://github.com/grafana/oncall/pull/1016)

### Changed

- `telegram.webhookUrl` now defaults to `https://<base_url>` if not set
- UI Updates for the integrations page ([#2310](https://github.com/grafana/oncall/pull/2310))
- Prefer shift start when displaying rotation start value for existing shifts ([#2316](https://github.com/grafana/oncall/pull/2316))

### Fixed

- Fixed minor schedule preview issue missing last day ([#2316](https://github.com/grafana/oncall/pull/2316))

## v1.2.46 (2023-06-22)

### Added

- Make it possible to completely delete a rotation oncall ([#1505](https://github.com/grafana/oncall/issues/1505))
- Polish rotation modal form oncall ([#1506](https://github.com/grafana/oncall/issues/1506))
- Quick actions when editing a schedule oncall ([#1507](https://github.com/grafana/oncall/issues/1507))
- Enable schedule related profile settings oncall ([#1508](https://github.com/grafana/oncall/issues/1508))
- Highlight user shifts oncall ([#1509](https://github.com/grafana/oncall/issues/1509))
- Rename or Description for Schedules Rotations ([#1460](https://github.com/grafana/oncall/issues/1406))
- Add documentation for OnCall metrics exporter ([#2149](https://github.com/grafana/oncall/pull/2149))
- Add dashboard for OnCall metrics ([#1973](https://github.com/grafana/oncall/pull/1973))

## Changed

- Change mobile shift notifications title and subtitle by @imtoori ([#2288](https://github.com/grafana/oncall/pull/2288))
- Make web schedule updates to trigger sync refresh of its ical representation ([#2279](https://github.com/grafana/oncall/pull/2279))

## Fixed

- Fix duplicate orders for user notification policies by @vadimkerr ([#2278](https://github.com/grafana/oncall/pull/2278))
- Fix broken markup on alert group page, declutter, make time format consistent ([#2296](https://github.com/grafana/oncall/pull/2295))

## v1.2.45 (2023-06-19)

### Changed

- Change .Values.externalRabbitmq.passwordKey from `password` to `""` (default value `rabbitmq-password`) ([#864](https://github.com/grafana/oncall/pull/864))
- Remove deprecated `permissions` string array from the internal API user serializer by @joeyorlando ([#2269](https://github.com/grafana/oncall/pull/2269))

### Added

- Add `locale` column to mobile app user settings table by @joeyorlando [#2131](https://github.com/grafana/oncall/pull/2131)
- Update notification text for "You're going on call" push notifications to include information about the shift start
  and end times by @joeyorlando ([#2131](https://github.com/grafana/oncall/pull/2131))

### Fixed

- Handle non-UTC UNTIL datetime value when repeating ical events [#2241](https://github.com/grafana/oncall/pull/2241)
- Optimize AlertManager auto-resolve mechanism

## v1.2.44 (2023-06-14)

### Added

- Users with the Viewer basic role can now connect and use the mobile app ([#1892](https://github.com/grafana/oncall/pull/1892))
- Add helm chart support for redis and mysql existing secrets [#2156](https://github.com/grafana/oncall/pull/2156)

### Changed

- Removed `SlackActionRecord` model and database table by @joeyorlando [#2201](https://github.com/grafana/oncall/pull/2201)
- Require users when creating a schedule rotation using the web UI [#2220](https://github.com/grafana/oncall/pull/2220)

### Fixed

- Fix schedule shift preview to not breaking rotation shifts when there is overlap [#2218](https://github.com/grafana/oncall/pull/2218)
- Fix schedule list filter by type to allow considering multiple values [#2218](https://github.com/grafana/oncall/pull/2218)

## v1.2.43 (2023-06-12)

### Changed

- Propogate CI/CD changes

## v1.2.42 (2023-06-12)

### Changed

- Helm chart: Upgrade helm dependecies, improve local setup [#2144](https://github.com/grafana/oncall/pull/2144)

### Fixed

- Fixed bug on Filters where team param from URL was discarded [#6237](https://github.com/grafana/support-escalations/issues/6237)
- Fix receive channel filter in alert groups API [#2140](https://github.com/grafana/oncall/pull/2140)
- Helm chart: Fix usage of `env` settings as map;
  Fix usage of `mariadb.auth.database` and `mariadb.auth.username` for MYSQL env variables by @alexintech [#2146](https://github.com/grafana/oncall/pull/2146)

### Added

- Helm chart: Add unittests for rabbitmq and redis [2165](https://github.com/grafana/oncall/pull/2165)

## v1.2.41 (2023-06-08)

### Added

- Twilio Provider improvements by @Konstantinov-Innokentii, @mderynck and @joeyorlando
  [#2074](https://github.com/grafana/oncall/pull/2074) [#2034](https://github.com/grafana/oncall/pull/2034)
- Run containers as a non-root user by @alexintech [#2053](https://github.com/grafana/oncall/pull/2053)

## v1.2.40 (2023-06-07)

### Added

- Allow mobile app to consume "internal" schedules API endpoints by @joeyorlando ([#2109](https://github.com/grafana/oncall/pull/2109))
- Add inbound email address in integration API by @vadimkerr ([#2113](https://github.com/grafana/oncall/pull/2113))

### Changed

- Make viewset actions more consistent by @vadimkerr ([#2120](https://github.com/grafana/oncall/pull/2120))

### Fixed

- Fix + revert [#2057](https://github.com/grafana/oncall/pull/2057) which reverted a change which properly handles
  `Organization.DoesNotExist` exceptions for Slack events by @joeyorlando ([#TBD](https://github.com/grafana/oncall/pull/TBD))
- Fix Telegram ratelimit on live setting change by @vadimkerr and @alexintech ([#2100](https://github.com/grafana/oncall/pull/2100))

## v1.2.39 (2023-06-06)

### Changed

- Do not hide not secret settings in the web plugin UI by @alexintech ([#1964](https://github.com/grafana/oncall/pull/1964))

## v1.2.36 (2023-06-02)

### Added

- Add public API endpoint to export a schedule's final shifts by @joeyorlando ([2047](https://github.com/grafana/oncall/pull/2047))

### Fixed

- Fix demo alert for inbound email integration by @vadimkerr ([#2081](https://github.com/grafana/oncall/pull/2081))
- Fix calendar TZ used when comparing current shifts triggering slack shift notifications ([#2091](https://github.com/grafana/oncall/pull/2091))

## v1.2.35 (2023-06-01)

### Fixed

- Fix a bug with permissions for telegram user settings by @alexintech ([#2075](https://github.com/grafana/oncall/pull/2075))
- Fix orphaned messages in Slack by @vadimkerr ([#2023](https://github.com/grafana/oncall/pull/2023))
- Fix duplicated slack shift-changed notifications ([#2080](https://github.com/grafana/oncall/pull/2080))

## v1.2.34 (2023-05-31)

### Added

- Add description to "Default channel for Slack notifications" UI dropdown by @joeyorlando ([2051](https://github.com/grafana/oncall/pull/2051))

### Fixed

- Fix templates when slack or telegram is disabled ([#2064](https://github.com/grafana/oncall/pull/2064))
- Reduce number of alert groups returned by `Attach To` in slack to avoid event trigger timeout @mderynck ([#2049](https://github.com/grafana/oncall/pull/2049))

## v1.2.33 (2023-05-30)

### Fixed

- Revert #2040 breaking `/escalate` Slack command

## v1.2.32 (2023-05-30)

### Added

- Add models and framework to use different services (Phone, SMS, Verify) in Twilio depending on
  the destination country code by @mderynck ([#1976](https://github.com/grafana/oncall/pull/1976))
- Prometheus exporter backend for alert groups related metrics
- Helm chart: configuration of `uwsgi` using environment variables by @alexintech ([#2045](https://github.com/grafana/oncall/pull/2045))
- Much expanded/improved docs for mobile app ([2026](https://github.com/grafana/oncall/pull/2026>))
- Enable by-day selection when defining monthly and hourly rotations ([2037](https://github.com/grafana/oncall/pull/2037))

### Fixed

- Fix error when updating closed modal window in Slack by @vadimkerr ([#2019](https://github.com/grafana/oncall/pull/2019))
- Fix final schedule export failing to update when ical imported events set start/end as date ([#2025](https://github.com/grafana/oncall/pull/2025))
- Helm chart: fix bugs in helm chart with external postgresql configuration by @alexintech ([#2036](https://github.com/grafana/oncall/pull/2036))
- Properly address `Organization.DoesNotExist` exceptions thrown which result in HTTP 500 for the Slack `interactive_api_endpoint`
  endpoint by @joeyorlando ([#2040](https://github.com/grafana/oncall/pull/2040))
- Fix issue when trying to sync Grafana contact point and config receivers miss a key ([#2046](https://github.com/grafana/oncall/pull/2046))

### Changed

- Changed mobile notification title and subtitle. Removed the body. by @imtoori [#2027](https://github.com/grafana/oncall/pull/2027)

## v1.2.31 (2023-05-26)

### Fixed

- Fix AmazonSNS ratelimit by @Konstantinov-Innokentii ([#2032](https://github.com/grafana/oncall/pull/2032))

## v1.2.30 (2023-05-25)

### Fixed

- Fix Phone provider status callbacks [#2014](https://github.com/grafana/oncall/pull/2014)

## v1.2.29 (2023-05-25)

### Changed

- Phone provider refactoring [#1713](https://github.com/grafana/oncall/pull/1713)

### Fixed

- Handle slack metadata limit when creating paging command payload ([#2007](https://github.com/grafana/oncall/pull/2007))
- Fix issue with sometimes cached final schedule not being refreshed after an update ([#2004](https://github.com/grafana/oncall/pull/2004))

## v1.2.28 (2023-05-24)

### Fixed

- Improve plugin authentication by @vadimkerr ([#1995](https://github.com/grafana/oncall/pull/1995))
- Fix MultipleObjectsReturned error on webhook endpoints by @vadimkerr ([#1996](https://github.com/grafana/oncall/pull/1996))
- Remove user defined time period from "you're going oncall" mobile push by @iskhakov ([#2001](https://github.com/grafana/oncall/pull/2001))

## v1.2.27 (2023-05-23)

### Added

- Allow passing Firebase credentials via environment variable by @vadimkerr ([#1969](https://github.com/grafana/oncall/pull/1969))

### Changed

- Update default Alertmanager templates by @iskhakov ([#1944](https://github.com/grafana/oncall/pull/1944))

### Fixed

- Fix SQLite permission issue by @vadimkerr ([#1984](https://github.com/grafana/oncall/pull/1984))
- Remove user defined time period from "you're going oncall" mobile push ([2001](https://github.com/grafana/oncall/pull/2001))

## v1.2.26 (2023-05-18)

### Fixed

- Fix inbound email bug when attaching files by @vadimkerr ([#1970](https://github.com/grafana/oncall/pull/1970))

## v1.2.25 (2023-05-18)

### Added

- Test mobile push backend

## v1.2.24 (2023-05-17)

### Fixed

- Fixed bug in Escalation Chains where reordering an item crashed the list

## v1.2.23 (2023-05-15)

### Added

- Add a way to set a maintenance mode message and display this in the web plugin UI by @joeyorlando ([#1917](https://github.com/grafana/oncall/pull/#1917))

### Changed

- Use `user_profile_changed` Slack event instead of `user_change` to update Slack user profile by @vadimkerr ([#1938](https://github.com/grafana/oncall/pull/1938))

## v1.2.22 (2023-05-12)

### Added

- Add mobile settings for info notifications by @imtoori ([#1926](https://github.com/grafana/oncall/pull/1926))

### Fixed

- Fix bug in the "You're Going Oncall" push notification copy by @joeyorlando ([#1922](https://github.com/grafana/oncall/pull/1922))
- Fix bug with newlines in markdown converter ([#1925](https://github.com/grafana/oncall/pull/1925))
- Disable "You're Going Oncall" push notification by default ([1927](https://github.com/grafana/oncall/pull/1927))

## v1.2.21 (2023-05-09)

### Added

- Add a new mobile app push notification which notifies users when they are going on call by @joeyorlando ([#1814](https://github.com/grafana/oncall/pull/1814))
- Add a new mobile app user setting field, `important_notification_volume_override` by @joeyorlando ([#1893](https://github.com/grafana/oncall/pull/1893))

### Changed

- Improve ical comparison when checking for imported ical updates ([1870](https://github.com/grafana/oncall/pull/1870))
- Upgrade to Python 3.11.3 by @joeyorlando ([#1849](https://github.com/grafana/oncall/pull/1849))

### Fixed

- Fix issue with how OnCall determines if a cloud Grafana Instance supports RBAC by @joeyorlando ([#1880](https://github.com/grafana/oncall/pull/1880))
- Fix issue trying to set maintenance mode for integrations belonging to non-current team

## v1.2.20 (2023-05-09)

### Fixed

- Hotfix perform notification task

## v1.2.19 (2023-05-04)

### Fixed

- Fix issue with parsing response when sending Slack message

## v1.2.18 (2023-05-03)

### Added

- Documentation updates

## v1.2.17 (2023-05-02)

### Added

- Add filter descriptions to web ui by @iskhakov ([1845](https://github.com/grafana/oncall/pull/1845))
- Add "Notifications Receiver" RBAC role by @joeyorlando ([#1853](https://github.com/grafana/oncall/pull/1853))

### Changed

- Remove template editor from Slack by @iskhakov ([1847](https://github.com/grafana/oncall/pull/1847))
- Remove schedule name uniqueness restriction ([1859](https://github.com/grafana/oncall/pull/1859))

### Fixed

- Fix bugs in web title and message templates rendering and visual representation ([1747](https://github.com/grafana/oncall/pull/1747))

## v1.2.16 (2023-04-27)

### Added

- Add 2, 3 and 6 hours Alert Group silence options by @tommysitehost ([#1822](https://github.com/grafana/oncall/pull/1822))
- Add schedule related users endpoint to plugin API

### Changed

- Update web UI, Slack, and Telegram to allow silencing an acknowledged alert group by @joeyorlando ([#1831](https://github.com/grafana/oncall/pull/1831))

### Fixed

- Optimize duplicate queries occurring in AlertGroupFilter by @joeyorlando ([1809](https://github.com/grafana/oncall/pull/1809))

## v1.2.15 (2023-04-24)

### Fixed

- Helm chart: Fix helm hook for db migration job
- Performance improvements to `GET /api/internal/v1/alertgroups` endpoint by @joeyorlando and @iskhakov ([#1805](https://github.com/grafana/oncall/pull/1805))

### Added

- Add helm chart support for twilio existing secrets by @atownsend247 ([#1435](https://github.com/grafana/oncall/pull/1435))
- Add web_title, web_message and web_image_url attributes to templates ([1786](https://github.com/grafana/oncall/pull/1786))

### Changed

- Update shift API to use a default interval value (`1`) when a `frequency` is set and no `interval` is given
- Limit number of alertmanager alerts in alert group to autoresolve by 500 ([1779](https://github.com/grafana/oncall/pull/1779))
- Update schedule and personal ical exports to use final shift events

## v1.2.14 (2023-04-19)

### Fixed

- Fix broken documentation links by @shantanualsi ([#1766](https://github.com/grafana/oncall/pull/1766))
- Fix bug when updating team access settings by @vadimkerr ([#1794](https://github.com/grafana/oncall/pull/1794))

## v1.2.13 (2023-04-18)

### Changed

- Rework ical schedule export to include final events; also improve changing shifts sync

### Fixed

- Fix issue when creating web overrides for TF schedules using a non-UTC timezone

## v1.2.12 (2023-04-18)

### Changed

- Move `alerts_alertgroup.is_restricted` column to `alerts_alertreceivechannel.restricted_at` by @joeyorlando ([#1770](https://github.com/grafana/oncall/pull/1770))

### Added

- Add new field description_short to private api ([#1698](https://github.com/grafana/oncall/pull/1698))
- Added preview and migration API endpoints for route migration from regex into jinja2 ([1715](https://github.com/grafana/oncall/pull/1715))
- Helm chart: add the option to use a helm hook for the migration job ([1386](https://github.com/grafana/oncall/pull/1386))
- Add endpoints to start and stop maintenance in alert receive channel private api ([1755](https://github.com/grafana/oncall/pull/1755))
- Send demo alert with dynamic payload and get demo payload example on private api ([1700](https://github.com/grafana/oncall/pull/1700))
- Add is_default fields to templates, remove WritableSerialiserMethodField ([1759](https://github.com/grafana/oncall/pull/1759))
- Allow use of dynamic payloads in alert receive channels preview template in private api ([1756](https://github.com/grafana/oncall/pull/1756))

## v1.2.11 (2023-04-14)

### Added

- add new columns `gcom_org_contract_type`, `gcom_org_irm_sku_subscription_start_date`,
  and `gcom_org_oldest_admin_with_billing_privileges_user_id` to `user_management_organization` table,
  plus `is_restricted` column to `alerts_alertgroup` table by @joeyorlando and @teodosii ([1522](https://github.com/grafana/oncall/pull/1522))
- emit two new Django signals by @joeyorlando and @teodosii ([1522](https://github.com/grafana/oncall/pull/1522))
  - `org_sync_signal` at the end of the `engine/apps/user_management/sync.py::sync_organization` method
  - `alert_group_created_signal` when a new Alert Group is created

## v1.2.10 (2023-04-13)

### Added

- Added mine filter to schedules listing

### Fixed

- Fixed a bug in GForm's RemoteSelect where the value for Dropdown could not change
- Fixed the URL attached to an Incident created via the 'Declare Incident' button of a Slack alert by @sd2k ([#1738](https://github.com/grafana/oncall/pull/1738))

## v1.2.9 (2023-04-11)

### Fixed

- Catch the new Slack error - "message_limit_exceeded"

## v1.2.8 (2023-04-06)

### Changed

- Allow editing assigned team via public api ([1619](https://github.com/grafana/oncall/pull/1619))
- Disable mentions when resolution note is created by @iskhakov ([1696](https://github.com/grafana/oncall/pull/1696))
- Display warnings on users page in a clean and consistent way by @iskhakov ([#1681](https://github.com/grafana/oncall/pull/1681))

## v1.2.7 (2023-04-03)

### Added

- Save selected teams filter in local storage ([#1611](https://github.com/grafana/oncall/issues/1611))

### Changed

- Renamed routes from /incidents to /alert-groups ([#1678](https://github.com/grafana/oncall/pull/1678))

### Fixed

- Fix team search when filtering resources by @vadimkerr ([#1680](https://github.com/grafana/oncall/pull/1680))
- Fix issue when trying to scroll in Safari ([#415](https://github.com/grafana/oncall/issues/415))

## v1.2.6 (2023-03-30)

### Fixed

- Fixed bug when web schedules/shifts use non-UTC timezone and shift is deleted by @matiasb ([#1661](https://github.com/grafana/oncall/pull/1661))

## v1.2.5 (2023-03-30)

### Fixed

- Fixed a bug with Slack links not working in the plugin UI ([#1671](https://github.com/grafana/oncall/pull/1671))

## v1.2.4 (2023-03-30)

### Added

- Added the ability to change the team for escalation chains by @maskin25, @iskhakov and @vadimkerr ([#1658](https://github.com/grafana/oncall/pull/1658))

### Fixed

- Addressed bug with iOS mobile push notifications always being set to critical by @imtoori and @joeyorlando ([#1646](https://github.com/grafana/oncall/pull/1646))
- Fixed issue where Viewer was not able to view which people were oncall in a schedule ([#999](https://github.com/grafana/oncall/issues/999))
- Fixed a bug with syncing teams from Grafana API by @vadimkerr ([#1652](https://github.com/grafana/oncall/pull/1652))

## v1.2.3 (2023-03-28)

Only some minor performance/developer setup changes to report in this version.

## v1.2.2 (2023-03-27)

### Changed

- Drawers with Forms are not closing by clicking outside of the drawer. Only by clicking Cancel or X (by @Ukochka in [#1608](https://github.com/grafana/oncall/pull/1608))
- When the `DANGEROUS_WEBHOOKS_ENABLED` environment variable is set to true, it's possible now to create Outgoing Webhooks
  using URLs without a top-level domain (by @hoptical in [#1398](https://github.com/grafana/oncall/pull/1398))
- Updated wording when creating an integration (by @callmehyde in [#1572](https://github.com/grafana/oncall/pull/1572))
- Set FCM iOS/Android "message priority" to "high priority" for mobile app push notifications (by @joeyorlando in [#1612](https://github.com/grafana/oncall/pull/1612))
- Improve schedule quality feature (by @vadimkerr in [#1602](https://github.com/grafana/oncall/pull/1602))

### Fixed

- Update override deletion changes to set its final duration (by @matiasb in [#1599](https://github.com/grafana/oncall/pull/1599))

## v1.2.1 (2023-03-23)

### Changed

- Mobile app settings backend by @vadimkerr in ([1571](https://github.com/grafana/oncall/pull/1571))
- Fix integrations and escalations autoselect, improve GList by @maskin25 in ([1601](https://github.com/grafana/oncall/pull/1601))
- Add filters to outgoing webhooks 2 by @iskhakov in ([1598](https://github.com/grafana/oncall/pull/1598))

## v1.2.0 (2023-03-21)

### Changed

- Add team-based filtering for resources, so that users can see multiple resources at once and link them together ([1528](https://github.com/grafana/oncall/pull/1528))

## v1.1.41 (2023-03-21)

### Added

- Modified `check_escalation_finished_task` celery task to use read-only databases for its query, if one is defined +
  make the validation logic stricter + ping a configurable heartbeat on successful completion of this task ([1266](https://github.com/grafana/oncall/pull/1266))

### Changed

- Updated wording throughout plugin to use 'Alert Group' instead of 'Incident' ([1565](https://github.com/grafana/oncall/pull/1565),
  [1576](https://github.com/grafana/oncall/pull/1576))
- Check for enabled Telegram feature was added to ChatOps and to User pages ([319](https://github.com/grafana/oncall/issues/319))
- Filtering for Editors/Admins was added to rotation form. It is not allowed to assign Viewer to rotation ([1124](https://github.com/grafana/oncall/issues/1124))
- Modified search behaviour on the Escalation Chains page to allow for "partial searching" ([1578](https://github.com/grafana/oncall/pull/1578))

### Fixed

- Fixed a few permission issues on the UI ([1448](https://github.com/grafana/oncall/pull/1448))
- Fix resolution note rendering in Slack message threads where the Slack username was not
  being properly rendered ([1561](https://github.com/grafana/oncall/pull/1561))

## v1.1.40 (2023-03-16)

### Fixed

- Check for duplicated positions in terraform escalation policies create/update

### Added

- Add `regex_match` Jinja filter ([1556](https://github.com/grafana/oncall/pull/1556))

### Changed

- Allow passing `null` as a value for `escalation_chain` when creating routes via the public API ([1557](https://github.com/grafana/oncall/pull/1557))

## v1.1.39 (2023-03-16)

### Added

- Inbound email integration ([837](https://github.com/grafana/oncall/pull/837))

## v1.1.38 (2023-03-14)

### Added

- Add filtering by escalation chain to alert groups page ([1535](https://github.com/grafana/oncall/pull/1535))

### Fixed

- Improve tasks checking/triggering webhooks in new backend

## v1.1.37 (2023-03-14)

### Fixed

- Fixed redirection issue on integrations screen

### Added

- Enable web overrides for Terraform-based schedules
- Direct user paging improvements ([1358](https://github.com/grafana/oncall/issues/1358))
- Added Schedule Score quality within the schedule view ([118](https://github.com/grafana/oncall/issues/118))

## v1.1.36 (2023-03-09)

### Fixed

- Fix bug with override creation ([1515](https://github.com/grafana/oncall/pull/1515))

## v1.1.35 (2023-03-09)

### Added

- Insight logs

### Fixed

- Fixed issue with Alert group involved users filter
- Fixed email sending failure due to newline in title

## v1.1.34 (2023-03-08)

### Added

- Jinja2 based routes ([1319](https://github.com/grafana/oncall/pull/1319))

### Changed

- Remove mobile app feature flag ([1484](https://github.com/grafana/oncall/pull/1484))

### Fixed

- Prohibit creating & updating past overrides ([1474](https://github.com/grafana/oncall/pull/1474))

## v1.1.33 (2023-03-07)

### Fixed

- Show permission error for accessing Telegram as Viewer ([1273](https://github.com/grafana/oncall/issues/1273))

### Changed

- Pass email and phone limits as environment variables ([1219](https://github.com/grafana/oncall/pull/1219))

## v1.1.32 (2023-03-01)

### Fixed

- Schedule filters improvements ([941](https://github.com/grafana/oncall/issues/941))
- Fix pagination issue on schedules page ([1437](https://github.com/grafana/oncall/pull/1437))

## v1.1.31 (2023-03-01)

### Added

- Add acknowledge_signal and source link to public api

## v1.1.30 (2023-03-01)

### Fixed

- Fixed importing of global grafana styles ([672](https://github.com/grafana/oncall/issues/672))
- Fixed UI permission related bug where Editors could not export their user iCal link
- Fixed error when a shift is created using Etc/UTC as timezone
- Fixed issue with refresh ical file task not considering empty string values
- Schedules: Long popup does not fit screen & buttons unreachable & objects outside of the popup ([1002](https://github.com/grafana/oncall/issues/1002))
- Can't scroll on integration settings page ([415](https://github.com/grafana/oncall/issues/415))
- Team change in the Integration page always causes 403 ([1292](https://github.com/grafana/oncall/issues/1292))
- Schedules: Permalink doesn't work with multi-teams ([940](https://github.com/grafana/oncall/issues/940))
- Schedules list -> expanded schedule blows page width ([1293](https://github.com/grafana/oncall/issues/1293))

### Changed

- Moved reCAPTCHA to backend environment variable for more flexible configuration between different environments.
- Add pagination to schedule listing
- Show 100 latest alerts on alert group page ([1417](https://github.com/grafana/oncall/pull/1417))

## v1.1.29 (2023-02-23)

### Changed

- Allow creating schedules with type "web" using public API

### Fixed

- Fixed minor issue during the sync process where an HTTP 302 (redirect) status code from the Grafana
  instance would cause the sync to not properly finish

## v1.1.28 (2023-02-23)

### Fixed

- Fixed maintenance mode for Telegram and MSTeams

## v1.1.27 (2023-02-22)

### Added

- Added reCAPTCHA validation for requesting a mobile verification code

### Changed

- Added ratelimits for phone verification
- Link to source was added
- Header of Incident page was reworked: clickable labels instead of just names, users section was deleted
- "Go to Integration" button was deleted, because the functionality was moved to clickable labels

### Fixed

- Fixed HTTP request to Google where when fetching an iCal, the response would sometimes contain HTML instead
  of the expected iCal data

## v1.1.26 (2023-02-20)

### Fixed

- Make alert group filters persistent ([482](https://github.com/grafana/oncall/issues/482))

### Changed

- Update phone verification error message

## v1.1.25 (2023-02-20)

### Fixed

- Fixed too long declare incident link in Slack

## v1.1.24 (2023-02-16)

### Added

- Add direct user paging ([823](https://github.com/grafana/oncall/issues/823))
- Add App Store link to web UI ([1328](https://github.com/grafana/oncall/pull/1328))

### Fixed

- Cleaning of the name "Incident" ([704](https://github.com/grafana/oncall/pull/704))
- Alert Group/Alert Groups naming polishing. All the names should be with capital letters
- Design polishing ([1290](https://github.com/grafana/oncall/pull/1290))
- Not showing contact details in User tooltip if User does not have edit/admin access
- Updated slack link account to redirect back to user profile instead of chatops

### Changed

- Incidents - Removed buttons column and replaced status with toggler ([#1237](https://github.com/grafana/oncall/issues/1237))
- Responsiveness changes across multiple pages (Incidents, Integrations, Schedules) ([#1237](https://github.com/grafana/oncall/issues/1237))
- Add pagination to schedule listing

## v1.1.23 (2023-02-06)

### Fixed

- Fix bug with email case sensitivity for ICal on-call schedules ([1297](https://github.com/grafana/oncall/pull/1297))

## v1.1.22 (2023-02-03)

### Fixed

- Fix bug with root/dependant alert groups list api endpoint ([1284](https://github.com/grafana/oncall/pull/1284))
- Fixed NPE on teams switch

### Added

- Optimize alert and alert group public api endpoints and add filter by id ([1274](https://github.com/grafana/oncall/pull/1274))
- Enable mobile app backend by default on OSS

## v1.1.21 (2023-02-02)

### Added

- Add [`django-dbconn-retry` library](https://github.com/jdelic/django-dbconn-retry) to `INSTALLED_APPS` to attempt
  to alleviate occasional `django.db.utils.OperationalError` errors
- Improve alerts and alert group endpoint response time in internal API with caching ([1261](https://github.com/grafana/oncall/pull/1261))
- Optimize alert and alert group public api endpoints and add filter by id ([1274](https://github.com/grafana/oncall/pull/1274)
- Added Coming Soon for iOS on Mobile App screen

### Fixed

- Fix issue on Integrations where you were redirected back once escalation chain was loaded ([#1083](https://github.com/grafana/oncall/issues/1083))
  ([#1257](https://github.com/grafana/oncall/issues/1257))

## v1.1.20 (2023-01-30)

### Added

- Add involved users filter to alert groups listing page (+ mine shortcut)

### Changed

- Improve logging for creating contact point for Grafana Alerting integration

### Fixed

- Fix bugs related to creating contact point for Grafana Alerting integration
- Fix minor UI bug on OnCall users page where it would idefinitely show a "Loading..." message
- Only show OnCall user's table to users that are authorized
- Fixed NPE in ScheduleUserDetails component ([#1229](https://github.com/grafana/oncall/issues/1229))

## v1.1.19 (2023-01-25)

### Added

- Add Server URL below QR code for OSS for debugging purposes
- Add Slack slash command allowing to trigger a direct page via a manually created alert group
- Remove resolved and acknowledged filters as we switched to status ([#1201](https://github.com/grafana/oncall/pull/1201))
- Add sync with grafana on /users and /teams api calls from terraform plugin

### Changed

- Allow users with `viewer` role to fetch cloud connection status using the internal API ([#1181](https://github.com/grafana/oncall/pull/1181))
- When removing the Slack ChatOps integration, make it more explicit to the user what the implications of doing so are
- Improve performance of `GET /api/internal/v1/schedules` endpoint ([#1169](https://github.com/grafana/oncall/pull/1169))

### Fixed

- Removed duplicate API call, in the UI on plugin initial load, to `GET /api/internal/v1/alert_receive_channels`
- Increased plugin startup speed ([#1200](https://github.com/grafana/oncall/pull/1200))

## v1.1.18 (2023-01-18)

### Added

- Allow messaging backends to be enabled/disabled per organization ([#1151](https://github.com/grafana/oncall/pull/1151))

### Changed

- Send a Slack DM when user is not in channel ([#1144](https://github.com/grafana/oncall/pull/1144))

## v1.1.17 (2023-01-18)

### Changed

- Modified how the `Organization.is_rbac_permissions_enabled` flag is set,
  based on whether we are dealing with an open-source, or cloud installation
- Backend implementation to support direct user/schedule paging
- Changed documentation links to open in new window
- Remove helm chart signing
- Changed the user's profile modal to be wide for all tabs

### Added

- Added state filter for alert_group public API endpoint.
- Enrich user tooltip on Schedule page
- Added redirects for old-style links

### Fixed

- Updated typo in Helm chart values when specifying a custom Slack command name
- Fix for web schedules ical export to give overrides the right priority
- Fix for topnavbar to show initial loading inside PluginPage

## v1.1.16 (2023-01-12)

### Fixed

- Minor bug fix in how the value of `Organization.is_rbac_permissions_enabled` is determined

- Helm chart: default values file and documentation now reflect the correct key to set for the Slack
  slash command name, `oncall.slack.commandName`.

## v1.1.15 (2023-01-10)

### Changed

- Simplify and speed up slack rendering ([#1105](https://github.com/grafana/oncall/pull/1105))
- Faro - Point to 3 separate apps instead of just 1 for all environments ([#1110](https://github.com/grafana/oncall/pull/1110))
- Schedules - ([#1114](https://github.com/grafana/oncall/pull/1114), [#1109](https://github.com/grafana/oncall/pull/1109))

### Fixed

- Bugfix for topnavbar to place alerts inside PageNav ([#1040](https://github.com/grafana/oncall/pull/1040))

## v1.1.14 (2023-01-05)

### Changed

- Change wording from "incident" to "alert group" for the Telegram integration ([#1052](https://github.com/grafana/oncall/pull/1052))
- Soft-delete of organizations on stack deletion.

## v1.1.13 (2023-01-04)

### Added

- Integration with [Grafana Faro](https://grafana.com/docs/grafana-cloud/faro-web-sdk/) for Cloud Instances

## v1.1.12 (2023-01-03)

### Fixed

- Handle jinja exceptions during alert creation
- Handle exception for slack rate limit message

## v1.1.11 (2023-01-03)

### Fixed

- Fix error when schedule was not able to load
- Minor fixes

## v1.1.10 (2023-01-03)

### Fixed

- Minor fixes

## v1.1.9 (2023-01-03)

### Fixed

- Alert group query optimization
- Update RBAC scopes
- Fix error when schedule was not able to load
- Minor bug fixes

## v1.1.8 (2022-12-13)

### Added

- Added a `make` command, `enable-mobile-app-feature-flags`, which sets the backend feature flag in `./dev/.env.dev`,
  and updates a record in the `base_dynamicsetting` database table, which are needed to enable the mobile
  app backend features.

### Changed

- Added ability to change engine deployment update strategy via values in helm chart.
- removed APNS support
- changed the `django-push-notification` library from the `iskhakov` fork to the [`grafana` fork](https://github.com/grafana/django-push-notifications).
  This new fork basically patches an issue which affected the database migrations of this django app (previously the
  library would not respect the `USER_MODEL` setting when creating its tables and would instead reference the
  `auth_user` table.. which we don't want)
- add `--no-cache` flag to the `make build` command

### Fixed

- fix schedule UI types and permissions

## v1.1.7 (2022-12-09)

### Fixed

- Update fallback role for schedule write RBAC permission
- Mobile App Verification tab in the user settings modal is now hidden for users that do not have proper
  permissions to use it

## v1.1.6 (2022-12-09)

### Added

- RBAC permission support
- Add `time_zone` serializer validation for OnCall shifts and calendar/web schedules. In addition, add database migration
  to update values that may be invalid
- Add a `permalinks.web` field, which is a permalink to the alert group web app page, to the alert group internal/public
  API responses
- Added the ability to customize job-migrate `ttlSecondsAfterFinished` field in the helm chart

### Fixed

- Got 500 error when saving Outgoing Webhook ([#890](https://github.com/grafana/oncall/issues/890))
- v1.0.13 helm chart - update the OnCall backend pods image pull policy to "Always" (and explicitly set tag to `latest`).
  This should resolve some recent issues experienced where the frontend/backend versions are not aligned.

### Changed

- When editing templates for alert group presentation or outgoing webhooks, errors and warnings are now displayed in
  the UI as notification popups or displayed in the preview.
- Errors and warnings that occur when rendering templates during notification or webhooks will now render
  and display the error/warning as the result.

## v1.1.5 (2022-11-24)

### Added

- Added a QR code in the "Mobile App Verification" tab on the user settings modal to connect the mobile
  application to your OnCall instance

### Fixed

- UI bug fixes for Grafana 9.3 ([#860](https://github.com/grafana/oncall/pull/860))
- Bug fix for saving source link template ([#898](https://github.com/grafana/oncall/pull/898))

## v1.1.4 (2022-11-23)

### Fixed

- Bug fix for [#882](https://github.com/grafana/oncall/pull/882) which was causing the OnCall web calendars to not load
- Bug fix which, when installing the plugin, or after removing a Grafana API token, caused the plugin to not load properly

## v1.1.3 (2022-11-22)

- Bug Fixes

### Changed

- For OSS installations of OnCall, initial configuration is now simplified. When running for local development, you no
  longer need to configure the plugin via the UI. This is achieved through passing one environment variable to both the
  backend & frontend containers, both of which have been preconfigured for you in `docker-compose-developer.yml`.
  - The Grafana API URL **must be** passed as an environment variable, `GRAFANA_API_URL`, to the OnCall backend
    (and can be configured by updating this env var in your `./dev/.env.dev` file)
  - The OnCall API URL can optionally be passed as an environment variable, `ONCALL_API_URL`, to the OnCall UI.
    If the environment variable is found, the plugin will "auto-configure", otherwise you will be shown a simple
    configuration form to provide this info.
- For Helm installations, if you are running Grafana externally (eg. `grafana.enabled` is set to `false`
  in your `values.yaml`), you will now be required to specify `externalGrafana.url` in `values.yaml`.
- `make start` will now idempotently check to see if a "127.0.0.1 grafana" record exists in `/etc/hosts`
  (using a tool called [`hostess`](https://github.com/cbednarski/hostess)). This is to support using `http://grafana:3000`
  as the `Organization.grafana_url` in two scenarios:
  - `oncall_engine`/`oncall_celery` -> `grafana` Docker container communication
  - public URL generation. There are some instances where `Organization.grafana_url` is referenced to generate public
    URLs to a Grafana plugin page. Without the `/etc/hosts` record, navigating to `http://grafana:3000/some_page` in
    your browser, you would obviously get an error from your browser.

## v1.1.2 (2022-11-18)

- Bug Fixes

## v1.1.1 (2022-11-16)

- Compatibility with Grafana 9.3.0
- Bug Fixes

## v1.0.52 (2022-11-09)

- Allow use of API keys as alternative to account auth token for Twilio
- Remove `grafana_plugin_management` Django app
- Enable new schedules UI
- Bug fixes

## v1.0.51 (2022-11-05)

- Bug Fixes

## v1.0.50 (2022-11-03)

- Updates to documentation
- Improvements to web schedules
- Bug fixes

## v1.0.49 (2022-11-01)

- Enable SMTP email backend by default
- Fix Grafana sidebar frontend bug

## v1.0.48 (2022-11-01)

- verify_number management command
- chatops page redesign

## v1.0.47 (2022-11-01)

- Bug fixes

## v1.0.46 (2022-10-28)

- Bug fixes
- remove `POST /api/internal/v1/custom_buttons/{id}/action` endpoint

## v1.0.45 (2022-10-27)

- Bug fix to revert commit which removed unused engine code

## v1.0.44 (2022-10-26)

- Bug fix for an issue that was affecting phone verification

## v1.0.43 (2022-10-25)

- Bug fixes

## v1.0.42 (2022-10-24)

- Fix posting resolution notes to Slack

## v1.0.41 (2022-10-24)

- Add personal email notifications
- Bug fixes

## v1.0.40 (2022-10-05)

- Improved database and celery backends support
- Added script to import PagerDuty users to Grafana
- Bug fixes

## v1.0.39 (2022-10-03)

- Fix issue in v1.0.38 blocking the creation of schedules and webhooks in the UI

## v1.0.38 (2022-09-30)

- Fix exception handling for adding resolution notes when slack and oncall users are out of sync.
- Fix all day events showing as having gaps in slack notifications
- Improve plugin configuration error message readability
- Add `telegram` key to `permalinks` property in `AlertGroup` public API response schema

## v1.0.37 (2022-09-21)

- Improve API token creation form
- Fix alert group bulk action bugs
- Add `permalinks` property to `AlertGroup` public API response schema
- Scheduling system bug fixes
- Public API bug fixes

## v1.0.36 (2022-09-12)

- Alpha web schedules frontend/backend updates
- Bug fixes

## v1.0.35 (2022-09-07)

- Bug fixes

## v1.0.34 (2022-09-06)

- Fix schedule notification spam

## v1.0.33 (2022-09-06)

- Add raw alert view
- Add GitHub star button for OSS installations
- Restore alert group search functionality
- Bug fixes

## v1.0.32 (2022-09-01)

- Bug fixes

## v1.0.31 (2022-09-01)

- Bump celery version
- Fix oss to cloud connection

## v1.0.30 (2022-08-31)

- Bug fix: check user notification policy before access

## v1.0.29 (2022-08-31)

- Add arm64 docker image

## v1.0.28 (2022-08-31)

- Bug fixes

## v1.0.27 (2022-08-30)

- Bug fixes

## v1.0.26 (2022-08-26)

- Insight log's format fixes
- Remove UserNotificationPolicy auto-recreating

## v1.0.25 (2022-08-24)

- Bug fixes

## v1.0.24 (2022-08-24)

- Insight logs
- Default DATA_UPLOAD_MAX_MEMORY_SIZE to 1mb

## v1.0.23 (2022-08-23)

- Bug fixes

## v1.0.22 (2022-08-16)

- Make STATIC_URL configurable from environment variable

## v1.0.21 (2022-08-12)

- Bug fixes

## v1.0.19 (2022-08-10)

- Bug fixes

## v1.0.15 (2022-08-03)

- Bug fixes

## v1.0.13 (2022-07-27)

- Optimize alert group list view
- Fix a bug related to Twilio setup

## v1.0.12 (2022-07-26)

- Update push-notifications dependency
- Rework how absolute URLs are built
- Fix to show maintenance windows per team
- Logging improvements
- Internal api to get a schedule final events

## v1.0.10 (2022-07-22)

- Speed-up of alert group web caching
- Internal api for OnCall shifts

## v1.0.9 (2022-07-21)

- Frontend bug fixes & improvements
- Support regex_replace() in templates
- Bring back alert group caching and list view

## v1.0.7 (2022-07-18)

- Backend & frontend bug fixes
- Deployment improvements
- Reshape webhook payload for outgoing webhooks
- Add escalation chain usage info on escalation chains page
- Improve alert group list load speeds and simplify caching system

## v1.0.6 (2022-07-12)

- Manual Incidents enabled for teams
- Fix phone notifications for OSS
- Public API improvements

## v1.0.5 (2022-07-06)

- Bump Django to 3.2.14
- Fix PagerDuty iCal parsing

## 1.0.4 (2022-06-28)

- Allow Telegram DMs without channel connection.

## 1.0.3 (2022-06-27)

- Fix users public api endpoint. Now it returns users with all roles.
- Fix redundant notifications about gaps in schedules.
- Frontend fixes.

## 1.0.2 (2022-06-17)

- Fix Grafana Alerting integration to handle API changes in Grafana 9
- Improve public api endpoint for outgoing webhooks (/actions) by adding ability to create, update and delete
  outgoing webhook instance

## 1.0.0 (2022-06-14)

- First Public Release

## 0.0.71 (2022-06-06)

- Initial Commit Release<|MERGE_RESOLUTION|>--- conflicted
+++ resolved
@@ -7,11 +7,10 @@
 
 ## Unreleased
 
-<<<<<<< HEAD
 ### Changed
 
 - Improvements for the columns selector ([3668](https://github.com/grafana/oncall/pull/3668))
-=======
+
 ### Fixed
 
 - Fixed Webhooks UI not allowing simple webhooks to be created ([#3691](https://github.com/grafana/oncall/pull/3691))
@@ -27,7 +26,6 @@
 ### Fixed
 
 - Fix occasional `AttributeError` in `apps.grafana_plugin.tasks.sync.sync_organization_async` task by @joeyorlando ([#3687](https://github.com/grafana/oncall/pull/3687))
->>>>>>> 3c2c2597
 
 ## v1.3.86 (2024-01-12)
 
