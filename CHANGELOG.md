# Changelog

All notable changes to this project will be documented in this file.

The format is based on [Keep a Changelog](https://keepachangelog.com/en/1.0.0/),
and this project adheres to [Semantic Versioning](https://semver.org/spec/v2.0.0.html).

## Unreleased

### Fixed

<<<<<<< HEAD
- Ignore ical cancelled events when calculating shifts ([#2776](https://github.com/grafana/oncall/pull/2776))
=======
- Fix Slack acknowledgment reminders by @vadimkerr ([#2769](https://github.com/grafana/oncall/pull/2769))
>>>>>>> 407fd035

## v1.3.23 (2023-08-10)

### Added

- Shift Swap Requests Web UI ([#2593](https://github.com/grafana/oncall/issues/2593))
- Final schedule shifts should lay in one line ([#1665](https://github.com/grafana/oncall/issues/1665))
- Add backend support for push notification sounds with custom extensions by @vadimkerr ([#2759](https://github.com/grafana/oncall/pull/2759))

### Changed

- Add stack slug to organization options for direct paging Slash command by @vadimkerr ([#2743](https://github.com/grafana/oncall/pull/2743))
- Avoid creating (or notifying about) potential event splits resulting from untaken swap requests ([#2748](https://github.com/grafana/oncall/pull/2748))
- Refactor heartbeats into a periodic task ([2723](https://github.com/grafana/oncall/pull/2723))

### Fixed

- Do not show override shortcut when web overrides are disabled ([#2745](https://github.com/grafana/oncall/pull/2745))
- Handle ical schedule import with duplicated event UIDs ([#2760](https://github.com/grafana/oncall/pull/2760))
- Allow Editor to access Phone Verification ([#2772](https://github.com/grafana/oncall/pull/2772))

## v1.3.22 (2023-08-03)

### Added

- Add mobile app push notifications for shift swap requests by @vadimkerr ([#2717](https://github.com/grafana/oncall/pull/2717))

### Changed

- Skip past due swap requests when calculating events ([2718](https://github.com/grafana/oncall/pull/2718))
- Update schedule slack notifications to use schedule final events by @Ferril ([#2710](https://github.com/grafana/oncall/pull/2710))

### Fixed

- Fix schedule final_events datetime filtering when splitting override ([#2715](https://github.com/grafana/oncall/pull/2715))
- Fix swap requests event filter limits in schedule events ([#2716](https://github.com/grafana/oncall/pull/2716))
- Fix Alerting contact point auto-creation ([2721](https://github.com/grafana/oncall/pull/2721))

## v1.3.21 (2023-08-01)

### Added

- [Helm] Add `extraContainers` for engine, celery and migrate-job pods to define sidecars by @lu1as ([#2650](https://github.com/grafana/oncall/pull/2650))
  – Rework of AlertManager integration ([#2643](https://github.com/grafana/oncall/pull/2643))

## v1.3.20 (2023-07-31)

### Added

- Add filter_shift_swaps endpoint to schedules API ([#2684](https://github.com/grafana/oncall/pull/2684))
- Add shifts endpoint to shift swap API ([#2697](https://github.com/grafana/oncall/pull/2697/))

### Fixed

- Fix helm env variable validation logic when specifying Twilio auth related values by @njohnstone2 ([#2674](https://github.com/grafana/oncall/pull/2674))
- Fixed mobile app verification not sending SMS to phone number ([#2687](https://github.com/grafana/oncall/issues/2687))

## v1.3.19 (2023-07-28)

### Fixed

- Fix one of the latest migrations failing on SQLite by @vadimkerr ([#2680](https://github.com/grafana/oncall/pull/2680))

### Added

- Apply swap requests details to schedule events ([#2677](https://github.com/grafana/oncall/pull/2677))

## v1.3.18 (2023-07-28)

### Changed

- Update the direct paging feature to page for acknowledged & silenced alert groups,
  and show a warning for resolved alert groups by @vadimkerr ([#2639](https://github.com/grafana/oncall/pull/2639))
- Change calls to get instances from GCOM to paginate by @mderynck ([#2669](https://github.com/grafana/oncall/pull/2669))
- Update checking on-call users to use schedule final events ([#2651](https://github.com/grafana/oncall/pull/2651))

### Fixed

- Remove checks delaying plugin load and cause "Initializing plugin..." ([2624](https://github.com/grafana/oncall/pull/2624))
- Fix "Continue escalation if >X alerts per Y minutes" escalation step by @vadimkerr ([#2636](https://github.com/grafana/oncall/pull/2636))
- Post to Telegram ChatOps channel option is not showing in the integrations page
  by @alexintech ([#2498](https://github.com/grafana/oncall/pull/2498))

## v1.3.17 (2023-07-25)

### Added

- Added banner on the ChatOps screen for OSS to let the user know if no chatops integration is enabled
  ([#1735](https://github.com/grafana/oncall/issues/1735))
- Add `rbac_enabled` to `GET /api/internal/v1/current_team` response schema + `rbac_permissions` to `GET /api/internal/v1/user`
  response schema by @joeyorlando ([#2611](https://github.com/grafana/oncall/pull/2611))

### Fixed

- Bring heartbeats back to UI by @maskin25 ([#2550](https://github.com/grafana/oncall/pull/2550))
- Address issue when Grafana feature flags which were enabled via the `feature_flags.enabled` were only properly being
  parsed, when they were space-delimited. This fix allows them to be _either_ space or comma-delimited.
  by @joeyorlando ([#2623](https://github.com/grafana/oncall/pull/2623))

## v1.3.16 (2023-07-21)

### Added

- Allow persisting mobile app's timezone, to allow for more accurate datetime related notifications by @joeyorlando
  ([#2601](https://github.com/grafana/oncall/pull/2601))
- Add filter integrations by type ([2609](https://github.com/grafana/oncall/pull/2609))

### Changed

- Update direct paging docs by @vadimkerr ([#2600](https://github.com/grafana/oncall/pull/2600))
- Improve APIs for creating/updating direct paging integrations by @vadimkerr ([#2603](https://github.com/grafana/oncall/pull/2603))
- Remove unnecessary team checks in public API by @vadimkerr ([#2606](https://github.com/grafana/oncall/pull/2606))

### Fixed

- Fix Slack direct paging issue when there are more than 100 schedules by @vadimkerr ([#2594](https://github.com/grafana/oncall/pull/2594))
- Fix webhooks unable to be copied if they contain password or authorization header ([#2608](https://github.com/grafana/oncall/pull/2608))

## v1.3.15 (2023-07-19)

### Changed

- Deprecate `AlertGroup.is_archived` column. Column will be removed in a subsequent release. By @joeyorlando ([#2524](https://github.com/grafana/oncall/pull/2524)).
- Update Slack "invite" feature to use direct paging by @vadimkerr ([#2562](https://github.com/grafana/oncall/pull/2562))
- Change "Current responders" to "Additional Responders" in web UI by @vadimkerr ([#2567](https://github.com/grafana/oncall/pull/2567))

### Fixed

- Fix duplicate orders on routes and escalation policies by @vadimkerr ([#2568](https://github.com/grafana/oncall/pull/2568))
- Fixed Slack channels sync by @Ferril ([#2571](https://github.com/grafana/oncall/pull/2571))
- Fixed rendering of slack connection errors ([#2526](https://github.com/grafana/oncall/pull/2526))

## v1.3.14 (2023-07-17)

### Changed

- Added `PHONE_PROVIDER` configuration check by @sreway ([#2523](https://github.com/grafana/oncall/pull/2523))
- Deprecate `/oncall` Slack command, update direct paging functionality by @vadimkerr ([#2537](https://github.com/grafana/oncall/pull/2537))
- Change plugin version to drop the `v` prefix. ([#2540](https://github.com/grafana/oncall/pull/2540))

## v1.3.13 (2023-07-17)

### Changed

- Remove deprecated `heartbeat.HeartBeat` model/table by @joeyorlando ([#2534](https://github.com/grafana/oncall/pull/2534))

## v1.3.12 (2023-07-14)

### Added

- Add `page_size`, `current_page_number`, and `total_pages` attributes to paginated API responses by @joeyorlando ([#2471](https://github.com/grafana/oncall/pull/2471))

### Fixed

- New webhooks incorrectly masking authorization header by @mderynck ([#2541](https://github.com/grafana/oncall/pull/2541))

## v1.3.11 (2023-07-13)

### Added

- Release new webhooks functionality by @mderynck @matiasb @maskin25 @teodosii @raphael-batte ([#1830](https://github.com/grafana/oncall/pull/1830))

### Changed

- Custom button webhooks are deprecated, they will be automatically migrated to new webhooks. ([#1830](https://github.com/grafana/oncall/pull/1830))

## v1.3.10 (2023-07-13)

### Added

- [Helm] Added ability to specify `resources` definition within the `wait-for-db` init container by @Shelestov7
  ([#2501](https://github.com/grafana/oncall/pull/2501))
- Added index on `started_at` column in `alerts_alertgroup` table. This substantially speeds up query used by the `check_escalation_finished_task`
  task. By @joeyorlando and @Konstantinov-Innokentii ([#2516](https://github.com/grafana/oncall/pull/2516)).

### Changed

- Deprecated `/maintenance` web UI page. Maintenance is now handled at the integration level and can be performed
  within a single integration's page. by @Ukochka ([#2497](https://github.com/grafana/oncall/issues/2497))

### Fixed

- Fixed a bug in the integration maintenance mode workflow where a user could not start/stop an integration's
  maintenance mode by @joeyorlando ([#2511](https://github.com/grafana/oncall/issues/2511))
- Schedules: Long popup does not fit screen & buttons unreachable & objects outside of the popup [#1002](https://github.com/grafana/oncall/issues/1002)
- New schedules white theme issues [#2356](https://github.com/grafana/oncall/issues/2356)

## v1.3.9 (2023-07-12)

### Added

- Bring new Jinja editor to webhooks ([#2344](https://github.com/grafana/oncall/issues/2344))

### Fixed

- Add debounce on Select UI components to avoid making API search requests on each key-down event by
  @maskin25 ([#2466](https://github.com/grafana/oncall/pull/2466))
- Make Direct paging integration configurable ([2483](https://github.com/grafana/oncall/pull/2483))

## v1.3.8 (2023-07-11)

### Added

- Add `event.users.avatar_full` field to `GET /api/internal/v1/schedules/{schedule_id}/filter_events`
  payload by @joeyorlando ([#2459](https://github.com/grafana/oncall/pull/2459))
- Add `affinity` and `tolerations` for `celery` and `migrations` pods into helm chart + unit test for chart

### Changed

- Modified DRF pagination class used by `GET /api/internal/v1/alert_receive_channels` and `GET /api/internal/v1/schedules`
  endpoints so that the `next` and `previous` pagination links are properly set when OnCall is run behind
  a reverse proxy by @joeyorlando ([#2467](https://github.com/grafana/oncall/pull/2467))
- Polish user settings and warnings ([#2425](https://github.com/grafana/oncall/pull/2425))

### Fixed

- Address issue where we were improperly parsing Grafana feature flags that were enabled via the `feature_flags.enabled`
  method by @joeyorlando ([#2477](https://github.com/grafana/oncall/pull/2477))
- Fix cuddled list Markdown issue by @vadimkerr ([#2488](https://github.com/grafana/oncall/pull/2488))
- Fixed schedules slack notifications for deleted organizations ([#2493](https://github.com/grafana/oncall/pull/2493))

## v1.3.7 (2023-07-06)

### Changed

- OnCall Metrics dashboard update ([#2400](https://github.com/grafana/oncall/pull/2400))

## v1.3.6 (2023-07-05)

### Fixed

- Address issue where having multiple registered mobile apps for a user could lead to issues in delivering push
  notifications by @joeyorlando ([#2421](https://github.com/grafana/oncall/pull/2421))

## v1.3.5 (2023-07-05)

### Fixed

- Fix for phone provider initialization which can lead to an HTTP 500 on startup ([#2434](https://github.com/grafana/oncall/pull/2434))

## v1.3.4 (2023-07-05)

### Added

- Add full avatar URL for on-call users in schedule internal API by @vadimkerr ([#2414](https://github.com/grafana/oncall/pull/2414))
- Add phone call using the zvonok.com service by @sreway ([#2339](https://github.com/grafana/oncall/pull/2339))

### Changed

- UI drawer updates for webhooks2 ([#2419](https://github.com/grafana/oncall/pull/2419))
- Removed url from sms notification, changed format ([#2317](https://github.com/grafana/oncall/pull/2317))

## v1.3.3 (2023-06-29)

### Added

- Docs for `/resolution_notes` public api endpoint [#222](https://github.com/grafana/oncall/issues/222)

### Fixed

- Change alerts order for `/alert` public api endpoint [#1031](https://github.com/grafana/oncall/issues/1031)
- Change resolution notes order for `/resolution_notes` public api endpoint to show notes for the newest alert group
  on top ([#2404](https://github.com/grafana/oncall/pull/2404))
- Remove attempt to check token when editor/viewers are accessing the plugin @mderynck ([#2410](https://github.com/grafana/oncall/pull/2410))

## v1.3.2 (2023-06-29)

### Added

- Add metric "how many alert groups user was notified of" to Prometheus exporter ([#2334](https://github.com/grafana/oncall/pull/2334/))

### Changed

- Change permissions used during setup to better represent actions being taken by @mderynck ([#2242](https://github.com/grafana/oncall/pull/2242))
- Display 100000+ in stats when there are more than 100000 alert groups in the result ([#1901](https://github.com/grafana/oncall/pull/1901))
- Change OnCall plugin to use service accounts and api tokens for communicating with backend, by @mderynck ([#2385](https://github.com/grafana/oncall/pull/2385))
- RabbitMQ Docker image upgraded from 3.7.19 to 3.12.0 in `docker-compose-developer.yml` and
  `docker-compose-mysql-rabbitmq.yml`. **Note**: if you use one of these config files for your deployment
  you _may_ need to follow the RabbitMQ "upgrade steps" listed [here](https://rabbitmq.com/upgrade.html#rabbitmq-version-upgradability)
  by @joeyorlando ([#2359](https://github.com/grafana/oncall/pull/2359))

### Fixed

- For "You're Going OnCall" push notifications, show shift times in the user's configured timezone, otherwise UTC
  by @joeyorlando ([#2351](https://github.com/grafana/oncall/pull/2351))

## v1.3.1 (2023-06-26)

### Fixed

- Fix phone call & SMS relay by @vadimkerr ([#2345](https://github.com/grafana/oncall/pull/2345))

## v1.3.0 (2023-06-26)

### Added

- Secrets consistency for the chart. Bugfixing [#1016](https://github.com/grafana/oncall/pull/1016)

### Changed

- `telegram.webhookUrl` now defaults to `https://<base_url>` if not set
- UI Updates for the integrations page ([#2310](https://github.com/grafana/oncall/pull/2310))
- Prefer shift start when displaying rotation start value for existing shifts ([#2316](https://github.com/grafana/oncall/pull/2316))

### Fixed

- Fixed minor schedule preview issue missing last day ([#2316](https://github.com/grafana/oncall/pull/2316))

## v1.2.46 (2023-06-22)

### Added

- Make it possible to completely delete a rotation oncall ([#1505](https://github.com/grafana/oncall/issues/1505))
- Polish rotation modal form oncall ([#1506](https://github.com/grafana/oncall/issues/1506))
- Quick actions when editing a schedule oncall ([#1507](https://github.com/grafana/oncall/issues/1507))
- Enable schedule related profile settings oncall ([#1508](https://github.com/grafana/oncall/issues/1508))
- Highlight user shifts oncall ([#1509](https://github.com/grafana/oncall/issues/1509))
- Rename or Description for Schedules Rotations ([#1460](https://github.com/grafana/oncall/issues/1406))
- Add documentation for OnCall metrics exporter ([#2149](https://github.com/grafana/oncall/pull/2149))
- Add dashboard for OnCall metrics ([#1973](https://github.com/grafana/oncall/pull/1973))

## Changed

- Change mobile shift notifications title and subtitle by @imtoori ([#2288](https://github.com/grafana/oncall/pull/2288))
- Make web schedule updates to trigger sync refresh of its ical representation ([#2279](https://github.com/grafana/oncall/pull/2279))

## Fixed

- Fix duplicate orders for user notification policies by @vadimkerr ([#2278](https://github.com/grafana/oncall/pull/2278))
- Fix broken markup on alert group page, declutter, make time format consistent ([#2296](https://github.com/grafana/oncall/pull/2295))

## v1.2.45 (2023-06-19)

### Changed

- Change .Values.externalRabbitmq.passwordKey from `password` to `""` (default value `rabbitmq-password`) ([#864](https://github.com/grafana/oncall/pull/864))
- Remove deprecated `permissions` string array from the internal API user serializer by @joeyorlando ([#2269](https://github.com/grafana/oncall/pull/2269))

### Added

- Add `locale` column to mobile app user settings table by @joeyorlando [#2131](https://github.com/grafana/oncall/pull/2131)
- Update notification text for "You're going on call" push notifications to include information about the shift start
  and end times by @joeyorlando ([#2131](https://github.com/grafana/oncall/pull/2131))

### Fixed

- Handle non-UTC UNTIL datetime value when repeating ical events [#2241](https://github.com/grafana/oncall/pull/2241)
- Optimize AlertManager auto-resolve mechanism

## v1.2.44 (2023-06-14)

### Added

- Users with the Viewer basic role can now connect and use the mobile app ([#1892](https://github.com/grafana/oncall/pull/1892))
- Add helm chart support for redis and mysql existing secrets [#2156](https://github.com/grafana/oncall/pull/2156)

### Changed

- Removed `SlackActionRecord` model and database table by @joeyorlando [#2201](https://github.com/grafana/oncall/pull/2201)
- Require users when creating a schedule rotation using the web UI [#2220](https://github.com/grafana/oncall/pull/2220)

### Fixed

- Fix schedule shift preview to not breaking rotation shifts when there is overlap [#2218](https://github.com/grafana/oncall/pull/2218)
- Fix schedule list filter by type to allow considering multiple values [#2218](https://github.com/grafana/oncall/pull/2218)

## v1.2.43 (2023-06-12)

### Changed

- Propogate CI/CD changes

## v1.2.42 (2023-06-12)

### Changed

- Helm chart: Upgrade helm dependecies, improve local setup [#2144](https://github.com/grafana/oncall/pull/2144)

### Fixed

- Fixed bug on Filters where team param from URL was discarded [#6237](https://github.com/grafana/support-escalations/issues/6237)
- Fix receive channel filter in alert groups API [#2140](https://github.com/grafana/oncall/pull/2140)
- Helm chart: Fix usage of `env` settings as map;
  Fix usage of `mariadb.auth.database` and `mariadb.auth.username` for MYSQL env variables by @alexintech [#2146](https://github.com/grafana/oncall/pull/2146)

### Added

- Helm chart: Add unittests for rabbitmq and redis [2165](https://github.com/grafana/oncall/pull/2165)

## v1.2.41 (2023-06-08)

### Added

- Twilio Provider improvements by @Konstantinov-Innokentii, @mderynck and @joeyorlando
  [#2074](https://github.com/grafana/oncall/pull/2074) [#2034](https://github.com/grafana/oncall/pull/2034)
- Run containers as a non-root user by @alexintech [#2053](https://github.com/grafana/oncall/pull/2053)

## v1.2.40 (2023-06-07)

### Added

- Allow mobile app to consume "internal" schedules API endpoints by @joeyorlando ([#2109](https://github.com/grafana/oncall/pull/2109))
- Add inbound email address in integration API by @vadimkerr ([#2113](https://github.com/grafana/oncall/pull/2113))

### Changed

- Make viewset actions more consistent by @vadimkerr ([#2120](https://github.com/grafana/oncall/pull/2120))

### Fixed

- Fix + revert [#2057](https://github.com/grafana/oncall/pull/2057) which reverted a change which properly handles
  `Organization.DoesNotExist` exceptions for Slack events by @joeyorlando ([#TBD](https://github.com/grafana/oncall/pull/TBD))
- Fix Telegram ratelimit on live setting change by @vadimkerr and @alexintech ([#2100](https://github.com/grafana/oncall/pull/2100))

## v1.2.39 (2023-06-06)

### Changed

- Do not hide not secret settings in the web plugin UI by @alexintech ([#1964](https://github.com/grafana/oncall/pull/1964))

## v1.2.36 (2023-06-02)

### Added

- Add public API endpoint to export a schedule's final shifts by @joeyorlando ([2047](https://github.com/grafana/oncall/pull/2047))

### Fixed

- Fix demo alert for inbound email integration by @vadimkerr ([#2081](https://github.com/grafana/oncall/pull/2081))
- Fix calendar TZ used when comparing current shifts triggering slack shift notifications ([#2091](https://github.com/grafana/oncall/pull/2091))

## v1.2.35 (2023-06-01)

### Fixed

- Fix a bug with permissions for telegram user settings by @alexintech ([#2075](https://github.com/grafana/oncall/pull/2075))
- Fix orphaned messages in Slack by @vadimkerr ([#2023](https://github.com/grafana/oncall/pull/2023))
- Fix duplicated slack shift-changed notifications ([#2080](https://github.com/grafana/oncall/pull/2080))

## v1.2.34 (2023-05-31)

### Added

- Add description to "Default channel for Slack notifications" UI dropdown by @joeyorlando ([2051](https://github.com/grafana/oncall/pull/2051))

### Fixed

- Fix templates when slack or telegram is disabled ([#2064](https://github.com/grafana/oncall/pull/2064))
- Reduce number of alert groups returned by `Attach To` in slack to avoid event trigger timeout @mderynck ([#2049](https://github.com/grafana/oncall/pull/2049))

## v1.2.33 (2023-05-30)

### Fixed

- Revert #2040 breaking `/escalate` Slack command

## v1.2.32 (2023-05-30)

### Added

- Add models and framework to use different services (Phone, SMS, Verify) in Twilio depending on
  the destination country code by @mderynck ([#1976](https://github.com/grafana/oncall/pull/1976))
- Prometheus exporter backend for alert groups related metrics
- Helm chart: configuration of `uwsgi` using environment variables by @alexintech ([#2045](https://github.com/grafana/oncall/pull/2045))
- Much expanded/improved docs for mobile app ([2026](https://github.com/grafana/oncall/pull/2026>))
- Enable by-day selection when defining monthly and hourly rotations ([2037](https://github.com/grafana/oncall/pull/2037))

### Fixed

- Fix error when updating closed modal window in Slack by @vadimkerr ([#2019](https://github.com/grafana/oncall/pull/2019))
- Fix final schedule export failing to update when ical imported events set start/end as date ([#2025](https://github.com/grafana/oncall/pull/2025))
- Helm chart: fix bugs in helm chart with external postgresql configuration by @alexintech ([#2036](https://github.com/grafana/oncall/pull/2036))
- Properly address `Organization.DoesNotExist` exceptions thrown which result in HTTP 500 for the Slack `interactive_api_endpoint`
  endpoint by @joeyorlando ([#2040](https://github.com/grafana/oncall/pull/2040))
- Fix issue when trying to sync Grafana contact point and config receivers miss a key ([#2046](https://github.com/grafana/oncall/pull/2046))

### Changed

- Changed mobile notification title and subtitle. Removed the body. by @imtoori [#2027](https://github.com/grafana/oncall/pull/2027)

## v1.2.31 (2023-05-26)

### Fixed

- Fix AmazonSNS ratelimit by @Konstantinov-Innokentii ([#2032](https://github.com/grafana/oncall/pull/2032))

## v1.2.30 (2023-05-25)

### Fixed

- Fix Phone provider status callbacks [#2014](https://github.com/grafana/oncall/pull/2014)

## v1.2.29 (2023-05-25)

### Changed

- Phone provider refactoring [#1713](https://github.com/grafana/oncall/pull/1713)

### Fixed

- Handle slack metadata limit when creating paging command payload ([#2007](https://github.com/grafana/oncall/pull/2007))
- Fix issue with sometimes cached final schedule not being refreshed after an update ([#2004](https://github.com/grafana/oncall/pull/2004))

## v1.2.28 (2023-05-24)

### Fixed

- Improve plugin authentication by @vadimkerr ([#1995](https://github.com/grafana/oncall/pull/1995))
- Fix MultipleObjectsReturned error on webhook endpoints by @vadimkerr ([#1996](https://github.com/grafana/oncall/pull/1996))
- Remove user defined time period from "you're going oncall" mobile push by @iskhakov ([#2001](https://github.com/grafana/oncall/pull/2001))

## v1.2.27 (2023-05-23)

### Added

- Allow passing Firebase credentials via environment variable by @vadimkerr ([#1969](https://github.com/grafana/oncall/pull/1969))

### Changed

- Update default Alertmanager templates by @iskhakov ([#1944](https://github.com/grafana/oncall/pull/1944))

### Fixed

- Fix SQLite permission issue by @vadimkerr ([#1984](https://github.com/grafana/oncall/pull/1984))
- Remove user defined time period from "you're going oncall" mobile push ([2001](https://github.com/grafana/oncall/pull/2001))

## v1.2.26 (2023-05-18)

### Fixed

- Fix inbound email bug when attaching files by @vadimkerr ([#1970](https://github.com/grafana/oncall/pull/1970))

## v1.2.25 (2023-05-18)

### Added

- Test mobile push backend

## v1.2.24 (2023-05-17)

### Fixed

- Fixed bug in Escalation Chains where reordering an item crashed the list

## v1.2.23 (2023-05-15)

### Added

- Add a way to set a maintenance mode message and display this in the web plugin UI by @joeyorlando ([#1917](https://github.com/grafana/oncall/pull/#1917))

### Changed

- Use `user_profile_changed` Slack event instead of `user_change` to update Slack user profile by @vadimkerr ([#1938](https://github.com/grafana/oncall/pull/1938))

## v1.2.22 (2023-05-12)

### Added

- Add mobile settings for info notifications by @imtoori ([#1926](https://github.com/grafana/oncall/pull/1926))

### Fixed

- Fix bug in the "You're Going Oncall" push notification copy by @joeyorlando ([#1922](https://github.com/grafana/oncall/pull/1922))
- Fix bug with newlines in markdown converter ([#1925](https://github.com/grafana/oncall/pull/1925))
- Disable "You're Going Oncall" push notification by default ([1927](https://github.com/grafana/oncall/pull/1927))

## v1.2.21 (2023-05-09)

### Added

- Add a new mobile app push notification which notifies users when they are going on call by @joeyorlando ([#1814](https://github.com/grafana/oncall/pull/1814))
- Add a new mobile app user setting field, `important_notification_volume_override` by @joeyorlando ([#1893](https://github.com/grafana/oncall/pull/1893))

### Changed

- Improve ical comparison when checking for imported ical updates ([1870](https://github.com/grafana/oncall/pull/1870))
- Upgrade to Python 3.11.3 by @joeyorlando ([#1849](https://github.com/grafana/oncall/pull/1849))

### Fixed

- Fix issue with how OnCall determines if a cloud Grafana Instance supports RBAC by @joeyorlando ([#1880](https://github.com/grafana/oncall/pull/1880))
- Fix issue trying to set maintenance mode for integrations belonging to non-current team

## v1.2.20 (2023-05-09)

### Fixed

- Hotfix perform notification task

## v1.2.19 (2023-05-04)

### Fixed

- Fix issue with parsing response when sending Slack message

## v1.2.18 (2023-05-03)

### Added

- Documentation updates

## v1.2.17 (2023-05-02)

### Added

- Add filter descriptions to web ui by @iskhakov ([1845](https://github.com/grafana/oncall/pull/1845))
- Add "Notifications Receiver" RBAC role by @joeyorlando ([#1853](https://github.com/grafana/oncall/pull/1853))

### Changed

- Remove template editor from Slack by @iskhakov ([1847](https://github.com/grafana/oncall/pull/1847))
- Remove schedule name uniqueness restriction ([1859](https://github.com/grafana/oncall/pull/1859))

### Fixed

- Fix bugs in web title and message templates rendering and visual representation ([1747](https://github.com/grafana/oncall/pull/1747))

## v1.2.16 (2023-04-27)

### Added

- Add 2, 3 and 6 hours Alert Group silence options by @tommysitehost ([#1822](https://github.com/grafana/oncall/pull/1822))
- Add schedule related users endpoint to plugin API

### Changed

- Update web UI, Slack, and Telegram to allow silencing an acknowledged alert group by @joeyorlando ([#1831](https://github.com/grafana/oncall/pull/1831))

### Fixed

- Optimize duplicate queries occurring in AlertGroupFilter by @joeyorlando ([1809](https://github.com/grafana/oncall/pull/1809))

## v1.2.15 (2023-04-24)

### Fixed

- Helm chart: Fix helm hook for db migration job
- Performance improvements to `GET /api/internal/v1/alertgroups` endpoint by @joeyorlando and @iskhakov ([#1805](https://github.com/grafana/oncall/pull/1805))

### Added

- Add helm chart support for twilio existing secrets by @atownsend247 ([#1435](https://github.com/grafana/oncall/pull/1435))
- Add web_title, web_message and web_image_url attributes to templates ([1786](https://github.com/grafana/oncall/pull/1786))

### Changed

- Update shift API to use a default interval value (`1`) when a `frequency` is set and no `interval` is given
- Limit number of alertmanager alerts in alert group to autoresolve by 500 ([1779](https://github.com/grafana/oncall/pull/1779))
- Update schedule and personal ical exports to use final shift events

## v1.2.14 (2023-04-19)

### Fixed

- Fix broken documentation links by @shantanualsi ([#1766](https://github.com/grafana/oncall/pull/1766))
- Fix bug when updating team access settings by @vadimkerr ([#1794](https://github.com/grafana/oncall/pull/1794))

## v1.2.13 (2023-04-18)

### Changed

- Rework ical schedule export to include final events; also improve changing shifts sync

### Fixed

- Fix issue when creating web overrides for TF schedules using a non-UTC timezone

## v1.2.12 (2023-04-18)

### Changed

- Move `alerts_alertgroup.is_restricted` column to `alerts_alertreceivechannel.restricted_at` by @joeyorlando ([#1770](https://github.com/grafana/oncall/pull/1770))

### Added

- Add new field description_short to private api ([#1698](https://github.com/grafana/oncall/pull/1698))
- Added preview and migration API endpoints for route migration from regex into jinja2 ([1715](https://github.com/grafana/oncall/pull/1715))
- Helm chart: add the option to use a helm hook for the migration job ([1386](https://github.com/grafana/oncall/pull/1386))
- Add endpoints to start and stop maintenance in alert receive channel private api ([1755](https://github.com/grafana/oncall/pull/1755))
- Send demo alert with dynamic payload and get demo payload example on private api ([1700](https://github.com/grafana/oncall/pull/1700))
- Add is_default fields to templates, remove WritableSerialiserMethodField ([1759](https://github.com/grafana/oncall/pull/1759))
- Allow use of dynamic payloads in alert receive channels preview template in private api ([1756](https://github.com/grafana/oncall/pull/1756))

## v1.2.11 (2023-04-14)

### Added

- add new columns `gcom_org_contract_type`, `gcom_org_irm_sku_subscription_start_date`,
  and `gcom_org_oldest_admin_with_billing_privileges_user_id` to `user_management_organization` table,
  plus `is_restricted` column to `alerts_alertgroup` table by @joeyorlando and @teodosii ([1522](https://github.com/grafana/oncall/pull/1522))
- emit two new Django signals by @joeyorlando and @teodosii ([1522](https://github.com/grafana/oncall/pull/1522))
  - `org_sync_signal` at the end of the `engine/apps/user_management/sync.py::sync_organization` method
  - `alert_group_created_signal` when a new Alert Group is created

## v1.2.10 (2023-04-13)

### Added

- Added mine filter to schedules listing

### Fixed

- Fixed a bug in GForm's RemoteSelect where the value for Dropdown could not change
- Fixed the URL attached to an Incident created via the 'Declare Incident' button of a Slack alert by @sd2k ([#1738](https://github.com/grafana/oncall/pull/1738))

## v1.2.9 (2023-04-11)

### Fixed

- Catch the new Slack error - "message_limit_exceeded"

## v1.2.8 (2023-04-06)

### Changed

- Allow editing assigned team via public api ([1619](https://github.com/grafana/oncall/pull/1619))
- Disable mentions when resolution note is created by @iskhakov ([1696](https://github.com/grafana/oncall/pull/1696))
- Display warnings on users page in a clean and consistent way by @iskhakov ([#1681](https://github.com/grafana/oncall/pull/1681))

## v1.2.7 (2023-04-03)

### Added

- Save selected teams filter in local storage ([#1611](https://github.com/grafana/oncall/issues/1611))

### Changed

- Renamed routes from /incidents to /alert-groups ([#1678](https://github.com/grafana/oncall/pull/1678))

### Fixed

- Fix team search when filtering resources by @vadimkerr ([#1680](https://github.com/grafana/oncall/pull/1680))
- Fix issue when trying to scroll in Safari ([#415](https://github.com/grafana/oncall/issues/415))

## v1.2.6 (2023-03-30)

### Fixed

- Fixed bug when web schedules/shifts use non-UTC timezone and shift is deleted by @matiasb ([#1661](https://github.com/grafana/oncall/pull/1661))

## v1.2.5 (2023-03-30)

### Fixed

- Fixed a bug with Slack links not working in the plugin UI ([#1671](https://github.com/grafana/oncall/pull/1671))

## v1.2.4 (2023-03-30)

### Added

- Added the ability to change the team for escalation chains by @maskin25, @iskhakov and @vadimkerr ([#1658](https://github.com/grafana/oncall/pull/1658))

### Fixed

- Addressed bug with iOS mobile push notifications always being set to critical by @imtoori and @joeyorlando ([#1646](https://github.com/grafana/oncall/pull/1646))
- Fixed issue where Viewer was not able to view which people were oncall in a schedule ([#999](https://github.com/grafana/oncall/issues/999))
- Fixed a bug with syncing teams from Grafana API by @vadimkerr ([#1652](https://github.com/grafana/oncall/pull/1652))

## v1.2.3 (2023-03-28)

Only some minor performance/developer setup changes to report in this version.

## v1.2.2 (2023-03-27)

### Changed

- Drawers with Forms are not closing by clicking outside of the drawer. Only by clicking Cancel or X (by @Ukochka in [#1608](https://github.com/grafana/oncall/pull/1608))
- When the `DANGEROUS_WEBHOOKS_ENABLED` environment variable is set to true, it's possible now to create Outgoing Webhooks
  using URLs without a top-level domain (by @hoptical in [#1398](https://github.com/grafana/oncall/pull/1398))
- Updated wording when creating an integration (by @callmehyde in [#1572](https://github.com/grafana/oncall/pull/1572))
- Set FCM iOS/Android "message priority" to "high priority" for mobile app push notifications (by @joeyorlando in [#1612](https://github.com/grafana/oncall/pull/1612))
- Improve schedule quality feature (by @vadimkerr in [#1602](https://github.com/grafana/oncall/pull/1602))

### Fixed

- Update override deletion changes to set its final duration (by @matiasb in [#1599](https://github.com/grafana/oncall/pull/1599))

## v1.2.1 (2023-03-23)

### Changed

- Mobile app settings backend by @vadimkerr in ([1571](https://github.com/grafana/oncall/pull/1571))
- Fix integrations and escalations autoselect, improve GList by @maskin25 in ([1601](https://github.com/grafana/oncall/pull/1601))
- Add filters to outgoing webhooks 2 by @iskhakov in ([1598](https://github.com/grafana/oncall/pull/1598))

## v1.2.0 (2023-03-21)

### Changed

- Add team-based filtering for resources, so that users can see multiple resources at once and link them together ([1528](https://github.com/grafana/oncall/pull/1528))

## v1.1.41 (2023-03-21)

### Added

- Modified `check_escalation_finished_task` celery task to use read-only databases for its query, if one is defined +
  make the validation logic stricter + ping a configurable heartbeat on successful completion of this task ([1266](https://github.com/grafana/oncall/pull/1266))

### Changed

- Updated wording throughout plugin to use 'Alert Group' instead of 'Incident' ([1565](https://github.com/grafana/oncall/pull/1565),
  [1576](https://github.com/grafana/oncall/pull/1576))
- Check for enabled Telegram feature was added to ChatOps and to User pages ([319](https://github.com/grafana/oncall/issues/319))
- Filtering for Editors/Admins was added to rotation form. It is not allowed to assign Viewer to rotation ([1124](https://github.com/grafana/oncall/issues/1124))
- Modified search behaviour on the Escalation Chains page to allow for "partial searching" ([1578](https://github.com/grafana/oncall/pull/1578))

### Fixed

- Fixed a few permission issues on the UI ([1448](https://github.com/grafana/oncall/pull/1448))
- Fix resolution note rendering in Slack message threads where the Slack username was not
  being properly rendered ([1561](https://github.com/grafana/oncall/pull/1561))

## v1.1.40 (2023-03-16)

### Fixed

- Check for duplicated positions in terraform escalation policies create/update

### Added

- Add `regex_match` Jinja filter ([1556](https://github.com/grafana/oncall/pull/1556))

### Changed

- Allow passing `null` as a value for `escalation_chain` when creating routes via the public API ([1557](https://github.com/grafana/oncall/pull/1557))

## v1.1.39 (2023-03-16)

### Added

- Inbound email integration ([837](https://github.com/grafana/oncall/pull/837))

## v1.1.38 (2023-03-14)

### Added

- Add filtering by escalation chain to alert groups page ([1535](https://github.com/grafana/oncall/pull/1535))

### Fixed

- Improve tasks checking/triggering webhooks in new backend

## v1.1.37 (2023-03-14)

### Fixed

- Fixed redirection issue on integrations screen

### Added

- Enable web overrides for Terraform-based schedules
- Direct user paging improvements ([1358](https://github.com/grafana/oncall/issues/1358))
- Added Schedule Score quality within the schedule view ([118](https://github.com/grafana/oncall/issues/118))

## v1.1.36 (2023-03-09)

### Fixed

- Fix bug with override creation ([1515](https://github.com/grafana/oncall/pull/1515))

## v1.1.35 (2023-03-09)

### Added

- Insight logs

### Fixed

- Fixed issue with Alert group involved users filter
- Fixed email sending failure due to newline in title

## v1.1.34 (2023-03-08)

### Added

- Jinja2 based routes ([1319](https://github.com/grafana/oncall/pull/1319))

### Changed

- Remove mobile app feature flag ([1484](https://github.com/grafana/oncall/pull/1484))

### Fixed

- Prohibit creating & updating past overrides ([1474](https://github.com/grafana/oncall/pull/1474))

## v1.1.33 (2023-03-07)

### Fixed

- Show permission error for accessing Telegram as Viewer ([1273](https://github.com/grafana/oncall/issues/1273))

### Changed

- Pass email and phone limits as environment variables ([1219](https://github.com/grafana/oncall/pull/1219))

## v1.1.32 (2023-03-01)

### Fixed

- Schedule filters improvements ([941](https://github.com/grafana/oncall/issues/941))
- Fix pagination issue on schedules page ([1437](https://github.com/grafana/oncall/pull/1437))

## v1.1.31 (2023-03-01)

### Added

- Add acknowledge_signal and source link to public api

## v1.1.30 (2023-03-01)

### Fixed

- Fixed importing of global grafana styles ([672](https://github.com/grafana/oncall/issues/672))
- Fixed UI permission related bug where Editors could not export their user iCal link
- Fixed error when a shift is created using Etc/UTC as timezone
- Fixed issue with refresh ical file task not considering empty string values
- Schedules: Long popup does not fit screen & buttons unreachable & objects outside of the popup ([1002](https://github.com/grafana/oncall/issues/1002))
- Can't scroll on integration settings page ([415](https://github.com/grafana/oncall/issues/415))
- Team change in the Integration page always causes 403 ([1292](https://github.com/grafana/oncall/issues/1292))
- Schedules: Permalink doesn't work with multi-teams ([940](https://github.com/grafana/oncall/issues/940))
- Schedules list -> expanded schedule blows page width ([1293](https://github.com/grafana/oncall/issues/1293))

### Changed

- Moved reCAPTCHA to backend environment variable for more flexible configuration between different environments.
- Add pagination to schedule listing
- Show 100 latest alerts on alert group page ([1417](https://github.com/grafana/oncall/pull/1417))

## v1.1.29 (2023-02-23)

### Changed

- Allow creating schedules with type "web" using public API

### Fixed

- Fixed minor issue during the sync process where an HTTP 302 (redirect) status code from the Grafana
  instance would cause the sync to not properly finish

## v1.1.28 (2023-02-23)

### Fixed

- Fixed maintenance mode for Telegram and MSTeams

## v1.1.27 (2023-02-22)

### Added

- Added reCAPTCHA validation for requesting a mobile verification code

### Changed

- Added ratelimits for phone verification
- Link to source was added
- Header of Incident page was reworked: clickable labels instead of just names, users section was deleted
- "Go to Integration" button was deleted, because the functionality was moved to clickable labels

### Fixed

- Fixed HTTP request to Google where when fetching an iCal, the response would sometimes contain HTML instead
  of the expected iCal data

## v1.1.26 (2023-02-20)

### Fixed

- Make alert group filters persistent ([482](https://github.com/grafana/oncall/issues/482))

### Changed

- Update phone verification error message

## v1.1.25 (2023-02-20)

### Fixed

- Fixed too long declare incident link in Slack

## v1.1.24 (2023-02-16)

### Added

- Add direct user paging ([823](https://github.com/grafana/oncall/issues/823))
- Add App Store link to web UI ([1328](https://github.com/grafana/oncall/pull/1328))

### Fixed

- Cleaning of the name "Incident" ([704](https://github.com/grafana/oncall/pull/704))
- Alert Group/Alert Groups naming polishing. All the names should be with capital letters
- Design polishing ([1290](https://github.com/grafana/oncall/pull/1290))
- Not showing contact details in User tooltip if User does not have edit/admin access
- Updated slack link account to redirect back to user profile instead of chatops

### Changed

- Incidents - Removed buttons column and replaced status with toggler ([#1237](https://github.com/grafana/oncall/issues/1237))
- Responsiveness changes across multiple pages (Incidents, Integrations, Schedules) ([#1237](https://github.com/grafana/oncall/issues/1237))
- Add pagination to schedule listing

## v1.1.23 (2023-02-06)

### Fixed

- Fix bug with email case sensitivity for ICal on-call schedules ([1297](https://github.com/grafana/oncall/pull/1297))

## v1.1.22 (2023-02-03)

### Fixed

- Fix bug with root/dependant alert groups list api endpoint ([1284](https://github.com/grafana/oncall/pull/1284))
- Fixed NPE on teams switch

### Added

- Optimize alert and alert group public api endpoints and add filter by id ([1274](https://github.com/grafana/oncall/pull/1274))
- Enable mobile app backend by default on OSS

## v1.1.21 (2023-02-02)

### Added

- Add [`django-dbconn-retry` library](https://github.com/jdelic/django-dbconn-retry) to `INSTALLED_APPS` to attempt
  to alleviate occasional `django.db.utils.OperationalError` errors
- Improve alerts and alert group endpoint response time in internal API with caching ([1261](https://github.com/grafana/oncall/pull/1261))
- Optimize alert and alert group public api endpoints and add filter by id ([1274](https://github.com/grafana/oncall/pull/1274)
- Added Coming Soon for iOS on Mobile App screen

### Fixed

- Fix issue on Integrations where you were redirected back once escalation chain was loaded ([#1083](https://github.com/grafana/oncall/issues/1083))
  ([#1257](https://github.com/grafana/oncall/issues/1257))

## v1.1.20 (2023-01-30)

### Added

- Add involved users filter to alert groups listing page (+ mine shortcut)

### Changed

- Improve logging for creating contact point for Grafana Alerting integration

### Fixed

- Fix bugs related to creating contact point for Grafana Alerting integration
- Fix minor UI bug on OnCall users page where it would idefinitely show a "Loading..." message
- Only show OnCall user's table to users that are authorized
- Fixed NPE in ScheduleUserDetails component ([#1229](https://github.com/grafana/oncall/issues/1229))

## v1.1.19 (2023-01-25)

### Added

- Add Server URL below QR code for OSS for debugging purposes
- Add Slack slash command allowing to trigger a direct page via a manually created alert group
- Remove resolved and acknowledged filters as we switched to status ([#1201](https://github.com/grafana/oncall/pull/1201))
- Add sync with grafana on /users and /teams api calls from terraform plugin

### Changed

- Allow users with `viewer` role to fetch cloud connection status using the internal API ([#1181](https://github.com/grafana/oncall/pull/1181))
- When removing the Slack ChatOps integration, make it more explicit to the user what the implications of doing so are
- Improve performance of `GET /api/internal/v1/schedules` endpoint ([#1169](https://github.com/grafana/oncall/pull/1169))

### Fixed

- Removed duplicate API call, in the UI on plugin initial load, to `GET /api/internal/v1/alert_receive_channels`
- Increased plugin startup speed ([#1200](https://github.com/grafana/oncall/pull/1200))

## v1.1.18 (2023-01-18)

### Added

- Allow messaging backends to be enabled/disabled per organization ([#1151](https://github.com/grafana/oncall/pull/1151))

### Changed

- Send a Slack DM when user is not in channel ([#1144](https://github.com/grafana/oncall/pull/1144))

## v1.1.17 (2023-01-18)

### Changed

- Modified how the `Organization.is_rbac_permissions_enabled` flag is set,
  based on whether we are dealing with an open-source, or cloud installation
- Backend implementation to support direct user/schedule paging
- Changed documentation links to open in new window
- Remove helm chart signing
- Changed the user's profile modal to be wide for all tabs

### Added

- Added state filter for alert_group public API endpoint.
- Enrich user tooltip on Schedule page
- Added redirects for old-style links

### Fixed

- Updated typo in Helm chart values when specifying a custom Slack command name
- Fix for web schedules ical export to give overrides the right priority
- Fix for topnavbar to show initial loading inside PluginPage

## v1.1.16 (2023-01-12)

### Fixed

- Minor bug fix in how the value of `Organization.is_rbac_permissions_enabled` is determined

- Helm chart: default values file and documentation now reflect the correct key to set for the Slack
  slash command name, `oncall.slack.commandName`.

## v1.1.15 (2023-01-10)

### Changed

- Simplify and speed up slack rendering ([#1105](https://github.com/grafana/oncall/pull/1105))
- Faro - Point to 3 separate apps instead of just 1 for all environments ([#1110](https://github.com/grafana/oncall/pull/1110))
- Schedules - ([#1114](https://github.com/grafana/oncall/pull/1114), [#1109](https://github.com/grafana/oncall/pull/1109))

### Fixed

- Bugfix for topnavbar to place alerts inside PageNav ([#1040](https://github.com/grafana/oncall/pull/1040))

## v1.1.14 (2023-01-05)

### Changed

- Change wording from "incident" to "alert group" for the Telegram integration ([#1052](https://github.com/grafana/oncall/pull/1052))
- Soft-delete of organizations on stack deletion.

## v1.1.13 (2023-01-04)

### Added

- Integration with [Grafana Faro](https://grafana.com/docs/grafana-cloud/faro-web-sdk/) for Cloud Instances

## v1.1.12 (2023-01-03)

### Fixed

- Handle jinja exceptions during alert creation
- Handle exception for slack rate limit message

## v1.1.11 (2023-01-03)

### Fixed

- Fix error when schedule was not able to load
- Minor fixes

## v1.1.10 (2023-01-03)

### Fixed

- Minor fixes

## v1.1.9 (2023-01-03)

### Fixed

- Alert group query optimization
- Update RBAC scopes
- Fix error when schedule was not able to load
- Minor bug fixes

## v1.1.8 (2022-12-13)

### Added

- Added a `make` command, `enable-mobile-app-feature-flags`, which sets the backend feature flag in `./dev/.env.dev`,
  and updates a record in the `base_dynamicsetting` database table, which are needed to enable the mobile
  app backend features.

### Changed

- Added ability to change engine deployment update strategy via values in helm chart.
- removed APNS support
- changed the `django-push-notification` library from the `iskhakov` fork to the [`grafana` fork](https://github.com/grafana/django-push-notifications).
  This new fork basically patches an issue which affected the database migrations of this django app (previously the
  library would not respect the `USER_MODEL` setting when creating its tables and would instead reference the
  `auth_user` table.. which we don't want)
- add `--no-cache` flag to the `make build` command

### Fixed

- fix schedule UI types and permissions

## v1.1.7 (2022-12-09)

### Fixed

- Update fallback role for schedule write RBAC permission
- Mobile App Verification tab in the user settings modal is now hidden for users that do not have proper
  permissions to use it

## v1.1.6 (2022-12-09)

### Added

- RBAC permission support
- Add `time_zone` serializer validation for OnCall shifts and calendar/web schedules. In addition, add database migration
  to update values that may be invalid
- Add a `permalinks.web` field, which is a permalink to the alert group web app page, to the alert group internal/public
  API responses
- Added the ability to customize job-migrate `ttlSecondsAfterFinished` field in the helm chart

### Fixed

- Got 500 error when saving Outgoing Webhook ([#890](https://github.com/grafana/oncall/issues/890))
- v1.0.13 helm chart - update the OnCall backend pods image pull policy to "Always" (and explicitly set tag to `latest`).
  This should resolve some recent issues experienced where the frontend/backend versions are not aligned.

### Changed

- When editing templates for alert group presentation or outgoing webhooks, errors and warnings are now displayed in
  the UI as notification popups or displayed in the preview.
- Errors and warnings that occur when rendering templates during notification or webhooks will now render
  and display the error/warning as the result.

## v1.1.5 (2022-11-24)

### Added

- Added a QR code in the "Mobile App Verification" tab on the user settings modal to connect the mobile
  application to your OnCall instance

### Fixed

- UI bug fixes for Grafana 9.3 ([#860](https://github.com/grafana/oncall/pull/860))
- Bug fix for saving source link template ([#898](https://github.com/grafana/oncall/pull/898))

## v1.1.4 (2022-11-23)

### Fixed

- Bug fix for [#882](https://github.com/grafana/oncall/pull/882) which was causing the OnCall web calendars to not load
- Bug fix which, when installing the plugin, or after removing a Grafana API token, caused the plugin to not load properly

## v1.1.3 (2022-11-22)

- Bug Fixes

### Changed

- For OSS installations of OnCall, initial configuration is now simplified. When running for local development, you no
  longer need to configure the plugin via the UI. This is achieved through passing one environment variable to both the
  backend & frontend containers, both of which have been preconfigured for you in `docker-compose-developer.yml`.
  - The Grafana API URL **must be** passed as an environment variable, `GRAFANA_API_URL`, to the OnCall backend
    (and can be configured by updating this env var in your `./dev/.env.dev` file)
  - The OnCall API URL can optionally be passed as an environment variable, `ONCALL_API_URL`, to the OnCall UI.
    If the environment variable is found, the plugin will "auto-configure", otherwise you will be shown a simple
    configuration form to provide this info.
- For Helm installations, if you are running Grafana externally (eg. `grafana.enabled` is set to `false`
  in your `values.yaml`), you will now be required to specify `externalGrafana.url` in `values.yaml`.
- `make start` will now idempotently check to see if a "127.0.0.1 grafana" record exists in `/etc/hosts`
  (using a tool called [`hostess`](https://github.com/cbednarski/hostess)). This is to support using `http://grafana:3000`
  as the `Organization.grafana_url` in two scenarios:
  - `oncall_engine`/`oncall_celery` -> `grafana` Docker container communication
  - public URL generation. There are some instances where `Organization.grafana_url` is referenced to generate public
    URLs to a Grafana plugin page. Without the `/etc/hosts` record, navigating to `http://grafana:3000/some_page` in
    your browser, you would obviously get an error from your browser.

## v1.1.2 (2022-11-18)

- Bug Fixes

## v1.1.1 (2022-11-16)

- Compatibility with Grafana 9.3.0
- Bug Fixes

## v1.0.52 (2022-11-09)

- Allow use of API keys as alternative to account auth token for Twilio
- Remove `grafana_plugin_management` Django app
- Enable new schedules UI
- Bug fixes

## v1.0.51 (2022-11-05)

- Bug Fixes

## v1.0.50 (2022-11-03)

- Updates to documentation
- Improvements to web schedules
- Bug fixes

## v1.0.49 (2022-11-01)

- Enable SMTP email backend by default
- Fix Grafana sidebar frontend bug

## v1.0.48 (2022-11-01)

- verify_number management command
- chatops page redesign

## v1.0.47 (2022-11-01)

- Bug fixes

## v1.0.46 (2022-10-28)

- Bug fixes
- remove `POST /api/internal/v1/custom_buttons/{id}/action` endpoint

## v1.0.45 (2022-10-27)

- Bug fix to revert commit which removed unused engine code

## v1.0.44 (2022-10-26)

- Bug fix for an issue that was affecting phone verification

## v1.0.43 (2022-10-25)

- Bug fixes

## v1.0.42 (2022-10-24)

- Fix posting resolution notes to Slack

## v1.0.41 (2022-10-24)

- Add personal email notifications
- Bug fixes

## v1.0.40 (2022-10-05)

- Improved database and celery backends support
- Added script to import PagerDuty users to Grafana
- Bug fixes

## v1.0.39 (2022-10-03)

- Fix issue in v1.0.38 blocking the creation of schedules and webhooks in the UI

## v1.0.38 (2022-09-30)

- Fix exception handling for adding resolution notes when slack and oncall users are out of sync.
- Fix all day events showing as having gaps in slack notifications
- Improve plugin configuration error message readability
- Add `telegram` key to `permalinks` property in `AlertGroup` public API response schema

## v1.0.37 (2022-09-21)

- Improve API token creation form
- Fix alert group bulk action bugs
- Add `permalinks` property to `AlertGroup` public API response schema
- Scheduling system bug fixes
- Public API bug fixes

## v1.0.36 (2022-09-12)

- Alpha web schedules frontend/backend updates
- Bug fixes

## v1.0.35 (2022-09-07)

- Bug fixes

## v1.0.34 (2022-09-06)

- Fix schedule notification spam

## v1.0.33 (2022-09-06)

- Add raw alert view
- Add GitHub star button for OSS installations
- Restore alert group search functionality
- Bug fixes

## v1.0.32 (2022-09-01)

- Bug fixes

## v1.0.31 (2022-09-01)

- Bump celery version
- Fix oss to cloud connection

## v1.0.30 (2022-08-31)

- Bug fix: check user notification policy before access

## v1.0.29 (2022-08-31)

- Add arm64 docker image

## v1.0.28 (2022-08-31)

- Bug fixes

## v1.0.27 (2022-08-30)

- Bug fixes

## v1.0.26 (2022-08-26)

- Insight log's format fixes
- Remove UserNotificationPolicy auto-recreating

## v1.0.25 (2022-08-24)

- Bug fixes

## v1.0.24 (2022-08-24)

- Insight logs
- Default DATA_UPLOAD_MAX_MEMORY_SIZE to 1mb

## v1.0.23 (2022-08-23)

- Bug fixes

## v1.0.22 (2022-08-16)

- Make STATIC_URL configurable from environment variable

## v1.0.21 (2022-08-12)

- Bug fixes

## v1.0.19 (2022-08-10)

- Bug fixes

## v1.0.15 (2022-08-03)

- Bug fixes

## v1.0.13 (2022-07-27)

- Optimize alert group list view
- Fix a bug related to Twilio setup

## v1.0.12 (2022-07-26)

- Update push-notifications dependency
- Rework how absolute URLs are built
- Fix to show maintenance windows per team
- Logging improvements
- Internal api to get a schedule final events

## v1.0.10 (2022-07-22)

- Speed-up of alert group web caching
- Internal api for OnCall shifts

## v1.0.9 (2022-07-21)

- Frontend bug fixes & improvements
- Support regex_replace() in templates
- Bring back alert group caching and list view

## v1.0.7 (2022-07-18)

- Backend & frontend bug fixes
- Deployment improvements
- Reshape webhook payload for outgoing webhooks
- Add escalation chain usage info on escalation chains page
- Improve alert group list load speeds and simplify caching system

## v1.0.6 (2022-07-12)

- Manual Incidents enabled for teams
- Fix phone notifications for OSS
- Public API improvements

## v1.0.5 (2022-07-06)

- Bump Django to 3.2.14
- Fix PagerDuty iCal parsing

## 1.0.4 (2022-06-28)

- Allow Telegram DMs without channel connection.

## 1.0.3 (2022-06-27)

- Fix users public api endpoint. Now it returns users with all roles.
- Fix redundant notifications about gaps in schedules.
- Frontend fixes.

## 1.0.2 (2022-06-17)

- Fix Grafana Alerting integration to handle API changes in Grafana 9
- Improve public api endpoint for outgoing webhooks (/actions) by adding ability to create, update and delete
  outgoing webhook instance

## 1.0.0 (2022-06-14)

- First Public Release

## 0.0.71 (2022-06-06)

- Initial Commit Release<|MERGE_RESOLUTION|>--- conflicted
+++ resolved
@@ -9,11 +9,8 @@
 
 ### Fixed
 
-<<<<<<< HEAD
 - Ignore ical cancelled events when calculating shifts ([#2776](https://github.com/grafana/oncall/pull/2776))
-=======
 - Fix Slack acknowledgment reminders by @vadimkerr ([#2769](https://github.com/grafana/oncall/pull/2769))
->>>>>>> 407fd035
 
 ## v1.3.23 (2023-08-10)
 
