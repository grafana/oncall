# Changelog

All notable changes to this project will be documented in this file.

The format is based on [Keep a Changelog](https://keepachangelog.com/en/1.0.0/),
and this project adheres to [Semantic Versioning](https://semver.org/spec/v2.0.0.html).

## Unreleased

<<<<<<< HEAD
### Changed

- Polish user settings and warnings ([#2425](https://github.com/grafana/oncall/pull/2425))
- Removed url from sms notification, changed format ([2317](https://github.com/grafana/oncall/pull/2317))  

=======
>>>>>>> 3f575b5a
## v1.3.4 (2023-07-05)

### Added

- Add full avatar URL for on-call users in schedule internal API by @vadimkerr ([#2414](https://github.com/grafana/oncall/pull/2414))
- Add phone call using the zvonok.com service by @sreway ([#2339](https://github.com/grafana/oncall/pull/2339))

### Changed

- UI drawer updates for webhooks2 ([#2419](https://github.com/grafana/oncall/pull/2419))
- Removed url from sms notification, changed format ([2317](https://github.com/grafana/oncall/pull/2317))  

## v1.3.3 (2023-06-29)

### Added

- Docs for `/resolution_notes` public api endpoint [#222](https://github.com/grafana/oncall/issues/222)

### Fixed

- Change alerts order for `/alert` public api endpoint [#1031](https://github.com/grafana/oncall/issues/1031)
- Change resolution notes order for `/resolution_notes` public api endpoint to show notes for the newest alert group
  on top ([#2404](https://github.com/grafana/oncall/pull/2404))
- Remove attempt to check token when editor/viewers are accessing the plugin @mderynck ([#2410](https://github.com/grafana/oncall/pull/2410))

## v1.3.2 (2023-06-29)

### Added

- Add metric "how many alert groups user was notified of" to Prometheus exporter ([#2334](https://github.com/grafana/oncall/pull/2334/))

### Changed

- Change permissions used during setup to better represent actions being taken by @mderynck ([#2242](https://github.com/grafana/oncall/pull/2242))
- Display 100000+ in stats when there are more than 100000 alert groups in the result ([#1901](https://github.com/grafana/oncall/pull/1901))
- Change OnCall plugin to use service accounts and api tokens for communicating with backend, by @mderynck ([#2385](https://github.com/grafana/oncall/pull/2385))
- RabbitMQ Docker image upgraded from 3.7.19 to 3.12.0 in `docker-compose-developer.yml` and
  `docker-compose-mysql-rabbitmq.yml`. **Note**: if you use one of these config files for your deployment
  you _may_ need to follow the RabbitMQ "upgrade steps" listed [here](https://rabbitmq.com/upgrade.html#rabbitmq-version-upgradability)
  by @joeyorlando ([#2359](https://github.com/grafana/oncall/pull/2359))

### Fixed

- For "You're Going OnCall" push notifications, show shift times in the user's configured timezone, otherwise UTC
  by @joeyorlando ([#2351](https://github.com/grafana/oncall/pull/2351))

## v1.3.1 (2023-06-26)

### Fixed

- Fix phone call & SMS relay by @vadimkerr ([#2345](https://github.com/grafana/oncall/pull/2345))

## v1.3.0 (2023-06-26)

### Added

- Secrets consistency for the chart. Bugfixing [#1016](https://github.com/grafana/oncall/pull/1016)

### Changed

- `telegram.webhookUrl` now defaults to `https://<base_url>` if not set
- UI Updates for the integrations page ([#2310](https://github.com/grafana/oncall/pull/2310))
- Prefer shift start when displaying rotation start value for existing shifts ([#2316](https://github.com/grafana/oncall/pull/2316))

### Fixed

- Fixed minor schedule preview issue missing last day ([#2316](https://github.com/grafana/oncall/pull/2316))

## v1.2.46 (2023-06-22)

### Added

- Make it possible to completely delete a rotation oncall ([#1505](https://github.com/grafana/oncall/issues/1505))
- Polish rotation modal form oncall ([#1506](https://github.com/grafana/oncall/issues/1506))
- Quick actions when editing a schedule oncall ([#1507](https://github.com/grafana/oncall/issues/1507))
- Enable schedule related profile settings oncall ([#1508](https://github.com/grafana/oncall/issues/1508))
- Highlight user shifts oncall ([#1509](https://github.com/grafana/oncall/issues/1509))
- Rename or Description for Schedules Rotations ([#1460](https://github.com/grafana/oncall/issues/1406))
- Add documentation for OnCall metrics exporter ([#2149](https://github.com/grafana/oncall/pull/2149))
- Add dashboard for OnCall metrics ([#1973](https://github.com/grafana/oncall/pull/1973))

## Changed

- Change mobile shift notifications title and subtitle by @imtoori ([#2288](https://github.com/grafana/oncall/pull/2288))
- Make web schedule updates to trigger sync refresh of its ical representation ([#2279](https://github.com/grafana/oncall/pull/2279))

## Fixed

- Fix duplicate orders for user notification policies by @vadimkerr ([#2278](https://github.com/grafana/oncall/pull/2278))
- Fix broken markup on alert group page, declutter, make time format consistent ([#2296](https://github.com/grafana/oncall/pull/2295))

## v1.2.45 (2023-06-19)

### Changed

- Change .Values.externalRabbitmq.passwordKey from `password` to `""` (default value `rabbitmq-password`) ([#864](https://github.com/grafana/oncall/pull/864))
- Remove deprecated `permissions` string array from the internal API user serializer by @joeyorlando ([#2269](https://github.com/grafana/oncall/pull/2269))

### Added

- Add `locale` column to mobile app user settings table by @joeyorlando [#2131](https://github.com/grafana/oncall/pull/2131)
- Update notification text for "You're going on call" push notifications to include information about the shift start
  and end times by @joeyorlando ([#2131](https://github.com/grafana/oncall/pull/2131))

### Fixed

- Handle non-UTC UNTIL datetime value when repeating ical events [#2241](https://github.com/grafana/oncall/pull/2241)
- Optimize AlertManager auto-resolve mechanism

## v1.2.44 (2023-06-14)

### Added

- Users with the Viewer basic role can now connect and use the mobile app ([#1892](https://github.com/grafana/oncall/pull/1892))
- Add helm chart support for redis and mysql existing secrets [#2156](https://github.com/grafana/oncall/pull/2156)

### Changed

- Removed `SlackActionRecord` model and database table by @joeyorlando [#2201](https://github.com/grafana/oncall/pull/2201)
- Require users when creating a schedule rotation using the web UI [#2220](https://github.com/grafana/oncall/pull/2220)

### Fixed

- Fix schedule shift preview to not breaking rotation shifts when there is overlap [#2218](https://github.com/grafana/oncall/pull/2218)
- Fix schedule list filter by type to allow considering multiple values [#2218](https://github.com/grafana/oncall/pull/2218)

## v1.2.43 (2023-06-12)

### Changed

- Propogate CI/CD changes

## v1.2.42 (2023-06-12)

### Changed

- Helm chart: Upgrade helm dependecies, improve local setup [#2144](https://github.com/grafana/oncall/pull/2144)

### Fixed

- Fixed bug on Filters where team param from URL was discarded [#6237](https://github.com/grafana/support-escalations/issues/6237)
- Fix receive channel filter in alert groups API [#2140](https://github.com/grafana/oncall/pull/2140)
- Helm chart: Fix usage of `env` settings as map;
  Fix usage of `mariadb.auth.database` and `mariadb.auth.username` for MYSQL env variables by @alexintech [#2146](https://github.com/grafana/oncall/pull/2146)

### Added

- Helm chart: Add unittests for rabbitmq and redis [2165](https://github.com/grafana/oncall/pull/2165)

## v1.2.41 (2023-06-08)

### Added

- Twilio Provider improvements by @Konstantinov-Innokentii, @mderynck and @joeyorlando
  [#2074](https://github.com/grafana/oncall/pull/2074) [#2034](https://github.com/grafana/oncall/pull/2034)
- Run containers as a non-root user by @alexintech [#2053](https://github.com/grafana/oncall/pull/2053)

## v1.2.40 (2023-06-07)

### Added

- Allow mobile app to consume "internal" schedules API endpoints by @joeyorlando ([#2109](https://github.com/grafana/oncall/pull/2109))
- Add inbound email address in integration API by @vadimkerr ([#2113](https://github.com/grafana/oncall/pull/2113))

### Changed

- Make viewset actions more consistent by @vadimkerr ([#2120](https://github.com/grafana/oncall/pull/2120))

### Fixed

- Fix + revert [#2057](https://github.com/grafana/oncall/pull/2057) which reverted a change which properly handles
  `Organization.DoesNotExist` exceptions for Slack events by @joeyorlando ([#TBD](https://github.com/grafana/oncall/pull/TBD))
- Fix Telegram ratelimit on live setting change by @vadimkerr and @alexintech ([#2100](https://github.com/grafana/oncall/pull/2100))

## v1.2.39 (2023-06-06)

### Changed

- Do not hide not secret settings in the web plugin UI by @alexintech ([#1964](https://github.com/grafana/oncall/pull/1964))

## v1.2.36 (2023-06-02)

### Added

- Add public API endpoint to export a schedule's final shifts by @joeyorlando ([2047](https://github.com/grafana/oncall/pull/2047))

### Fixed

- Fix demo alert for inbound email integration by @vadimkerr ([#2081](https://github.com/grafana/oncall/pull/2081))
- Fix calendar TZ used when comparing current shifts triggering slack shift notifications ([#2091](https://github.com/grafana/oncall/pull/2091))

## v1.2.35 (2023-06-01)

### Fixed

- Fix a bug with permissions for telegram user settings by @alexintech ([#2075](https://github.com/grafana/oncall/pull/2075))
- Fix orphaned messages in Slack by @vadimkerr ([#2023](https://github.com/grafana/oncall/pull/2023))
- Fix duplicated slack shift-changed notifications ([#2080](https://github.com/grafana/oncall/pull/2080))

## v1.2.34 (2023-05-31)

### Added

- Add description to "Default channel for Slack notifications" UI dropdown by @joeyorlando ([2051](https://github.com/grafana/oncall/pull/2051))

### Fixed

- Fix templates when slack or telegram is disabled ([#2064](https://github.com/grafana/oncall/pull/2064))
- Reduce number of alert groups returned by `Attach To` in slack to avoid event trigger timeout @mderynck ([#2049](https://github.com/grafana/oncall/pull/2049))

## v1.2.33 (2023-05-30)

### Fixed

- Revert #2040 breaking `/escalate` Slack command

## v1.2.32 (2023-05-30)

### Added

- Add models and framework to use different services (Phone, SMS, Verify) in Twilio depending on
  the destination country code by @mderynck ([#1976](https://github.com/grafana/oncall/pull/1976))
- Prometheus exporter backend for alert groups related metrics
- Helm chart: configuration of `uwsgi` using environment variables by @alexintech ([#2045](https://github.com/grafana/oncall/pull/2045))
- Much expanded/improved docs for mobile app ([2026](https://github.com/grafana/oncall/pull/2026>))
- Enable by-day selection when defining monthly and hourly rotations ([2037](https://github.com/grafana/oncall/pull/2037))

### Fixed

- Fix error when updating closed modal window in Slack by @vadimkerr ([#2019](https://github.com/grafana/oncall/pull/2019))
- Fix final schedule export failing to update when ical imported events set start/end as date ([#2025](https://github.com/grafana/oncall/pull/2025))
- Helm chart: fix bugs in helm chart with external postgresql configuration by @alexintech ([#2036](https://github.com/grafana/oncall/pull/2036))
- Properly address `Organization.DoesNotExist` exceptions thrown which result in HTTP 500 for the Slack `interactive_api_endpoint`
  endpoint by @joeyorlando ([#2040](https://github.com/grafana/oncall/pull/2040))
- Fix issue when trying to sync Grafana contact point and config receivers miss a key ([#2046](https://github.com/grafana/oncall/pull/2046))

### Changed

- Changed mobile notification title and subtitle. Removed the body. by @imtoori [#2027](https://github.com/grafana/oncall/pull/2027)

## v1.2.31 (2023-05-26)

### Fixed

- Fix AmazonSNS ratelimit by @Konstantinov-Innokentii ([#2032](https://github.com/grafana/oncall/pull/2032))

## v1.2.30 (2023-05-25)

### Fixed

- Fix Phone provider status callbacks [#2014](https://github.com/grafana/oncall/pull/2014)

## v1.2.29 (2023-05-25)

### Changed

- Phone provider refactoring [#1713](https://github.com/grafana/oncall/pull/1713)

### Fixed

- Handle slack metadata limit when creating paging command payload ([#2007](https://github.com/grafana/oncall/pull/2007))
- Fix issue with sometimes cached final schedule not being refreshed after an update ([#2004](https://github.com/grafana/oncall/pull/2004))

## v1.2.28 (2023-05-24)

### Fixed

- Improve plugin authentication by @vadimkerr ([#1995](https://github.com/grafana/oncall/pull/1995))
- Fix MultipleObjectsReturned error on webhook endpoints by @vadimkerr ([#1996](https://github.com/grafana/oncall/pull/1996))
- Remove user defined time period from "you're going oncall" mobile push by @iskhakov ([#2001](https://github.com/grafana/oncall/pull/2001))

## v1.2.27 (2023-05-23)

### Added

- Allow passing Firebase credentials via environment variable by @vadimkerr ([#1969](https://github.com/grafana/oncall/pull/1969))

### Changed

- Update default Alertmanager templates by @iskhakov ([#1944](https://github.com/grafana/oncall/pull/1944))

### Fixed

- Fix SQLite permission issue by @vadimkerr ([#1984](https://github.com/grafana/oncall/pull/1984))
- Remove user defined time period from "you're going oncall" mobile push ([2001](https://github.com/grafana/oncall/pull/2001))

## v1.2.26 (2023-05-18)

### Fixed

- Fix inbound email bug when attaching files by @vadimkerr ([#1970](https://github.com/grafana/oncall/pull/1970))

## v1.2.25 (2023-05-18)

### Added

- Test mobile push backend

## v1.2.24 (2023-05-17)

### Fixed

- Fixed bug in Escalation Chains where reordering an item crashed the list

## v1.2.23 (2023-05-15)

### Added

- Add a way to set a maintenance mode message and display this in the web plugin UI by @joeyorlando ([#1917](https://github.com/grafana/oncall/pull/#1917))

### Changed

- Use `user_profile_changed` Slack event instead of `user_change` to update Slack user profile by @vadimkerr ([#1938](https://github.com/grafana/oncall/pull/1938))

## v1.2.22 (2023-05-12)

### Added

- Add mobile settings for info notifications by @imtoori ([#1926](https://github.com/grafana/oncall/pull/1926))

### Fixed

- Fix bug in the "You're Going Oncall" push notification copy by @joeyorlando ([#1922](https://github.com/grafana/oncall/pull/1922))
- Fix bug with newlines in markdown converter ([#1925](https://github.com/grafana/oncall/pull/1925))
- Disable "You're Going Oncall" push notification by default ([1927](https://github.com/grafana/oncall/pull/1927))

## v1.2.21 (2023-05-09)

### Added

- Add a new mobile app push notification which notifies users when they are going on call by @joeyorlando ([#1814](https://github.com/grafana/oncall/pull/1814))
- Add a new mobile app user setting field, `important_notification_volume_override` by @joeyorlando ([#1893](https://github.com/grafana/oncall/pull/1893))

### Changed

- Improve ical comparison when checking for imported ical updates ([1870](https://github.com/grafana/oncall/pull/1870))
- Upgrade to Python 3.11.3 by @joeyorlando ([#1849](https://github.com/grafana/oncall/pull/1849))

### Fixed

- Fix issue with how OnCall determines if a cloud Grafana Instance supports RBAC by @joeyorlando ([#1880](https://github.com/grafana/oncall/pull/1880))
- Fix issue trying to set maintenance mode for integrations belonging to non-current team

## v1.2.20 (2023-05-09)

### Fixed

- Hotfix perform notification task

## v1.2.19 (2023-05-04)

### Fixed

- Fix issue with parsing response when sending Slack message

## v1.2.18 (2023-05-03)

### Added

- Documentation updates

## v1.2.17 (2023-05-02)

### Added

- Add filter descriptions to web ui by @iskhakov ([1845](https://github.com/grafana/oncall/pull/1845))
- Add "Notifications Receiver" RBAC role by @joeyorlando ([#1853](https://github.com/grafana/oncall/pull/1853))

### Changed

- Remove template editor from Slack by @iskhakov ([1847](https://github.com/grafana/oncall/pull/1847))
- Remove schedule name uniqueness restriction ([1859](https://github.com/grafana/oncall/pull/1859))

### Fixed

- Fix bugs in web title and message templates rendering and visual representation ([1747](https://github.com/grafana/oncall/pull/1747))

## v1.2.16 (2023-04-27)

### Added

- Add 2, 3 and 6 hours Alert Group silence options by @tommysitehost ([#1822](https://github.com/grafana/oncall/pull/1822))
- Add schedule related users endpoint to plugin API

### Changed

- Update web UI, Slack, and Telegram to allow silencing an acknowledged alert group by @joeyorlando ([#1831](https://github.com/grafana/oncall/pull/1831))

### Fixed

- Optimize duplicate queries occurring in AlertGroupFilter by @joeyorlando ([1809](https://github.com/grafana/oncall/pull/1809))

## v1.2.15 (2023-04-24)

### Fixed

- Helm chart: Fix helm hook for db migration job
- Performance improvements to `GET /api/internal/v1/alertgroups` endpoint by @joeyorlando and @iskhakov ([#1805](https://github.com/grafana/oncall/pull/1805))

### Added

- Add helm chart support for twilio existing secrets by @atownsend247 ([#1435](https://github.com/grafana/oncall/pull/1435))
- Add web_title, web_message and web_image_url attributes to templates ([1786](https://github.com/grafana/oncall/pull/1786))

### Changed

- Update shift API to use a default interval value (`1`) when a `frequency` is set and no `interval` is given
- Limit number of alertmanager alerts in alert group to autoresolve by 500 ([1779](https://github.com/grafana/oncall/pull/1779))
- Update schedule and personal ical exports to use final shift events

## v1.2.14 (2023-04-19)

### Fixed

- Fix broken documentation links by @shantanualsi ([#1766](https://github.com/grafana/oncall/pull/1766))
- Fix bug when updating team access settings by @vadimkerr ([#1794](https://github.com/grafana/oncall/pull/1794))

## v1.2.13 (2023-04-18)

### Changed

- Rework ical schedule export to include final events; also improve changing shifts sync

### Fixed

- Fix issue when creating web overrides for TF schedules using a non-UTC timezone

## v1.2.12 (2023-04-18)

### Changed

- Move `alerts_alertgroup.is_restricted` column to `alerts_alertreceivechannel.restricted_at` by @joeyorlando ([#1770](https://github.com/grafana/oncall/pull/1770))

### Added

- Add new field description_short to private api ([#1698](https://github.com/grafana/oncall/pull/1698))
- Added preview and migration API endpoints for route migration from regex into jinja2 ([1715](https://github.com/grafana/oncall/pull/1715))
- Helm chart: add the option to use a helm hook for the migration job ([1386](https://github.com/grafana/oncall/pull/1386))
- Add endpoints to start and stop maintenance in alert receive channel private api ([1755](https://github.com/grafana/oncall/pull/1755))
- Send demo alert with dynamic payload and get demo payload example on private api ([1700](https://github.com/grafana/oncall/pull/1700))
- Add is_default fields to templates, remove WritableSerialiserMethodField ([1759](https://github.com/grafana/oncall/pull/1759))
- Allow use of dynamic payloads in alert receive channels preview template in private api ([1756](https://github.com/grafana/oncall/pull/1756))

## v1.2.11 (2023-04-14)

### Added

- add new columns `gcom_org_contract_type`, `gcom_org_irm_sku_subscription_start_date`,
  and `gcom_org_oldest_admin_with_billing_privileges_user_id` to `user_management_organization` table,
  plus `is_restricted` column to `alerts_alertgroup` table by @joeyorlando and @teodosii ([1522](https://github.com/grafana/oncall/pull/1522))
- emit two new Django signals by @joeyorlando and @teodosii ([1522](https://github.com/grafana/oncall/pull/1522))
  - `org_sync_signal` at the end of the `engine/apps/user_management/sync.py::sync_organization` method
  - `alert_group_created_signal` when a new Alert Group is created

## v1.2.10 (2023-04-13)

### Added

- Added mine filter to schedules listing

### Fixed

- Fixed a bug in GForm's RemoteSelect where the value for Dropdown could not change
- Fixed the URL attached to an Incident created via the 'Declare Incident' button of a Slack alert by @sd2k ([#1738](https://github.com/grafana/oncall/pull/1738))

## v1.2.9 (2023-04-11)

### Fixed

- Catch the new Slack error - "message_limit_exceeded"

## v1.2.8 (2023-04-06)

### Changed

- Allow editing assigned team via public api ([1619](https://github.com/grafana/oncall/pull/1619))
- Disable mentions when resolution note is created by @iskhakov ([1696](https://github.com/grafana/oncall/pull/1696))
- Display warnings on users page in a clean and consistent way by @iskhakov ([#1681](https://github.com/grafana/oncall/pull/1681))

## v1.2.7 (2023-04-03)

### Added

- Save selected teams filter in local storage ([#1611](https://github.com/grafana/oncall/issues/1611))

### Changed

- Renamed routes from /incidents to /alert-groups ([#1678](https://github.com/grafana/oncall/pull/1678))

### Fixed

- Fix team search when filtering resources by @vadimkerr ([#1680](https://github.com/grafana/oncall/pull/1680))
- Fix issue when trying to scroll in Safari ([#415](https://github.com/grafana/oncall/issues/415))

## v1.2.6 (2023-03-30)

### Fixed

- Fixed bug when web schedules/shifts use non-UTC timezone and shift is deleted by @matiasb ([#1661](https://github.com/grafana/oncall/pull/1661))

## v1.2.5 (2023-03-30)

### Fixed

- Fixed a bug with Slack links not working in the plugin UI ([#1671](https://github.com/grafana/oncall/pull/1671))

## v1.2.4 (2023-03-30)

### Added

- Added the ability to change the team for escalation chains by @maskin25, @iskhakov and @vadimkerr ([#1658](https://github.com/grafana/oncall/pull/1658))

### Fixed

- Addressed bug with iOS mobile push notifications always being set to critical by @imtoori and @joeyorlando ([#1646](https://github.com/grafana/oncall/pull/1646))
- Fixed issue where Viewer was not able to view which people were oncall in a schedule ([#999](https://github.com/grafana/oncall/issues/999))
- Fixed a bug with syncing teams from Grafana API by @vadimkerr ([#1652](https://github.com/grafana/oncall/pull/1652))

## v1.2.3 (2023-03-28)

Only some minor performance/developer setup changes to report in this version.

## v1.2.2 (2023-03-27)

### Changed

- Drawers with Forms are not closing by clicking outside of the drawer. Only by clicking Cancel or X (by @Ukochka in [#1608](https://github.com/grafana/oncall/pull/1608))
- When the `DANGEROUS_WEBHOOKS_ENABLED` environment variable is set to true, it's possible now to create Outgoing Webhooks
  using URLs without a top-level domain (by @hoptical in [#1398](https://github.com/grafana/oncall/pull/1398))
- Updated wording when creating an integration (by @callmehyde in [#1572](https://github.com/grafana/oncall/pull/1572))
- Set FCM iOS/Android "message priority" to "high priority" for mobile app push notifications (by @joeyorlando in [#1612](https://github.com/grafana/oncall/pull/1612))
- Improve schedule quality feature (by @vadimkerr in [#1602](https://github.com/grafana/oncall/pull/1602))

### Fixed

- Update override deletion changes to set its final duration (by @matiasb in [#1599](https://github.com/grafana/oncall/pull/1599))

## v1.2.1 (2023-03-23)

### Changed

- Mobile app settings backend by @vadimkerr in ([1571](https://github.com/grafana/oncall/pull/1571))
- Fix integrations and escalations autoselect, improve GList by @maskin25 in ([1601](https://github.com/grafana/oncall/pull/1601))
- Add filters to outgoing webhooks 2 by @iskhakov in ([1598](https://github.com/grafana/oncall/pull/1598))

## v1.2.0 (2023-03-21)

### Changed

- Add team-based filtering for resources, so that users can see multiple resources at once and link them together ([1528](https://github.com/grafana/oncall/pull/1528))

## v1.1.41 (2023-03-21)

### Added

- Modified `check_escalation_finished_task` celery task to use read-only databases for its query, if one is defined +
  make the validation logic stricter + ping a configurable heartbeat on successful completion of this task ([1266](https://github.com/grafana/oncall/pull/1266))

### Changed

- Updated wording throughout plugin to use 'Alert Group' instead of 'Incident' ([1565](https://github.com/grafana/oncall/pull/1565),
  [1576](https://github.com/grafana/oncall/pull/1576))
- Check for enabled Telegram feature was added to ChatOps and to User pages ([319](https://github.com/grafana/oncall/issues/319))
- Filtering for Editors/Admins was added to rotation form. It is not allowed to assign Viewer to rotation ([1124](https://github.com/grafana/oncall/issues/1124))
- Modified search behaviour on the Escalation Chains page to allow for "partial searching" ([1578](https://github.com/grafana/oncall/pull/1578))

### Fixed

- Fixed a few permission issues on the UI ([1448](https://github.com/grafana/oncall/pull/1448))
- Fix resolution note rendering in Slack message threads where the Slack username was not
  being properly rendered ([1561](https://github.com/grafana/oncall/pull/1561))

## v1.1.40 (2023-03-16)

### Fixed

- Check for duplicated positions in terraform escalation policies create/update

### Added

- Add `regex_match` Jinja filter ([1556](https://github.com/grafana/oncall/pull/1556))

### Changed

- Allow passing `null` as a value for `escalation_chain` when creating routes via the public API ([1557](https://github.com/grafana/oncall/pull/1557))

## v1.1.39 (2023-03-16)

### Added

- Inbound email integration ([837](https://github.com/grafana/oncall/pull/837))

## v1.1.38 (2023-03-14)

### Added

- Add filtering by escalation chain to alert groups page ([1535](https://github.com/grafana/oncall/pull/1535))

### Fixed

- Improve tasks checking/triggering webhooks in new backend

## v1.1.37 (2023-03-14)

### Fixed

- Fixed redirection issue on integrations screen

### Added

- Enable web overrides for Terraform-based schedules
- Direct user paging improvements ([1358](https://github.com/grafana/oncall/issues/1358))
- Added Schedule Score quality within the schedule view ([118](https://github.com/grafana/oncall/issues/118))

## v1.1.36 (2023-03-09)

### Fixed

- Fix bug with override creation ([1515](https://github.com/grafana/oncall/pull/1515))

## v1.1.35 (2023-03-09)

### Added

- Insight logs

### Fixed

- Fixed issue with Alert group involved users filter
- Fixed email sending failure due to newline in title

## v1.1.34 (2023-03-08)

### Added

- Jinja2 based routes ([1319](https://github.com/grafana/oncall/pull/1319))

### Changed

- Remove mobile app feature flag ([1484](https://github.com/grafana/oncall/pull/1484))

### Fixed

- Prohibit creating & updating past overrides ([1474](https://github.com/grafana/oncall/pull/1474))

## v1.1.33 (2023-03-07)

### Fixed

- Show permission error for accessing Telegram as Viewer ([1273](https://github.com/grafana/oncall/issues/1273))

### Changed

- Pass email and phone limits as environment variables ([1219](https://github.com/grafana/oncall/pull/1219))

## v1.1.32 (2023-03-01)

### Fixed

- Schedule filters improvements ([941](https://github.com/grafana/oncall/issues/941))
- Fix pagination issue on schedules page ([1437](https://github.com/grafana/oncall/pull/1437))

## v1.1.31 (2023-03-01)

### Added

- Add acknowledge_signal and source link to public api

## v1.1.30 (2023-03-01)

### Fixed

- Fixed importing of global grafana styles ([672](https://github.com/grafana/oncall/issues/672))
- Fixed UI permission related bug where Editors could not export their user iCal link
- Fixed error when a shift is created using Etc/UTC as timezone
- Fixed issue with refresh ical file task not considering empty string values
- Schedules: Long popup does not fit screen & buttons unreachable & objects outside of the popup ([1002](https://github.com/grafana/oncall/issues/1002))
- Can't scroll on integration settings page ([415](https://github.com/grafana/oncall/issues/415))
- Team change in the Integration page always causes 403 ([1292](https://github.com/grafana/oncall/issues/1292))
- Schedules: Permalink doesn't work with multi-teams ([940](https://github.com/grafana/oncall/issues/940))
- Schedules list -> expanded schedule blows page width ([1293](https://github.com/grafana/oncall/issues/1293))

### Changed

- Moved reCAPTCHA to backend environment variable for more flexible configuration between different environments.
- Add pagination to schedule listing
- Show 100 latest alerts on alert group page ([1417](https://github.com/grafana/oncall/pull/1417))

## v1.1.29 (2023-02-23)

### Changed

- Allow creating schedules with type "web" using public API

### Fixed

- Fixed minor issue during the sync process where an HTTP 302 (redirect) status code from the Grafana
  instance would cause the sync to not properly finish

## v1.1.28 (2023-02-23)

### Fixed

- Fixed maintenance mode for Telegram and MSTeams

## v1.1.27 (2023-02-22)

### Added

- Added reCAPTCHA validation for requesting a mobile verification code

### Changed

- Added ratelimits for phone verification
- Link to source was added
- Header of Incident page was reworked: clickable labels instead of just names, users section was deleted
- "Go to Integration" button was deleted, because the functionality was moved to clickable labels

### Fixed

- Fixed HTTP request to Google where when fetching an iCal, the response would sometimes contain HTML instead
  of the expected iCal data

## v1.1.26 (2023-02-20)

### Fixed

- Make alert group filters persistent ([482](https://github.com/grafana/oncall/issues/482))

### Changed

- Update phone verification error message

## v1.1.25 (2023-02-20)

### Fixed

- Fixed too long declare incident link in Slack

## v1.1.24 (2023-02-16)

### Added

- Add direct user paging ([823](https://github.com/grafana/oncall/issues/823))
- Add App Store link to web UI ([1328](https://github.com/grafana/oncall/pull/1328))

### Fixed

- Cleaning of the name "Incident" ([704](https://github.com/grafana/oncall/pull/704))
- Alert Group/Alert Groups naming polishing. All the names should be with capital letters
- Design polishing ([1290](https://github.com/grafana/oncall/pull/1290))
- Not showing contact details in User tooltip if User does not have edit/admin access
- Updated slack link account to redirect back to user profile instead of chatops

### Changed

- Incidents - Removed buttons column and replaced status with toggler ([#1237](https://github.com/grafana/oncall/issues/1237))
- Responsiveness changes across multiple pages (Incidents, Integrations, Schedules) ([#1237](https://github.com/grafana/oncall/issues/1237))
- Add pagination to schedule listing

## v1.1.23 (2023-02-06)

### Fixed

- Fix bug with email case sensitivity for ICal on-call schedules ([1297](https://github.com/grafana/oncall/pull/1297))

## v1.1.22 (2023-02-03)

### Fixed

- Fix bug with root/dependant alert groups list api endpoint ([1284](https://github.com/grafana/oncall/pull/1284))
- Fixed NPE on teams switch

### Added

- Optimize alert and alert group public api endpoints and add filter by id ([1274](https://github.com/grafana/oncall/pull/1274))
- Enable mobile app backend by default on OSS

## v1.1.21 (2023-02-02)

### Added

- Add [`django-dbconn-retry` library](https://github.com/jdelic/django-dbconn-retry) to `INSTALLED_APPS` to attempt
  to alleviate occasional `django.db.utils.OperationalError` errors
- Improve alerts and alert group endpoint response time in internal API with caching ([1261](https://github.com/grafana/oncall/pull/1261))
- Optimize alert and alert group public api endpoints and add filter by id ([1274](https://github.com/grafana/oncall/pull/1274)
- Added Coming Soon for iOS on Mobile App screen

### Fixed

- Fix issue on Integrations where you were redirected back once escalation chain was loaded ([#1083](https://github.com/grafana/oncall/issues/1083))
  ([#1257](https://github.com/grafana/oncall/issues/1257))

## v1.1.20 (2023-01-30)

### Added

- Add involved users filter to alert groups listing page (+ mine shortcut)

### Changed

- Improve logging for creating contact point for Grafana Alerting integration

### Fixed

- Fix bugs related to creating contact point for Grafana Alerting integration
- Fix minor UI bug on OnCall users page where it would idefinitely show a "Loading..." message
- Only show OnCall user's table to users that are authorized
- Fixed NPE in ScheduleUserDetails component ([#1229](https://github.com/grafana/oncall/issues/1229))

## v1.1.19 (2023-01-25)

### Added

- Add Server URL below QR code for OSS for debugging purposes
- Add Slack slash command allowing to trigger a direct page via a manually created alert group
- Remove resolved and acknowledged filters as we switched to status ([#1201](https://github.com/grafana/oncall/pull/1201))
- Add sync with grafana on /users and /teams api calls from terraform plugin

### Changed

- Allow users with `viewer` role to fetch cloud connection status using the internal API ([#1181](https://github.com/grafana/oncall/pull/1181))
- When removing the Slack ChatOps integration, make it more explicit to the user what the implications of doing so are
- Improve performance of `GET /api/internal/v1/schedules` endpoint ([#1169](https://github.com/grafana/oncall/pull/1169))

### Fixed

- Removed duplicate API call, in the UI on plugin initial load, to `GET /api/internal/v1/alert_receive_channels`
- Increased plugin startup speed ([#1200](https://github.com/grafana/oncall/pull/1200))

## v1.1.18 (2023-01-18)

### Added

- Allow messaging backends to be enabled/disabled per organization ([#1151](https://github.com/grafana/oncall/pull/1151))

### Changed

- Send a Slack DM when user is not in channel ([#1144](https://github.com/grafana/oncall/pull/1144))

## v1.1.17 (2023-01-18)

### Changed

- Modified how the `Organization.is_rbac_permissions_enabled` flag is set,
  based on whether we are dealing with an open-source, or cloud installation
- Backend implementation to support direct user/schedule paging
- Changed documentation links to open in new window
- Remove helm chart signing
- Changed the user's profile modal to be wide for all tabs

### Added

- Added state filter for alert_group public API endpoint.
- Enrich user tooltip on Schedule page
- Added redirects for old-style links

### Fixed

- Updated typo in Helm chart values when specifying a custom Slack command name
- Fix for web schedules ical export to give overrides the right priority
- Fix for topnavbar to show initial loading inside PluginPage

## v1.1.16 (2023-01-12)

### Fixed

- Minor bug fix in how the value of `Organization.is_rbac_permissions_enabled` is determined

- Helm chart: default values file and documentation now reflect the correct key to set for the Slack
  slash command name, `oncall.slack.commandName`.

## v1.1.15 (2023-01-10)

### Changed

- Simplify and speed up slack rendering ([#1105](https://github.com/grafana/oncall/pull/1105))
- Faro - Point to 3 separate apps instead of just 1 for all environments ([#1110](https://github.com/grafana/oncall/pull/1110))
- Schedules - ([#1114](https://github.com/grafana/oncall/pull/1114), [#1109](https://github.com/grafana/oncall/pull/1109))

### Fixed

- Bugfix for topnavbar to place alerts inside PageNav ([#1040](https://github.com/grafana/oncall/pull/1040))

## v1.1.14 (2023-01-05)

### Changed

- Change wording from "incident" to "alert group" for the Telegram integration ([#1052](https://github.com/grafana/oncall/pull/1052))
- Soft-delete of organizations on stack deletion.

## v1.1.13 (2023-01-04)

### Added

- Integration with [Grafana Faro](https://grafana.com/docs/grafana-cloud/faro-web-sdk/) for Cloud Instances

## v1.1.12 (2023-01-03)

### Fixed

- Handle jinja exceptions during alert creation
- Handle exception for slack rate limit message

## v1.1.11 (2023-01-03)

### Fixed

- Fix error when schedule was not able to load
- Minor fixes

## v1.1.10 (2023-01-03)

### Fixed

- Minor fixes

## v1.1.9 (2023-01-03)

### Fixed

- Alert group query optimization
- Update RBAC scopes
- Fix error when schedule was not able to load
- Minor bug fixes

## v1.1.8 (2022-12-13)

### Added

- Added a `make` command, `enable-mobile-app-feature-flags`, which sets the backend feature flag in `./dev/.env.dev`,
  and updates a record in the `base_dynamicsetting` database table, which are needed to enable the mobile
  app backend features.

### Changed

- Added ability to change engine deployment update strategy via values in helm chart.
- removed APNS support
- changed the `django-push-notification` library from the `iskhakov` fork to the [`grafana` fork](https://github.com/grafana/django-push-notifications).
  This new fork basically patches an issue which affected the database migrations of this django app (previously the
  library would not respect the `USER_MODEL` setting when creating its tables and would instead reference the
  `auth_user` table.. which we don't want)
- add `--no-cache` flag to the `make build` command

### Fixed

- fix schedule UI types and permissions

## v1.1.7 (2022-12-09)

### Fixed

- Update fallback role for schedule write RBAC permission
- Mobile App Verification tab in the user settings modal is now hidden for users that do not have proper
  permissions to use it

## v1.1.6 (2022-12-09)

### Added

- RBAC permission support
- Add `time_zone` serializer validation for OnCall shifts and calendar/web schedules. In addition, add database migration
  to update values that may be invalid
- Add a `permalinks.web` field, which is a permalink to the alert group web app page, to the alert group internal/public
  API responses
- Added the ability to customize job-migrate `ttlSecondsAfterFinished` field in the helm chart

### Fixed

- Got 500 error when saving Outgoing Webhook ([#890](https://github.com/grafana/oncall/issues/890))
- v1.0.13 helm chart - update the OnCall backend pods image pull policy to "Always" (and explicitly set tag to `latest`).
  This should resolve some recent issues experienced where the frontend/backend versions are not aligned.

### Changed

- When editing templates for alert group presentation or outgoing webhooks, errors and warnings are now displayed in
  the UI as notification popups or displayed in the preview.
- Errors and warnings that occur when rendering templates during notification or webhooks will now render
  and display the error/warning as the result.

## v1.1.5 (2022-11-24)

### Added

- Added a QR code in the "Mobile App Verification" tab on the user settings modal to connect the mobile
  application to your OnCall instance

### Fixed

- UI bug fixes for Grafana 9.3 ([#860](https://github.com/grafana/oncall/pull/860))
- Bug fix for saving source link template ([#898](https://github.com/grafana/oncall/pull/898))

## v1.1.4 (2022-11-23)

### Fixed

- Bug fix for [#882](https://github.com/grafana/oncall/pull/882) which was causing the OnCall web calendars to not load
- Bug fix which, when installing the plugin, or after removing a Grafana API token, caused the plugin to not load properly

## v1.1.3 (2022-11-22)

- Bug Fixes

### Changed

- For OSS installations of OnCall, initial configuration is now simplified. When running for local development, you no
  longer need to configure the plugin via the UI. This is achieved through passing one environment variable to both the
  backend & frontend containers, both of which have been preconfigured for you in `docker-compose-developer.yml`.
  - The Grafana API URL **must be** passed as an environment variable, `GRAFANA_API_URL`, to the OnCall backend
    (and can be configured by updating this env var in your `./dev/.env.dev` file)
  - The OnCall API URL can optionally be passed as an environment variable, `ONCALL_API_URL`, to the OnCall UI.
    If the environment variable is found, the plugin will "auto-configure", otherwise you will be shown a simple
    configuration form to provide this info.
- For Helm installations, if you are running Grafana externally (eg. `grafana.enabled` is set to `false`
  in your `values.yaml`), you will now be required to specify `externalGrafana.url` in `values.yaml`.
- `make start` will now idempotently check to see if a "127.0.0.1 grafana" record exists in `/etc/hosts`
  (using a tool called [`hostess`](https://github.com/cbednarski/hostess)). This is to support using `http://grafana:3000`
  as the `Organization.grafana_url` in two scenarios:
  - `oncall_engine`/`oncall_celery` -> `grafana` Docker container communication
  - public URL generation. There are some instances where `Organization.grafana_url` is referenced to generate public
    URLs to a Grafana plugin page. Without the `/etc/hosts` record, navigating to `http://grafana:3000/some_page` in
    your browser, you would obviously get an error from your browser.

## v1.1.2 (2022-11-18)

- Bug Fixes

## v1.1.1 (2022-11-16)

- Compatibility with Grafana 9.3.0
- Bug Fixes

## v1.0.52 (2022-11-09)

- Allow use of API keys as alternative to account auth token for Twilio
- Remove `grafana_plugin_management` Django app
- Enable new schedules UI
- Bug fixes

## v1.0.51 (2022-11-05)

- Bug Fixes

## v1.0.50 (2022-11-03)

- Updates to documentation
- Improvements to web schedules
- Bug fixes

## v1.0.49 (2022-11-01)

- Enable SMTP email backend by default
- Fix Grafana sidebar frontend bug

## v1.0.48 (2022-11-01)

- verify_number management command
- chatops page redesign

## v1.0.47 (2022-11-01)

- Bug fixes

## v1.0.46 (2022-10-28)

- Bug fixes
- remove `POST /api/internal/v1/custom_buttons/{id}/action` endpoint

## v1.0.45 (2022-10-27)

- Bug fix to revert commit which removed unused engine code

## v1.0.44 (2022-10-26)

- Bug fix for an issue that was affecting phone verification

## v1.0.43 (2022-10-25)

- Bug fixes

## v1.0.42 (2022-10-24)

- Fix posting resolution notes to Slack

## v1.0.41 (2022-10-24)

- Add personal email notifications
- Bug fixes

## v1.0.40 (2022-10-05)

- Improved database and celery backends support
- Added script to import PagerDuty users to Grafana
- Bug fixes

## v1.0.39 (2022-10-03)

- Fix issue in v1.0.38 blocking the creation of schedules and webhooks in the UI

## v1.0.38 (2022-09-30)

- Fix exception handling for adding resolution notes when slack and oncall users are out of sync.
- Fix all day events showing as having gaps in slack notifications
- Improve plugin configuration error message readability
- Add `telegram` key to `permalinks` property in `AlertGroup` public API response schema

## v1.0.37 (2022-09-21)

- Improve API token creation form
- Fix alert group bulk action bugs
- Add `permalinks` property to `AlertGroup` public API response schema
- Scheduling system bug fixes
- Public API bug fixes

## v1.0.36 (2022-09-12)

- Alpha web schedules frontend/backend updates
- Bug fixes

## v1.0.35 (2022-09-07)

- Bug fixes

## v1.0.34 (2022-09-06)

- Fix schedule notification spam

## v1.0.33 (2022-09-06)

- Add raw alert view
- Add GitHub star button for OSS installations
- Restore alert group search functionality
- Bug fixes

## v1.0.32 (2022-09-01)

- Bug fixes

## v1.0.31 (2022-09-01)

- Bump celery version
- Fix oss to cloud connection

## v1.0.30 (2022-08-31)

- Bug fix: check user notification policy before access

## v1.0.29 (2022-08-31)

- Add arm64 docker image

## v1.0.28 (2022-08-31)

- Bug fixes

## v1.0.27 (2022-08-30)

- Bug fixes

## v1.0.26 (2022-08-26)

- Insight log's format fixes
- Remove UserNotificationPolicy auto-recreating

## v1.0.25 (2022-08-24)

- Bug fixes

## v1.0.24 (2022-08-24)

- Insight logs
- Default DATA_UPLOAD_MAX_MEMORY_SIZE to 1mb

## v1.0.23 (2022-08-23)

- Bug fixes

## v1.0.22 (2022-08-16)

- Make STATIC_URL configurable from environment variable

## v1.0.21 (2022-08-12)

- Bug fixes

## v1.0.19 (2022-08-10)

- Bug fixes

## v1.0.15 (2022-08-03)

- Bug fixes

## v1.0.13 (2022-07-27)

- Optimize alert group list view
- Fix a bug related to Twilio setup

## v1.0.12 (2022-07-26)

- Update push-notifications dependency
- Rework how absolute URLs are built
- Fix to show maintenance windows per team
- Logging improvements
- Internal api to get a schedule final events

## v1.0.10 (2022-07-22)

- Speed-up of alert group web caching
- Internal api for OnCall shifts

## v1.0.9 (2022-07-21)

- Frontend bug fixes & improvements
- Support regex_replace() in templates
- Bring back alert group caching and list view

## v1.0.7 (2022-07-18)

- Backend & frontend bug fixes
- Deployment improvements
- Reshape webhook payload for outgoing webhooks
- Add escalation chain usage info on escalation chains page
- Improve alert group list load speeds and simplify caching system

## v1.0.6 (2022-07-12)

- Manual Incidents enabled for teams
- Fix phone notifications for OSS
- Public API improvements

## v1.0.5 (2022-07-06)

- Bump Django to 3.2.14
- Fix PagerDuty iCal parsing

## 1.0.4 (2022-06-28)

- Allow Telegram DMs without channel connection.

## 1.0.3 (2022-06-27)

- Fix users public api endpoint. Now it returns users with all roles.
- Fix redundant notifications about gaps in schedules.
- Frontend fixes.

## 1.0.2 (2022-06-17)

- Fix Grafana Alerting integration to handle API changes in Grafana 9
- Improve public api endpoint for outgoing webhooks (/actions) by adding ability to create, update and delete
  outgoing webhook instance

## 1.0.0 (2022-06-14)

- First Public Release

## 0.0.71 (2022-06-06)

- Initial Commit Release<|MERGE_RESOLUTION|>--- conflicted
+++ resolved
@@ -7,14 +7,11 @@
 
 ## Unreleased
 
-<<<<<<< HEAD
 ### Changed
 
 - Polish user settings and warnings ([#2425](https://github.com/grafana/oncall/pull/2425))
 - Removed url from sms notification, changed format ([2317](https://github.com/grafana/oncall/pull/2317))  
 
-=======
->>>>>>> 3f575b5a
 ## v1.3.4 (2023-07-05)
 
 ### Added
