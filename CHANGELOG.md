--- conflicted
+++ resolved
@@ -7,20 +7,18 @@
 
 ## Unreleased
 
-<<<<<<< HEAD
 ### Added
 
 - add new columns `gcom_org_contract_type`, `gcom_org_has_irm_sku`, and `gcom_org_oldest_admin_with_billing_privileges_user_id`
   to `user_management_organization` table + `is_restricted` column to `alerts_alertgroup` table
-  by @joeyorlando ([1522](https://github.com/grafana/oncall/pull/1522))
-- emit two new Django signals by @joeyorlando ([1522](https://github.com/grafana/oncall/pull/1522))
+  by @joeyorlando and @teodosii ([1522](https://github.com/grafana/oncall/pull/1522))
+- emit two new Django signals by @joeyorlando and @teodosii ([1522](https://github.com/grafana/oncall/pull/1522))
   - `org_sync_signal` at the end of the `engine/apps/user_management/sync.py::sync_organization` method
   - `alert_group_created_signal` when a new Alert Group is created
-=======
+
 ### Fixed
 
 - Fixed a bug in GForm's RemoteSelect where the value for Dropdown could not change
->>>>>>> 5b1ce398
 
 ## v1.2.8 (2023-04-06)
 
