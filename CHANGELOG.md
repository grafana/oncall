--- conflicted
+++ resolved
@@ -7,15 +7,13 @@
 
 ## Unreleased
 
-<<<<<<< HEAD
 ### Added
 
 - Improved logging during plugin sync and install with Grafana @mderynck ([#3730](https://github.com/grafana/oncall/pull/3730))
-=======
+
 ## v1.3.92 (2024-01-23)
 
 Maintenance release
->>>>>>> 60fc9e6f
 
 ## v1.3.91 (2024-01-23)
 
