--- conflicted
+++ resolved
@@ -12,11 +12,8 @@
 - Add models and framework to use different services (Phone, SMS, Verify) in Twilio depending on
 the destination country code by @mderynck ([#1976](https://github.com/grafana/oncall/pull/1976))
 - Prometheus exporter backend for alert groups related metrics
-<<<<<<< HEAD
-- Much expanded/improved docs for mobile app
-=======
+- Much expanded/improved docs for mobile app ([2026]https://github.com/grafana/oncall/pull/2026))
 - Enable by-day selection when defining monthly and hourly rotations ([2037](https://github.com/grafana/oncall/pull/2037))
->>>>>>> e8c9d083
 
 ### Fixed
 
