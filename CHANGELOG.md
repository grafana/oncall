--- conflicted
+++ resolved
@@ -13,11 +13,8 @@
 
 ### Changed
 
-<<<<<<< HEAD
 - Enable email notification step by default on Helm by @vadimkerr ([#2975](https://github.com/grafana/oncall/pull/2975))
-=======
 - Handle slack resolution note errors consistently ([#2976](https://github.com/grafana/oncall/pull/2976))
->>>>>>> 5b052afb
 
 ## v1.3.35 (2023-09-05)
 
