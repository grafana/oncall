--- conflicted
+++ resolved
@@ -7,14 +7,12 @@
 
 ## Unreleased
 
-<<<<<<< HEAD
 ### Changed
 
 - Make Slack integration not post an alert group message if it's already deleted + refactor AlertGroup and
   SlackMessage foreign key relationship by @vadimkerr ([#2957](https://github.com/grafana/oncall/pull/2957))
-=======
+
 ## v1.3.31 (2023-09-04)
->>>>>>> 38a3326c
 
 ### Fixed
 
