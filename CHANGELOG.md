--- conflicted
+++ resolved
@@ -9,11 +9,8 @@
 
 ### Added
 
-<<<<<<< HEAD
+- Add options to customize table columns in AlertGroup page ([3281](https://github.com/grafana/oncall/pull/3281))
 - Add proxying capabilities for the OnCall mobile API by @joeyorlando ([#3449](https://github.com/grafana/oncall/pull/3449))
-=======
-- Add options to customize table columns in AlertGroup page ([3281](https://github.com/grafana/oncall/pull/3281))
->>>>>>> 2fdd885a
 
 ### Fixed
 
