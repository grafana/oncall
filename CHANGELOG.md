--- conflicted
+++ resolved
@@ -10,15 +10,12 @@
 ### Changed
 
 - Do not retry `firebase.messaging.UnregisteredError` exceptions for FCM relay tasks by @joeyorlando ([#3637](https://github.com/grafana/oncall/pull/3637))
-<<<<<<< HEAD
+- Decrease outgoing webhook timeouts from 10secs to 4secs by @joeyorlando ([#3639](https://github.com/grafana/oncall/pull/3639))
 - Moved Mobile Connection Tab to separate user profile in Grafana ([#3296](https://github.com/grafana/oncall/pull/3296)
-=======
-- Decrease outgoing webhook timeouts from 10secs to 4secs by @joeyorlando ([#3639](https://github.com/grafana/oncall/pull/3639))
 
 ### Fixed
 
 - Address HTTP 500s occurring when receiving messages from Telegram user in a discussion group by @joeyorlando ([#3622](https://github.com/grafana/oncall/pull/3622))
->>>>>>> 006ee4b8
 
 ## v1.3.83 (2024-01-08)
 
