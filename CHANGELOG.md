# Changelog

All notable changes to this project will be documented in this file.

The format is based on [Keep a Changelog](https://keepachangelog.com/en/1.0.0/),
and this project adheres to [Semantic Versioning](https://semver.org/spec/v2.0.0.html).

## Unreleased

### Fixed

- Fix edit default team by admin @mderynck ([#3885](https://github.com/grafana/oncall/pull/3885))
- Unblock slack install by skipping check chatops gateway link in OSS deployment @mderynck ([#3893](https://github.com/grafana/oncall/pull/3893))

### Changed

<<<<<<< HEAD
- Do not delete webhook if its team is deleted @mderynck ([#3873](https://github.com/grafana/oncall/pull/3873))
=======
- Check for permissions on Slack escalate command ([#3891](https://github.com/grafana/oncall/pull/3891))
>>>>>>> caef9e2e

## v1.3.105 (2024-02-13)

### Fixed

- Quotes in templates not rendering results correctly @mderynck ([#3884](https://github.com/grafana/oncall/pull/3884))

## v1.3.104 (2024-02-12)

### Changed

- Revert requiring permission on Slack direct paging ([#3881](https://github.com/grafana/oncall/pull/3881))

## v1.3.103 (2024-02-12)

### Added

- Improved zvonok verification call @sreway ([#3768](https://github.com/grafana/oncall/pull/3768))
- Add permission checks for Slack paging and shift swaps actions ([#3861](https://github.com/grafana/oncall/pull/3861))
- Include all upcoming shifts in upcoming shifts internal endpoint ([#3871](https://github.com/grafana/oncall/pull/3871))

### Changed

- Allow mobile app to access escalation options endpoints @imtoori ([#3847](https://github.com/grafana/oncall/pull/3847))
- Enable templating for alert escalation mobile app push notifications by @joeyorlando ([#3845](https://github.com/grafana/oncall/pull/3845))
- Change email notification template to not wrap user template @mderynck ([#3862](https://github.com/grafana/oncall/pull/3862))
- Update integration name uniqueness check to be per team ([#3863](https://github.com/grafana/oncall/pull/3863))

### Fixed

- Fix rounding issue with displayed time when sending "You're going oncall" push notification by @joeyorlando ([#3872](https://github.com/grafana/oncall/pull/3872))

## v1.3.102 (2024-02-06)

### Fixed

Maintenance release

## v1.3.101 (2024-02-05)

### Added

– Enable labels feature (Currently cloud-only)

### Fixed

- Address outgoing webhook encoding error when passing non-latin characters in the webhook request body by @joeyorlando
  ([#3832](https://github.com/grafana/oncall/pull/3832))

## v1.3.100 (2024-02-01)

### Added

- Allow configuration of outgoing webhook timeout via `OUTGOING_WEBHOOK_TIMEOUT` environment variable @kevindw-fluxys ([#3801](https://github.com/grafana/oncall/pull/3801))
- Include teams info in users API ([#3817](https://github.com/grafana/oncall/pull/3817))

### Fixed

- Handle alert group does not exist on telegram button press ([#3814](https://github.com/grafana/oncall/pull/3814))

## v1.3.99 (2024-02-01)

### Added

- Render alert group action buttons even if getting AG data fails ([#2383](https://github.com/grafana/oncall-private/issues/2383))
- Enable Grafana Alerting V2 feature flag by default

### Fixed

- Incorrect end date on creating weekly on-call shift ([#3755](https://github.com/grafana/oncall/issues/3755))

## v1.3.98 (2024-02-01)

### Fixed

Maintenance release

## v1.3.97 (2024-01-31)

### Changed

- Ensure alert group log records are committed to DB before signalling about them @mderynck([#3731](https://github.com/grafana/oncall/pull/3731))

### Fixed

- Address `SlackAPIRatelimitError` exceptions in `apps.slack.tasks.send_message_to_thread_if_bot_not_in_channel` task
  by @joeyorlando ([#3803](https://github.com/grafana/oncall/pull/3803))
- Fix exception when parsing incident plugin config @mderynck ([#3802](https://github.com/grafana/oncall/pull/3802))

## v1.3.96 (2024-01-31)

### Added

- Allow routing incoming alerts based on labels by @joeyorlando ([#3778](https://github.com/grafana/oncall/pull/3778))

### Changed

- Remove `/oncall` Slack slash command (ie. manual alert group creation command) by @joeyorlando ([#3790](https://github.com/grafana/oncall/pull/3790))
- Increase frequency of checking for gaps and empty shifts in schedules by @Ferril ([#3785](https://github.com/grafana/oncall/pull/3785))

### Fixed

- Fixed checking whether user has telegram connection for `get_telegram_verification_code` endpoint by @Ferril ([#3794](https://github.com/grafana/oncall/pull/3794))
- Fix interval validation when creating shift via public API ([#3775](https://github.com/grafana/oncall/pull/3775))
- Fix list user serializer logic refactoring ([3793](https://github.com/grafana/oncall/pull/3793))

## v1.3.94 (2024-01-30)

### Added

- Improved logging during plugin sync and install with Grafana @mderynck ([#3730](https://github.com/grafana/oncall/pull/3730))
- Added `is_currently_oncall` information to internal user details API ([#3765](https://github.com/grafana/oncall/pull/3765))
- Add a modal for autoresolve and grouping templates for Alertmanager-based integrations ([#3764](https://github.com/grafana/oncall/pull/3764))

### Fixed

- Fixed too frequent retry of `perform_notification` task on Telegram ratelimit error by @Ferril ([#3744](https://github.com/grafana/oncall/pull/3744))
- Dynamic labels & multi-label extraction label are broken ([#3750](https://github.com/grafana/oncall/issues/3750))
- Add check whether organization has Slack connection on update Slack related field using public api endpoints
  by @Ferril ([#3751](https://github.com/grafana/oncall/pull/3751))
- Fixed calculating the number of on-call users per team by @Ferril ([#3773](https://github.com/grafana/oncall/pull/3773))
- Refactor create_alert task by @iskhakov ([#3604](https://github.com/grafana/oncall/pull/3759))

## v1.3.92 (2024-01-23)

Maintenance release

## v1.3.91 (2024-01-23)

### Changed

- Improved alert group table columns spacing ([#3712](https://github.com/grafana/oncall/pull/3712))

## v1.3.90 (2024-01-18)

### Changed

- Improvements for the columns selector ([3668](https://github.com/grafana/oncall/pull/3668))

### Fixed

- Address infinite retrying `apps.alerts.tasks.notify_user.perform_notification` task when `UserNotificationPolicyLogRecord`
  object cannot be found by @joeyorlando ([#3708](https://github.com/grafana/oncall/pull/3708))

## v1.3.89 (2024-01-17)

### Fixed

- Fixed Webhooks UI not allowing simple webhooks to be created ([#3691](https://github.com/grafana/oncall/pull/3691))
- Fix posting Slack message when route is deleted by @vadimkerr ([#3702](https://github.com/grafana/oncall/pull/3702))

### Changed

- Update schedules on-call users cache on every scheduled schedule refresh task ([#3699](https://github.com/grafana/oncall/pull/3699)).

## v1.3.88 (2024-01-16)

### Fixed

- Fix updating a shift swap with no Slack message by @vadimkerr ([#3686](https://github.com/grafana/oncall/pull/3686))

## v1.3.87 (2024-01-15)

### Fixed

- Fix occasional `AttributeError` in `apps.grafana_plugin.tasks.sync.sync_organization_async` task by @joeyorlando ([#3687](https://github.com/grafana/oncall/pull/3687))

## v1.3.86 (2024-01-12)

### Fixed

- Fix unicode characters not rendering correctly in webhooks @mderynck ([#3670](https://github.com/grafana/oncall/pull/3670))
- UI bug related to time inputs for "current UTC time is in" range escalation policy step ([#3585](https://github.com/grafana/oncall/issues/3585)]
- MS Teams Connection user profile tab - shouldn't reshow connection steps if already connected ([#2427](https://github.com/grafana/oncall-private/issues/2427))
- Fix internal schedule detail API to set oncall_now for a schedule in orgs with multiple entries ([#3671](https://github.com/grafana/oncall/pull/3671))

## v1.3.85 (2024-01-12)

Maintenance release

## v1.3.84 (2024-01-10)

### Added

- Add endpoint for alert group escalation snapshot by @Ferril ([#3615](https://github.com/grafana/oncall/pull/3615))

### Changed

- Do not retry `firebase.messaging.UnregisteredError` exceptions for FCM relay tasks by @joeyorlando ([#3637](https://github.com/grafana/oncall/pull/3637))
- Decrease outgoing webhook timeouts from 10secs to 4secs by @joeyorlando ([#3639](https://github.com/grafana/oncall/pull/3639))
- Add stack slug to `/organization` endpoint response by @Ferril ([#3644](https://github.com/grafana/oncall/pull/3644))
- Moved Mobile Connection Tab to separate user profile in Grafana ([#3296](https://github.com/grafana/oncall/pull/3296)

### Fixed

- Address HTTP 500s occurring when receiving messages from Telegram user in a discussion group by @joeyorlando ([#3622](https://github.com/grafana/oncall/pull/3622))
- Fix `module 'apps.schedules.tasks.notify_about_empty_shifts_in_schedule' has no attribute 'apply_async'`
  `AttributeError` by @joeyorlando ([#3640](https://github.com/grafana/oncall/pull/3640))

## v1.3.83 (2024-01-08)

### Changed

- Move Insights to OnCall as a separate page ([#2382](https://github.com/grafana/oncall-private/issues/2382))
- Allow mobile app to access paging endpoint @imtoori ([#3619](https://github.com/grafana/oncall/pull/3619))
- Create log record when there is a telegram formatting error in notification ([#3628](https://github.com/grafana/oncall/pull/3628))

### Fixed

- Fixed schedule timezone issues ([#3576](https://github.com/grafana/oncall/issues/3576))
- Ignore `requests.exceptions.Timeout` exceptions when attempting to send outgoing webhook requests by @joeyorlando ([#3632](https://github.com/grafana/oncall/pull/3632))

## v1.3.82 (2024-01-04)

### Added

- Add ability to create an Outgoing Webhook with the PATCH HTTP method via the UI by @joeyorlando ([#3604](https://github.com/grafana/oncall/pull/3604))

### Changed

- Handle message to reply to not found in Telegram send log ([#3587](https://github.com/grafana/oncall/pull/3587))
- Upgrade mobx lib to the latest version 6.12.0 ([#3453](https://github.com/grafana/oncall/issues/3453))
- Add task lock to avoid running multiple sync_organization tasks in parallel for the same org ([#3612](https://github.com/grafana/oncall/pull/3612))

## v1.3.81 (2023-12-28)

### Added

- Support e2e tests in Tilt and Makefile ([#3516](https://github.com/grafana/oncall/pull/3516))
- Support PATCH method for outgoing webhooks by @ravishankar15 ([#3580](https://github.com/grafana/oncall/pull/3580))

### Changed

- Limit acknowledge reminders to stop repeating after 1 month @mderynck ([#3571](https://github.com/grafana/oncall/pull/3571))

### Fixed

- Check reason to skip notification in Slack to avoid task perform_notification retries @Ferril ([#3562](https://github.com/grafana/oncall/pull/3562))
- Fix alert group table columns validation @Ferril ([#3577](https://github.com/grafana/oncall/pull/3577))
- Fix posting message about rate limit to Slack @Ferril ([#3582](https://github.com/grafana/oncall/pull/3582))
- Fix issue with parsing sender email address from email message for inbound email integration endpoint @Ferril ([#3586](https://github.com/grafana/oncall/pull/3586))
- Fix PUT /api/v1/escalation_policies/id issue when updating `from_time` and `to_time` by @joeyorlando ([#3581](https://github.com/grafana/oncall/pull/3581))
- Fix issue where duplicate team options would show up in the teams dropdown for the `/escalate` Slack command
  by @joeyorlando ([#3590](https://github.com/grafana/oncall/pull/3590))

## v1.3.80 (2023-12-14)

### Added

- Create success log records for delivered personal notifications ([3557](https://github.com/grafana/oncall/pull/3557))

## v1.3.79 (2023-12-14)

### Added

- Add backend for multi-stack support for mobile-app @Ferril ([#3500](https://github.com/grafana/oncall/pull/3500))

## v1.3.78 (2023-12-12)

### Changed

- Add error code for mobile push notification logs when device is not set up @Ferril ([#3554](https://github.com/grafana/oncall/pull/3554))

### Fixed

- Fix issue when mobile push notification message is too big @Ferril ([#3556](https://github.com/grafana/oncall/pull/3556)

## v1.3.77 (2023-12-11)

### Fixed

- Fix schedules invalid dates issue ([#support-escalations/issues/8084](https://github.com/grafana/support-escalations/issues/8084))
- Fix issue related to updating alert group metrics when deleting an alert group via the public API by @joeyorlando ([#3544](https://github.com/grafana/oncall/pull/3544))
- Fix issue with `amazon_ses` inbound email ESP provider by @Lutseslav ([#3509](https://github.com/grafana/oncall/pull/3509))

## v1.3.76 (2023-12-11)

### Fixed

– Fix minor UI bugs

## v1.3.75 (2023-12-08)

### Fixed

- Fix setting integration team to default on update @Ferril ([#3530](https://github.com/grafana/oncall/pull/3530))

## v1.3.74 (2023-12-06)

### Fixed

- Fix missing timestamp value in old grafana API endpoint ([#3522](https://github.com/grafana/oncall/pull/3522))

## v1.3.73 (2023-12-06)

### Added

- Track alert received timestamp on alert group creation ([#3513](https://github.com/grafana/oncall/pull/3513))

## v1.3.72 (2023-12-05)

### Fixed

- Address metrics calculation issue which occurred when `USE_REDIS_CLUSTER` env var was set by @joeyorlando ([#3510](https://github.com/grafana/oncall/pull/3510))

## v1.3.71 (2023-12-05)

### Added

- Add `datetimeformat_as_timezone` Jinja2 template helper filter by @jorgeav ([#3426](https://github.com/grafana/oncall/pull/3426))

### Changed

- Disallow creating and deleting direct paging integrations by @vadimkerr ([#3475](https://github.com/grafana/oncall/pull/3475))
- Renamed "Connections" tab to "Monitoring Systems" and "Direct Paging" to "Manual Direct Paging" on Integrations page

## v1.3.70 (2023-12-01)

Maintenance release

## v1.3.69 (2023-12-01)

Maintenance release + bugfixes

## v1.3.68 (2023-11-30)

### Fixed

- Create missing direct paging integrations on organization sync by @vadimkerr ([#3468](https://github.com/grafana/oncall/pull/3468))

## v1.3.67 (2023-11-30)

Minor bugfixes + dependency updates :)

## v1.3.66 (2023-11-30)

### Fixed

- Delete duplicate direct paging integrations by @vadimkerr ([#3412](https://github.com/grafana/oncall/pull/3412))

## v1.3.65 (2023-11-29)

### Added

- Add options to customize table columns in AlertGroup page ([3281](https://github.com/grafana/oncall/pull/3281))
- Add proxying capabilities for the OnCall mobile API by @joeyorlando ([#3449](https://github.com/grafana/oncall/pull/3449))

### Fixed

- User profile UI tweaks ([#3443](https://github.com/grafana/oncall/pull/3443))
- Ensure stack_id and org_id are ints @mderynck [(#3458](https://github.com/grafana/oncall/pull/3458))

## v1.3.64 (2023-11-28)

### Fixed

- Fix excess usage of bots_info slack api call to avoid ratelimits ([#3440](https://github.com/grafana/oncall/pull/3440))

## v1.3.63 (2023-11-28)

### Added

- Add ability to use Grafana Service Account Tokens for OnCall API (This is only enabled for resolution_notes
  endpoint currently) @mderynck ([#3189](https://github.com/grafana/oncall/pull/3189))
- Add ability for webhook presets to mask sensitive headers @mderynck
  ([#3189](https://github.com/grafana/oncall/pull/3189))

### Changed

- Use instance ID for cloud Grafana service token auth @mderynck ([#3435](https://github.com/grafana/oncall/pull/3435))

### Fixed

- Fixed issue that blocked saving webhooks with presets if the preset is controlling the URL @mderynck
  ([#3189](https://github.com/grafana/oncall/pull/3189))
- User filter doesn't display current value on Alert Groups page ([1714](https://github.com/grafana/oncall/issues/1714))
- Remove displaying rotation modal for Terraform/API based schedules
- Filters polishing ([3183](https://github.com/grafana/oncall/issues/3183))
- Fixed permissions so User settings reader role included list users @mderynck ([#3419](https://github.com/grafana/oncall/pull/3419))
- Fixed alert group rendering when some links were broken because of replacing `-` to `_` @Ferril ([#3424](https://github.com/grafana/oncall/pull/3424))
- Make telegram on_alert_group_action_triggered asynchronous([#3471](https://github.com/grafana/oncall/pull/3471))

## v1.3.62 (2023-11-21)

### Added

- Add builtin slack retry on ratelimited error ([#3401](https://github.com/grafana/oncall/pull/3401))

### Changed

- Add integration id to alert creation logging @mderynck ([#3392](https://github.com/grafana/oncall/pull/3392))

## v1.3.61 (2023-11-21)

### Fixed

- Fix deleting integrations with duplicate names by @vadimkerr ([#3397](https://github.com/grafana/oncall/pull/3397))

## v1.3.60 (2023-11-20)

### Fixed

- Fixes forwarding of Amazon SNS headers @mderynck ([#3371](https://github.com/grafana/oncall/pull/3371))
- Fixes issue when using the `/escalate` Slack command and selecting a team by @joeyorlando ([#3381](https://github.com/grafana/oncall/pull/3381))
- Fix issue when RBAC is enabled where Viewers with "Notifications Receiver" role do not properly show up in schedule
  rotations by @joeyorlando ([#3378](https://github.com/grafana/oncall/pull/3378))

## v1.3.59 (2023-11-16)

### Added

- Populate `users` field of the public Shift GET API with `rolling_users` from the type override created from web UI([#3303](https://github.com/grafana/oncall/pull/3303))
- Do not retry to update slack user group on every API error ([#3363](https://github.com/grafana/oncall/pull/3363))
- Allow specifying a comma-separated list of redis-servers to the `REDIS_URI` engine environment variable by @joeyorlando
  ([#3368](https://github.com/grafana/oncall/pull/3368))

### Fixed

- Fixed recurrency limit issue in the Rotation Modal ([#3358](https://github.com/grafana/oncall/pull/3358))
- Added dragging boundary constraints for Rotation Modal and show scroll for the users list ([#3365](https://github.com/grafana/oncall/pull/3365))
- Delete direct paging integration on team delete by @vadimkerr ([#3367](https://github.com/grafana/oncall/pull/3367))

## v1.3.58 (2023-11-14)

### Added

- Added user timezone field to the users public API response ([#3311](https://github.com/grafana/oncall/pull/3311))
- Allow filtering users by public primary key in internal API ([#3339](https://github.com/grafana/oncall/pull/3339))

### Changed

- Split Integrations table into Connections and Direct Paging tabs ([#3290](https://github.com/grafana/oncall/pull/3290))

### Fixed

- Fix issue where Slack user connection error message is sometimes shown despite successful connection by @joeyorlando ([#3327](https://github.com/grafana/oncall/pull/3327))
- Forward headers for Amazon SNS when organizations are moved @mderynck ([#3326](https://github.com/grafana/oncall/pull/3326))
- Fix styling when light theme is turned on via system preferences
  by excluding dark theme css vars in this case ([#3336](https://github.com/grafana/oncall/pull/3336))
- Fix issue when acknowledge reminder works for deleted organizations @Ferril ([#3345](https://github.com/grafana/oncall/pull/3345))
- Fix generating QR code ([#3347](https://github.com/grafana/oncall/pull/3347))

## v1.3.57 (2023-11-10)

### Fixed

- Fix AmazonSNS integration to handle exceptions the same as other integrations @mderynck ([#3315](https://github.com/grafana/oncall/pull/3315))

## v1.3.56 (2023-11-10)

## v1.3.55 (2023-11-07)

### Changed

- Unify naming of Grafana Cloud / Cloud OnCall / Grafana Cloud OnCall
  so that it's always Grafana Cloud OnCall ([#3279](https://github.com/grafana/oncall/pull/3279))

### Fixed

- Fix escalation policy importance going back to default by @vadimkerr ([#3282](https://github.com/grafana/oncall/pull/3282))
- Improve user permissions query ([#3291](https://github.com/grafana/oncall/pull/3291))

## v1.3.54 (2023-11-06)

### Added

- Add `b64decode` Jinja2 template helper filter by @jorgeav ([#3242](https://github.com/grafana/oncall/pull/3242))

## v1.3.53 (2023-11-03)

### Fixed

- Fix db migration for mobile app @Ferril ([#3260](https://github.com/grafana/oncall/pull/3260))

## v1.3.52 (2023-11-02)

### Fixed

- Address `TypeError` that occurs under some scenarios on the Alert Group detail page

### Changed

- Change wording for push notifications timing choices @Ferril ([#3253](https://github.com/grafana/oncall/pull/3253))

## v1.3.51 (2023-11-02)

### Fixed

- Postpone Legacy AlertManager and Grafana Alerting integration auto-migration date ([3250])(<https://github.com/grafana/oncall/pull/3250>)

## v1.3.50 (2023-11-02)

### Fixed

- Return alert groups for deleted integrations on private api ([3223](https://github.com/grafana/oncall/pull/3223))

## v1.3.49 (2023-10-31)

### Changed

- Removed the hardcoding of page size on frontend ([#3205](https://github.com/grafana/oncall/pull/3205))
- Prevent additional polling on Incidents if the previous request didn't complete
  ([#3205](https://github.com/grafana/oncall/pull/3205))
- Order results from `GET /teams` internal API endpoint by ascending name by @joeyorlando ([#3220](https://github.com/grafana/oncall/pull/3220))
- Order alert groups internal API endpoint by descending started_at by @mderynck ([#3240](https://github.com/grafana/oncall/pull/3240))

### Fixed

- Improve slow `GET /users` + `GET /teams` internal API endpoints by @joeyorlando ([#3220](https://github.com/grafana/oncall/pull/3220))
- Fix search issue when searching for teams in the add responders popup window by @joeyorlando ([#3220](https://github.com/grafana/oncall/pull/3220))
- CSS changes to add responders dropdown to fix long search results list by @joeyorlando ([#3220](https://github.com/grafana/oncall/pull/3220))
- Do not allow to update terraform-based shifts in web UI schedule API ([#3224](https://github.com/grafana/oncall/pull/3224))

## v1.3.48 (2023-10-30)

### Added

- Data type changed from `DateField` to `DateTimeField` on the `final_shifts` API endpoint. Endpoint now accepts either
  a date or a datetime ([#3103](https://github.com/grafana/oncall/pull/3103))

### Changed

- Simplify Direct Paging workflow. Now when using Direct Paging you either simply specify a team, or one or more users
  to page by @joeyorlando ([#3128](https://github.com/grafana/oncall/pull/3128))
- Enable timing options for mobile push notifications, allow multi-select by @Ferril ([#3187](https://github.com/grafana/oncall/pull/3187))

### Fixed

- Fix RBAC authorization bugs related to interacting with Alert Group Slack messages by @joeyorlando ([#3213](https://github.com/grafana/oncall/pull/3213))

## v1.3.47 (2023-10-25)

### Fixed

- Add filtering term length check for channel filter endpoints @Ferril ([#3192](https://github.com/grafana/oncall/pull/3192))

## v1.3.46 (2023-10-23)

### Added

- Check for basic role permissions on get/create/update labels @Ferril ([#3173](https://github.com/grafana/oncall/pull/3173))

### Fixed

- Discard old pending network requests in the UI (Users/Schedules) [#3172](https://github.com/grafana/oncall/pull/3172)
- Fix resolution note source for mobile app by @vadimkerr ([#3174](https://github.com/grafana/oncall/pull/3174))
- Fix iCal imported schedules related users and next shifts per user ([#3178](https://github.com/grafana/oncall/pull/3178))
- Fix references to removed access control functions in Grafana @mderynck ([#3184](https://github.com/grafana/oncall/pull/3184))

### Changed

- Upgrade Django to 4.2.6 and update iCal related deps ([#3176](https://github.com/grafana/oncall/pull/3176))

## v1.3.45 (2023-10-19)

### Added

- Use shift data from event object
- Update shifts public API to improve web shifts support ([#3165](https://github.com/grafana/oncall/pull/3165))

### Fixed

- Update ical schedule creation/update to trigger final schedule refresh ([#3156](https://github.com/grafana/oncall/pull/3156))
- Handle None role when syncing users from Grafana ([#3147](https://github.com/grafana/oncall/pull/3147))
- Polish "Build 'When I am on-call' for web UI" [#2915](https://github.com/grafana/oncall/issues/2915)
- Fix iCal schedule incorrect view [#2001](https://github.com/grafana/oncall-private/issues/2001)
- Fix rotation name rendering issue [#2324](https://github.com/grafana/oncall/issues/2324)

### Changed

- Add user TZ information to next shifts per user endpoint ([#3157](https://github.com/grafana/oncall/pull/3157))

## v1.3.44 (2023-10-16)

### Added

- Update plugin OnCaller role permissions ([#3145](https://github.com/grafana/oncall/pull/3145))
- Add labels implementation for OnCall integrations under the feature flag ([#3014](https://github.com/grafana/oncall/pull/3014))

### Fixed

- Fix plugin status to always return URL with trailing / @mderynck ([#3122](https://github.com/grafana/oncall/pull/3122))

## v1.3.43 (2023-10-05)

### Added

- Make it possible to acknowledge/unacknowledge and resolve/unresolve alert groups via API by @vadimkerr ([#3108](https://github.com/grafana/oncall/pull/3108))

### Changed

- Improve alert group deletion API by @vadimkerr ([#3124](https://github.com/grafana/oncall/pull/3124))
- Removed Integrations Name max characters limit
  ([#3123](https://github.com/grafana/oncall/pull/3123))
- Truncate long table rows (Integration Name/Alert Group) and show tooltip for the truncated content
  ([#3123](https://github.com/grafana/oncall/pull/3123))

## v1.3.42 (2023-10-04)

### Added

- Add additional shift info in schedule filter_events internal API ([#3110](https://github.com/grafana/oncall/pull/3110))

## v1.3.41 (2023-10-04)

### Added

- New RBAC action `grafana-oncall-app.alert-groups:direct-paging` and role "Alert Groups Direct Paging" by @joeyorlando
  ([#3107](https://github.com/grafana/oncall/pull/3107))

### Fixed

- Accept empty and null user when updating webhook via API @mderynck ([#3094](https://github.com/grafana/oncall/pull/3094))
- Fix slack notification for a shift which end is affected by a taken swap ([#3092](https://github.com/grafana/oncall/pull/3092))

## v1.3.40 (2023-09-28)

### Added

- Create Direct Paging integration by default for every team, create default E-Mail notification policy for every user ([#3064](https://github.com/grafana/oncall/pull/3064))

## v1.3.39 (2023-09-27)

### Added

- Presets for webhooks @mderynck ([#2996](https://github.com/grafana/oncall/pull/2996))
- Add `enable_web_overrides` option to schedules public API ([#3062](https://github.com/grafana/oncall/pull/3062))

### Fixed

- Fix regression in public actions endpoint handling user field by @mderynck ([#3053](https://github.com/grafana/oncall/pull/3053))

### Changed

- Rework how users are fetched from DB when getting users from schedules ical representation ([#3067](https://github.com/grafana/oncall/pull/3067))

## v1.3.38 (2023-09-19)

### Fixed

- Fix Slack access token length issue by @toolchainX ([#3016](https://github.com/grafana/oncall/pull/3016))
- Fix shifts for current user internal endpoint to return the right shift PK ([#3036](https://github.com/grafana/oncall/pull/3036))
- Handle Slack ratelimit on alert group deletion by @vadimkerr ([#3038](https://github.com/grafana/oncall/pull/3038))

## v1.3.37 (2023-09-12)

### Added

- Notify user via Slack/mobile push-notification when their shift swap request is taken by @joeyorlando ([#2992](https://github.com/grafana/oncall/pull/2992))
- Unify breadcrumbs behaviour with other Grafana Apps and main core# ([1906](https://github.com/grafana/oncall/issues/1906))

### Changed

- Improve Slack error handling by @vadimkerr ([#3000](https://github.com/grafana/oncall/pull/3000))

### Fixed

- Avoid task retries because of missing AlertGroupLogRecord on send_alert_group_signal ([#3001](https://github.com/grafana/oncall/pull/3001))
- Update escalation policies public API to handle new webhooks ([#2999](https://github.com/grafana/oncall/pull/2999))

## v1.3.36 (2023-09-07)

### Added

- Add option to create new contact point for existing integrations ([#2909](https://github.com/grafana/oncall/issues/2909))

### Changed

- Enable email notification step by default on Helm by @vadimkerr ([#2975](https://github.com/grafana/oncall/pull/2975))
- Handle slack resolution note errors consistently ([#2976](https://github.com/grafana/oncall/pull/2976))

### Fixed

- Don't update Slack user groups for deleted organizations by @vadimkerr ([#2985](https://github.com/grafana/oncall/pull/2985))
- Fix Slack integration leftovers after disconnecting by @vadimkerr ([#2986](https://github.com/grafana/oncall/pull/2986))
- Fix handling Slack rate limits by @vadimkerr ([#2991](https://github.com/grafana/oncall/pull/2991))

## v1.3.35 (2023-09-05)

### Fixed

- Fix issue in `SlackClientWithErrorHandling` paginted API calls by @joeyorlando

## v1.3.34 (2023-09-05)

### Fixed

- Fix issue in `apps.slack.tasks.populate_slack_channels_for_team` task by @joeyorlando ([#2969](https://github.com/grafana/oncall/pull/2969))

## v1.3.33 (2023-09-05)

### Fixed

- Fix issue in `apps.slack.tasks.post_or_update_log_report_message_task` task related to passing tuple to `text` arg
  for `SlackClient.chat_postMessage` method by @joeyorlando ([#2966](https://github.com/grafana/oncall/pull/2966))

## v1.3.32 (2023-09-05)

### Added

- Add internal API endpoint for getting schedules shifts for current user by @Ferril ([#2928](https://github.com/grafana/oncall/pull/2928))

### Changed

- Make Slack integration not post an alert group message if it's already deleted + refactor AlertGroup and
  SlackMessage foreign key relationship by @vadimkerr ([#2957](https://github.com/grafana/oncall/pull/2957))

### Fixed

- Reject file uploads when POSTing to an integration endpoint ([#2958](https://github.com/grafana/oncall/pull/2958))

## v1.3.31 (2023-09-04)

### Fixed

- Fix for Cloud plugin install not refreshing page after completion ([2974](https://github.com/grafana/oncall/issues/2874))
- Fix escalation snapshot building if user was deleted @Ferril ([#2954](https://github.com/grafana/oncall/pull/2954))

### Added

- ([Use Tilt for local development](https://github.com/grafana/oncall/pull/1396))

### Changed

- Update slack schedule shift-changed notification ([#2949](https://github.com/grafana/oncall/pull/2949))

## v1.3.30 (2023-08-31)

### Added

- Add optional param to expand user details in shift swaps internal endpoints ([#2923](https://github.com/grafana/oncall/pull/2923))

### Changed

- Update Shift Swap Request Slack message formatting by @joeyorlando ([#2918](https://github.com/grafana/oncall/pull/2918))
- Performance and UX tweaks to integrations page ([#2869](https://github.com/grafana/oncall/pull/2869))
- Expand users details in filter swaps internal endpoint ([#2921](https://github.com/grafana/oncall/pull/2921))
- Truncate exported final shifts to match the requested period ([#2924](https://github.com/grafana/oncall/pull/2924))

### Fixed

- Fix issue with helm chart when specifying `broker.type=rabbitmq` where Redis environment variables
  were not longer being injected by @joeyorlando ([#2927](https://github.com/grafana/oncall/pull/2927))
- Fix silence for alert groups with empty escalation chain @Ferril ([#2929](https://github.com/grafana/oncall/pull/2929))
- Fixed NPE when migrating legacy Grafana Alerting integrations ([#2908](https://github.com/grafana/oncall/issues/2908))
- Fix `IntegrityError` exceptions that occasionally would occur when trying to create `ResolutionNoteSlackMessage`
  objects by @joeyorlando ([#2933](https://github.com/grafana/oncall/pull/2933))

## v1.3.29 (2023-08-29)

### Fixed

- Fix metrics calculation and OnCall dashboard, rename dashboard @Ferril ([#2895](https://github.com/grafana/oncall/pull/2895))
- Fix slack schedule notification settings dialog ([#2902](https://github.com/grafana/oncall/pull/2902))

## v1.3.28 (2023-08-29)

### Changed

- Switch engine to alpine base image ([2872](https://github.com/grafana/oncall/pull/2872))

### Added

- Visualization of shift swap requests in Overrides and swaps section ([#2844](https://github.com/grafana/oncall/issues/2844))

### Fixed

- Address bug when a Shift Swap Request is accepted either via the web or mobile UI, and the Slack message is not
  updated to reflect the latest state by @joeyorlando ([#2886](https://github.com/grafana/oncall/pull/2886))
- Fix issue where Grafana integration would fail to parse alerting config for routes without receivers @mderynck
  ([#2894](https://github.com/grafana/oncall/pull/2894))

## v1.3.27 (2023-08-25)

### Added

- Public API for webhooks @mderynck ([#2790](https://github.com/grafana/oncall/pull/2790))
- Use Telegram polling protocol instead of a webhook if `FEATURE_TELEGRAM_LONG_POLLING_ENABLED` set to `True` by @alexintech
  ([#2250](https://github.com/grafana/oncall/pull/2250))

### Changed

- Public API for actions now wraps webhooks @mderynck ([#2790](https://github.com/grafana/oncall/pull/2790))
- Allow mobile app to access status endpoint @mderynck ([#2791](https://github.com/grafana/oncall/pull/2791))
- Enable shifts export endpoint for all schedule types ([#2863](https://github.com/grafana/oncall/pull/2863))
- Use priority field to track primary/overrides calendar in schedule iCal export ([#2871](https://github.com/grafana/oncall/pull/2871))

### Fixed

- Fix public api docs for escalation policies by @Ferril ([#2830](https://github.com/grafana/oncall/pull/2830))

## v1.3.26 (2023-08-22)

### Changed

- Increase mobile app verification token TTL by @joeyorlando ([#2859](https://github.com/grafana/oncall/pull/2859))

### Fixed

- Changed HTTP Endpoint to Email for inbound email integrations
  ([#2816](https://github.com/grafana/oncall/issues/2816))
- Enable inbound email feature flag by default by @vadimkerr ([#2846](https://github.com/grafana/oncall/pull/2846))
- Fixed initial search on Users page ([#2842](https://github.com/grafana/oncall/issues/2842))

## v1.3.25 (2023-08-18)

### Changed

- Improve Grafana Alerting integration by @Ferril @teodosii ([#2742](https://github.com/grafana/oncall/pull/2742))
- Fixed UTC conversion for escalation chain step of timerange
  ([#2781](https://github.com/grafana/oncall/issues/2781))

### Fixed

- Check for possible split events in range when resolving schedule ([#2828](https://github.com/grafana/oncall/pull/2828))

## v1.3.24 (2023-08-17)

### Added

- Shift swap requests public API ([#2775](https://github.com/grafana/oncall/pull/2775))
- Shift swap request Slack follow-ups by @vadimkerr ([#2798](https://github.com/grafana/oncall/pull/2798))
- Shift swap request push notification follow-ups by @vadimkerr ([#2805](https://github.com/grafana/oncall/pull/2805))

### Changed

- Improve default AlertManager template ([#2794](https://github.com/grafana/oncall/pull/2794))

### Fixed

- Ignore ical cancelled events when calculating shifts ([#2776](https://github.com/grafana/oncall/pull/2776))
- Fix Slack acknowledgment reminders by @vadimkerr ([#2769](https://github.com/grafana/oncall/pull/2769))
- Fix issue with updating "Require resolution note" setting by @Ferril ([#2782](https://github.com/grafana/oncall/pull/2782))
- Don't send notifications about past SSRs when turning on info notifications by @vadimkerr ([#2783](https://github.com/grafana/oncall/pull/2783))
- Add schedule shift type validation on create/preview ([#2789](https://github.com/grafana/oncall/pull/2789))
- Add alertmanager integration for heartbeat support ([2807](https://github.com/grafana/oncall/pull/2807))

## v1.3.23 (2023-08-10)

### Added

- Shift Swap Requests Web UI ([#2593](https://github.com/grafana/oncall/issues/2593))
- Final schedule shifts should lay in one line ([#1665](https://github.com/grafana/oncall/issues/1665))
- Add backend support for push notification sounds with custom extensions by @vadimkerr ([#2759](https://github.com/grafana/oncall/pull/2759))

### Changed

- Add stack slug to organization options for direct paging Slash command by @vadimkerr ([#2743](https://github.com/grafana/oncall/pull/2743))
- Avoid creating (or notifying about) potential event splits resulting from untaken swap requests ([#2748](https://github.com/grafana/oncall/pull/2748))
- Refactor heartbeats into a periodic task ([2723](https://github.com/grafana/oncall/pull/2723))

### Fixed

- Do not show override shortcut when web overrides are disabled ([#2745](https://github.com/grafana/oncall/pull/2745))
- Handle ical schedule import with duplicated event UIDs ([#2760](https://github.com/grafana/oncall/pull/2760))
- Allow Editor to access Phone Verification ([#2772](https://github.com/grafana/oncall/pull/2772))

## v1.3.22 (2023-08-03)

### Added

- Add mobile app push notifications for shift swap requests by @vadimkerr ([#2717](https://github.com/grafana/oncall/pull/2717))

### Changed

- Skip past due swap requests when calculating events ([2718](https://github.com/grafana/oncall/pull/2718))
- Update schedule slack notifications to use schedule final events by @Ferril ([#2710](https://github.com/grafana/oncall/pull/2710))

### Fixed

- Fix schedule final_events datetime filtering when splitting override ([#2715](https://github.com/grafana/oncall/pull/2715))
- Fix swap requests event filter limits in schedule events ([#2716](https://github.com/grafana/oncall/pull/2716))
- Fix Alerting contact point auto-creation ([2721](https://github.com/grafana/oncall/pull/2721))

## v1.3.21 (2023-08-01)

### Added

- [Helm] Add `extraContainers` for engine, celery and migrate-job pods to define sidecars by @lu1as ([#2650](https://github.com/grafana/oncall/pull/2650))
  – Rework of AlertManager integration ([#2643](https://github.com/grafana/oncall/pull/2643))

## v1.3.20 (2023-07-31)

### Added

- Add filter_shift_swaps endpoint to schedules API ([#2684](https://github.com/grafana/oncall/pull/2684))
- Add shifts endpoint to shift swap API ([#2697](https://github.com/grafana/oncall/pull/2697/))

### Fixed

- Fix helm env variable validation logic when specifying Twilio auth related values by @njohnstone2 ([#2674](https://github.com/grafana/oncall/pull/2674))
- Fixed mobile app verification not sending SMS to phone number ([#2687](https://github.com/grafana/oncall/issues/2687))

## v1.3.19 (2023-07-28)

### Fixed

- Fix one of the latest migrations failing on SQLite by @vadimkerr ([#2680](https://github.com/grafana/oncall/pull/2680))

### Added

- Apply swap requests details to schedule events ([#2677](https://github.com/grafana/oncall/pull/2677))

## v1.3.18 (2023-07-28)

### Changed

- Update the direct paging feature to page for acknowledged & silenced alert groups,
  and show a warning for resolved alert groups by @vadimkerr ([#2639](https://github.com/grafana/oncall/pull/2639))
- Change calls to get instances from GCOM to paginate by @mderynck ([#2669](https://github.com/grafana/oncall/pull/2669))
- Update checking on-call users to use schedule final events ([#2651](https://github.com/grafana/oncall/pull/2651))

### Fixed

- Remove checks delaying plugin load and cause "Initializing plugin..." ([2624](https://github.com/grafana/oncall/pull/2624))
- Fix "Continue escalation if >X alerts per Y minutes" escalation step by @vadimkerr ([#2636](https://github.com/grafana/oncall/pull/2636))
- Post to Telegram ChatOps channel option is not showing in the integrations page
  by @alexintech ([#2498](https://github.com/grafana/oncall/pull/2498))

## v1.3.17 (2023-07-25)

### Added

- Added banner on the ChatOps screen for OSS to let the user know if no chatops integration is enabled
  ([#1735](https://github.com/grafana/oncall/issues/1735))
- Add `rbac_enabled` to `GET /api/internal/v1/current_team` response schema + `rbac_permissions` to `GET /api/internal/v1/user`
  response schema by @joeyorlando ([#2611](https://github.com/grafana/oncall/pull/2611))

### Fixed

- Bring heartbeats back to UI by @maskin25 ([#2550](https://github.com/grafana/oncall/pull/2550))
- Address issue when Grafana feature flags which were enabled via the `feature_flags.enabled` were only properly being
  parsed, when they were space-delimited. This fix allows them to be _either_ space or comma-delimited.
  by @joeyorlando ([#2623](https://github.com/grafana/oncall/pull/2623))

## v1.3.16 (2023-07-21)

### Added

- Allow persisting mobile app's timezone, to allow for more accurate datetime related notifications by @joeyorlando
  ([#2601](https://github.com/grafana/oncall/pull/2601))
- Add filter integrations by type ([2609](https://github.com/grafana/oncall/pull/2609))

### Changed

- Update direct paging docs by @vadimkerr ([#2600](https://github.com/grafana/oncall/pull/2600))
- Improve APIs for creating/updating direct paging integrations by @vadimkerr ([#2603](https://github.com/grafana/oncall/pull/2603))
- Remove unnecessary team checks in public API by @vadimkerr ([#2606](https://github.com/grafana/oncall/pull/2606))

### Fixed

- Fix Slack direct paging issue when there are more than 100 schedules by @vadimkerr ([#2594](https://github.com/grafana/oncall/pull/2594))
- Fix webhooks unable to be copied if they contain password or authorization header ([#2608](https://github.com/grafana/oncall/pull/2608))

## v1.3.15 (2023-07-19)

### Changed

- Deprecate `AlertGroup.is_archived` column. Column will be removed in a subsequent release. By @joeyorlando ([#2524](https://github.com/grafana/oncall/pull/2524)).
- Update Slack "invite" feature to use direct paging by @vadimkerr ([#2562](https://github.com/grafana/oncall/pull/2562))
- Change "Current responders" to "Additional Responders" in web UI by @vadimkerr ([#2567](https://github.com/grafana/oncall/pull/2567))

### Fixed

- Fix duplicate orders on routes and escalation policies by @vadimkerr ([#2568](https://github.com/grafana/oncall/pull/2568))
- Fixed Slack channels sync by @Ferril ([#2571](https://github.com/grafana/oncall/pull/2571))
- Fixed rendering of slack connection errors ([#2526](https://github.com/grafana/oncall/pull/2526))

## v1.3.14 (2023-07-17)

### Changed

- Added `PHONE_PROVIDER` configuration check by @sreway ([#2523](https://github.com/grafana/oncall/pull/2523))
- Deprecate `/oncall` Slack command, update direct paging functionality by @vadimkerr ([#2537](https://github.com/grafana/oncall/pull/2537))
- Change plugin version to drop the `v` prefix. ([#2540](https://github.com/grafana/oncall/pull/2540))

## v1.3.13 (2023-07-17)

### Changed

- Remove deprecated `heartbeat.HeartBeat` model/table by @joeyorlando ([#2534](https://github.com/grafana/oncall/pull/2534))

## v1.3.12 (2023-07-14)

### Added

- Add `page_size`, `current_page_number`, and `total_pages` attributes to paginated API responses by @joeyorlando ([#2471](https://github.com/grafana/oncall/pull/2471))

### Fixed

- New webhooks incorrectly masking authorization header by @mderynck ([#2541](https://github.com/grafana/oncall/pull/2541))

## v1.3.11 (2023-07-13)

### Added

- Release new webhooks functionality by @mderynck @matiasb @maskin25 @teodosii @raphael-batte ([#1830](https://github.com/grafana/oncall/pull/1830))

### Changed

- Custom button webhooks are deprecated, they will be automatically migrated to new webhooks. ([#1830](https://github.com/grafana/oncall/pull/1830))

## v1.3.10 (2023-07-13)

### Added

- [Helm] Added ability to specify `resources` definition within the `wait-for-db` init container by @Shelestov7
  ([#2501](https://github.com/grafana/oncall/pull/2501))
- Added index on `started_at` column in `alerts_alertgroup` table. This substantially speeds up query used by the `check_escalation_finished_task`
  task. By @joeyorlando and @Konstantinov-Innokentii ([#2516](https://github.com/grafana/oncall/pull/2516)).

### Changed

- Deprecated `/maintenance` web UI page. Maintenance is now handled at the integration level and can be performed
  within a single integration's page. by @Ukochka ([#2497](https://github.com/grafana/oncall/issues/2497))

### Fixed

- Fixed a bug in the integration maintenance mode workflow where a user could not start/stop an integration's
  maintenance mode by @joeyorlando ([#2511](https://github.com/grafana/oncall/issues/2511))
- Schedules: Long popup does not fit screen & buttons unreachable & objects outside of the popup [#1002](https://github.com/grafana/oncall/issues/1002)
- New schedules white theme issues [#2356](https://github.com/grafana/oncall/issues/2356)

## v1.3.9 (2023-07-12)

### Added

- Bring new Jinja editor to webhooks ([#2344](https://github.com/grafana/oncall/issues/2344))

### Fixed

- Add debounce on Select UI components to avoid making API search requests on each key-down event by
  @maskin25 ([#2466](https://github.com/grafana/oncall/pull/2466))
- Make Direct paging integration configurable ([2483](https://github.com/grafana/oncall/pull/2483))

## v1.3.8 (2023-07-11)

### Added

- Add `event.users.avatar_full` field to `GET /api/internal/v1/schedules/{schedule_id}/filter_events`
  payload by @joeyorlando ([#2459](https://github.com/grafana/oncall/pull/2459))
- Add `affinity` and `tolerations` for `celery` and `migrations` pods into helm chart + unit test for chart

### Changed

- Modified DRF pagination class used by `GET /api/internal/v1/alert_receive_channels` and `GET /api/internal/v1/schedules`
  endpoints so that the `next` and `previous` pagination links are properly set when OnCall is run behind
  a reverse proxy by @joeyorlando ([#2467](https://github.com/grafana/oncall/pull/2467))
- Polish user settings and warnings ([#2425](https://github.com/grafana/oncall/pull/2425))

### Fixed

- Address issue where we were improperly parsing Grafana feature flags that were enabled via the `feature_flags.enabled`
  method by @joeyorlando ([#2477](https://github.com/grafana/oncall/pull/2477))
- Fix cuddled list Markdown issue by @vadimkerr ([#2488](https://github.com/grafana/oncall/pull/2488))
- Fixed schedules slack notifications for deleted organizations ([#2493](https://github.com/grafana/oncall/pull/2493))

## v1.3.7 (2023-07-06)

### Changed

- OnCall Metrics dashboard update ([#2400](https://github.com/grafana/oncall/pull/2400))

## v1.3.6 (2023-07-05)

### Fixed

- Address issue where having multiple registered mobile apps for a user could lead to issues in delivering push
  notifications by @joeyorlando ([#2421](https://github.com/grafana/oncall/pull/2421))

## v1.3.5 (2023-07-05)

### Fixed

- Fix for phone provider initialization which can lead to an HTTP 500 on startup ([#2434](https://github.com/grafana/oncall/pull/2434))

## v1.3.4 (2023-07-05)

### Added

- Add full avatar URL for on-call users in schedule internal API by @vadimkerr ([#2414](https://github.com/grafana/oncall/pull/2414))
- Add phone call using the zvonok.com service by @sreway ([#2339](https://github.com/grafana/oncall/pull/2339))

### Changed

- UI drawer updates for webhooks2 ([#2419](https://github.com/grafana/oncall/pull/2419))
- Removed url from sms notification, changed format ([#2317](https://github.com/grafana/oncall/pull/2317))

## v1.3.3 (2023-06-29)

### Added

- Docs for `/resolution_notes` public api endpoint [#222](https://github.com/grafana/oncall/issues/222)

### Fixed

- Change alerts order for `/alert` public api endpoint [#1031](https://github.com/grafana/oncall/issues/1031)
- Change resolution notes order for `/resolution_notes` public api endpoint to show notes for the newest alert group
  on top ([#2404](https://github.com/grafana/oncall/pull/2404))
- Remove attempt to check token when editor/viewers are accessing the plugin @mderynck ([#2410](https://github.com/grafana/oncall/pull/2410))

## v1.3.2 (2023-06-29)

### Added

- Add metric "how many alert groups user was notified of" to Prometheus exporter ([#2334](https://github.com/grafana/oncall/pull/2334/))

### Changed

- Change permissions used during setup to better represent actions being taken by @mderynck ([#2242](https://github.com/grafana/oncall/pull/2242))
- Display 100000+ in stats when there are more than 100000 alert groups in the result ([#1901](https://github.com/grafana/oncall/pull/1901))
- Change OnCall plugin to use service accounts and api tokens for communicating with backend, by @mderynck ([#2385](https://github.com/grafana/oncall/pull/2385))
- RabbitMQ Docker image upgraded from 3.7.19 to 3.12.0 in `docker-compose-developer.yml` and
  `docker-compose-mysql-rabbitmq.yml`. **Note**: if you use one of these config files for your deployment
  you _may_ need to follow the RabbitMQ "upgrade steps" listed [here](https://rabbitmq.com/upgrade.html#rabbitmq-version-upgradability)
  by @joeyorlando ([#2359](https://github.com/grafana/oncall/pull/2359))

### Fixed

- For "You're Going OnCall" push notifications, show shift times in the user's configured timezone, otherwise UTC
  by @joeyorlando ([#2351](https://github.com/grafana/oncall/pull/2351))

## v1.3.1 (2023-06-26)

### Fixed

- Fix phone call & SMS relay by @vadimkerr ([#2345](https://github.com/grafana/oncall/pull/2345))

## v1.3.0 (2023-06-26)

### Added

- Secrets consistency for the chart. Bugfixing [#1016](https://github.com/grafana/oncall/pull/1016)

### Changed

- `telegram.webhookUrl` now defaults to `https://<base_url>` if not set
- UI Updates for the integrations page ([#2310](https://github.com/grafana/oncall/pull/2310))
- Prefer shift start when displaying rotation start value for existing shifts ([#2316](https://github.com/grafana/oncall/pull/2316))

### Fixed

- Fixed minor schedule preview issue missing last day ([#2316](https://github.com/grafana/oncall/pull/2316))

## v1.2.46 (2023-06-22)

### Added

- Make it possible to completely delete a rotation oncall ([#1505](https://github.com/grafana/oncall/issues/1505))
- Polish rotation modal form oncall ([#1506](https://github.com/grafana/oncall/issues/1506))
- Quick actions when editing a schedule oncall ([#1507](https://github.com/grafana/oncall/issues/1507))
- Enable schedule related profile settings oncall ([#1508](https://github.com/grafana/oncall/issues/1508))
- Highlight user shifts oncall ([#1509](https://github.com/grafana/oncall/issues/1509))
- Rename or Description for Schedules Rotations ([#1460](https://github.com/grafana/oncall/issues/1406))
- Add documentation for OnCall metrics exporter ([#2149](https://github.com/grafana/oncall/pull/2149))
- Add dashboard for OnCall metrics ([#1973](https://github.com/grafana/oncall/pull/1973))

## Changed

- Change mobile shift notifications title and subtitle by @imtoori ([#2288](https://github.com/grafana/oncall/pull/2288))
- Make web schedule updates to trigger sync refresh of its ical representation ([#2279](https://github.com/grafana/oncall/pull/2279))

## Fixed

- Fix duplicate orders for user notification policies by @vadimkerr ([#2278](https://github.com/grafana/oncall/pull/2278))
- Fix broken markup on alert group page, declutter, make time format consistent ([#2296](https://github.com/grafana/oncall/pull/2295))

## v1.2.45 (2023-06-19)

### Changed

- Change .Values.externalRabbitmq.passwordKey from `password` to `""` (default value `rabbitmq-password`) ([#864](https://github.com/grafana/oncall/pull/864))
- Remove deprecated `permissions` string array from the internal API user serializer by @joeyorlando ([#2269](https://github.com/grafana/oncall/pull/2269))

### Added

- Add `locale` column to mobile app user settings table by @joeyorlando [#2131](https://github.com/grafana/oncall/pull/2131)
- Update notification text for "You're going on call" push notifications to include information about the shift start
  and end times by @joeyorlando ([#2131](https://github.com/grafana/oncall/pull/2131))

### Fixed

- Handle non-UTC UNTIL datetime value when repeating ical events [#2241](https://github.com/grafana/oncall/pull/2241)
- Optimize AlertManager auto-resolve mechanism

## v1.2.44 (2023-06-14)

### Added

- Users with the Viewer basic role can now connect and use the mobile app ([#1892](https://github.com/grafana/oncall/pull/1892))
- Add helm chart support for redis and mysql existing secrets [#2156](https://github.com/grafana/oncall/pull/2156)

### Changed

- Removed `SlackActionRecord` model and database table by @joeyorlando [#2201](https://github.com/grafana/oncall/pull/2201)
- Require users when creating a schedule rotation using the web UI [#2220](https://github.com/grafana/oncall/pull/2220)

### Fixed

- Fix schedule shift preview to not breaking rotation shifts when there is overlap [#2218](https://github.com/grafana/oncall/pull/2218)
- Fix schedule list filter by type to allow considering multiple values [#2218](https://github.com/grafana/oncall/pull/2218)

## v1.2.43 (2023-06-12)

### Changed

- Propogate CI/CD changes

## v1.2.42 (2023-06-12)

### Changed

- Helm chart: Upgrade helm dependecies, improve local setup [#2144](https://github.com/grafana/oncall/pull/2144)

### Fixed

- Fixed bug on Filters where team param from URL was discarded [#6237](https://github.com/grafana/support-escalations/issues/6237)
- Fix receive channel filter in alert groups API [#2140](https://github.com/grafana/oncall/pull/2140)
- Helm chart: Fix usage of `env` settings as map;
  Fix usage of `mariadb.auth.database` and `mariadb.auth.username` for MYSQL env variables by @alexintech [#2146](https://github.com/grafana/oncall/pull/2146)

### Added

- Helm chart: Add unittests for rabbitmq and redis [2165](https://github.com/grafana/oncall/pull/2165)

## v1.2.41 (2023-06-08)

### Added

- Twilio Provider improvements by @Konstantinov-Innokentii, @mderynck and @joeyorlando
  [#2074](https://github.com/grafana/oncall/pull/2074) [#2034](https://github.com/grafana/oncall/pull/2034)
- Run containers as a non-root user by @alexintech [#2053](https://github.com/grafana/oncall/pull/2053)

## v1.2.40 (2023-06-07)

### Added

- Allow mobile app to consume "internal" schedules API endpoints by @joeyorlando ([#2109](https://github.com/grafana/oncall/pull/2109))
- Add inbound email address in integration API by @vadimkerr ([#2113](https://github.com/grafana/oncall/pull/2113))

### Changed

- Make viewset actions more consistent by @vadimkerr ([#2120](https://github.com/grafana/oncall/pull/2120))

### Fixed

- Fix + revert [#2057](https://github.com/grafana/oncall/pull/2057) which reverted a change which properly handles
  `Organization.DoesNotExist` exceptions for Slack events by @joeyorlando ([#TBD](https://github.com/grafana/oncall/pull/TBD))
- Fix Telegram ratelimit on live setting change by @vadimkerr and @alexintech ([#2100](https://github.com/grafana/oncall/pull/2100))

## v1.2.39 (2023-06-06)

### Changed

- Do not hide not secret settings in the web plugin UI by @alexintech ([#1964](https://github.com/grafana/oncall/pull/1964))

## v1.2.36 (2023-06-02)

### Added

- Add public API endpoint to export a schedule's final shifts by @joeyorlando ([2047](https://github.com/grafana/oncall/pull/2047))

### Fixed

- Fix demo alert for inbound email integration by @vadimkerr ([#2081](https://github.com/grafana/oncall/pull/2081))
- Fix calendar TZ used when comparing current shifts triggering slack shift notifications ([#2091](https://github.com/grafana/oncall/pull/2091))

## v1.2.35 (2023-06-01)

### Fixed

- Fix a bug with permissions for telegram user settings by @alexintech ([#2075](https://github.com/grafana/oncall/pull/2075))
- Fix orphaned messages in Slack by @vadimkerr ([#2023](https://github.com/grafana/oncall/pull/2023))
- Fix duplicated slack shift-changed notifications ([#2080](https://github.com/grafana/oncall/pull/2080))

## v1.2.34 (2023-05-31)

### Added

- Add description to "Default channel for Slack notifications" UI dropdown by @joeyorlando ([2051](https://github.com/grafana/oncall/pull/2051))

### Fixed

- Fix templates when slack or telegram is disabled ([#2064](https://github.com/grafana/oncall/pull/2064))
- Reduce number of alert groups returned by `Attach To` in slack to avoid event trigger timeout @mderynck ([#2049](https://github.com/grafana/oncall/pull/2049))

## v1.2.33 (2023-05-30)

### Fixed

- Revert #2040 breaking `/escalate` Slack command

## v1.2.32 (2023-05-30)

### Added

- Add models and framework to use different services (Phone, SMS, Verify) in Twilio depending on
  the destination country code by @mderynck ([#1976](https://github.com/grafana/oncall/pull/1976))
- Prometheus exporter backend for alert groups related metrics
- Helm chart: configuration of `uwsgi` using environment variables by @alexintech ([#2045](https://github.com/grafana/oncall/pull/2045))
- Much expanded/improved docs for mobile app ([2026](https://github.com/grafana/oncall/pull/2026>))
- Enable by-day selection when defining monthly and hourly rotations ([2037](https://github.com/grafana/oncall/pull/2037))

### Fixed

- Fix error when updating closed modal window in Slack by @vadimkerr ([#2019](https://github.com/grafana/oncall/pull/2019))
- Fix final schedule export failing to update when ical imported events set start/end as date ([#2025](https://github.com/grafana/oncall/pull/2025))
- Helm chart: fix bugs in helm chart with external postgresql configuration by @alexintech ([#2036](https://github.com/grafana/oncall/pull/2036))
- Properly address `Organization.DoesNotExist` exceptions thrown which result in HTTP 500 for the Slack `interactive_api_endpoint`
  endpoint by @joeyorlando ([#2040](https://github.com/grafana/oncall/pull/2040))
- Fix issue when trying to sync Grafana contact point and config receivers miss a key ([#2046](https://github.com/grafana/oncall/pull/2046))

### Changed

- Changed mobile notification title and subtitle. Removed the body. by @imtoori [#2027](https://github.com/grafana/oncall/pull/2027)

## v1.2.31 (2023-05-26)

### Fixed

- Fix AmazonSNS ratelimit by @Konstantinov-Innokentii ([#2032](https://github.com/grafana/oncall/pull/2032))

## v1.2.30 (2023-05-25)

### Fixed

- Fix Phone provider status callbacks [#2014](https://github.com/grafana/oncall/pull/2014)

## v1.2.29 (2023-05-25)

### Changed

- Phone provider refactoring [#1713](https://github.com/grafana/oncall/pull/1713)

### Fixed

- Handle slack metadata limit when creating paging command payload ([#2007](https://github.com/grafana/oncall/pull/2007))
- Fix issue with sometimes cached final schedule not being refreshed after an update ([#2004](https://github.com/grafana/oncall/pull/2004))

## v1.2.28 (2023-05-24)

### Fixed

- Improve plugin authentication by @vadimkerr ([#1995](https://github.com/grafana/oncall/pull/1995))
- Fix MultipleObjectsReturned error on webhook endpoints by @vadimkerr ([#1996](https://github.com/grafana/oncall/pull/1996))
- Remove user defined time period from "you're going oncall" mobile push by @iskhakov ([#2001](https://github.com/grafana/oncall/pull/2001))

## v1.2.27 (2023-05-23)

### Added

- Allow passing Firebase credentials via environment variable by @vadimkerr ([#1969](https://github.com/grafana/oncall/pull/1969))

### Changed

- Update default Alertmanager templates by @iskhakov ([#1944](https://github.com/grafana/oncall/pull/1944))

### Fixed

- Fix SQLite permission issue by @vadimkerr ([#1984](https://github.com/grafana/oncall/pull/1984))
- Remove user defined time period from "you're going oncall" mobile push ([2001](https://github.com/grafana/oncall/pull/2001))

## v1.2.26 (2023-05-18)

### Fixed

- Fix inbound email bug when attaching files by @vadimkerr ([#1970](https://github.com/grafana/oncall/pull/1970))

## v1.2.25 (2023-05-18)

### Added

- Test mobile push backend

## v1.2.24 (2023-05-17)

### Fixed

- Fixed bug in Escalation Chains where reordering an item crashed the list

## v1.2.23 (2023-05-15)

### Added

- Add a way to set a maintenance mode message and display this in the web plugin UI by @joeyorlando ([#1917](https://github.com/grafana/oncall/pull/#1917))

### Changed

- Use `user_profile_changed` Slack event instead of `user_change` to update Slack user profile by @vadimkerr ([#1938](https://github.com/grafana/oncall/pull/1938))

## v1.2.22 (2023-05-12)

### Added

- Add mobile settings for info notifications by @imtoori ([#1926](https://github.com/grafana/oncall/pull/1926))

### Fixed

- Fix bug in the "You're Going Oncall" push notification copy by @joeyorlando ([#1922](https://github.com/grafana/oncall/pull/1922))
- Fix bug with newlines in markdown converter ([#1925](https://github.com/grafana/oncall/pull/1925))
- Disable "You're Going Oncall" push notification by default ([1927](https://github.com/grafana/oncall/pull/1927))

## v1.2.21 (2023-05-09)

### Added

- Add a new mobile app push notification which notifies users when they are going on call by @joeyorlando ([#1814](https://github.com/grafana/oncall/pull/1814))
- Add a new mobile app user setting field, `important_notification_volume_override` by @joeyorlando ([#1893](https://github.com/grafana/oncall/pull/1893))

### Changed

- Improve ical comparison when checking for imported ical updates ([1870](https://github.com/grafana/oncall/pull/1870))
- Upgrade to Python 3.11.3 by @joeyorlando ([#1849](https://github.com/grafana/oncall/pull/1849))

### Fixed

- Fix issue with how OnCall determines if a cloud Grafana Instance supports RBAC by @joeyorlando ([#1880](https://github.com/grafana/oncall/pull/1880))
- Fix issue trying to set maintenance mode for integrations belonging to non-current team

## v1.2.20 (2023-05-09)

### Fixed

- Hotfix perform notification task

## v1.2.19 (2023-05-04)

### Fixed

- Fix issue with parsing response when sending Slack message

## v1.2.18 (2023-05-03)

### Added

- Documentation updates

## v1.2.17 (2023-05-02)

### Added

- Add filter descriptions to web ui by @iskhakov ([1845](https://github.com/grafana/oncall/pull/1845))
- Add "Notifications Receiver" RBAC role by @joeyorlando ([#1853](https://github.com/grafana/oncall/pull/1853))

### Changed

- Remove template editor from Slack by @iskhakov ([1847](https://github.com/grafana/oncall/pull/1847))
- Remove schedule name uniqueness restriction ([1859](https://github.com/grafana/oncall/pull/1859))

### Fixed

- Fix bugs in web title and message templates rendering and visual representation ([1747](https://github.com/grafana/oncall/pull/1747))

## v1.2.16 (2023-04-27)

### Added

- Add 2, 3 and 6 hours Alert Group silence options by @tommysitehost ([#1822](https://github.com/grafana/oncall/pull/1822))
- Add schedule related users endpoint to plugin API

### Changed

- Update web UI, Slack, and Telegram to allow silencing an acknowledged alert group by @joeyorlando ([#1831](https://github.com/grafana/oncall/pull/1831))

### Fixed

- Optimize duplicate queries occurring in AlertGroupFilter by @joeyorlando ([1809](https://github.com/grafana/oncall/pull/1809))

## v1.2.15 (2023-04-24)

### Fixed

- Helm chart: Fix helm hook for db migration job
- Performance improvements to `GET /api/internal/v1/alertgroups` endpoint by @joeyorlando and @iskhakov ([#1805](https://github.com/grafana/oncall/pull/1805))

### Added

- Add helm chart support for twilio existing secrets by @atownsend247 ([#1435](https://github.com/grafana/oncall/pull/1435))
- Add web_title, web_message and web_image_url attributes to templates ([1786](https://github.com/grafana/oncall/pull/1786))

### Changed

- Update shift API to use a default interval value (`1`) when a `frequency` is set and no `interval` is given
- Limit number of alertmanager alerts in alert group to autoresolve by 500 ([1779](https://github.com/grafana/oncall/pull/1779))
- Update schedule and personal ical exports to use final shift events

## v1.2.14 (2023-04-19)

### Fixed

- Fix broken documentation links by @shantanualsi ([#1766](https://github.com/grafana/oncall/pull/1766))
- Fix bug when updating team access settings by @vadimkerr ([#1794](https://github.com/grafana/oncall/pull/1794))

## v1.2.13 (2023-04-18)

### Changed

- Rework ical schedule export to include final events; also improve changing shifts sync

### Fixed

- Fix issue when creating web overrides for TF schedules using a non-UTC timezone

## v1.2.12 (2023-04-18)

### Changed

- Move `alerts_alertgroup.is_restricted` column to `alerts_alertreceivechannel.restricted_at` by @joeyorlando ([#1770](https://github.com/grafana/oncall/pull/1770))

### Added

- Add new field description_short to private api ([#1698](https://github.com/grafana/oncall/pull/1698))
- Added preview and migration API endpoints for route migration from regex into jinja2 ([1715](https://github.com/grafana/oncall/pull/1715))
- Helm chart: add the option to use a helm hook for the migration job ([1386](https://github.com/grafana/oncall/pull/1386))
- Add endpoints to start and stop maintenance in alert receive channel private api ([1755](https://github.com/grafana/oncall/pull/1755))
- Send demo alert with dynamic payload and get demo payload example on private api ([1700](https://github.com/grafana/oncall/pull/1700))
- Add is_default fields to templates, remove WritableSerialiserMethodField ([1759](https://github.com/grafana/oncall/pull/1759))
- Allow use of dynamic payloads in alert receive channels preview template in private api ([1756](https://github.com/grafana/oncall/pull/1756))

## v1.2.11 (2023-04-14)

### Added

- add new columns `gcom_org_contract_type`, `gcom_org_irm_sku_subscription_start_date`,
  and `gcom_org_oldest_admin_with_billing_privileges_user_id` to `user_management_organization` table,
  plus `is_restricted` column to `alerts_alertgroup` table by @joeyorlando and @teodosii ([1522](https://github.com/grafana/oncall/pull/1522))
- emit two new Django signals by @joeyorlando and @teodosii ([1522](https://github.com/grafana/oncall/pull/1522))
  - `org_sync_signal` at the end of the `engine/apps/user_management/sync.py::sync_organization` method
  - `alert_group_created_signal` when a new Alert Group is created

## v1.2.10 (2023-04-13)

### Added

- Added mine filter to schedules listing

### Fixed

- Fixed a bug in GForm's RemoteSelect where the value for Dropdown could not change
- Fixed the URL attached to an Incident created via the 'Declare Incident' button of a Slack alert by @sd2k ([#1738](https://github.com/grafana/oncall/pull/1738))

## v1.2.9 (2023-04-11)

### Fixed

- Catch the new Slack error - "message_limit_exceeded"

## v1.2.8 (2023-04-06)

### Changed

- Allow editing assigned team via public api ([1619](https://github.com/grafana/oncall/pull/1619))
- Disable mentions when resolution note is created by @iskhakov ([1696](https://github.com/grafana/oncall/pull/1696))
- Display warnings on users page in a clean and consistent way by @iskhakov ([#1681](https://github.com/grafana/oncall/pull/1681))

## v1.2.7 (2023-04-03)

### Added

- Save selected teams filter in local storage ([#1611](https://github.com/grafana/oncall/issues/1611))

### Changed

- Renamed routes from /incidents to /alert-groups ([#1678](https://github.com/grafana/oncall/pull/1678))

### Fixed

- Fix team search when filtering resources by @vadimkerr ([#1680](https://github.com/grafana/oncall/pull/1680))
- Fix issue when trying to scroll in Safari ([#415](https://github.com/grafana/oncall/issues/415))

## v1.2.6 (2023-03-30)

### Fixed

- Fixed bug when web schedules/shifts use non-UTC timezone and shift is deleted by @matiasb ([#1661](https://github.com/grafana/oncall/pull/1661))

## v1.2.5 (2023-03-30)

### Fixed

- Fixed a bug with Slack links not working in the plugin UI ([#1671](https://github.com/grafana/oncall/pull/1671))

## v1.2.4 (2023-03-30)

### Added

- Added the ability to change the team for escalation chains by @maskin25, @iskhakov and @vadimkerr ([#1658](https://github.com/grafana/oncall/pull/1658))

### Fixed

- Addressed bug with iOS mobile push notifications always being set to critical by @imtoori and @joeyorlando ([#1646](https://github.com/grafana/oncall/pull/1646))
- Fixed issue where Viewer was not able to view which people were oncall in a schedule ([#999](https://github.com/grafana/oncall/issues/999))
- Fixed a bug with syncing teams from Grafana API by @vadimkerr ([#1652](https://github.com/grafana/oncall/pull/1652))

## v1.2.3 (2023-03-28)

Only some minor performance/developer setup changes to report in this version.

## v1.2.2 (2023-03-27)

### Changed

- Drawers with Forms are not closing by clicking outside of the drawer. Only by clicking Cancel or X (by @Ukochka in [#1608](https://github.com/grafana/oncall/pull/1608))
- When the `DANGEROUS_WEBHOOKS_ENABLED` environment variable is set to true, it's possible now to create Outgoing Webhooks
  using URLs without a top-level domain (by @hoptical in [#1398](https://github.com/grafana/oncall/pull/1398))
- Updated wording when creating an integration (by @callmehyde in [#1572](https://github.com/grafana/oncall/pull/1572))
- Set FCM iOS/Android "message priority" to "high priority" for mobile app push notifications (by @joeyorlando in [#1612](https://github.com/grafana/oncall/pull/1612))
- Improve schedule quality feature (by @vadimkerr in [#1602](https://github.com/grafana/oncall/pull/1602))

### Fixed

- Update override deletion changes to set its final duration (by @matiasb in [#1599](https://github.com/grafana/oncall/pull/1599))

## v1.2.1 (2023-03-23)

### Changed

- Mobile app settings backend by @vadimkerr in ([1571](https://github.com/grafana/oncall/pull/1571))
- Fix integrations and escalations autoselect, improve GList by @maskin25 in ([1601](https://github.com/grafana/oncall/pull/1601))
- Add filters to outgoing webhooks 2 by @iskhakov in ([1598](https://github.com/grafana/oncall/pull/1598))

## v1.2.0 (2023-03-21)

### Changed

- Add team-based filtering for resources, so that users can see multiple resources at once and link them together ([1528](https://github.com/grafana/oncall/pull/1528))

## v1.1.41 (2023-03-21)

### Added

- Modified `check_escalation_finished_task` celery task to use read-only databases for its query, if one is defined +
  make the validation logic stricter + ping a configurable heartbeat on successful completion of this task ([1266](https://github.com/grafana/oncall/pull/1266))

### Changed

- Updated wording throughout plugin to use 'Alert Group' instead of 'Incident' ([1565](https://github.com/grafana/oncall/pull/1565),
  [1576](https://github.com/grafana/oncall/pull/1576))
- Check for enabled Telegram feature was added to ChatOps and to User pages ([319](https://github.com/grafana/oncall/issues/319))
- Filtering for Editors/Admins was added to rotation form. It is not allowed to assign Viewer to rotation ([1124](https://github.com/grafana/oncall/issues/1124))
- Modified search behaviour on the Escalation Chains page to allow for "partial searching" ([1578](https://github.com/grafana/oncall/pull/1578))

### Fixed

- Fixed a few permission issues on the UI ([1448](https://github.com/grafana/oncall/pull/1448))
- Fix resolution note rendering in Slack message threads where the Slack username was not
  being properly rendered ([1561](https://github.com/grafana/oncall/pull/1561))

## v1.1.40 (2023-03-16)

### Fixed

- Check for duplicated positions in terraform escalation policies create/update

### Added

- Add `regex_match` Jinja filter ([1556](https://github.com/grafana/oncall/pull/1556))

### Changed

- Allow passing `null` as a value for `escalation_chain` when creating routes via the public API ([1557](https://github.com/grafana/oncall/pull/1557))

## v1.1.39 (2023-03-16)

### Added

- Inbound email integration ([837](https://github.com/grafana/oncall/pull/837))

## v1.1.38 (2023-03-14)

### Added

- Add filtering by escalation chain to alert groups page ([1535](https://github.com/grafana/oncall/pull/1535))

### Fixed

- Improve tasks checking/triggering webhooks in new backend

## v1.1.37 (2023-03-14)

### Fixed

- Fixed redirection issue on integrations screen

### Added

- Enable web overrides for Terraform-based schedules
- Direct user paging improvements ([1358](https://github.com/grafana/oncall/issues/1358))
- Added Schedule Score quality within the schedule view ([118](https://github.com/grafana/oncall/issues/118))

## v1.1.36 (2023-03-09)

### Fixed

- Fix bug with override creation ([1515](https://github.com/grafana/oncall/pull/1515))

## v1.1.35 (2023-03-09)

### Added

- Insight logs

### Fixed

- Fixed issue with Alert group involved users filter
- Fixed email sending failure due to newline in title

## v1.1.34 (2023-03-08)

### Added

- Jinja2 based routes ([1319](https://github.com/grafana/oncall/pull/1319))

### Changed

- Remove mobile app feature flag ([1484](https://github.com/grafana/oncall/pull/1484))

### Fixed

- Prohibit creating & updating past overrides ([1474](https://github.com/grafana/oncall/pull/1474))

## v1.1.33 (2023-03-07)

### Fixed

- Show permission error for accessing Telegram as Viewer ([1273](https://github.com/grafana/oncall/issues/1273))

### Changed

- Pass email and phone limits as environment variables ([1219](https://github.com/grafana/oncall/pull/1219))

## v1.1.32 (2023-03-01)

### Fixed

- Schedule filters improvements ([941](https://github.com/grafana/oncall/issues/941))
- Fix pagination issue on schedules page ([1437](https://github.com/grafana/oncall/pull/1437))

## v1.1.31 (2023-03-01)

### Added

- Add acknowledge_signal and source link to public api

## v1.1.30 (2023-03-01)

### Fixed

- Fixed importing of global grafana styles ([672](https://github.com/grafana/oncall/issues/672))
- Fixed UI permission related bug where Editors could not export their user iCal link
- Fixed error when a shift is created using Etc/UTC as timezone
- Fixed issue with refresh ical file task not considering empty string values
- Schedules: Long popup does not fit screen & buttons unreachable & objects outside of the popup ([1002](https://github.com/grafana/oncall/issues/1002))
- Can't scroll on integration settings page ([415](https://github.com/grafana/oncall/issues/415))
- Team change in the Integration page always causes 403 ([1292](https://github.com/grafana/oncall/issues/1292))
- Schedules: Permalink doesn't work with multi-teams ([940](https://github.com/grafana/oncall/issues/940))
- Schedules list -> expanded schedule blows page width ([1293](https://github.com/grafana/oncall/issues/1293))

### Changed

- Moved reCAPTCHA to backend environment variable for more flexible configuration between different environments.
- Add pagination to schedule listing
- Show 100 latest alerts on alert group page ([1417](https://github.com/grafana/oncall/pull/1417))

## v1.1.29 (2023-02-23)

### Changed

- Allow creating schedules with type "web" using public API

### Fixed

- Fixed minor issue during the sync process where an HTTP 302 (redirect) status code from the Grafana
  instance would cause the sync to not properly finish

## v1.1.28 (2023-02-23)

### Fixed

- Fixed maintenance mode for Telegram and MSTeams

## v1.1.27 (2023-02-22)

### Added

- Added reCAPTCHA validation for requesting a mobile verification code

### Changed

- Added ratelimits for phone verification
- Link to source was added
- Header of Incident page was reworked: clickable labels instead of just names, users section was deleted
- "Go to Integration" button was deleted, because the functionality was moved to clickable labels

### Fixed

- Fixed HTTP request to Google where when fetching an iCal, the response would sometimes contain HTML instead
  of the expected iCal data

## v1.1.26 (2023-02-20)

### Fixed

- Make alert group filters persistent ([482](https://github.com/grafana/oncall/issues/482))

### Changed

- Update phone verification error message

## v1.1.25 (2023-02-20)

### Fixed

- Fixed too long declare incident link in Slack

## v1.1.24 (2023-02-16)

### Added

- Add direct user paging ([823](https://github.com/grafana/oncall/issues/823))
- Add App Store link to web UI ([1328](https://github.com/grafana/oncall/pull/1328))

### Fixed

- Cleaning of the name "Incident" ([704](https://github.com/grafana/oncall/pull/704))
- Alert Group/Alert Groups naming polishing. All the names should be with capital letters
- Design polishing ([1290](https://github.com/grafana/oncall/pull/1290))
- Not showing contact details in User tooltip if User does not have edit/admin access
- Updated slack link account to redirect back to user profile instead of chatops

### Changed

- Incidents - Removed buttons column and replaced status with toggler ([#1237](https://github.com/grafana/oncall/issues/1237))
- Responsiveness changes across multiple pages (Incidents, Integrations, Schedules) ([#1237](https://github.com/grafana/oncall/issues/1237))
- Add pagination to schedule listing

## v1.1.23 (2023-02-06)

### Fixed

- Fix bug with email case sensitivity for ICal on-call schedules ([1297](https://github.com/grafana/oncall/pull/1297))

## v1.1.22 (2023-02-03)

### Fixed

- Fix bug with root/dependant alert groups list api endpoint ([1284](https://github.com/grafana/oncall/pull/1284))
- Fixed NPE on teams switch

### Added

- Optimize alert and alert group public api endpoints and add filter by id ([1274](https://github.com/grafana/oncall/pull/1274))
- Enable mobile app backend by default on OSS

## v1.1.21 (2023-02-02)

### Added

- Add [`django-dbconn-retry` library](https://github.com/jdelic/django-dbconn-retry) to `INSTALLED_APPS` to attempt
  to alleviate occasional `django.db.utils.OperationalError` errors
- Improve alerts and alert group endpoint response time in internal API with caching ([1261](https://github.com/grafana/oncall/pull/1261))
- Optimize alert and alert group public api endpoints and add filter by id ([1274](https://github.com/grafana/oncall/pull/1274)
- Added Coming Soon for iOS on Mobile App screen

### Fixed

- Fix issue on Integrations where you were redirected back once escalation chain was loaded ([#1083](https://github.com/grafana/oncall/issues/1083))
  ([#1257](https://github.com/grafana/oncall/issues/1257))

## v1.1.20 (2023-01-30)

### Added

- Add involved users filter to alert groups listing page (+ mine shortcut)

### Changed

- Improve logging for creating contact point for Grafana Alerting integration

### Fixed

- Fix bugs related to creating contact point for Grafana Alerting integration
- Fix minor UI bug on OnCall users page where it would idefinitely show a "Loading..." message
- Only show OnCall user's table to users that are authorized
- Fixed NPE in ScheduleUserDetails component ([#1229](https://github.com/grafana/oncall/issues/1229))

## v1.1.19 (2023-01-25)

### Added

- Add Server URL below QR code for OSS for debugging purposes
- Add Slack slash command allowing to trigger a direct page via a manually created alert group
- Remove resolved and acknowledged filters as we switched to status ([#1201](https://github.com/grafana/oncall/pull/1201))
- Add sync with grafana on /users and /teams api calls from terraform plugin

### Changed

- Allow users with `viewer` role to fetch cloud connection status using the internal API ([#1181](https://github.com/grafana/oncall/pull/1181))
- When removing the Slack ChatOps integration, make it more explicit to the user what the implications of doing so are
- Improve performance of `GET /api/internal/v1/schedules` endpoint ([#1169](https://github.com/grafana/oncall/pull/1169))

### Fixed

- Removed duplicate API call, in the UI on plugin initial load, to `GET /api/internal/v1/alert_receive_channels`
- Increased plugin startup speed ([#1200](https://github.com/grafana/oncall/pull/1200))

## v1.1.18 (2023-01-18)

### Added

- Allow messaging backends to be enabled/disabled per organization ([#1151](https://github.com/grafana/oncall/pull/1151))

### Changed

- Send a Slack DM when user is not in channel ([#1144](https://github.com/grafana/oncall/pull/1144))

## v1.1.17 (2023-01-18)

### Changed

- Modified how the `Organization.is_rbac_permissions_enabled` flag is set,
  based on whether we are dealing with an open-source, or cloud installation
- Backend implementation to support direct user/schedule paging
- Changed documentation links to open in new window
- Remove helm chart signing
- Changed the user's profile modal to be wide for all tabs

### Added

- Added state filter for alert_group public API endpoint.
- Enrich user tooltip on Schedule page
- Added redirects for old-style links

### Fixed

- Updated typo in Helm chart values when specifying a custom Slack command name
- Fix for web schedules ical export to give overrides the right priority
- Fix for topnavbar to show initial loading inside PluginPage

## v1.1.16 (2023-01-12)

### Fixed

- Minor bug fix in how the value of `Organization.is_rbac_permissions_enabled` is determined

- Helm chart: default values file and documentation now reflect the correct key to set for the Slack
  slash command name, `oncall.slack.commandName`.

## v1.1.15 (2023-01-10)

### Changed

- Simplify and speed up slack rendering ([#1105](https://github.com/grafana/oncall/pull/1105))
- Faro - Point to 3 separate apps instead of just 1 for all environments ([#1110](https://github.com/grafana/oncall/pull/1110))
- Schedules - ([#1114](https://github.com/grafana/oncall/pull/1114), [#1109](https://github.com/grafana/oncall/pull/1109))

### Fixed

- Bugfix for topnavbar to place alerts inside PageNav ([#1040](https://github.com/grafana/oncall/pull/1040))

## v1.1.14 (2023-01-05)

### Changed

- Change wording from "incident" to "alert group" for the Telegram integration ([#1052](https://github.com/grafana/oncall/pull/1052))
- Soft-delete of organizations on stack deletion.

## v1.1.13 (2023-01-04)

### Added

- Integration with [Grafana Faro](https://grafana.com/docs/grafana-cloud/faro-web-sdk/) for Cloud Instances

## v1.1.12 (2023-01-03)

### Fixed

- Handle jinja exceptions during alert creation
- Handle exception for slack rate limit message

## v1.1.11 (2023-01-03)

### Fixed

- Fix error when schedule was not able to load
- Minor fixes

## v1.1.10 (2023-01-03)

### Fixed

- Minor fixes

## v1.1.9 (2023-01-03)

### Fixed

- Alert group query optimization
- Update RBAC scopes
- Fix error when schedule was not able to load
- Minor bug fixes

## v1.1.8 (2022-12-13)

### Added

- Added a `make` command, `enable-mobile-app-feature-flags`, which sets the backend feature flag in `./dev/.env.dev`,
  and updates a record in the `base_dynamicsetting` database table, which are needed to enable the mobile
  app backend features.

### Changed

- Added ability to change engine deployment update strategy via values in helm chart.
- removed APNS support
- changed the `django-push-notification` library from the `iskhakov` fork to the [`grafana` fork](https://github.com/grafana/django-push-notifications).
  This new fork basically patches an issue which affected the database migrations of this django app (previously the
  library would not respect the `USER_MODEL` setting when creating its tables and would instead reference the
  `auth_user` table.. which we don't want)
- add `--no-cache` flag to the `make build` command

### Fixed

- fix schedule UI types and permissions

## v1.1.7 (2022-12-09)

### Fixed

- Update fallback role for schedule write RBAC permission
- Mobile App Verification tab in the user settings modal is now hidden for users that do not have proper
  permissions to use it

## v1.1.6 (2022-12-09)

### Added

- RBAC permission support
- Add `time_zone` serializer validation for OnCall shifts and calendar/web schedules. In addition, add database migration
  to update values that may be invalid
- Add a `permalinks.web` field, which is a permalink to the alert group web app page, to the alert group internal/public
  API responses
- Added the ability to customize job-migrate `ttlSecondsAfterFinished` field in the helm chart

### Fixed

- Got 500 error when saving Outgoing Webhook ([#890](https://github.com/grafana/oncall/issues/890))
- v1.0.13 helm chart - update the OnCall backend pods image pull policy to "Always" (and explicitly set tag to `latest`).
  This should resolve some recent issues experienced where the frontend/backend versions are not aligned.

### Changed

- When editing templates for alert group presentation or outgoing webhooks, errors and warnings are now displayed in
  the UI as notification popups or displayed in the preview.
- Errors and warnings that occur when rendering templates during notification or webhooks will now render
  and display the error/warning as the result.

## v1.1.5 (2022-11-24)

### Added

- Added a QR code in the "Mobile App Verification" tab on the user settings modal to connect the mobile
  application to your OnCall instance

### Fixed

- UI bug fixes for Grafana 9.3 ([#860](https://github.com/grafana/oncall/pull/860))
- Bug fix for saving source link template ([#898](https://github.com/grafana/oncall/pull/898))

## v1.1.4 (2022-11-23)

### Fixed

- Bug fix for [#882](https://github.com/grafana/oncall/pull/882) which was causing the OnCall web calendars to not load
- Bug fix which, when installing the plugin, or after removing a Grafana API token, caused the plugin to not load properly

## v1.1.3 (2022-11-22)

- Bug Fixes

### Changed

- For OSS installations of OnCall, initial configuration is now simplified. When running for local development, you no
  longer need to configure the plugin via the UI. This is achieved through passing one environment variable to both the
  backend & frontend containers, both of which have been preconfigured for you in `docker-compose-developer.yml`.
  - The Grafana API URL **must be** passed as an environment variable, `GRAFANA_API_URL`, to the OnCall backend
    (and can be configured by updating this env var in your `./dev/.env.dev` file)
  - The OnCall API URL can optionally be passed as an environment variable, `ONCALL_API_URL`, to the OnCall UI.
    If the environment variable is found, the plugin will "auto-configure", otherwise you will be shown a simple
    configuration form to provide this info.
- For Helm installations, if you are running Grafana externally (eg. `grafana.enabled` is set to `false`
  in your `values.yaml`), you will now be required to specify `externalGrafana.url` in `values.yaml`.
- `make start` will now idempotently check to see if a "127.0.0.1 grafana" record exists in `/etc/hosts`
  (using a tool called [`hostess`](https://github.com/cbednarski/hostess)). This is to support using `http://grafana:3000`
  as the `Organization.grafana_url` in two scenarios:
  - `oncall_engine`/`oncall_celery` -> `grafana` Docker container communication
  - public URL generation. There are some instances where `Organization.grafana_url` is referenced to generate public
    URLs to a Grafana plugin page. Without the `/etc/hosts` record, navigating to `http://grafana:3000/some_page` in
    your browser, you would obviously get an error from your browser.

## v1.1.2 (2022-11-18)

- Bug Fixes

## v1.1.1 (2022-11-16)

- Compatibility with Grafana 9.3.0
- Bug Fixes

## v1.0.52 (2022-11-09)

- Allow use of API keys as alternative to account auth token for Twilio
- Remove `grafana_plugin_management` Django app
- Enable new schedules UI
- Bug fixes

## v1.0.51 (2022-11-05)

- Bug Fixes

## v1.0.50 (2022-11-03)

- Updates to documentation
- Improvements to web schedules
- Bug fixes

## v1.0.49 (2022-11-01)

- Enable SMTP email backend by default
- Fix Grafana sidebar frontend bug

## v1.0.48 (2022-11-01)

- verify_number management command
- chatops page redesign

## v1.0.47 (2022-11-01)

- Bug fixes

## v1.0.46 (2022-10-28)

- Bug fixes
- remove `POST /api/internal/v1/custom_buttons/{id}/action` endpoint

## v1.0.45 (2022-10-27)

- Bug fix to revert commit which removed unused engine code

## v1.0.44 (2022-10-26)

- Bug fix for an issue that was affecting phone verification

## v1.0.43 (2022-10-25)

- Bug fixes

## v1.0.42 (2022-10-24)

- Fix posting resolution notes to Slack

## v1.0.41 (2022-10-24)

- Add personal email notifications
- Bug fixes

## v1.0.40 (2022-10-05)

- Improved database and celery backends support
- Added script to import PagerDuty users to Grafana
- Bug fixes

## v1.0.39 (2022-10-03)

- Fix issue in v1.0.38 blocking the creation of schedules and webhooks in the UI

## v1.0.38 (2022-09-30)

- Fix exception handling for adding resolution notes when slack and oncall users are out of sync.
- Fix all day events showing as having gaps in slack notifications
- Improve plugin configuration error message readability
- Add `telegram` key to `permalinks` property in `AlertGroup` public API response schema

## v1.0.37 (2022-09-21)

- Improve API token creation form
- Fix alert group bulk action bugs
- Add `permalinks` property to `AlertGroup` public API response schema
- Scheduling system bug fixes
- Public API bug fixes

## v1.0.36 (2022-09-12)

- Alpha web schedules frontend/backend updates
- Bug fixes

## v1.0.35 (2022-09-07)

- Bug fixes

## v1.0.34 (2022-09-06)

- Fix schedule notification spam

## v1.0.33 (2022-09-06)

- Add raw alert view
- Add GitHub star button for OSS installations
- Restore alert group search functionality
- Bug fixes

## v1.0.32 (2022-09-01)

- Bug fixes

## v1.0.31 (2022-09-01)

- Bump celery version
- Fix oss to cloud connection

## v1.0.30 (2022-08-31)

- Bug fix: check user notification policy before access

## v1.0.29 (2022-08-31)

- Add arm64 docker image

## v1.0.28 (2022-08-31)

- Bug fixes

## v1.0.27 (2022-08-30)

- Bug fixes

## v1.0.26 (2022-08-26)

- Insight log's format fixes
- Remove UserNotificationPolicy auto-recreating

## v1.0.25 (2022-08-24)

- Bug fixes

## v1.0.24 (2022-08-24)

- Insight logs
- Default DATA_UPLOAD_MAX_MEMORY_SIZE to 1mb

## v1.0.23 (2022-08-23)

- Bug fixes

## v1.0.22 (2022-08-16)

- Make STATIC_URL configurable from environment variable

## v1.0.21 (2022-08-12)

- Bug fixes

## v1.0.19 (2022-08-10)

- Bug fixes

## v1.0.15 (2022-08-03)

- Bug fixes

## v1.0.13 (2022-07-27)

- Optimize alert group list view
- Fix a bug related to Twilio setup

## v1.0.12 (2022-07-26)

- Update push-notifications dependency
- Rework how absolute URLs are built
- Fix to show maintenance windows per team
- Logging improvements
- Internal api to get a schedule final events

## v1.0.10 (2022-07-22)

- Speed-up of alert group web caching
- Internal api for OnCall shifts

## v1.0.9 (2022-07-21)

- Frontend bug fixes & improvements
- Support regex_replace() in templates
- Bring back alert group caching and list view

## v1.0.7 (2022-07-18)

- Backend & frontend bug fixes
- Deployment improvements
- Reshape webhook payload for outgoing webhooks
- Add escalation chain usage info on escalation chains page
- Improve alert group list load speeds and simplify caching system

## v1.0.6 (2022-07-12)

- Manual Incidents enabled for teams
- Fix phone notifications for OSS
- Public API improvements

## v1.0.5 (2022-07-06)

- Bump Django to 3.2.14
- Fix PagerDuty iCal parsing

## 1.0.4 (2022-06-28)

- Allow Telegram DMs without channel connection.

## 1.0.3 (2022-06-27)

- Fix users public api endpoint. Now it returns users with all roles.
- Fix redundant notifications about gaps in schedules.
- Frontend fixes.

## 1.0.2 (2022-06-17)

- Fix Grafana Alerting integration to handle API changes in Grafana 9
- Improve public api endpoint for outgoing webhooks (/actions) by adding ability to create, update and delete
  outgoing webhook instance

## 1.0.0 (2022-06-14)

- First Public Release

## 0.0.71 (2022-06-06)

- Initial Commit Release<|MERGE_RESOLUTION|>--- conflicted
+++ resolved
@@ -14,11 +14,8 @@
 
 ### Changed
 
-<<<<<<< HEAD
+- Check for permissions on Slack escalate command ([#3891](https://github.com/grafana/oncall/pull/3891))
 - Do not delete webhook if its team is deleted @mderynck ([#3873](https://github.com/grafana/oncall/pull/3873))
-=======
-- Check for permissions on Slack escalate command ([#3891](https://github.com/grafana/oncall/pull/3891))
->>>>>>> caef9e2e
 
 ## v1.3.105 (2024-02-13)
 
