# Changelog

All notable changes to this project will be documented in this file.

The format is based on [Keep a Changelog](https://keepachangelog.com/en/1.0.0/),
and this project adheres to [Semantic Versioning](https://semver.org/spec/v2.0.0.html).

## Unreleased

<<<<<<< HEAD
### Changed

- Update the direct paging feature to page for acknowledged & silenced alert groups,
  and show a warning for resolved alert groups by @vadimkerr ([#2639](https://github.com/grafana/oncall/pull/2639))
=======
### Fixed

- Remove checks delaying plugin load and cause "Initializing plugin..." ([2624](https://github.com/grafana/oncall/pull/2624))
>>>>>>> 3caa569f

## v1.3.17 (2023-07-25)

### Added

- Added banner on the ChatOps screen for OSS to let the user know if no chatops integration is enabled
  ([#1735](https://github.com/grafana/oncall/issues/1735))
- Add `rbac_enabled` to `GET /api/internal/v1/current_team` response schema + `rbac_permissions` to `GET /api/internal/v1/user`
  response schema by @joeyorlando ([#2611](https://github.com/grafana/oncall/pull/2611))

### Fixed

- Bring heartbeats back to UI by @maskin25 ([#2550](https://github.com/grafana/oncall/pull/2550))
- Address issue when Grafana feature flags which were enabled via the `feature_flags.enabled` were only properly being
  parsed, when they were space-delimited. This fix allows them to be _either_ space or comma-delimited.
  by @joeyorlando ([#2623](https://github.com/grafana/oncall/pull/2623))

## v1.3.16 (2023-07-21)

### Added

- Allow persisting mobile app's timezone, to allow for more accurate datetime related notifications by @joeyorlando
  ([#2601](https://github.com/grafana/oncall/pull/2601))
- Add filter integrations by type ([2609](https://github.com/grafana/oncall/pull/2609))

### Changed

- Update direct paging docs by @vadimkerr ([#2600](https://github.com/grafana/oncall/pull/2600))
- Improve APIs for creating/updating direct paging integrations by @vadimkerr ([#2603](https://github.com/grafana/oncall/pull/2603))
- Remove unnecessary team checks in public API by @vadimkerr ([#2606](https://github.com/grafana/oncall/pull/2606))

### Fixed

- Fix Slack direct paging issue when there are more than 100 schedules by @vadimkerr ([#2594](https://github.com/grafana/oncall/pull/2594))
- Fix webhooks unable to be copied if they contain password or authorization header ([#2608](https://github.com/grafana/oncall/pull/2608))

## v1.3.15 (2023-07-19)

### Changed

- Deprecate `AlertGroup.is_archived` column. Column will be removed in a subsequent release. By @joeyorlando ([#2524](https://github.com/grafana/oncall/pull/2524)).
- Update Slack "invite" feature to use direct paging by @vadimkerr ([#2562](https://github.com/grafana/oncall/pull/2562))
- Change "Current responders" to "Additional Responders" in web UI by @vadimkerr ([#2567](https://github.com/grafana/oncall/pull/2567))

### Fixed

- Fix duplicate orders on routes and escalation policies by @vadimkerr ([#2568](https://github.com/grafana/oncall/pull/2568))
- Fixed Slack channels sync by @Ferril ([#2571](https://github.com/grafana/oncall/pull/2571))
- Fixed rendering of slack connection errors ([#2526](https://github.com/grafana/oncall/pull/2526))

## v1.3.14 (2023-07-17)

### Changed

- Added `PHONE_PROVIDER` configuration check by @sreway ([#2523](https://github.com/grafana/oncall/pull/2523))
- Deprecate `/oncall` Slack command, update direct paging functionality by @vadimkerr ([#2537](https://github.com/grafana/oncall/pull/2537))
- Change plugin version to drop the `v` prefix. ([#2540](https://github.com/grafana/oncall/pull/2540))

## v1.3.13 (2023-07-17)

### Changed

- Remove deprecated `heartbeat.HeartBeat` model/table by @joeyorlando ([#2534](https://github.com/grafana/oncall/pull/2534))

## v1.3.12 (2023-07-14)

### Added

- Add `page_size`, `current_page_number`, and `total_pages` attributes to paginated API responses by @joeyorlando ([#2471](https://github.com/grafana/oncall/pull/2471))

### Fixed

- New webhooks incorrectly masking authorization header by @mderynck ([#2541](https://github.com/grafana/oncall/pull/2541))

## v1.3.11 (2023-07-13)

### Added

- Release new webhooks functionality by @mderynck @matiasb @maskin25 @teodosii @raphael-batte ([#1830](https://github.com/grafana/oncall/pull/1830))

### Changed

- Custom button webhooks are deprecated, they will be automatically migrated to new webhooks. ([#1830](https://github.com/grafana/oncall/pull/1830))

## v1.3.10 (2023-07-13)

### Added

- [Helm] Added ability to specify `resources` definition within the `wait-for-db` init container by @Shelestov7
  ([#2501](https://github.com/grafana/oncall/pull/2501))
- Added index on `started_at` column in `alerts_alertgroup` table. This substantially speeds up query used by the `check_escalation_finished_task`
  task. By @joeyorlando and @Konstantinov-Innokentii ([#2516](https://github.com/grafana/oncall/pull/2516)).

### Changed

- Deprecated `/maintenance` web UI page. Maintenance is now handled at the integration level and can be performed
  within a single integration's page. by @Ukochka ([#2497](https://github.com/grafana/oncall/issues/2497))

### Fixed

- Fixed a bug in the integration maintenance mode workflow where a user could not start/stop an integration's
  maintenance mode by @joeyorlando ([#2511](https://github.com/grafana/oncall/issues/2511))
- Schedules: Long popup does not fit screen & buttons unreachable & objects outside of the popup [#1002](https://github.com/grafana/oncall/issues/1002)
- New schedules white theme issues [#2356](https://github.com/grafana/oncall/issues/2356)

## v1.3.9 (2023-07-12)

### Added

- Bring new Jinja editor to webhooks ([#2344](https://github.com/grafana/oncall/issues/2344))

### Fixed

- Add debounce on Select UI components to avoid making API search requests on each key-down event by
  @maskin25 ([#2466](https://github.com/grafana/oncall/pull/2466))
- Make Direct paging integration configurable ([2483](https://github.com/grafana/oncall/pull/2483))

## v1.3.8 (2023-07-11)

### Added

- Add `event.users.avatar_full` field to `GET /api/internal/v1/schedules/{schedule_id}/filter_events`
  payload by @joeyorlando ([#2459](https://github.com/grafana/oncall/pull/2459))
- Add `affinity` and `tolerations` for `celery` and `migrations` pods into helm chart + unit test for chart

### Changed

- Modified DRF pagination class used by `GET /api/internal/v1/alert_receive_channels` and `GET /api/internal/v1/schedules`
  endpoints so that the `next` and `previous` pagination links are properly set when OnCall is run behind
  a reverse proxy by @joeyorlando ([#2467](https://github.com/grafana/oncall/pull/2467))
- Polish user settings and warnings ([#2425](https://github.com/grafana/oncall/pull/2425))

### Fixed

- Address issue where we were improperly parsing Grafana feature flags that were enabled via the `feature_flags.enabled`
  method by @joeyorlando ([#2477](https://github.com/grafana/oncall/pull/2477))
- Fix cuddled list Markdown issue by @vadimkerr ([#2488](https://github.com/grafana/oncall/pull/2488))
- Fixed schedules slack notifications for deleted organizations ([#2493](https://github.com/grafana/oncall/pull/2493))

## v1.3.7 (2023-07-06)

### Changed

- OnCall Metrics dashboard update ([#2400](https://github.com/grafana/oncall/pull/2400))

## v1.3.6 (2023-07-05)

### Fixed

- Address issue where having multiple registered mobile apps for a user could lead to issues in delivering push
  notifications by @joeyorlando ([#2421](https://github.com/grafana/oncall/pull/2421))

## v1.3.5 (2023-07-05)

### Fixed

- Fix for phone provider initialization which can lead to an HTTP 500 on startup ([#2434](https://github.com/grafana/oncall/pull/2434))

## v1.3.4 (2023-07-05)

### Added

- Add full avatar URL for on-call users in schedule internal API by @vadimkerr ([#2414](https://github.com/grafana/oncall/pull/2414))
- Add phone call using the zvonok.com service by @sreway ([#2339](https://github.com/grafana/oncall/pull/2339))

### Changed

- UI drawer updates for webhooks2 ([#2419](https://github.com/grafana/oncall/pull/2419))
- Removed url from sms notification, changed format ([#2317](https://github.com/grafana/oncall/pull/2317))

## v1.3.3 (2023-06-29)

### Added

- Docs for `/resolution_notes` public api endpoint [#222](https://github.com/grafana/oncall/issues/222)

### Fixed

- Change alerts order for `/alert` public api endpoint [#1031](https://github.com/grafana/oncall/issues/1031)
- Change resolution notes order for `/resolution_notes` public api endpoint to show notes for the newest alert group
  on top ([#2404](https://github.com/grafana/oncall/pull/2404))
- Remove attempt to check token when editor/viewers are accessing the plugin @mderynck ([#2410](https://github.com/grafana/oncall/pull/2410))

## v1.3.2 (2023-06-29)

### Added

- Add metric "how many alert groups user was notified of" to Prometheus exporter ([#2334](https://github.com/grafana/oncall/pull/2334/))

### Changed

- Change permissions used during setup to better represent actions being taken by @mderynck ([#2242](https://github.com/grafana/oncall/pull/2242))
- Display 100000+ in stats when there are more than 100000 alert groups in the result ([#1901](https://github.com/grafana/oncall/pull/1901))
- Change OnCall plugin to use service accounts and api tokens for communicating with backend, by @mderynck ([#2385](https://github.com/grafana/oncall/pull/2385))
- RabbitMQ Docker image upgraded from 3.7.19 to 3.12.0 in `docker-compose-developer.yml` and
  `docker-compose-mysql-rabbitmq.yml`. **Note**: if you use one of these config files for your deployment
  you _may_ need to follow the RabbitMQ "upgrade steps" listed [here](https://rabbitmq.com/upgrade.html#rabbitmq-version-upgradability)
  by @joeyorlando ([#2359](https://github.com/grafana/oncall/pull/2359))

### Fixed

- For "You're Going OnCall" push notifications, show shift times in the user's configured timezone, otherwise UTC
  by @joeyorlando ([#2351](https://github.com/grafana/oncall/pull/2351))

## v1.3.1 (2023-06-26)

### Fixed

- Fix phone call & SMS relay by @vadimkerr ([#2345](https://github.com/grafana/oncall/pull/2345))

## v1.3.0 (2023-06-26)

### Added

- Secrets consistency for the chart. Bugfixing [#1016](https://github.com/grafana/oncall/pull/1016)

### Changed

- `telegram.webhookUrl` now defaults to `https://<base_url>` if not set
- UI Updates for the integrations page ([#2310](https://github.com/grafana/oncall/pull/2310))
- Prefer shift start when displaying rotation start value for existing shifts ([#2316](https://github.com/grafana/oncall/pull/2316))

### Fixed

- Fixed minor schedule preview issue missing last day ([#2316](https://github.com/grafana/oncall/pull/2316))

## v1.2.46 (2023-06-22)

### Added

- Make it possible to completely delete a rotation oncall ([#1505](https://github.com/grafana/oncall/issues/1505))
- Polish rotation modal form oncall ([#1506](https://github.com/grafana/oncall/issues/1506))
- Quick actions when editing a schedule oncall ([#1507](https://github.com/grafana/oncall/issues/1507))
- Enable schedule related profile settings oncall ([#1508](https://github.com/grafana/oncall/issues/1508))
- Highlight user shifts oncall ([#1509](https://github.com/grafana/oncall/issues/1509))
- Rename or Description for Schedules Rotations ([#1460](https://github.com/grafana/oncall/issues/1406))
- Add documentation for OnCall metrics exporter ([#2149](https://github.com/grafana/oncall/pull/2149))
- Add dashboard for OnCall metrics ([#1973](https://github.com/grafana/oncall/pull/1973))

## Changed

- Change mobile shift notifications title and subtitle by @imtoori ([#2288](https://github.com/grafana/oncall/pull/2288))
- Make web schedule updates to trigger sync refresh of its ical representation ([#2279](https://github.com/grafana/oncall/pull/2279))

## Fixed

- Fix duplicate orders for user notification policies by @vadimkerr ([#2278](https://github.com/grafana/oncall/pull/2278))
- Fix broken markup on alert group page, declutter, make time format consistent ([#2296](https://github.com/grafana/oncall/pull/2295))

## v1.2.45 (2023-06-19)

### Changed

- Change .Values.externalRabbitmq.passwordKey from `password` to `""` (default value `rabbitmq-password`) ([#864](https://github.com/grafana/oncall/pull/864))
- Remove deprecated `permissions` string array from the internal API user serializer by @joeyorlando ([#2269](https://github.com/grafana/oncall/pull/2269))

### Added

- Add `locale` column to mobile app user settings table by @joeyorlando [#2131](https://github.com/grafana/oncall/pull/2131)
- Update notification text for "You're going on call" push notifications to include information about the shift start
  and end times by @joeyorlando ([#2131](https://github.com/grafana/oncall/pull/2131))

### Fixed

- Handle non-UTC UNTIL datetime value when repeating ical events [#2241](https://github.com/grafana/oncall/pull/2241)
- Optimize AlertManager auto-resolve mechanism

## v1.2.44 (2023-06-14)

### Added

- Users with the Viewer basic role can now connect and use the mobile app ([#1892](https://github.com/grafana/oncall/pull/1892))
- Add helm chart support for redis and mysql existing secrets [#2156](https://github.com/grafana/oncall/pull/2156)

### Changed

- Removed `SlackActionRecord` model and database table by @joeyorlando [#2201](https://github.com/grafana/oncall/pull/2201)
- Require users when creating a schedule rotation using the web UI [#2220](https://github.com/grafana/oncall/pull/2220)

### Fixed

- Fix schedule shift preview to not breaking rotation shifts when there is overlap [#2218](https://github.com/grafana/oncall/pull/2218)
- Fix schedule list filter by type to allow considering multiple values [#2218](https://github.com/grafana/oncall/pull/2218)

## v1.2.43 (2023-06-12)

### Changed

- Propogate CI/CD changes

## v1.2.42 (2023-06-12)

### Changed

- Helm chart: Upgrade helm dependecies, improve local setup [#2144](https://github.com/grafana/oncall/pull/2144)

### Fixed

- Fixed bug on Filters where team param from URL was discarded [#6237](https://github.com/grafana/support-escalations/issues/6237)
- Fix receive channel filter in alert groups API [#2140](https://github.com/grafana/oncall/pull/2140)
- Helm chart: Fix usage of `env` settings as map;
  Fix usage of `mariadb.auth.database` and `mariadb.auth.username` for MYSQL env variables by @alexintech [#2146](https://github.com/grafana/oncall/pull/2146)

### Added

- Helm chart: Add unittests for rabbitmq and redis [2165](https://github.com/grafana/oncall/pull/2165)

## v1.2.41 (2023-06-08)

### Added

- Twilio Provider improvements by @Konstantinov-Innokentii, @mderynck and @joeyorlando
  [#2074](https://github.com/grafana/oncall/pull/2074) [#2034](https://github.com/grafana/oncall/pull/2034)
- Run containers as a non-root user by @alexintech [#2053](https://github.com/grafana/oncall/pull/2053)

## v1.2.40 (2023-06-07)

### Added

- Allow mobile app to consume "internal" schedules API endpoints by @joeyorlando ([#2109](https://github.com/grafana/oncall/pull/2109))
- Add inbound email address in integration API by @vadimkerr ([#2113](https://github.com/grafana/oncall/pull/2113))

### Changed

- Make viewset actions more consistent by @vadimkerr ([#2120](https://github.com/grafana/oncall/pull/2120))

### Fixed

- Fix + revert [#2057](https://github.com/grafana/oncall/pull/2057) which reverted a change which properly handles
  `Organization.DoesNotExist` exceptions for Slack events by @joeyorlando ([#TBD](https://github.com/grafana/oncall/pull/TBD))
- Fix Telegram ratelimit on live setting change by @vadimkerr and @alexintech ([#2100](https://github.com/grafana/oncall/pull/2100))

## v1.2.39 (2023-06-06)

### Changed

- Do not hide not secret settings in the web plugin UI by @alexintech ([#1964](https://github.com/grafana/oncall/pull/1964))

## v1.2.36 (2023-06-02)

### Added

- Add public API endpoint to export a schedule's final shifts by @joeyorlando ([2047](https://github.com/grafana/oncall/pull/2047))

### Fixed

- Fix demo alert for inbound email integration by @vadimkerr ([#2081](https://github.com/grafana/oncall/pull/2081))
- Fix calendar TZ used when comparing current shifts triggering slack shift notifications ([#2091](https://github.com/grafana/oncall/pull/2091))

## v1.2.35 (2023-06-01)

### Fixed

- Fix a bug with permissions for telegram user settings by @alexintech ([#2075](https://github.com/grafana/oncall/pull/2075))
- Fix orphaned messages in Slack by @vadimkerr ([#2023](https://github.com/grafana/oncall/pull/2023))
- Fix duplicated slack shift-changed notifications ([#2080](https://github.com/grafana/oncall/pull/2080))

## v1.2.34 (2023-05-31)

### Added

- Add description to "Default channel for Slack notifications" UI dropdown by @joeyorlando ([2051](https://github.com/grafana/oncall/pull/2051))

### Fixed

- Fix templates when slack or telegram is disabled ([#2064](https://github.com/grafana/oncall/pull/2064))
- Reduce number of alert groups returned by `Attach To` in slack to avoid event trigger timeout @mderynck ([#2049](https://github.com/grafana/oncall/pull/2049))

## v1.2.33 (2023-05-30)

### Fixed

- Revert #2040 breaking `/escalate` Slack command

## v1.2.32 (2023-05-30)

### Added

- Add models and framework to use different services (Phone, SMS, Verify) in Twilio depending on
  the destination country code by @mderynck ([#1976](https://github.com/grafana/oncall/pull/1976))
- Prometheus exporter backend for alert groups related metrics
- Helm chart: configuration of `uwsgi` using environment variables by @alexintech ([#2045](https://github.com/grafana/oncall/pull/2045))
- Much expanded/improved docs for mobile app ([2026](https://github.com/grafana/oncall/pull/2026>))
- Enable by-day selection when defining monthly and hourly rotations ([2037](https://github.com/grafana/oncall/pull/2037))

### Fixed

- Fix error when updating closed modal window in Slack by @vadimkerr ([#2019](https://github.com/grafana/oncall/pull/2019))
- Fix final schedule export failing to update when ical imported events set start/end as date ([#2025](https://github.com/grafana/oncall/pull/2025))
- Helm chart: fix bugs in helm chart with external postgresql configuration by @alexintech ([#2036](https://github.com/grafana/oncall/pull/2036))
- Properly address `Organization.DoesNotExist` exceptions thrown which result in HTTP 500 for the Slack `interactive_api_endpoint`
  endpoint by @joeyorlando ([#2040](https://github.com/grafana/oncall/pull/2040))
- Fix issue when trying to sync Grafana contact point and config receivers miss a key ([#2046](https://github.com/grafana/oncall/pull/2046))

### Changed

- Changed mobile notification title and subtitle. Removed the body. by @imtoori [#2027](https://github.com/grafana/oncall/pull/2027)

## v1.2.31 (2023-05-26)

### Fixed

- Fix AmazonSNS ratelimit by @Konstantinov-Innokentii ([#2032](https://github.com/grafana/oncall/pull/2032))

## v1.2.30 (2023-05-25)

### Fixed

- Fix Phone provider status callbacks [#2014](https://github.com/grafana/oncall/pull/2014)

## v1.2.29 (2023-05-25)

### Changed

- Phone provider refactoring [#1713](https://github.com/grafana/oncall/pull/1713)

### Fixed

- Handle slack metadata limit when creating paging command payload ([#2007](https://github.com/grafana/oncall/pull/2007))
- Fix issue with sometimes cached final schedule not being refreshed after an update ([#2004](https://github.com/grafana/oncall/pull/2004))

## v1.2.28 (2023-05-24)

### Fixed

- Improve plugin authentication by @vadimkerr ([#1995](https://github.com/grafana/oncall/pull/1995))
- Fix MultipleObjectsReturned error on webhook endpoints by @vadimkerr ([#1996](https://github.com/grafana/oncall/pull/1996))
- Remove user defined time period from "you're going oncall" mobile push by @iskhakov ([#2001](https://github.com/grafana/oncall/pull/2001))

## v1.2.27 (2023-05-23)

### Added

- Allow passing Firebase credentials via environment variable by @vadimkerr ([#1969](https://github.com/grafana/oncall/pull/1969))

### Changed

- Update default Alertmanager templates by @iskhakov ([#1944](https://github.com/grafana/oncall/pull/1944))

### Fixed

- Fix SQLite permission issue by @vadimkerr ([#1984](https://github.com/grafana/oncall/pull/1984))
- Remove user defined time period from "you're going oncall" mobile push ([2001](https://github.com/grafana/oncall/pull/2001))

## v1.2.26 (2023-05-18)

### Fixed

- Fix inbound email bug when attaching files by @vadimkerr ([#1970](https://github.com/grafana/oncall/pull/1970))

## v1.2.25 (2023-05-18)

### Added

- Test mobile push backend

## v1.2.24 (2023-05-17)

### Fixed

- Fixed bug in Escalation Chains where reordering an item crashed the list

## v1.2.23 (2023-05-15)

### Added

- Add a way to set a maintenance mode message and display this in the web plugin UI by @joeyorlando ([#1917](https://github.com/grafana/oncall/pull/#1917))

### Changed

- Use `user_profile_changed` Slack event instead of `user_change` to update Slack user profile by @vadimkerr ([#1938](https://github.com/grafana/oncall/pull/1938))

## v1.2.22 (2023-05-12)

### Added

- Add mobile settings for info notifications by @imtoori ([#1926](https://github.com/grafana/oncall/pull/1926))

### Fixed

- Fix bug in the "You're Going Oncall" push notification copy by @joeyorlando ([#1922](https://github.com/grafana/oncall/pull/1922))
- Fix bug with newlines in markdown converter ([#1925](https://github.com/grafana/oncall/pull/1925))
- Disable "You're Going Oncall" push notification by default ([1927](https://github.com/grafana/oncall/pull/1927))

## v1.2.21 (2023-05-09)

### Added

- Add a new mobile app push notification which notifies users when they are going on call by @joeyorlando ([#1814](https://github.com/grafana/oncall/pull/1814))
- Add a new mobile app user setting field, `important_notification_volume_override` by @joeyorlando ([#1893](https://github.com/grafana/oncall/pull/1893))

### Changed

- Improve ical comparison when checking for imported ical updates ([1870](https://github.com/grafana/oncall/pull/1870))
- Upgrade to Python 3.11.3 by @joeyorlando ([#1849](https://github.com/grafana/oncall/pull/1849))

### Fixed

- Fix issue with how OnCall determines if a cloud Grafana Instance supports RBAC by @joeyorlando ([#1880](https://github.com/grafana/oncall/pull/1880))
- Fix issue trying to set maintenance mode for integrations belonging to non-current team

## v1.2.20 (2023-05-09)

### Fixed

- Hotfix perform notification task

## v1.2.19 (2023-05-04)

### Fixed

- Fix issue with parsing response when sending Slack message

## v1.2.18 (2023-05-03)

### Added

- Documentation updates

## v1.2.17 (2023-05-02)

### Added

- Add filter descriptions to web ui by @iskhakov ([1845](https://github.com/grafana/oncall/pull/1845))
- Add "Notifications Receiver" RBAC role by @joeyorlando ([#1853](https://github.com/grafana/oncall/pull/1853))

### Changed

- Remove template editor from Slack by @iskhakov ([1847](https://github.com/grafana/oncall/pull/1847))
- Remove schedule name uniqueness restriction ([1859](https://github.com/grafana/oncall/pull/1859))

### Fixed

- Fix bugs in web title and message templates rendering and visual representation ([1747](https://github.com/grafana/oncall/pull/1747))

## v1.2.16 (2023-04-27)

### Added

- Add 2, 3 and 6 hours Alert Group silence options by @tommysitehost ([#1822](https://github.com/grafana/oncall/pull/1822))
- Add schedule related users endpoint to plugin API

### Changed

- Update web UI, Slack, and Telegram to allow silencing an acknowledged alert group by @joeyorlando ([#1831](https://github.com/grafana/oncall/pull/1831))

### Fixed

- Optimize duplicate queries occurring in AlertGroupFilter by @joeyorlando ([1809](https://github.com/grafana/oncall/pull/1809))

## v1.2.15 (2023-04-24)

### Fixed

- Helm chart: Fix helm hook for db migration job
- Performance improvements to `GET /api/internal/v1/alertgroups` endpoint by @joeyorlando and @iskhakov ([#1805](https://github.com/grafana/oncall/pull/1805))

### Added

- Add helm chart support for twilio existing secrets by @atownsend247 ([#1435](https://github.com/grafana/oncall/pull/1435))
- Add web_title, web_message and web_image_url attributes to templates ([1786](https://github.com/grafana/oncall/pull/1786))

### Changed

- Update shift API to use a default interval value (`1`) when a `frequency` is set and no `interval` is given
- Limit number of alertmanager alerts in alert group to autoresolve by 500 ([1779](https://github.com/grafana/oncall/pull/1779))
- Update schedule and personal ical exports to use final shift events

## v1.2.14 (2023-04-19)

### Fixed

- Fix broken documentation links by @shantanualsi ([#1766](https://github.com/grafana/oncall/pull/1766))
- Fix bug when updating team access settings by @vadimkerr ([#1794](https://github.com/grafana/oncall/pull/1794))

## v1.2.13 (2023-04-18)

### Changed

- Rework ical schedule export to include final events; also improve changing shifts sync

### Fixed

- Fix issue when creating web overrides for TF schedules using a non-UTC timezone

## v1.2.12 (2023-04-18)

### Changed

- Move `alerts_alertgroup.is_restricted` column to `alerts_alertreceivechannel.restricted_at` by @joeyorlando ([#1770](https://github.com/grafana/oncall/pull/1770))

### Added

- Add new field description_short to private api ([#1698](https://github.com/grafana/oncall/pull/1698))
- Added preview and migration API endpoints for route migration from regex into jinja2 ([1715](https://github.com/grafana/oncall/pull/1715))
- Helm chart: add the option to use a helm hook for the migration job ([1386](https://github.com/grafana/oncall/pull/1386))
- Add endpoints to start and stop maintenance in alert receive channel private api ([1755](https://github.com/grafana/oncall/pull/1755))
- Send demo alert with dynamic payload and get demo payload example on private api ([1700](https://github.com/grafana/oncall/pull/1700))
- Add is_default fields to templates, remove WritableSerialiserMethodField ([1759](https://github.com/grafana/oncall/pull/1759))
- Allow use of dynamic payloads in alert receive channels preview template in private api ([1756](https://github.com/grafana/oncall/pull/1756))

## v1.2.11 (2023-04-14)

### Added

- add new columns `gcom_org_contract_type`, `gcom_org_irm_sku_subscription_start_date`,
  and `gcom_org_oldest_admin_with_billing_privileges_user_id` to `user_management_organization` table,
  plus `is_restricted` column to `alerts_alertgroup` table by @joeyorlando and @teodosii ([1522](https://github.com/grafana/oncall/pull/1522))
- emit two new Django signals by @joeyorlando and @teodosii ([1522](https://github.com/grafana/oncall/pull/1522))
  - `org_sync_signal` at the end of the `engine/apps/user_management/sync.py::sync_organization` method
  - `alert_group_created_signal` when a new Alert Group is created

## v1.2.10 (2023-04-13)

### Added

- Added mine filter to schedules listing

### Fixed

- Fixed a bug in GForm's RemoteSelect where the value for Dropdown could not change
- Fixed the URL attached to an Incident created via the 'Declare Incident' button of a Slack alert by @sd2k ([#1738](https://github.com/grafana/oncall/pull/1738))

## v1.2.9 (2023-04-11)

### Fixed

- Catch the new Slack error - "message_limit_exceeded"

## v1.2.8 (2023-04-06)

### Changed

- Allow editing assigned team via public api ([1619](https://github.com/grafana/oncall/pull/1619))
- Disable mentions when resolution note is created by @iskhakov ([1696](https://github.com/grafana/oncall/pull/1696))
- Display warnings on users page in a clean and consistent way by @iskhakov ([#1681](https://github.com/grafana/oncall/pull/1681))

## v1.2.7 (2023-04-03)

### Added

- Save selected teams filter in local storage ([#1611](https://github.com/grafana/oncall/issues/1611))

### Changed

- Renamed routes from /incidents to /alert-groups ([#1678](https://github.com/grafana/oncall/pull/1678))

### Fixed

- Fix team search when filtering resources by @vadimkerr ([#1680](https://github.com/grafana/oncall/pull/1680))
- Fix issue when trying to scroll in Safari ([#415](https://github.com/grafana/oncall/issues/415))

## v1.2.6 (2023-03-30)

### Fixed

- Fixed bug when web schedules/shifts use non-UTC timezone and shift is deleted by @matiasb ([#1661](https://github.com/grafana/oncall/pull/1661))

## v1.2.5 (2023-03-30)

### Fixed

- Fixed a bug with Slack links not working in the plugin UI ([#1671](https://github.com/grafana/oncall/pull/1671))

## v1.2.4 (2023-03-30)

### Added

- Added the ability to change the team for escalation chains by @maskin25, @iskhakov and @vadimkerr ([#1658](https://github.com/grafana/oncall/pull/1658))

### Fixed

- Addressed bug with iOS mobile push notifications always being set to critical by @imtoori and @joeyorlando ([#1646](https://github.com/grafana/oncall/pull/1646))
- Fixed issue where Viewer was not able to view which people were oncall in a schedule ([#999](https://github.com/grafana/oncall/issues/999))
- Fixed a bug with syncing teams from Grafana API by @vadimkerr ([#1652](https://github.com/grafana/oncall/pull/1652))

## v1.2.3 (2023-03-28)

Only some minor performance/developer setup changes to report in this version.

## v1.2.2 (2023-03-27)

### Changed

- Drawers with Forms are not closing by clicking outside of the drawer. Only by clicking Cancel or X (by @Ukochka in [#1608](https://github.com/grafana/oncall/pull/1608))
- When the `DANGEROUS_WEBHOOKS_ENABLED` environment variable is set to true, it's possible now to create Outgoing Webhooks
  using URLs without a top-level domain (by @hoptical in [#1398](https://github.com/grafana/oncall/pull/1398))
- Updated wording when creating an integration (by @callmehyde in [#1572](https://github.com/grafana/oncall/pull/1572))
- Set FCM iOS/Android "message priority" to "high priority" for mobile app push notifications (by @joeyorlando in [#1612](https://github.com/grafana/oncall/pull/1612))
- Improve schedule quality feature (by @vadimkerr in [#1602](https://github.com/grafana/oncall/pull/1602))

### Fixed

- Update override deletion changes to set its final duration (by @matiasb in [#1599](https://github.com/grafana/oncall/pull/1599))

## v1.2.1 (2023-03-23)

### Changed

- Mobile app settings backend by @vadimkerr in ([1571](https://github.com/grafana/oncall/pull/1571))
- Fix integrations and escalations autoselect, improve GList by @maskin25 in ([1601](https://github.com/grafana/oncall/pull/1601))
- Add filters to outgoing webhooks 2 by @iskhakov in ([1598](https://github.com/grafana/oncall/pull/1598))

## v1.2.0 (2023-03-21)

### Changed

- Add team-based filtering for resources, so that users can see multiple resources at once and link them together ([1528](https://github.com/grafana/oncall/pull/1528))

## v1.1.41 (2023-03-21)

### Added

- Modified `check_escalation_finished_task` celery task to use read-only databases for its query, if one is defined +
  make the validation logic stricter + ping a configurable heartbeat on successful completion of this task ([1266](https://github.com/grafana/oncall/pull/1266))

### Changed

- Updated wording throughout plugin to use 'Alert Group' instead of 'Incident' ([1565](https://github.com/grafana/oncall/pull/1565),
  [1576](https://github.com/grafana/oncall/pull/1576))
- Check for enabled Telegram feature was added to ChatOps and to User pages ([319](https://github.com/grafana/oncall/issues/319))
- Filtering for Editors/Admins was added to rotation form. It is not allowed to assign Viewer to rotation ([1124](https://github.com/grafana/oncall/issues/1124))
- Modified search behaviour on the Escalation Chains page to allow for "partial searching" ([1578](https://github.com/grafana/oncall/pull/1578))

### Fixed

- Fixed a few permission issues on the UI ([1448](https://github.com/grafana/oncall/pull/1448))
- Fix resolution note rendering in Slack message threads where the Slack username was not
  being properly rendered ([1561](https://github.com/grafana/oncall/pull/1561))

## v1.1.40 (2023-03-16)

### Fixed

- Check for duplicated positions in terraform escalation policies create/update

### Added

- Add `regex_match` Jinja filter ([1556](https://github.com/grafana/oncall/pull/1556))

### Changed

- Allow passing `null` as a value for `escalation_chain` when creating routes via the public API ([1557](https://github.com/grafana/oncall/pull/1557))

## v1.1.39 (2023-03-16)

### Added

- Inbound email integration ([837](https://github.com/grafana/oncall/pull/837))

## v1.1.38 (2023-03-14)

### Added

- Add filtering by escalation chain to alert groups page ([1535](https://github.com/grafana/oncall/pull/1535))

### Fixed

- Improve tasks checking/triggering webhooks in new backend

## v1.1.37 (2023-03-14)

### Fixed

- Fixed redirection issue on integrations screen

### Added

- Enable web overrides for Terraform-based schedules
- Direct user paging improvements ([1358](https://github.com/grafana/oncall/issues/1358))
- Added Schedule Score quality within the schedule view ([118](https://github.com/grafana/oncall/issues/118))

## v1.1.36 (2023-03-09)

### Fixed

- Fix bug with override creation ([1515](https://github.com/grafana/oncall/pull/1515))

## v1.1.35 (2023-03-09)

### Added

- Insight logs

### Fixed

- Fixed issue with Alert group involved users filter
- Fixed email sending failure due to newline in title

## v1.1.34 (2023-03-08)

### Added

- Jinja2 based routes ([1319](https://github.com/grafana/oncall/pull/1319))

### Changed

- Remove mobile app feature flag ([1484](https://github.com/grafana/oncall/pull/1484))

### Fixed

- Prohibit creating & updating past overrides ([1474](https://github.com/grafana/oncall/pull/1474))

## v1.1.33 (2023-03-07)

### Fixed

- Show permission error for accessing Telegram as Viewer ([1273](https://github.com/grafana/oncall/issues/1273))

### Changed

- Pass email and phone limits as environment variables ([1219](https://github.com/grafana/oncall/pull/1219))

## v1.1.32 (2023-03-01)

### Fixed

- Schedule filters improvements ([941](https://github.com/grafana/oncall/issues/941))
- Fix pagination issue on schedules page ([1437](https://github.com/grafana/oncall/pull/1437))

## v1.1.31 (2023-03-01)

### Added

- Add acknowledge_signal and source link to public api

## v1.1.30 (2023-03-01)

### Fixed

- Fixed importing of global grafana styles ([672](https://github.com/grafana/oncall/issues/672))
- Fixed UI permission related bug where Editors could not export their user iCal link
- Fixed error when a shift is created using Etc/UTC as timezone
- Fixed issue with refresh ical file task not considering empty string values
- Schedules: Long popup does not fit screen & buttons unreachable & objects outside of the popup ([1002](https://github.com/grafana/oncall/issues/1002))
- Can't scroll on integration settings page ([415](https://github.com/grafana/oncall/issues/415))
- Team change in the Integration page always causes 403 ([1292](https://github.com/grafana/oncall/issues/1292))
- Schedules: Permalink doesn't work with multi-teams ([940](https://github.com/grafana/oncall/issues/940))
- Schedules list -> expanded schedule blows page width ([1293](https://github.com/grafana/oncall/issues/1293))

### Changed

- Moved reCAPTCHA to backend environment variable for more flexible configuration between different environments.
- Add pagination to schedule listing
- Show 100 latest alerts on alert group page ([1417](https://github.com/grafana/oncall/pull/1417))

## v1.1.29 (2023-02-23)

### Changed

- Allow creating schedules with type "web" using public API

### Fixed

- Fixed minor issue during the sync process where an HTTP 302 (redirect) status code from the Grafana
  instance would cause the sync to not properly finish

## v1.1.28 (2023-02-23)

### Fixed

- Fixed maintenance mode for Telegram and MSTeams

## v1.1.27 (2023-02-22)

### Added

- Added reCAPTCHA validation for requesting a mobile verification code

### Changed

- Added ratelimits for phone verification
- Link to source was added
- Header of Incident page was reworked: clickable labels instead of just names, users section was deleted
- "Go to Integration" button was deleted, because the functionality was moved to clickable labels

### Fixed

- Fixed HTTP request to Google where when fetching an iCal, the response would sometimes contain HTML instead
  of the expected iCal data

## v1.1.26 (2023-02-20)

### Fixed

- Make alert group filters persistent ([482](https://github.com/grafana/oncall/issues/482))

### Changed

- Update phone verification error message

## v1.1.25 (2023-02-20)

### Fixed

- Fixed too long declare incident link in Slack

## v1.1.24 (2023-02-16)

### Added

- Add direct user paging ([823](https://github.com/grafana/oncall/issues/823))
- Add App Store link to web UI ([1328](https://github.com/grafana/oncall/pull/1328))

### Fixed

- Cleaning of the name "Incident" ([704](https://github.com/grafana/oncall/pull/704))
- Alert Group/Alert Groups naming polishing. All the names should be with capital letters
- Design polishing ([1290](https://github.com/grafana/oncall/pull/1290))
- Not showing contact details in User tooltip if User does not have edit/admin access
- Updated slack link account to redirect back to user profile instead of chatops

### Changed

- Incidents - Removed buttons column and replaced status with toggler ([#1237](https://github.com/grafana/oncall/issues/1237))
- Responsiveness changes across multiple pages (Incidents, Integrations, Schedules) ([#1237](https://github.com/grafana/oncall/issues/1237))
- Add pagination to schedule listing

## v1.1.23 (2023-02-06)

### Fixed

- Fix bug with email case sensitivity for ICal on-call schedules ([1297](https://github.com/grafana/oncall/pull/1297))

## v1.1.22 (2023-02-03)

### Fixed

- Fix bug with root/dependant alert groups list api endpoint ([1284](https://github.com/grafana/oncall/pull/1284))
- Fixed NPE on teams switch

### Added

- Optimize alert and alert group public api endpoints and add filter by id ([1274](https://github.com/grafana/oncall/pull/1274))
- Enable mobile app backend by default on OSS

## v1.1.21 (2023-02-02)

### Added

- Add [`django-dbconn-retry` library](https://github.com/jdelic/django-dbconn-retry) to `INSTALLED_APPS` to attempt
  to alleviate occasional `django.db.utils.OperationalError` errors
- Improve alerts and alert group endpoint response time in internal API with caching ([1261](https://github.com/grafana/oncall/pull/1261))
- Optimize alert and alert group public api endpoints and add filter by id ([1274](https://github.com/grafana/oncall/pull/1274)
- Added Coming Soon for iOS on Mobile App screen

### Fixed

- Fix issue on Integrations where you were redirected back once escalation chain was loaded ([#1083](https://github.com/grafana/oncall/issues/1083))
  ([#1257](https://github.com/grafana/oncall/issues/1257))

## v1.1.20 (2023-01-30)

### Added

- Add involved users filter to alert groups listing page (+ mine shortcut)

### Changed

- Improve logging for creating contact point for Grafana Alerting integration

### Fixed

- Fix bugs related to creating contact point for Grafana Alerting integration
- Fix minor UI bug on OnCall users page where it would idefinitely show a "Loading..." message
- Only show OnCall user's table to users that are authorized
- Fixed NPE in ScheduleUserDetails component ([#1229](https://github.com/grafana/oncall/issues/1229))

## v1.1.19 (2023-01-25)

### Added

- Add Server URL below QR code for OSS for debugging purposes
- Add Slack slash command allowing to trigger a direct page via a manually created alert group
- Remove resolved and acknowledged filters as we switched to status ([#1201](https://github.com/grafana/oncall/pull/1201))
- Add sync with grafana on /users and /teams api calls from terraform plugin

### Changed

- Allow users with `viewer` role to fetch cloud connection status using the internal API ([#1181](https://github.com/grafana/oncall/pull/1181))
- When removing the Slack ChatOps integration, make it more explicit to the user what the implications of doing so are
- Improve performance of `GET /api/internal/v1/schedules` endpoint ([#1169](https://github.com/grafana/oncall/pull/1169))

### Fixed

- Removed duplicate API call, in the UI on plugin initial load, to `GET /api/internal/v1/alert_receive_channels`
- Increased plugin startup speed ([#1200](https://github.com/grafana/oncall/pull/1200))

## v1.1.18 (2023-01-18)

### Added

- Allow messaging backends to be enabled/disabled per organization ([#1151](https://github.com/grafana/oncall/pull/1151))

### Changed

- Send a Slack DM when user is not in channel ([#1144](https://github.com/grafana/oncall/pull/1144))

## v1.1.17 (2023-01-18)

### Changed

- Modified how the `Organization.is_rbac_permissions_enabled` flag is set,
  based on whether we are dealing with an open-source, or cloud installation
- Backend implementation to support direct user/schedule paging
- Changed documentation links to open in new window
- Remove helm chart signing
- Changed the user's profile modal to be wide for all tabs

### Added

- Added state filter for alert_group public API endpoint.
- Enrich user tooltip on Schedule page
- Added redirects for old-style links

### Fixed

- Updated typo in Helm chart values when specifying a custom Slack command name
- Fix for web schedules ical export to give overrides the right priority
- Fix for topnavbar to show initial loading inside PluginPage

## v1.1.16 (2023-01-12)

### Fixed

- Minor bug fix in how the value of `Organization.is_rbac_permissions_enabled` is determined

- Helm chart: default values file and documentation now reflect the correct key to set for the Slack
  slash command name, `oncall.slack.commandName`.

## v1.1.15 (2023-01-10)

### Changed

- Simplify and speed up slack rendering ([#1105](https://github.com/grafana/oncall/pull/1105))
- Faro - Point to 3 separate apps instead of just 1 for all environments ([#1110](https://github.com/grafana/oncall/pull/1110))
- Schedules - ([#1114](https://github.com/grafana/oncall/pull/1114), [#1109](https://github.com/grafana/oncall/pull/1109))

### Fixed

- Bugfix for topnavbar to place alerts inside PageNav ([#1040](https://github.com/grafana/oncall/pull/1040))

## v1.1.14 (2023-01-05)

### Changed

- Change wording from "incident" to "alert group" for the Telegram integration ([#1052](https://github.com/grafana/oncall/pull/1052))
- Soft-delete of organizations on stack deletion.

## v1.1.13 (2023-01-04)

### Added

- Integration with [Grafana Faro](https://grafana.com/docs/grafana-cloud/faro-web-sdk/) for Cloud Instances

## v1.1.12 (2023-01-03)

### Fixed

- Handle jinja exceptions during alert creation
- Handle exception for slack rate limit message

## v1.1.11 (2023-01-03)

### Fixed

- Fix error when schedule was not able to load
- Minor fixes

## v1.1.10 (2023-01-03)

### Fixed

- Minor fixes

## v1.1.9 (2023-01-03)

### Fixed

- Alert group query optimization
- Update RBAC scopes
- Fix error when schedule was not able to load
- Minor bug fixes

## v1.1.8 (2022-12-13)

### Added

- Added a `make` command, `enable-mobile-app-feature-flags`, which sets the backend feature flag in `./dev/.env.dev`,
  and updates a record in the `base_dynamicsetting` database table, which are needed to enable the mobile
  app backend features.

### Changed

- Added ability to change engine deployment update strategy via values in helm chart.
- removed APNS support
- changed the `django-push-notification` library from the `iskhakov` fork to the [`grafana` fork](https://github.com/grafana/django-push-notifications).
  This new fork basically patches an issue which affected the database migrations of this django app (previously the
  library would not respect the `USER_MODEL` setting when creating its tables and would instead reference the
  `auth_user` table.. which we don't want)
- add `--no-cache` flag to the `make build` command

### Fixed

- fix schedule UI types and permissions

## v1.1.7 (2022-12-09)

### Fixed

- Update fallback role for schedule write RBAC permission
- Mobile App Verification tab in the user settings modal is now hidden for users that do not have proper
  permissions to use it

## v1.1.6 (2022-12-09)

### Added

- RBAC permission support
- Add `time_zone` serializer validation for OnCall shifts and calendar/web schedules. In addition, add database migration
  to update values that may be invalid
- Add a `permalinks.web` field, which is a permalink to the alert group web app page, to the alert group internal/public
  API responses
- Added the ability to customize job-migrate `ttlSecondsAfterFinished` field in the helm chart

### Fixed

- Got 500 error when saving Outgoing Webhook ([#890](https://github.com/grafana/oncall/issues/890))
- v1.0.13 helm chart - update the OnCall backend pods image pull policy to "Always" (and explicitly set tag to `latest`).
  This should resolve some recent issues experienced where the frontend/backend versions are not aligned.

### Changed

- When editing templates for alert group presentation or outgoing webhooks, errors and warnings are now displayed in
  the UI as notification popups or displayed in the preview.
- Errors and warnings that occur when rendering templates during notification or webhooks will now render
  and display the error/warning as the result.

## v1.1.5 (2022-11-24)

### Added

- Added a QR code in the "Mobile App Verification" tab on the user settings modal to connect the mobile
  application to your OnCall instance

### Fixed

- UI bug fixes for Grafana 9.3 ([#860](https://github.com/grafana/oncall/pull/860))
- Bug fix for saving source link template ([#898](https://github.com/grafana/oncall/pull/898))

## v1.1.4 (2022-11-23)

### Fixed

- Bug fix for [#882](https://github.com/grafana/oncall/pull/882) which was causing the OnCall web calendars to not load
- Bug fix which, when installing the plugin, or after removing a Grafana API token, caused the plugin to not load properly

## v1.1.3 (2022-11-22)

- Bug Fixes

### Changed

- For OSS installations of OnCall, initial configuration is now simplified. When running for local development, you no
  longer need to configure the plugin via the UI. This is achieved through passing one environment variable to both the
  backend & frontend containers, both of which have been preconfigured for you in `docker-compose-developer.yml`.
  - The Grafana API URL **must be** passed as an environment variable, `GRAFANA_API_URL`, to the OnCall backend
    (and can be configured by updating this env var in your `./dev/.env.dev` file)
  - The OnCall API URL can optionally be passed as an environment variable, `ONCALL_API_URL`, to the OnCall UI.
    If the environment variable is found, the plugin will "auto-configure", otherwise you will be shown a simple
    configuration form to provide this info.
- For Helm installations, if you are running Grafana externally (eg. `grafana.enabled` is set to `false`
  in your `values.yaml`), you will now be required to specify `externalGrafana.url` in `values.yaml`.
- `make start` will now idempotently check to see if a "127.0.0.1 grafana" record exists in `/etc/hosts`
  (using a tool called [`hostess`](https://github.com/cbednarski/hostess)). This is to support using `http://grafana:3000`
  as the `Organization.grafana_url` in two scenarios:
  - `oncall_engine`/`oncall_celery` -> `grafana` Docker container communication
  - public URL generation. There are some instances where `Organization.grafana_url` is referenced to generate public
    URLs to a Grafana plugin page. Without the `/etc/hosts` record, navigating to `http://grafana:3000/some_page` in
    your browser, you would obviously get an error from your browser.

## v1.1.2 (2022-11-18)

- Bug Fixes

## v1.1.1 (2022-11-16)

- Compatibility with Grafana 9.3.0
- Bug Fixes

## v1.0.52 (2022-11-09)

- Allow use of API keys as alternative to account auth token for Twilio
- Remove `grafana_plugin_management` Django app
- Enable new schedules UI
- Bug fixes

## v1.0.51 (2022-11-05)

- Bug Fixes

## v1.0.50 (2022-11-03)

- Updates to documentation
- Improvements to web schedules
- Bug fixes

## v1.0.49 (2022-11-01)

- Enable SMTP email backend by default
- Fix Grafana sidebar frontend bug

## v1.0.48 (2022-11-01)

- verify_number management command
- chatops page redesign

## v1.0.47 (2022-11-01)

- Bug fixes

## v1.0.46 (2022-10-28)

- Bug fixes
- remove `POST /api/internal/v1/custom_buttons/{id}/action` endpoint

## v1.0.45 (2022-10-27)

- Bug fix to revert commit which removed unused engine code

## v1.0.44 (2022-10-26)

- Bug fix for an issue that was affecting phone verification

## v1.0.43 (2022-10-25)

- Bug fixes

## v1.0.42 (2022-10-24)

- Fix posting resolution notes to Slack

## v1.0.41 (2022-10-24)

- Add personal email notifications
- Bug fixes

## v1.0.40 (2022-10-05)

- Improved database and celery backends support
- Added script to import PagerDuty users to Grafana
- Bug fixes

## v1.0.39 (2022-10-03)

- Fix issue in v1.0.38 blocking the creation of schedules and webhooks in the UI

## v1.0.38 (2022-09-30)

- Fix exception handling for adding resolution notes when slack and oncall users are out of sync.
- Fix all day events showing as having gaps in slack notifications
- Improve plugin configuration error message readability
- Add `telegram` key to `permalinks` property in `AlertGroup` public API response schema

## v1.0.37 (2022-09-21)

- Improve API token creation form
- Fix alert group bulk action bugs
- Add `permalinks` property to `AlertGroup` public API response schema
- Scheduling system bug fixes
- Public API bug fixes

## v1.0.36 (2022-09-12)

- Alpha web schedules frontend/backend updates
- Bug fixes

## v1.0.35 (2022-09-07)

- Bug fixes

## v1.0.34 (2022-09-06)

- Fix schedule notification spam

## v1.0.33 (2022-09-06)

- Add raw alert view
- Add GitHub star button for OSS installations
- Restore alert group search functionality
- Bug fixes

## v1.0.32 (2022-09-01)

- Bug fixes

## v1.0.31 (2022-09-01)

- Bump celery version
- Fix oss to cloud connection

## v1.0.30 (2022-08-31)

- Bug fix: check user notification policy before access

## v1.0.29 (2022-08-31)

- Add arm64 docker image

## v1.0.28 (2022-08-31)

- Bug fixes

## v1.0.27 (2022-08-30)

- Bug fixes

## v1.0.26 (2022-08-26)

- Insight log's format fixes
- Remove UserNotificationPolicy auto-recreating

## v1.0.25 (2022-08-24)

- Bug fixes

## v1.0.24 (2022-08-24)

- Insight logs
- Default DATA_UPLOAD_MAX_MEMORY_SIZE to 1mb

## v1.0.23 (2022-08-23)

- Bug fixes

## v1.0.22 (2022-08-16)

- Make STATIC_URL configurable from environment variable

## v1.0.21 (2022-08-12)

- Bug fixes

## v1.0.19 (2022-08-10)

- Bug fixes

## v1.0.15 (2022-08-03)

- Bug fixes

## v1.0.13 (2022-07-27)

- Optimize alert group list view
- Fix a bug related to Twilio setup

## v1.0.12 (2022-07-26)

- Update push-notifications dependency
- Rework how absolute URLs are built
- Fix to show maintenance windows per team
- Logging improvements
- Internal api to get a schedule final events

## v1.0.10 (2022-07-22)

- Speed-up of alert group web caching
- Internal api for OnCall shifts

## v1.0.9 (2022-07-21)

- Frontend bug fixes & improvements
- Support regex_replace() in templates
- Bring back alert group caching and list view

## v1.0.7 (2022-07-18)

- Backend & frontend bug fixes
- Deployment improvements
- Reshape webhook payload for outgoing webhooks
- Add escalation chain usage info on escalation chains page
- Improve alert group list load speeds and simplify caching system

## v1.0.6 (2022-07-12)

- Manual Incidents enabled for teams
- Fix phone notifications for OSS
- Public API improvements

## v1.0.5 (2022-07-06)

- Bump Django to 3.2.14
- Fix PagerDuty iCal parsing

## 1.0.4 (2022-06-28)

- Allow Telegram DMs without channel connection.

## 1.0.3 (2022-06-27)

- Fix users public api endpoint. Now it returns users with all roles.
- Fix redundant notifications about gaps in schedules.
- Frontend fixes.

## 1.0.2 (2022-06-17)

- Fix Grafana Alerting integration to handle API changes in Grafana 9
- Improve public api endpoint for outgoing webhooks (/actions) by adding ability to create, update and delete
  outgoing webhook instance

## 1.0.0 (2022-06-14)

- First Public Release

## 0.0.71 (2022-06-06)

- Initial Commit Release<|MERGE_RESOLUTION|>--- conflicted
+++ resolved
@@ -7,16 +7,14 @@
 
 ## Unreleased
 
-<<<<<<< HEAD
 ### Changed
 
 - Update the direct paging feature to page for acknowledged & silenced alert groups,
   and show a warning for resolved alert groups by @vadimkerr ([#2639](https://github.com/grafana/oncall/pull/2639))
-=======
+
 ### Fixed
 
 - Remove checks delaying plugin load and cause "Initializing plugin..." ([2624](https://github.com/grafana/oncall/pull/2624))
->>>>>>> 3caa569f
 
 ## v1.3.17 (2023-07-25)
 
