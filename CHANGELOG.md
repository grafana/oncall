--- conflicted
+++ resolved
@@ -9,11 +9,8 @@
 
 ### Added
 
-<<<<<<< HEAD
 - Presets for webhooks @mderynck ([#2996](https://github.com/grafana/oncall/pull/2996))
-=======
 - Unify breadcrumbs behaviour with other Grafana Apps and main core ([#1906](https://github.com/grafana/oncall/issues/1906))
->>>>>>> fbec331a
 
 ## v1.3.38 (2023-09-19)
 
