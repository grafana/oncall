# Changelog

All notable changes to this project will be documented in this file.

The format is based on [Keep a Changelog](https://keepachangelog.com/en/1.0.0/),
and this project adheres to [Semantic Versioning](https://semver.org/spec/v2.0.0.html).

## Unreleased

<<<<<<< HEAD
– Rework of AlertManager integration ([#2643](https://github.com/grafana/oncall/pull/2643))
=======
### Changed

- Update the direct paging feature to page for acknowledged & silenced alert groups,
  and show a warning for resolved alert groups by @vadimkerr ([#2639](https://github.com/grafana/oncall/pull/2639))

### Fixed

- Remove checks delaying plugin load and cause "Initializing plugin..." ([2624](https://github.com/grafana/oncall/pull/2624))
- Fix "Continue escalation if >X alerts per Y minutes" escalation step by @vadimkerr ([#2636](https://github.com/grafana/oncall/pull/2636))
- Post to Telegram ChatOps channel option is not showing in the integrations page
  by @alexintech ([#2498](https://github.com/grafana/oncall/pull/2498))
>>>>>>> 2e8466b5

## v1.3.17 (2023-07-25)

### Added

- Added banner on the ChatOps screen for OSS to let the user know if no chatops integration is enabled
  ([#1735](https://github.com/grafana/oncall/issues/1735))
- Add `rbac_enabled` to `GET /api/internal/v1/current_team` response schema + `rbac_permissions` to `GET /api/internal/v1/user`
  response schema by @joeyorlando ([#2611](https://github.com/grafana/oncall/pull/2611))

### Fixed

- Bring heartbeats back to UI by @maskin25 ([#2550](https://github.com/grafana/oncall/pull/2550))
- Address issue when Grafana feature flags which were enabled via the `feature_flags.enabled` were only properly being
  parsed, when they were space-delimited. This fix allows them to be _either_ space or comma-delimited.
  by @joeyorlando ([#2623](https://github.com/grafana/oncall/pull/2623))

## v1.3.16 (2023-07-21)

### Added

- Allow persisting mobile app's timezone, to allow for more accurate datetime related notifications by @joeyorlando
  ([#2601](https://github.com/grafana/oncall/pull/2601))
- Add filter integrations by type ([2609](https://github.com/grafana/oncall/pull/2609))

### Changed

- Update direct paging docs by @vadimkerr ([#2600](https://github.com/grafana/oncall/pull/2600))
- Improve APIs for creating/updating direct paging integrations by @vadimkerr ([#2603](https://github.com/grafana/oncall/pull/2603))
- Remove unnecessary team checks in public API by @vadimkerr ([#2606](https://github.com/grafana/oncall/pull/2606))

### Fixed

- Fix Slack direct paging issue when there are more than 100 schedules by @vadimkerr ([#2594](https://github.com/grafana/oncall/pull/2594))
- Fix webhooks unable to be copied if they contain password or authorization header ([#2608](https://github.com/grafana/oncall/pull/2608))

## v1.3.15 (2023-07-19)

### Changed

- Deprecate `AlertGroup.is_archived` column. Column will be removed in a subsequent release. By @joeyorlando ([#2524](https://github.com/grafana/oncall/pull/2524)).
- Update Slack "invite" feature to use direct paging by @vadimkerr ([#2562](https://github.com/grafana/oncall/pull/2562))
- Change "Current responders" to "Additional Responders" in web UI by @vadimkerr ([#2567](https://github.com/grafana/oncall/pull/2567))

### Fixed

- Fix duplicate orders on routes and escalation policies by @vadimkerr ([#2568](https://github.com/grafana/oncall/pull/2568))
- Fixed Slack channels sync by @Ferril ([#2571](https://github.com/grafana/oncall/pull/2571))
- Fixed rendering of slack connection errors ([#2526](https://github.com/grafana/oncall/pull/2526))

## v1.3.14 (2023-07-17)

### Changed

- Added `PHONE_PROVIDER` configuration check by @sreway ([#2523](https://github.com/grafana/oncall/pull/2523))
- Deprecate `/oncall` Slack command, update direct paging functionality by @vadimkerr ([#2537](https://github.com/grafana/oncall/pull/2537))
- Change plugin version to drop the `v` prefix. ([#2540](https://github.com/grafana/oncall/pull/2540))

## v1.3.13 (2023-07-17)

### Changed

- Remove deprecated `heartbeat.HeartBeat` model/table by @joeyorlando ([#2534](https://github.com/grafana/oncall/pull/2534))

## v1.3.12 (2023-07-14)

### Added

- Add `page_size`, `current_page_number`, and `total_pages` attributes to paginated API responses by @joeyorlando ([#2471](https://github.com/grafana/oncall/pull/2471))

### Fixed

- New webhooks incorrectly masking authorization header by @mderynck ([#2541](https://github.com/grafana/oncall/pull/2541))

## v1.3.11 (2023-07-13)

### Added

- Release new webhooks functionality by @mderynck @matiasb @maskin25 @teodosii @raphael-batte ([#1830](https://github.com/grafana/oncall/pull/1830))

### Changed

- Custom button webhooks are deprecated, they will be automatically migrated to new webhooks. ([#1830](https://github.com/grafana/oncall/pull/1830))

## v1.3.10 (2023-07-13)

### Added

- [Helm] Added ability to specify `resources` definition within the `wait-for-db` init container by @Shelestov7
  ([#2501](https://github.com/grafana/oncall/pull/2501))
- Added index on `started_at` column in `alerts_alertgroup` table. This substantially speeds up query used by the `check_escalation_finished_task`
  task. By @joeyorlando and @Konstantinov-Innokentii ([#2516](https://github.com/grafana/oncall/pull/2516)).

### Changed

- Deprecated `/maintenance` web UI page. Maintenance is now handled at the integration level and can be performed
  within a single integration's page. by @Ukochka ([#2497](https://github.com/grafana/oncall/issues/2497))

### Fixed

- Fixed a bug in the integration maintenance mode workflow where a user could not start/stop an integration's
  maintenance mode by @joeyorlando ([#2511](https://github.com/grafana/oncall/issues/2511))
- Schedules: Long popup does not fit screen & buttons unreachable & objects outside of the popup [#1002](https://github.com/grafana/oncall/issues/1002)
- New schedules white theme issues [#2356](https://github.com/grafana/oncall/issues/2356)

## v1.3.9 (2023-07-12)

### Added

- Bring new Jinja editor to webhooks ([#2344](https://github.com/grafana/oncall/issues/2344))

### Fixed

- Add debounce on Select UI components to avoid making API search requests on each key-down event by
  @maskin25 ([#2466](https://github.com/grafana/oncall/pull/2466))
- Make Direct paging integration configurable ([2483](https://github.com/grafana/oncall/pull/2483))

## v1.3.8 (2023-07-11)

### Added

- Add `event.users.avatar_full` field to `GET /api/internal/v1/schedules/{schedule_id}/filter_events`
  payload by @joeyorlando ([#2459](https://github.com/grafana/oncall/pull/2459))
- Add `affinity` and `tolerations` for `celery` and `migrations` pods into helm chart + unit test for chart

### Changed

- Modified DRF pagination class used by `GET /api/internal/v1/alert_receive_channels` and `GET /api/internal/v1/schedules`
  endpoints so that the `next` and `previous` pagination links are properly set when OnCall is run behind
  a reverse proxy by @joeyorlando ([#2467](https://github.com/grafana/oncall/pull/2467))
- Polish user settings and warnings ([#2425](https://github.com/grafana/oncall/pull/2425))

### Fixed

- Address issue where we were improperly parsing Grafana feature flags that were enabled via the `feature_flags.enabled`
  method by @joeyorlando ([#2477](https://github.com/grafana/oncall/pull/2477))
- Fix cuddled list Markdown issue by @vadimkerr ([#2488](https://github.com/grafana/oncall/pull/2488))
- Fixed schedules slack notifications for deleted organizations ([#2493](https://github.com/grafana/oncall/pull/2493))

## v1.3.7 (2023-07-06)

### Changed

- OnCall Metrics dashboard update ([#2400](https://github.com/grafana/oncall/pull/2400))

## v1.3.6 (2023-07-05)

### Fixed

- Address issue where having multiple registered mobile apps for a user could lead to issues in delivering push
  notifications by @joeyorlando ([#2421](https://github.com/grafana/oncall/pull/2421))

## v1.3.5 (2023-07-05)

### Fixed

- Fix for phone provider initialization which can lead to an HTTP 500 on startup ([#2434](https://github.com/grafana/oncall/pull/2434))

## v1.3.4 (2023-07-05)

### Added

- Add full avatar URL for on-call users in schedule internal API by @vadimkerr ([#2414](https://github.com/grafana/oncall/pull/2414))
- Add phone call using the zvonok.com service by @sreway ([#2339](https://github.com/grafana/oncall/pull/2339))

### Changed

- UI drawer updates for webhooks2 ([#2419](https://github.com/grafana/oncall/pull/2419))
- Removed url from sms notification, changed format ([#2317](https://github.com/grafana/oncall/pull/2317))

## v1.3.3 (2023-06-29)

### Added

- Docs for `/resolution_notes` public api endpoint [#222](https://github.com/grafana/oncall/issues/222)

### Fixed

- Change alerts order for `/alert` public api endpoint [#1031](https://github.com/grafana/oncall/issues/1031)
- Change resolution notes order for `/resolution_notes` public api endpoint to show notes for the newest alert group
  on top ([#2404](https://github.com/grafana/oncall/pull/2404))
- Remove attempt to check token when editor/viewers are accessing the plugin @mderynck ([#2410](https://github.com/grafana/oncall/pull/2410))

## v1.3.2 (2023-06-29)

### Added

- Add metric "how many alert groups user was notified of" to Prometheus exporter ([#2334](https://github.com/grafana/oncall/pull/2334/))

### Changed

- Change permissions used during setup to better represent actions being taken by @mderynck ([#2242](https://github.com/grafana/oncall/pull/2242))
- Display 100000+ in stats when there are more than 100000 alert groups in the result ([#1901](https://github.com/grafana/oncall/pull/1901))
- Change OnCall plugin to use service accounts and api tokens for communicating with backend, by @mderynck ([#2385](https://github.com/grafana/oncall/pull/2385))
- RabbitMQ Docker image upgraded from 3.7.19 to 3.12.0 in `docker-compose-developer.yml` and
  `docker-compose-mysql-rabbitmq.yml`. **Note**: if you use one of these config files for your deployment
  you _may_ need to follow the RabbitMQ "upgrade steps" listed [here](https://rabbitmq.com/upgrade.html#rabbitmq-version-upgradability)
  by @joeyorlando ([#2359](https://github.com/grafana/oncall/pull/2359))

### Fixed

- For "You're Going OnCall" push notifications, show shift times in the user's configured timezone, otherwise UTC
  by @joeyorlando ([#2351](https://github.com/grafana/oncall/pull/2351))

## v1.3.1 (2023-06-26)

### Fixed

- Fix phone call & SMS relay by @vadimkerr ([#2345](https://github.com/grafana/oncall/pull/2345))

## v1.3.0 (2023-06-26)

### Added

- Secrets consistency for the chart. Bugfixing [#1016](https://github.com/grafana/oncall/pull/1016)

### Changed

- `telegram.webhookUrl` now defaults to `https://<base_url>` if not set
- UI Updates for the integrations page ([#2310](https://github.com/grafana/oncall/pull/2310))
- Prefer shift start when displaying rotation start value for existing shifts ([#2316](https://github.com/grafana/oncall/pull/2316))

### Fixed

- Fixed minor schedule preview issue missing last day ([#2316](https://github.com/grafana/oncall/pull/2316))

## v1.2.46 (2023-06-22)

### Added

- Make it possible to completely delete a rotation oncall ([#1505](https://github.com/grafana/oncall/issues/1505))
- Polish rotation modal form oncall ([#1506](https://github.com/grafana/oncall/issues/1506))
- Quick actions when editing a schedule oncall ([#1507](https://github.com/grafana/oncall/issues/1507))
- Enable schedule related profile settings oncall ([#1508](https://github.com/grafana/oncall/issues/1508))
- Highlight user shifts oncall ([#1509](https://github.com/grafana/oncall/issues/1509))
- Rename or Description for Schedules Rotations ([#1460](https://github.com/grafana/oncall/issues/1406))
- Add documentation for OnCall metrics exporter ([#2149](https://github.com/grafana/oncall/pull/2149))
- Add dashboard for OnCall metrics ([#1973](https://github.com/grafana/oncall/pull/1973))

## Changed

- Change mobile shift notifications title and subtitle by @imtoori ([#2288](https://github.com/grafana/oncall/pull/2288))
- Make web schedule updates to trigger sync refresh of its ical representation ([#2279](https://github.com/grafana/oncall/pull/2279))

## Fixed

- Fix duplicate orders for user notification policies by @vadimkerr ([#2278](https://github.com/grafana/oncall/pull/2278))
- Fix broken markup on alert group page, declutter, make time format consistent ([#2296](https://github.com/grafana/oncall/pull/2295))

## v1.2.45 (2023-06-19)

### Changed

- Change .Values.externalRabbitmq.passwordKey from `password` to `""` (default value `rabbitmq-password`) ([#864](https://github.com/grafana/oncall/pull/864))
- Remove deprecated `permissions` string array from the internal API user serializer by @joeyorlando ([#2269](https://github.com/grafana/oncall/pull/2269))

### Added

- Add `locale` column to mobile app user settings table by @joeyorlando [#2131](https://github.com/grafana/oncall/pull/2131)
- Update notification text for "You're going on call" push notifications to include information about the shift start
  and end times by @joeyorlando ([#2131](https://github.com/grafana/oncall/pull/2131))

### Fixed

- Handle non-UTC UNTIL datetime value when repeating ical events [#2241](https://github.com/grafana/oncall/pull/2241)
- Optimize AlertManager auto-resolve mechanism

## v1.2.44 (2023-06-14)

### Added

- Users with the Viewer basic role can now connect and use the mobile app ([#1892](https://github.com/grafana/oncall/pull/1892))
- Add helm chart support for redis and mysql existing secrets [#2156](https://github.com/grafana/oncall/pull/2156)

### Changed

- Removed `SlackActionRecord` model and database table by @joeyorlando [#2201](https://github.com/grafana/oncall/pull/2201)
- Require users when creating a schedule rotation using the web UI [#2220](https://github.com/grafana/oncall/pull/2220)

### Fixed

- Fix schedule shift preview to not breaking rotation shifts when there is overlap [#2218](https://github.com/grafana/oncall/pull/2218)
- Fix schedule list filter by type to allow considering multiple values [#2218](https://github.com/grafana/oncall/pull/2218)

## v1.2.43 (2023-06-12)

### Changed

- Propogate CI/CD changes

## v1.2.42 (2023-06-12)

### Changed

- Helm chart: Upgrade helm dependecies, improve local setup [#2144](https://github.com/grafana/oncall/pull/2144)

### Fixed

- Fixed bug on Filters where team param from URL was discarded [#6237](https://github.com/grafana/support-escalations/issues/6237)
- Fix receive channel filter in alert groups API [#2140](https://github.com/grafana/oncall/pull/2140)
- Helm chart: Fix usage of `env` settings as map;
  Fix usage of `mariadb.auth.database` and `mariadb.auth.username` for MYSQL env variables by @alexintech [#2146](https://github.com/grafana/oncall/pull/2146)

### Added

- Helm chart: Add unittests for rabbitmq and redis [2165](https://github.com/grafana/oncall/pull/2165)

## v1.2.41 (2023-06-08)

### Added

- Twilio Provider improvements by @Konstantinov-Innokentii, @mderynck and @joeyorlando
  [#2074](https://github.com/grafana/oncall/pull/2074) [#2034](https://github.com/grafana/oncall/pull/2034)
- Run containers as a non-root user by @alexintech [#2053](https://github.com/grafana/oncall/pull/2053)

## v1.2.40 (2023-06-07)

### Added

- Allow mobile app to consume "internal" schedules API endpoints by @joeyorlando ([#2109](https://github.com/grafana/oncall/pull/2109))
- Add inbound email address in integration API by @vadimkerr ([#2113](https://github.com/grafana/oncall/pull/2113))

### Changed

- Make viewset actions more consistent by @vadimkerr ([#2120](https://github.com/grafana/oncall/pull/2120))

### Fixed

- Fix + revert [#2057](https://github.com/grafana/oncall/pull/2057) which reverted a change which properly handles
  `Organization.DoesNotExist` exceptions for Slack events by @joeyorlando ([#TBD](https://github.com/grafana/oncall/pull/TBD))
- Fix Telegram ratelimit on live setting change by @vadimkerr and @alexintech ([#2100](https://github.com/grafana/oncall/pull/2100))

## v1.2.39 (2023-06-06)

### Changed

- Do not hide not secret settings in the web plugin UI by @alexintech ([#1964](https://github.com/grafana/oncall/pull/1964))

## v1.2.36 (2023-06-02)

### Added

- Add public API endpoint to export a schedule's final shifts by @joeyorlando ([2047](https://github.com/grafana/oncall/pull/2047))

### Fixed

- Fix demo alert for inbound email integration by @vadimkerr ([#2081](https://github.com/grafana/oncall/pull/2081))
- Fix calendar TZ used when comparing current shifts triggering slack shift notifications ([#2091](https://github.com/grafana/oncall/pull/2091))

## v1.2.35 (2023-06-01)

### Fixed

- Fix a bug with permissions for telegram user settings by @alexintech ([#2075](https://github.com/grafana/oncall/pull/2075))
- Fix orphaned messages in Slack by @vadimkerr ([#2023](https://github.com/grafana/oncall/pull/2023))
- Fix duplicated slack shift-changed notifications ([#2080](https://github.com/grafana/oncall/pull/2080))

## v1.2.34 (2023-05-31)

### Added

- Add description to "Default channel for Slack notifications" UI dropdown by @joeyorlando ([2051](https://github.com/grafana/oncall/pull/2051))

### Fixed

- Fix templates when slack or telegram is disabled ([#2064](https://github.com/grafana/oncall/pull/2064))
- Reduce number of alert groups returned by `Attach To` in slack to avoid event trigger timeout @mderynck ([#2049](https://github.com/grafana/oncall/pull/2049))

## v1.2.33 (2023-05-30)

### Fixed

- Revert #2040 breaking `/escalate` Slack command

## v1.2.32 (2023-05-30)

### Added

- Add models and framework to use different services (Phone, SMS, Verify) in Twilio depending on
  the destination country code by @mderynck ([#1976](https://github.com/grafana/oncall/pull/1976))
- Prometheus exporter backend for alert groups related metrics
- Helm chart: configuration of `uwsgi` using environment variables by @alexintech ([#2045](https://github.com/grafana/oncall/pull/2045))
- Much expanded/improved docs for mobile app ([2026](https://github.com/grafana/oncall/pull/2026>))
- Enable by-day selection when defining monthly and hourly rotations ([2037](https://github.com/grafana/oncall/pull/2037))

### Fixed

- Fix error when updating closed modal window in Slack by @vadimkerr ([#2019](https://github.com/grafana/oncall/pull/2019))
- Fix final schedule export failing to update when ical imported events set start/end as date ([#2025](https://github.com/grafana/oncall/pull/2025))
- Helm chart: fix bugs in helm chart with external postgresql configuration by @alexintech ([#2036](https://github.com/grafana/oncall/pull/2036))
- Properly address `Organization.DoesNotExist` exceptions thrown which result in HTTP 500 for the Slack `interactive_api_endpoint`
  endpoint by @joeyorlando ([#2040](https://github.com/grafana/oncall/pull/2040))
- Fix issue when trying to sync Grafana contact point and config receivers miss a key ([#2046](https://github.com/grafana/oncall/pull/2046))

### Changed

- Changed mobile notification title and subtitle. Removed the body. by @imtoori [#2027](https://github.com/grafana/oncall/pull/2027)

## v1.2.31 (2023-05-26)

### Fixed

- Fix AmazonSNS ratelimit by @Konstantinov-Innokentii ([#2032](https://github.com/grafana/oncall/pull/2032))

## v1.2.30 (2023-05-25)

### Fixed

- Fix Phone provider status callbacks [#2014](https://github.com/grafana/oncall/pull/2014)

## v1.2.29 (2023-05-25)

### Changed

- Phone provider refactoring [#1713](https://github.com/grafana/oncall/pull/1713)

### Fixed

- Handle slack metadata limit when creating paging command payload ([#2007](https://github.com/grafana/oncall/pull/2007))
- Fix issue with sometimes cached final schedule not being refreshed after an update ([#2004](https://github.com/grafana/oncall/pull/2004))

## v1.2.28 (2023-05-24)

### Fixed

- Improve plugin authentication by @vadimkerr ([#1995](https://github.com/grafana/oncall/pull/1995))
- Fix MultipleObjectsReturned error on webhook endpoints by @vadimkerr ([#1996](https://github.com/grafana/oncall/pull/1996))
- Remove user defined time period from "you're going oncall" mobile push by @iskhakov ([#2001](https://github.com/grafana/oncall/pull/2001))

## v1.2.27 (2023-05-23)

### Added

- Allow passing Firebase credentials via environment variable by @vadimkerr ([#1969](https://github.com/grafana/oncall/pull/1969))

### Changed

- Update default Alertmanager templates by @iskhakov ([#1944](https://github.com/grafana/oncall/pull/1944))

### Fixed

- Fix SQLite permission issue by @vadimkerr ([#1984](https://github.com/grafana/oncall/pull/1984))
- Remove user defined time period from "you're going oncall" mobile push ([2001](https://github.com/grafana/oncall/pull/2001))

## v1.2.26 (2023-05-18)

### Fixed

- Fix inbound email bug when attaching files by @vadimkerr ([#1970](https://github.com/grafana/oncall/pull/1970))

## v1.2.25 (2023-05-18)

### Added

- Test mobile push backend

## v1.2.24 (2023-05-17)

### Fixed

- Fixed bug in Escalation Chains where reordering an item crashed the list

## v1.2.23 (2023-05-15)

### Added

- Add a way to set a maintenance mode message and display this in the web plugin UI by @joeyorlando ([#1917](https://github.com/grafana/oncall/pull/#1917))

### Changed

- Use `user_profile_changed` Slack event instead of `user_change` to update Slack user profile by @vadimkerr ([#1938](https://github.com/grafana/oncall/pull/1938))

## v1.2.22 (2023-05-12)

### Added

- Add mobile settings for info notifications by @imtoori ([#1926](https://github.com/grafana/oncall/pull/1926))

### Fixed

- Fix bug in the "You're Going Oncall" push notification copy by @joeyorlando ([#1922](https://github.com/grafana/oncall/pull/1922))
- Fix bug with newlines in markdown converter ([#1925](https://github.com/grafana/oncall/pull/1925))
- Disable "You're Going Oncall" push notification by default ([1927](https://github.com/grafana/oncall/pull/1927))

## v1.2.21 (2023-05-09)

### Added

- Add a new mobile app push notification which notifies users when they are going on call by @joeyorlando ([#1814](https://github.com/grafana/oncall/pull/1814))
- Add a new mobile app user setting field, `important_notification_volume_override` by @joeyorlando ([#1893](https://github.com/grafana/oncall/pull/1893))

### Changed

- Improve ical comparison when checking for imported ical updates ([1870](https://github.com/grafana/oncall/pull/1870))
- Upgrade to Python 3.11.3 by @joeyorlando ([#1849](https://github.com/grafana/oncall/pull/1849))

### Fixed

- Fix issue with how OnCall determines if a cloud Grafana Instance supports RBAC by @joeyorlando ([#1880](https://github.com/grafana/oncall/pull/1880))
- Fix issue trying to set maintenance mode for integrations belonging to non-current team

## v1.2.20 (2023-05-09)

### Fixed

- Hotfix perform notification task

## v1.2.19 (2023-05-04)

### Fixed

- Fix issue with parsing response when sending Slack message

## v1.2.18 (2023-05-03)

### Added

- Documentation updates

## v1.2.17 (2023-05-02)

### Added

- Add filter descriptions to web ui by @iskhakov ([1845](https://github.com/grafana/oncall/pull/1845))
- Add "Notifications Receiver" RBAC role by @joeyorlando ([#1853](https://github.com/grafana/oncall/pull/1853))

### Changed

- Remove template editor from Slack by @iskhakov ([1847](https://github.com/grafana/oncall/pull/1847))
- Remove schedule name uniqueness restriction ([1859](https://github.com/grafana/oncall/pull/1859))

### Fixed

- Fix bugs in web title and message templates rendering and visual representation ([1747](https://github.com/grafana/oncall/pull/1747))

## v1.2.16 (2023-04-27)

### Added

- Add 2, 3 and 6 hours Alert Group silence options by @tommysitehost ([#1822](https://github.com/grafana/oncall/pull/1822))
- Add schedule related users endpoint to plugin API

### Changed

- Update web UI, Slack, and Telegram to allow silencing an acknowledged alert group by @joeyorlando ([#1831](https://github.com/grafana/oncall/pull/1831))

### Fixed

- Optimize duplicate queries occurring in AlertGroupFilter by @joeyorlando ([1809](https://github.com/grafana/oncall/pull/1809))

## v1.2.15 (2023-04-24)

### Fixed

- Helm chart: Fix helm hook for db migration job
- Performance improvements to `GET /api/internal/v1/alertgroups` endpoint by @joeyorlando and @iskhakov ([#1805](https://github.com/grafana/oncall/pull/1805))

### Added

- Add helm chart support for twilio existing secrets by @atownsend247 ([#1435](https://github.com/grafana/oncall/pull/1435))
- Add web_title, web_message and web_image_url attributes to templates ([1786](https://github.com/grafana/oncall/pull/1786))

### Changed

- Update shift API to use a default interval value (`1`) when a `frequency` is set and no `interval` is given
- Limit number of alertmanager alerts in alert group to autoresolve by 500 ([1779](https://github.com/grafana/oncall/pull/1779))
- Update schedule and personal ical exports to use final shift events

## v1.2.14 (2023-04-19)

### Fixed

- Fix broken documentation links by @shantanualsi ([#1766](https://github.com/grafana/oncall/pull/1766))
- Fix bug when updating team access settings by @vadimkerr ([#1794](https://github.com/grafana/oncall/pull/1794))

## v1.2.13 (2023-04-18)

### Changed

- Rework ical schedule export to include final events; also improve changing shifts sync

### Fixed

- Fix issue when creating web overrides for TF schedules using a non-UTC timezone

## v1.2.12 (2023-04-18)

### Changed

- Move `alerts_alertgroup.is_restricted` column to `alerts_alertreceivechannel.restricted_at` by @joeyorlando ([#1770](https://github.com/grafana/oncall/pull/1770))

### Added

- Add new field description_short to private api ([#1698](https://github.com/grafana/oncall/pull/1698))
- Added preview and migration API endpoints for route migration from regex into jinja2 ([1715](https://github.com/grafana/oncall/pull/1715))
- Helm chart: add the option to use a helm hook for the migration job ([1386](https://github.com/grafana/oncall/pull/1386))
- Add endpoints to start and stop maintenance in alert receive channel private api ([1755](https://github.com/grafana/oncall/pull/1755))
- Send demo alert with dynamic payload and get demo payload example on private api ([1700](https://github.com/grafana/oncall/pull/1700))
- Add is_default fields to templates, remove WritableSerialiserMethodField ([1759](https://github.com/grafana/oncall/pull/1759))
- Allow use of dynamic payloads in alert receive channels preview template in private api ([1756](https://github.com/grafana/oncall/pull/1756))

## v1.2.11 (2023-04-14)

### Added

- add new columns `gcom_org_contract_type`, `gcom_org_irm_sku_subscription_start_date`,
  and `gcom_org_oldest_admin_with_billing_privileges_user_id` to `user_management_organization` table,
  plus `is_restricted` column to `alerts_alertgroup` table by @joeyorlando and @teodosii ([1522](https://github.com/grafana/oncall/pull/1522))
- emit two new Django signals by @joeyorlando and @teodosii ([1522](https://github.com/grafana/oncall/pull/1522))
  - `org_sync_signal` at the end of the `engine/apps/user_management/sync.py::sync_organization` method
  - `alert_group_created_signal` when a new Alert Group is created

## v1.2.10 (2023-04-13)

### Added

- Added mine filter to schedules listing

### Fixed

- Fixed a bug in GForm's RemoteSelect where the value for Dropdown could not change
- Fixed the URL attached to an Incident created via the 'Declare Incident' button of a Slack alert by @sd2k ([#1738](https://github.com/grafana/oncall/pull/1738))

## v1.2.9 (2023-04-11)

### Fixed

- Catch the new Slack error - "message_limit_exceeded"

## v1.2.8 (2023-04-06)

### Changed

- Allow editing assigned team via public api ([1619](https://github.com/grafana/oncall/pull/1619))
- Disable mentions when resolution note is created by @iskhakov ([1696](https://github.com/grafana/oncall/pull/1696))
- Display warnings on users page in a clean and consistent way by @iskhakov ([#1681](https://github.com/grafana/oncall/pull/1681))

## v1.2.7 (2023-04-03)

### Added

- Save selected teams filter in local storage ([#1611](https://github.com/grafana/oncall/issues/1611))

### Changed

- Renamed routes from /incidents to /alert-groups ([#1678](https://github.com/grafana/oncall/pull/1678))

### Fixed

- Fix team search when filtering resources by @vadimkerr ([#1680](https://github.com/grafana/oncall/pull/1680))
- Fix issue when trying to scroll in Safari ([#415](https://github.com/grafana/oncall/issues/415))

## v1.2.6 (2023-03-30)

### Fixed

- Fixed bug when web schedules/shifts use non-UTC timezone and shift is deleted by @matiasb ([#1661](https://github.com/grafana/oncall/pull/1661))

## v1.2.5 (2023-03-30)

### Fixed

- Fixed a bug with Slack links not working in the plugin UI ([#1671](https://github.com/grafana/oncall/pull/1671))

## v1.2.4 (2023-03-30)

### Added

- Added the ability to change the team for escalation chains by @maskin25, @iskhakov and @vadimkerr ([#1658](https://github.com/grafana/oncall/pull/1658))

### Fixed

- Addressed bug with iOS mobile push notifications always being set to critical by @imtoori and @joeyorlando ([#1646](https://github.com/grafana/oncall/pull/1646))
- Fixed issue where Viewer was not able to view which people were oncall in a schedule ([#999](https://github.com/grafana/oncall/issues/999))
- Fixed a bug with syncing teams from Grafana API by @vadimkerr ([#1652](https://github.com/grafana/oncall/pull/1652))

## v1.2.3 (2023-03-28)

Only some minor performance/developer setup changes to report in this version.

## v1.2.2 (2023-03-27)

### Changed

- Drawers with Forms are not closing by clicking outside of the drawer. Only by clicking Cancel or X (by @Ukochka in [#1608](https://github.com/grafana/oncall/pull/1608))
- When the `DANGEROUS_WEBHOOKS_ENABLED` environment variable is set to true, it's possible now to create Outgoing Webhooks
  using URLs without a top-level domain (by @hoptical in [#1398](https://github.com/grafana/oncall/pull/1398))
- Updated wording when creating an integration (by @callmehyde in [#1572](https://github.com/grafana/oncall/pull/1572))
- Set FCM iOS/Android "message priority" to "high priority" for mobile app push notifications (by @joeyorlando in [#1612](https://github.com/grafana/oncall/pull/1612))
- Improve schedule quality feature (by @vadimkerr in [#1602](https://github.com/grafana/oncall/pull/1602))

### Fixed

- Update override deletion changes to set its final duration (by @matiasb in [#1599](https://github.com/grafana/oncall/pull/1599))

## v1.2.1 (2023-03-23)

### Changed

- Mobile app settings backend by @vadimkerr in ([1571](https://github.com/grafana/oncall/pull/1571))
- Fix integrations and escalations autoselect, improve GList by @maskin25 in ([1601](https://github.com/grafana/oncall/pull/1601))
- Add filters to outgoing webhooks 2 by @iskhakov in ([1598](https://github.com/grafana/oncall/pull/1598))

## v1.2.0 (2023-03-21)

### Changed

- Add team-based filtering for resources, so that users can see multiple resources at once and link them together ([1528](https://github.com/grafana/oncall/pull/1528))

## v1.1.41 (2023-03-21)

### Added

- Modified `check_escalation_finished_task` celery task to use read-only databases for its query, if one is defined +
  make the validation logic stricter + ping a configurable heartbeat on successful completion of this task ([1266](https://github.com/grafana/oncall/pull/1266))

### Changed

- Updated wording throughout plugin to use 'Alert Group' instead of 'Incident' ([1565](https://github.com/grafana/oncall/pull/1565),
  [1576](https://github.com/grafana/oncall/pull/1576))
- Check for enabled Telegram feature was added to ChatOps and to User pages ([319](https://github.com/grafana/oncall/issues/319))
- Filtering for Editors/Admins was added to rotation form. It is not allowed to assign Viewer to rotation ([1124](https://github.com/grafana/oncall/issues/1124))
- Modified search behaviour on the Escalation Chains page to allow for "partial searching" ([1578](https://github.com/grafana/oncall/pull/1578))

### Fixed

- Fixed a few permission issues on the UI ([1448](https://github.com/grafana/oncall/pull/1448))
- Fix resolution note rendering in Slack message threads where the Slack username was not
  being properly rendered ([1561](https://github.com/grafana/oncall/pull/1561))

## v1.1.40 (2023-03-16)

### Fixed

- Check for duplicated positions in terraform escalation policies create/update

### Added

- Add `regex_match` Jinja filter ([1556](https://github.com/grafana/oncall/pull/1556))

### Changed

- Allow passing `null` as a value for `escalation_chain` when creating routes via the public API ([1557](https://github.com/grafana/oncall/pull/1557))

## v1.1.39 (2023-03-16)

### Added

- Inbound email integration ([837](https://github.com/grafana/oncall/pull/837))

## v1.1.38 (2023-03-14)

### Added

- Add filtering by escalation chain to alert groups page ([1535](https://github.com/grafana/oncall/pull/1535))

### Fixed

- Improve tasks checking/triggering webhooks in new backend

## v1.1.37 (2023-03-14)

### Fixed

- Fixed redirection issue on integrations screen

### Added

- Enable web overrides for Terraform-based schedules
- Direct user paging improvements ([1358](https://github.com/grafana/oncall/issues/1358))
- Added Schedule Score quality within the schedule view ([118](https://github.com/grafana/oncall/issues/118))

## v1.1.36 (2023-03-09)

### Fixed

- Fix bug with override creation ([1515](https://github.com/grafana/oncall/pull/1515))

## v1.1.35 (2023-03-09)

### Added

- Insight logs

### Fixed

- Fixed issue with Alert group involved users filter
- Fixed email sending failure due to newline in title

## v1.1.34 (2023-03-08)

### Added

- Jinja2 based routes ([1319](https://github.com/grafana/oncall/pull/1319))

### Changed

- Remove mobile app feature flag ([1484](https://github.com/grafana/oncall/pull/1484))

### Fixed

- Prohibit creating & updating past overrides ([1474](https://github.com/grafana/oncall/pull/1474))

## v1.1.33 (2023-03-07)

### Fixed

- Show permission error for accessing Telegram as Viewer ([1273](https://github.com/grafana/oncall/issues/1273))

### Changed

- Pass email and phone limits as environment variables ([1219](https://github.com/grafana/oncall/pull/1219))

## v1.1.32 (2023-03-01)

### Fixed

- Schedule filters improvements ([941](https://github.com/grafana/oncall/issues/941))
- Fix pagination issue on schedules page ([1437](https://github.com/grafana/oncall/pull/1437))

## v1.1.31 (2023-03-01)

### Added

- Add acknowledge_signal and source link to public api

## v1.1.30 (2023-03-01)

### Fixed

- Fixed importing of global grafana styles ([672](https://github.com/grafana/oncall/issues/672))
- Fixed UI permission related bug where Editors could not export their user iCal link
- Fixed error when a shift is created using Etc/UTC as timezone
- Fixed issue with refresh ical file task not considering empty string values
- Schedules: Long popup does not fit screen & buttons unreachable & objects outside of the popup ([1002](https://github.com/grafana/oncall/issues/1002))
- Can't scroll on integration settings page ([415](https://github.com/grafana/oncall/issues/415))
- Team change in the Integration page always causes 403 ([1292](https://github.com/grafana/oncall/issues/1292))
- Schedules: Permalink doesn't work with multi-teams ([940](https://github.com/grafana/oncall/issues/940))
- Schedules list -> expanded schedule blows page width ([1293](https://github.com/grafana/oncall/issues/1293))

### Changed

- Moved reCAPTCHA to backend environment variable for more flexible configuration between different environments.
- Add pagination to schedule listing
- Show 100 latest alerts on alert group page ([1417](https://github.com/grafana/oncall/pull/1417))

## v1.1.29 (2023-02-23)

### Changed

- Allow creating schedules with type "web" using public API

### Fixed

- Fixed minor issue during the sync process where an HTTP 302 (redirect) status code from the Grafana
  instance would cause the sync to not properly finish

## v1.1.28 (2023-02-23)

### Fixed

- Fixed maintenance mode for Telegram and MSTeams

## v1.1.27 (2023-02-22)

### Added

- Added reCAPTCHA validation for requesting a mobile verification code

### Changed

- Added ratelimits for phone verification
- Link to source was added
- Header of Incident page was reworked: clickable labels instead of just names, users section was deleted
- "Go to Integration" button was deleted, because the functionality was moved to clickable labels

### Fixed

- Fixed HTTP request to Google where when fetching an iCal, the response would sometimes contain HTML instead
  of the expected iCal data

## v1.1.26 (2023-02-20)

### Fixed

- Make alert group filters persistent ([482](https://github.com/grafana/oncall/issues/482))

### Changed

- Update phone verification error message

## v1.1.25 (2023-02-20)

### Fixed

- Fixed too long declare incident link in Slack

## v1.1.24 (2023-02-16)

### Added

- Add direct user paging ([823](https://github.com/grafana/oncall/issues/823))
- Add App Store link to web UI ([1328](https://github.com/grafana/oncall/pull/1328))

### Fixed

- Cleaning of the name "Incident" ([704](https://github.com/grafana/oncall/pull/704))
- Alert Group/Alert Groups naming polishing. All the names should be with capital letters
- Design polishing ([1290](https://github.com/grafana/oncall/pull/1290))
- Not showing contact details in User tooltip if User does not have edit/admin access
- Updated slack link account to redirect back to user profile instead of chatops

### Changed

- Incidents - Removed buttons column and replaced status with toggler ([#1237](https://github.com/grafana/oncall/issues/1237))
- Responsiveness changes across multiple pages (Incidents, Integrations, Schedules) ([#1237](https://github.com/grafana/oncall/issues/1237))
- Add pagination to schedule listing

## v1.1.23 (2023-02-06)

### Fixed

- Fix bug with email case sensitivity for ICal on-call schedules ([1297](https://github.com/grafana/oncall/pull/1297))

## v1.1.22 (2023-02-03)

### Fixed

- Fix bug with root/dependant alert groups list api endpoint ([1284](https://github.com/grafana/oncall/pull/1284))
- Fixed NPE on teams switch

### Added

- Optimize alert and alert group public api endpoints and add filter by id ([1274](https://github.com/grafana/oncall/pull/1274))
- Enable mobile app backend by default on OSS

## v1.1.21 (2023-02-02)

### Added

- Add [`django-dbconn-retry` library](https://github.com/jdelic/django-dbconn-retry) to `INSTALLED_APPS` to attempt
  to alleviate occasional `django.db.utils.OperationalError` errors
- Improve alerts and alert group endpoint response time in internal API with caching ([1261](https://github.com/grafana/oncall/pull/1261))
- Optimize alert and alert group public api endpoints and add filter by id ([1274](https://github.com/grafana/oncall/pull/1274)
- Added Coming Soon for iOS on Mobile App screen

### Fixed

- Fix issue on Integrations where you were redirected back once escalation chain was loaded ([#1083](https://github.com/grafana/oncall/issues/1083))
  ([#1257](https://github.com/grafana/oncall/issues/1257))

## v1.1.20 (2023-01-30)

### Added

- Add involved users filter to alert groups listing page (+ mine shortcut)

### Changed

- Improve logging for creating contact point for Grafana Alerting integration

### Fixed

- Fix bugs related to creating contact point for Grafana Alerting integration
- Fix minor UI bug on OnCall users page where it would idefinitely show a "Loading..." message
- Only show OnCall user's table to users that are authorized
- Fixed NPE in ScheduleUserDetails component ([#1229](https://github.com/grafana/oncall/issues/1229))

## v1.1.19 (2023-01-25)

### Added

- Add Server URL below QR code for OSS for debugging purposes
- Add Slack slash command allowing to trigger a direct page via a manually created alert group
- Remove resolved and acknowledged filters as we switched to status ([#1201](https://github.com/grafana/oncall/pull/1201))
- Add sync with grafana on /users and /teams api calls from terraform plugin

### Changed

- Allow users with `viewer` role to fetch cloud connection status using the internal API ([#1181](https://github.com/grafana/oncall/pull/1181))
- When removing the Slack ChatOps integration, make it more explicit to the user what the implications of doing so are
- Improve performance of `GET /api/internal/v1/schedules` endpoint ([#1169](https://github.com/grafana/oncall/pull/1169))

### Fixed

- Removed duplicate API call, in the UI on plugin initial load, to `GET /api/internal/v1/alert_receive_channels`
- Increased plugin startup speed ([#1200](https://github.com/grafana/oncall/pull/1200))

## v1.1.18 (2023-01-18)

### Added

- Allow messaging backends to be enabled/disabled per organization ([#1151](https://github.com/grafana/oncall/pull/1151))

### Changed

- Send a Slack DM when user is not in channel ([#1144](https://github.com/grafana/oncall/pull/1144))

## v1.1.17 (2023-01-18)

### Changed

- Modified how the `Organization.is_rbac_permissions_enabled` flag is set,
  based on whether we are dealing with an open-source, or cloud installation
- Backend implementation to support direct user/schedule paging
- Changed documentation links to open in new window
- Remove helm chart signing
- Changed the user's profile modal to be wide for all tabs

### Added

- Added state filter for alert_group public API endpoint.
- Enrich user tooltip on Schedule page
- Added redirects for old-style links

### Fixed

- Updated typo in Helm chart values when specifying a custom Slack command name
- Fix for web schedules ical export to give overrides the right priority
- Fix for topnavbar to show initial loading inside PluginPage

## v1.1.16 (2023-01-12)

### Fixed

- Minor bug fix in how the value of `Organization.is_rbac_permissions_enabled` is determined

- Helm chart: default values file and documentation now reflect the correct key to set for the Slack
  slash command name, `oncall.slack.commandName`.

## v1.1.15 (2023-01-10)

### Changed

- Simplify and speed up slack rendering ([#1105](https://github.com/grafana/oncall/pull/1105))
- Faro - Point to 3 separate apps instead of just 1 for all environments ([#1110](https://github.com/grafana/oncall/pull/1110))
- Schedules - ([#1114](https://github.com/grafana/oncall/pull/1114), [#1109](https://github.com/grafana/oncall/pull/1109))

### Fixed

- Bugfix for topnavbar to place alerts inside PageNav ([#1040](https://github.com/grafana/oncall/pull/1040))

## v1.1.14 (2023-01-05)

### Changed

- Change wording from "incident" to "alert group" for the Telegram integration ([#1052](https://github.com/grafana/oncall/pull/1052))
- Soft-delete of organizations on stack deletion.

## v1.1.13 (2023-01-04)

### Added

- Integration with [Grafana Faro](https://grafana.com/docs/grafana-cloud/faro-web-sdk/) for Cloud Instances

## v1.1.12 (2023-01-03)

### Fixed

- Handle jinja exceptions during alert creation
- Handle exception for slack rate limit message

## v1.1.11 (2023-01-03)

### Fixed

- Fix error when schedule was not able to load
- Minor fixes

## v1.1.10 (2023-01-03)

### Fixed

- Minor fixes

## v1.1.9 (2023-01-03)

### Fixed

- Alert group query optimization
- Update RBAC scopes
- Fix error when schedule was not able to load
- Minor bug fixes

## v1.1.8 (2022-12-13)

### Added

- Added a `make` command, `enable-mobile-app-feature-flags`, which sets the backend feature flag in `./dev/.env.dev`,
  and updates a record in the `base_dynamicsetting` database table, which are needed to enable the mobile
  app backend features.

### Changed

- Added ability to change engine deployment update strategy via values in helm chart.
- removed APNS support
- changed the `django-push-notification` library from the `iskhakov` fork to the [`grafana` fork](https://github.com/grafana/django-push-notifications).
  This new fork basically patches an issue which affected the database migrations of this django app (previously the
  library would not respect the `USER_MODEL` setting when creating its tables and would instead reference the
  `auth_user` table.. which we don't want)
- add `--no-cache` flag to the `make build` command

### Fixed

- fix schedule UI types and permissions

## v1.1.7 (2022-12-09)

### Fixed

- Update fallback role for schedule write RBAC permission
- Mobile App Verification tab in the user settings modal is now hidden for users that do not have proper
  permissions to use it

## v1.1.6 (2022-12-09)

### Added

- RBAC permission support
- Add `time_zone` serializer validation for OnCall shifts and calendar/web schedules. In addition, add database migration
  to update values that may be invalid
- Add a `permalinks.web` field, which is a permalink to the alert group web app page, to the alert group internal/public
  API responses
- Added the ability to customize job-migrate `ttlSecondsAfterFinished` field in the helm chart

### Fixed

- Got 500 error when saving Outgoing Webhook ([#890](https://github.com/grafana/oncall/issues/890))
- v1.0.13 helm chart - update the OnCall backend pods image pull policy to "Always" (and explicitly set tag to `latest`).
  This should resolve some recent issues experienced where the frontend/backend versions are not aligned.

### Changed

- When editing templates for alert group presentation or outgoing webhooks, errors and warnings are now displayed in
  the UI as notification popups or displayed in the preview.
- Errors and warnings that occur when rendering templates during notification or webhooks will now render
  and display the error/warning as the result.

## v1.1.5 (2022-11-24)

### Added

- Added a QR code in the "Mobile App Verification" tab on the user settings modal to connect the mobile
  application to your OnCall instance

### Fixed

- UI bug fixes for Grafana 9.3 ([#860](https://github.com/grafana/oncall/pull/860))
- Bug fix for saving source link template ([#898](https://github.com/grafana/oncall/pull/898))

## v1.1.4 (2022-11-23)

### Fixed

- Bug fix for [#882](https://github.com/grafana/oncall/pull/882) which was causing the OnCall web calendars to not load
- Bug fix which, when installing the plugin, or after removing a Grafana API token, caused the plugin to not load properly

## v1.1.3 (2022-11-22)

- Bug Fixes

### Changed

- For OSS installations of OnCall, initial configuration is now simplified. When running for local development, you no
  longer need to configure the plugin via the UI. This is achieved through passing one environment variable to both the
  backend & frontend containers, both of which have been preconfigured for you in `docker-compose-developer.yml`.
  - The Grafana API URL **must be** passed as an environment variable, `GRAFANA_API_URL`, to the OnCall backend
    (and can be configured by updating this env var in your `./dev/.env.dev` file)
  - The OnCall API URL can optionally be passed as an environment variable, `ONCALL_API_URL`, to the OnCall UI.
    If the environment variable is found, the plugin will "auto-configure", otherwise you will be shown a simple
    configuration form to provide this info.
- For Helm installations, if you are running Grafana externally (eg. `grafana.enabled` is set to `false`
  in your `values.yaml`), you will now be required to specify `externalGrafana.url` in `values.yaml`.
- `make start` will now idempotently check to see if a "127.0.0.1 grafana" record exists in `/etc/hosts`
  (using a tool called [`hostess`](https://github.com/cbednarski/hostess)). This is to support using `http://grafana:3000`
  as the `Organization.grafana_url` in two scenarios:
  - `oncall_engine`/`oncall_celery` -> `grafana` Docker container communication
  - public URL generation. There are some instances where `Organization.grafana_url` is referenced to generate public
    URLs to a Grafana plugin page. Without the `/etc/hosts` record, navigating to `http://grafana:3000/some_page` in
    your browser, you would obviously get an error from your browser.

## v1.1.2 (2022-11-18)

- Bug Fixes

## v1.1.1 (2022-11-16)

- Compatibility with Grafana 9.3.0
- Bug Fixes

## v1.0.52 (2022-11-09)

- Allow use of API keys as alternative to account auth token for Twilio
- Remove `grafana_plugin_management` Django app
- Enable new schedules UI
- Bug fixes

## v1.0.51 (2022-11-05)

- Bug Fixes

## v1.0.50 (2022-11-03)

- Updates to documentation
- Improvements to web schedules
- Bug fixes

## v1.0.49 (2022-11-01)

- Enable SMTP email backend by default
- Fix Grafana sidebar frontend bug

## v1.0.48 (2022-11-01)

- verify_number management command
- chatops page redesign

## v1.0.47 (2022-11-01)

- Bug fixes

## v1.0.46 (2022-10-28)

- Bug fixes
- remove `POST /api/internal/v1/custom_buttons/{id}/action` endpoint

## v1.0.45 (2022-10-27)

- Bug fix to revert commit which removed unused engine code

## v1.0.44 (2022-10-26)

- Bug fix for an issue that was affecting phone verification

## v1.0.43 (2022-10-25)

- Bug fixes

## v1.0.42 (2022-10-24)

- Fix posting resolution notes to Slack

## v1.0.41 (2022-10-24)

- Add personal email notifications
- Bug fixes

## v1.0.40 (2022-10-05)

- Improved database and celery backends support
- Added script to import PagerDuty users to Grafana
- Bug fixes

## v1.0.39 (2022-10-03)

- Fix issue in v1.0.38 blocking the creation of schedules and webhooks in the UI

## v1.0.38 (2022-09-30)

- Fix exception handling for adding resolution notes when slack and oncall users are out of sync.
- Fix all day events showing as having gaps in slack notifications
- Improve plugin configuration error message readability
- Add `telegram` key to `permalinks` property in `AlertGroup` public API response schema

## v1.0.37 (2022-09-21)

- Improve API token creation form
- Fix alert group bulk action bugs
- Add `permalinks` property to `AlertGroup` public API response schema
- Scheduling system bug fixes
- Public API bug fixes

## v1.0.36 (2022-09-12)

- Alpha web schedules frontend/backend updates
- Bug fixes

## v1.0.35 (2022-09-07)

- Bug fixes

## v1.0.34 (2022-09-06)

- Fix schedule notification spam

## v1.0.33 (2022-09-06)

- Add raw alert view
- Add GitHub star button for OSS installations
- Restore alert group search functionality
- Bug fixes

## v1.0.32 (2022-09-01)

- Bug fixes

## v1.0.31 (2022-09-01)

- Bump celery version
- Fix oss to cloud connection

## v1.0.30 (2022-08-31)

- Bug fix: check user notification policy before access

## v1.0.29 (2022-08-31)

- Add arm64 docker image

## v1.0.28 (2022-08-31)

- Bug fixes

## v1.0.27 (2022-08-30)

- Bug fixes

## v1.0.26 (2022-08-26)

- Insight log's format fixes
- Remove UserNotificationPolicy auto-recreating

## v1.0.25 (2022-08-24)

- Bug fixes

## v1.0.24 (2022-08-24)

- Insight logs
- Default DATA_UPLOAD_MAX_MEMORY_SIZE to 1mb

## v1.0.23 (2022-08-23)

- Bug fixes

## v1.0.22 (2022-08-16)

- Make STATIC_URL configurable from environment variable

## v1.0.21 (2022-08-12)

- Bug fixes

## v1.0.19 (2022-08-10)

- Bug fixes

## v1.0.15 (2022-08-03)

- Bug fixes

## v1.0.13 (2022-07-27)

- Optimize alert group list view
- Fix a bug related to Twilio setup

## v1.0.12 (2022-07-26)

- Update push-notifications dependency
- Rework how absolute URLs are built
- Fix to show maintenance windows per team
- Logging improvements
- Internal api to get a schedule final events

## v1.0.10 (2022-07-22)

- Speed-up of alert group web caching
- Internal api for OnCall shifts

## v1.0.9 (2022-07-21)

- Frontend bug fixes & improvements
- Support regex_replace() in templates
- Bring back alert group caching and list view

## v1.0.7 (2022-07-18)

- Backend & frontend bug fixes
- Deployment improvements
- Reshape webhook payload for outgoing webhooks
- Add escalation chain usage info on escalation chains page
- Improve alert group list load speeds and simplify caching system

## v1.0.6 (2022-07-12)

- Manual Incidents enabled for teams
- Fix phone notifications for OSS
- Public API improvements

## v1.0.5 (2022-07-06)

- Bump Django to 3.2.14
- Fix PagerDuty iCal parsing

## 1.0.4 (2022-06-28)

- Allow Telegram DMs without channel connection.

## 1.0.3 (2022-06-27)

- Fix users public api endpoint. Now it returns users with all roles.
- Fix redundant notifications about gaps in schedules.
- Frontend fixes.

## 1.0.2 (2022-06-17)

- Fix Grafana Alerting integration to handle API changes in Grafana 9
- Improve public api endpoint for outgoing webhooks (/actions) by adding ability to create, update and delete
  outgoing webhook instance

## 1.0.0 (2022-06-14)

- First Public Release

## 0.0.71 (2022-06-06)

- Initial Commit Release<|MERGE_RESOLUTION|>--- conflicted
+++ resolved
@@ -7,11 +7,9 @@
 
 ## Unreleased
 
-<<<<<<< HEAD
-– Rework of AlertManager integration ([#2643](https://github.com/grafana/oncall/pull/2643))
-=======
-### Changed
-
+### Changed
+
+- Rework of AlertManager integration ([#2643](https://github.com/grafana/oncall/pull/2643))
 - Update the direct paging feature to page for acknowledged & silenced alert groups,
   and show a warning for resolved alert groups by @vadimkerr ([#2639](https://github.com/grafana/oncall/pull/2639))
 
@@ -21,7 +19,7 @@
 - Fix "Continue escalation if >X alerts per Y minutes" escalation step by @vadimkerr ([#2636](https://github.com/grafana/oncall/pull/2636))
 - Post to Telegram ChatOps channel option is not showing in the integrations page
   by @alexintech ([#2498](https://github.com/grafana/oncall/pull/2498))
->>>>>>> 2e8466b5
+
 
 ## v1.3.17 (2023-07-25)
 
