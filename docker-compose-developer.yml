--- conflicted
+++ resolved
@@ -233,27 +233,18 @@
       - postgres
 
   grafana:
-<<<<<<< HEAD
-    image: "grafana/grafana-oss-dev:9.3.0-83735pre-ubuntu"
-    # image: "grafana/grafana:main"
-=======
     container_name: grafana
     labels: *oncall-labels
     image: "grafana/grafana:${GRAFANA_VERSION:-latest}"
->>>>>>> 0bb1a792
     restart: always
     environment:
       GF_SECURITY_ADMIN_USER: oncall
       GF_SECURITY_ADMIN_PASSWORD: oncall
       GF_PLUGINS_ALLOW_LOADING_UNSIGNED_PLUGINS: grafana-oncall-app
-<<<<<<< HEAD
-      GF_FEATURE_TOGGLES_ENABLE: topnav
-=======
     env_file:
       - ./dev/.env.${DB}.dev
     ports:
       - "3000:3000"
->>>>>>> 0bb1a792
     deploy:
       labels: *oncall-labels
       resources:
@@ -270,10 +261,6 @@
         condition: service_healthy
       mysql:
         condition: service_healthy
-<<<<<<< HEAD
-    extra_hosts:
-      - "host.docker.internal:host-gateway"
-=======
     profiles:
       - grafana
 
@@ -292,5 +279,4 @@
 networks:
   default:
     name: oncall_dev
-    labels: *oncall-labels
->>>>>>> 0bb1a792
+    labels: *oncall-labels