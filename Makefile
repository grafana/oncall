--- conflicted
+++ resolved
@@ -110,7 +110,6 @@
 	$(call run_engine_docker_command,pytest --ds=settings.ci-test $(1))
 endef
 
-<<<<<<< HEAD
 .PHONY: local/up
 local/up: cluster/up  ## (beta) deploy all containers locally via tilt (k8s cluster will be created if it doesn't exist)
 	tilt up
@@ -129,41 +128,6 @@
 .PHONY: cluster/down
 cluster/down: ## (beta) delete local development k8s cluster
 	ctlptl delete -f dev/kind-config.yaml
-=======
-build-dev-images:  ## build the docker images required to run the helm chart locally
-	docker build ./engine -t $(ENGINE_DOCKER_IMAGE_NAME) --target prod --load --progress=plain
-	docker build ./grafana-plugin -t $(PLUGIN_DOCKER_IMAGE_NAME) -f ./grafana-plugin/Dockerfile.dev --load --progress=plain
-
-init-k8s:  ## create a kind cluster + upload the docker images onto the cluster nodes
-# piping to true will return a zero exit code in the event that this kind cluster already exists
-	kind create cluster --config ./dev/kind.yml --name $(KIND_CLUSTER_NAME) || true
-
-	kind load docker-image $(ENGINE_DOCKER_IMAGE_NAME) --name $(KIND_CLUSTER_NAME)
-	kind load docker-image $(PLUGIN_DOCKER_IMAGE_NAME) --name $(KIND_CLUSTER_NAME)
-
-start-k8s:  ## NOTE: beta - deploy all containers locally via helm, to our kind based k8s cluster
-	kubectl config use-context kind-$(KIND_CLUSTER_NAME)
-	helm upgrade $(HELM_RELEASE_NAME) \
-		--install \
-		--create-namespace \
-		--wait \
-		--timeout 30m \
-		--namespace $(K8S_NAMESPACE) \
-		--values $(DEV_HELM_FILE) \
-		--values $(DEV_HELM_USER_SPECIFIC_FILE) \
-		./helm/oncall
-
-get-mariadb-password: ## decodes the kubernetes secret containing the password to the local MariaDB user
-	kubectl get secret $(HELM_RELEASE_NAME)-mariadb -o jsonpath='{.data}' --namespace $(K8S_NAMESPACE) | jq -r '."mariadb-root-password"' | base64 -d
-
-delete-helm-release:  ## delete dev helm release
-# piping to true will return a zero exit code in the event that the helm release does not exist
-	kubectl config use-context kind-$(KIND_CLUSTER_NAME)
-	helm delete $(HELM_RELEASE_NAME) || true
-
-cleanup-k8s: ## delete kind cluster
-	kind delete cluster --name $(KIND_CLUSTER_NAME)
->>>>>>> f7bdcf3d
 
 start:  ## start all of the docker containers
 	$(call run_docker_compose_command,up --remove-orphans -d)
