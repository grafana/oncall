--- conflicted
+++ resolved
@@ -35,13 +35,8 @@
 
 ### Outgoing webhook fields
 
-<<<<<<< HEAD
 The outgoing webhook is defined by the following fields. For more information about template usage
-see [Outgoing webhook templates)](#outgoing-webhook-templates) section.
-=======
-The outgoing webhook is defined by the following fields.  For more information about template usage
 see [Outgoing webhook templates](#outgoing-webhook-templates) section.
->>>>>>> 655ecd3a
 
 #### ID
 
