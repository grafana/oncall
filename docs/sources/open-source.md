---
aliases:
  - /docs/grafana-cloud/oncall/open-source/
  - /docs/oncall/latest/open-source/
keywords:
  - Open Source
title: Open Source
canonical: "https://grafana.com/docs/oncall/latest/open-source/"
weight: 100
---

# Open Source

We prepared three environments for OSS users:
- **Hobby** environment for local usage & playing around: [README.md](https://github.com/grafana/oncall#getting-started).
- **Development** environment for contributors: [DEVELOPER.md](https://github.com/grafana/oncall/blob/dev/DEVELOPER.md)
- **Production** environment for reliable cloud installation using Helm: [Production Environment](#production-environment)

## Production Environment

We prepared the helm chart for production environment: https://github.com/grafana/oncall/helm

## Slack Setup

Grafana OnCall Slack integration use a lot of Slack API features: 
- Subscription on Slack events requires OnCall to be externally available and provide https endpoint. 
- You will need to register new Slack App.

1. Make sure your OnCall is up and running.

<<<<<<< HEAD
1. You need OnCall to be accessible through https. For development purposes we suggest using [localtunnel](https://github.com/localtunnel/localtunnel). For production purposes please consider setting up proper web server with HTTPS termination. For localtunnel: 
    ```bash
    # Choose the unique prefix instead of pretty-turkey-83
    # Localtunnel will generate an url, e.g. https://pretty-turkey-83.loca.lt
    # it is referred as <ONCALL_ENGINE_PUBLIC_URL> below
    lt --port 8000 -s pretty-turkey-83 --print-requests
    ```
=======
2. You need OnCall to be accessible through https. For development purposes we suggest using [localtunnel](https://github.com/localtunnel/localtunnel). For production purposes please consider setting up proper web server with HTTPS termination. For localtunnel: 
```bash
# Choose the unique prefix instead of pretty-turkey-83
# Localtunnel will generate an url, e.g. https://pretty-turkey-83.loca.lt
# it is referred as <ONCALL_ENGINE_PUBLIC_URL> below
lt --port 8080 -s pretty-turkey-83 --print-requests
```
>>>>>>> 4064822b

1. If you use localtunnel, open your external URL and click "Continue" to allow requests to bypass the warning page.

1. [Create a Slack Workspace](https://slack.com/create) for development, or use your company workspace.

1. Go to https://api.slack.com/apps and click Create New App button

1. Select `From an app manifest` option and choose the right workspace

1. Copy and paste the following block with the correct <YOUR_BOT_NAME> and <ONCALL_ENGINE_PUBLIC_URL> fields

  ```yaml
  _metadata:
    major_version: 1
    minor_version: 1
  display_information:
    name: <YOUR_BOT_NAME>
  features:
    app_home:
      home_tab_enabled: true
      messages_tab_enabled: true
      messages_tab_read_only_enabled: false
    bot_user:
      display_name: <YOUR_BOT_NAME>
      always_online: true
    shortcuts:
      - name: Create a new incident
        type: message
        callback_id: incident_create
        description: Creates a new OnCall incident
      - name: Add to postmortem
        type: message
        callback_id: add_postmortem
        description: Add this message to postmortem
    slash_commands:
      - command: /oncall
        url: <ONCALL_ENGINE_PUBLIC_URL>/slack/interactive_api_endpoint/
        description: oncall
        should_escape: false
  oauth_config:
    redirect_urls:
      - <ONCALL_ENGINE_PUBLIC_URL>/api/internal/v1/complete/slack-install-free/
      - <ONCALL_ENGINE_PUBLIC_URL>/api/internal/v1/complete/slack-login/
    scopes:
      user:
        - channels:read
        - chat:write
        - identify
        - users.profile:read
      bot:
        - app_mentions:read
        - channels:history
        - channels:read
        - chat:write
        - chat:write.customize
        - chat:write.public
        - commands
        - files:write
        - groups:history
        - groups:read
        - im:history
        - im:read
        - im:write
        - mpim:history
        - mpim:read
        - mpim:write
        - reactions:write
        - team:read
        - usergroups:read
        - usergroups:write
        - users.profile:read
        - users:read
        - users:read.email
        - users:write
  settings:
    event_subscriptions:
      request_url: <ONCALL_ENGINE_PUBLIC_URL>/slack/event_api_endpoint/
      bot_events:
        - app_home_opened
        - app_mention
        - channel_archive
        - channel_created
        - channel_deleted
        - channel_rename
        - channel_unarchive
        - member_joined_channel
        - message.channels
        - message.im
        - subteam_created
        - subteam_members_changed
        - subteam_updated
        - user_change
    interactivity:
      is_enabled: true
      request_url: <ONCALL_ENGINE_PUBLIC_URL>/slack/interactive_api_endpoint/
    org_deploy_enabled: false
    socket_mode_enabled: false
  ```

1. Go to your "OnCall" -> "Env Variables" and set:

    ```bash
    SLACK_CLIENT_OAUTH_ID = Basic Information -> App Credentials -> Client ID
    SLACK_CLIENT_OAUTH_SECRET = Basic Information -> App Credentials -> Client Secret
    SLACK_SIGNING_SECRET = Basic Information -> App Credentials -> Signing Secret
    SLACK_INSTALL_RETURN_REDIRECT_HOST = << OnCall external URL >>
    ```

1. Go to "OnCall" -> "ChatOps" -> "Slack" and install Slack Integration

## Telegram Setup

- Telegram integrations requires OnCall to be externally available and provide https endpoint. 
- Telegram integration in OnCall is designed for collaborative team work. It requires Telegram Group and a Telegram Channel (private) for alerts. 

1. Make sure your OnCall is up and running.

1. Respectfully ask [BotFather](https://t.me/BotFather) for a key, put it in `TELEGRAM_TOKEN` in "OnCall" -> "Env Variables".

1. Set `TELEGRAM_WEBHOOK_HOST` with your external url for OnCall. 

1. Go to "OnCall" -> "ChatOps" -> Telegram and enjoy!

## Grafana OSS-Cloud Setup

Grafana OSS could be connected to Grafana Cloud for heartbeat and SMS / Phone Calls. We tried our best in making Grafana OSS <-> Cloud self-explanatory. Check "Cloud" page in your OSS OnCall instance.

Please note that it's possible either to use Grafana Cloud either Twilio for SMS/Phone calls. 

## Twilio Setup

1. Make sure Grafana OSS <-> Cloud connector is disabled. Set `GRAFANA_CLOUD_NOTIFICATIONS_ENABLED` as False.
1. Check "OnCall" -> "Env Variables" and set all variables starting with `TWILIO_`<|MERGE_RESOLUTION|>--- conflicted
+++ resolved
@@ -28,23 +28,15 @@
 
 1. Make sure your OnCall is up and running.
 
-<<<<<<< HEAD
+
 1. You need OnCall to be accessible through https. For development purposes we suggest using [localtunnel](https://github.com/localtunnel/localtunnel). For production purposes please consider setting up proper web server with HTTPS termination. For localtunnel: 
     ```bash
     # Choose the unique prefix instead of pretty-turkey-83
     # Localtunnel will generate an url, e.g. https://pretty-turkey-83.loca.lt
     # it is referred as <ONCALL_ENGINE_PUBLIC_URL> below
-    lt --port 8000 -s pretty-turkey-83 --print-requests
+    lt --port 8080 -s pretty-turkey-83 --print-requests
     ```
-=======
-2. You need OnCall to be accessible through https. For development purposes we suggest using [localtunnel](https://github.com/localtunnel/localtunnel). For production purposes please consider setting up proper web server with HTTPS termination. For localtunnel: 
-```bash
-# Choose the unique prefix instead of pretty-turkey-83
-# Localtunnel will generate an url, e.g. https://pretty-turkey-83.loca.lt
-# it is referred as <ONCALL_ENGINE_PUBLIC_URL> below
-lt --port 8080 -s pretty-turkey-83 --print-requests
-```
->>>>>>> 4064822b
+
 
 1. If you use localtunnel, open your external URL and click "Continue" to allow requests to bypass the warning page.
 
