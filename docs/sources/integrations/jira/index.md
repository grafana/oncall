--- conflicted
+++ resolved
@@ -51,7 +51,6 @@
 
 To customize this behaviour, consider modifying alert templates in integration settings.
 
-<<<<<<< HEAD
 ## Configuring Grafana OnCall to send data to Jira
 
 Grafana OnCall can automatically create and resolve issues in Jira via [outgoing webhooks]({{< relref "_index.md" >}}).
@@ -171,9 +170,8 @@
 Refer to [outgoing webhooks documentation]({{< relref "_index.md" >}}) for more information on available template variables and webhook configuration.
 
 For more information on Jira REST API, refer to [Jira REST API documentation](https://developer.atlassian.com/cloud/jira/platform/rest/v2/api-group-issues).
-=======
+
 {{% docs/reference %}}
 [user-and-team-management]: "/docs/oncall/ -> /docs/oncall/<ONCALL VERSION>/user-and-team-management"
 [user-and-team-management]: "/docs/grafana-cloud/ -> /docs/grafana-cloud/alerting-and-irm/oncall/user-and-team-management"
-{{% /docs/reference %}}
->>>>>>> 961a9e53
+{{% /docs/reference %}}