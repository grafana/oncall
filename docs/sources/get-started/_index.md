---
aliases:
  - /getting-started/
canonical: https://grafana.com/docs/oncall/latest/get-started/
keywords:
  - Get started
  - On call
  - Grafana Cloud
title: Get started with Grafana OnCall
weight: 300
---

# Get started with Grafana OnCall

<<<<<<< HEAD
Grafana OnCall was built to help DevOps and SRE teams improve their on-call management process and resolve incidents faster. With OnCall, users can create and manage on-call schedules, automate escalations, and monitor incident response from a central view, right within the Grafana UI. Teams no longer have to manage separate alerts from Grafana, Prometheus, and Alertmanager, lowering the risk of missing an important update and limiting the time spent receiving and responding to notifications.
=======
Grafana OnCall is an incident response tool built to help DevOps and SRE teams improve their collaboration, and resolve incidents faster.
>>>>>>> 6fb589fb

With a centralized view of all your alerts and alert groups, automated escalations and grouping, and on-call scheduling, Grafana
OnCall helps ensure that alert notifications reach the right people, at the right time using the right notification method.

The following diagram details an example alert workflow with Grafana OnCall:

<img src="/static/img/docs/oncall/oncall-alert-workflow.png" class="no-shadow" width="700px">

These procedures introduce you to initial Grafana OnCall configuration steps, including monitoring system integration,
how to set up escalation chains, and how to set up calendar for on-call scheduling.

## Grafana Cloud OnCall vs Open Source Grafana OnCall

Grafana OnCall is available both in Grafana Cloud and Grafana Open Source.

OnCall is available in Grafana Cloud automatically:

1. Create or log in into [Grafana Cloud account](/auth/sign-up/create-user)
2. Sign in to your Grafana stack
3. Choose **Alerts and IRM** from the left menu
4. Click **OnCall** to access Grafana OnCall

Otherwise you'll need to install [Open Source Grafana OnCall][open-source] on your own.

## How to configure Grafana OnCall

* Users with [Admin role][user-and-team-management] can configure Alert rules (Integrations, Routes, etc)
to define **when and which users to notify**
* OnCall users with [Editor role][user-and-team-management] can work with Alerts Groups and set up personal settings,
e.g. **how to notify**.

> **Note:** If your role is **Editor**, you can skip to [**Learn Alert Workflow**](#learn-about-the-alert-workflow) section
of this doc

## Get alerts into Grafana OnCall and configure rules

Once you’ve installed Grafana OnCall, or accessed it from your Grafana Cloud instance, you can begin integrating with
monitoring systems to get alerts into Grafana OnCall. Additionally, you can configure when, and which, users get notified, by setting templates, routes,
escalation chains, etc.

### Integrate with a monitoring system

Regardless of where your alerts originate, you can send them to Grafana OnCall via available integrations or customizable
webhooks. To start receiving alerts in Grafana OnCall, use the following steps to configure your first integration and
send a demo alert.

#### Configure your first integration

1. In Grafana OnCall, navigate to the **Integrations** tab and click **+ New integration**.
2. Select an integration from the provided options, if the integration you’re looking for isn’t listed, then select Webhook.
3. Click **How to connect** to view the instructions specific to your monitoring system

#### Send a demo alert

1. In the integration tab, click **Send demo alert**, review and modify the alert payload as needed, and click **Send**
2. Navigate to the **Alert Groups** tab to see your test alert firing
3. Explore the Alert Group by clicking on the title
4. Acknowledge and resolve the test alert group

For more information on Grafana OnCall integrations and further configuration guidance, refer to
[Grafana OnCall integrations][integrations]

### Review and modify alert templates

Review and customize templates to interpret monitoring alerts and minimize noise. Group alerts, enable auto-resolution,
customize visualizations and notifications by extracting data from alerts. See more details in the
[Jinja2 templating][jinja2-templating] section.

### Configure scalation Chains

Escalation chains are a set of steps that define who to notify, and when.

See more details in the [Escalation Chains][escalation-chains] section.

Escalation Chains are customizable automated alert routing steps that enable you to specify who is notified for a certain
alert. In addition to escalation chains, you can configure Routes to send alerts to different escalation chains depending
on the alert details.

Once your integration is configured, you can set up an escalation chain to determine how alerts from your integration
are handled. Multi-step escalation chains help ensure thorough alert escalation to prevent alerts from being missed.

To configure Escalation Chains:

1. Navigate to the **Escalation Chains** tab and click **+ New Escalation Chain**
2. Give your Escalation Chain a useful name and click **Create**
3. Add a series of escalation steps from the available dropdown options.
4. To link your Escalation Chain to your integration, navigate back to the **Integrations tab**, Select your newly
   created Escalation Chain from the “**Escalate to**” dropdown.

Alerts from this integration will now follow the escalation steps configured in your Escalation Chain.

For more information on Escalation Chains and more ways to customize them, refer to

[Configure and manage Escalation Chains][escalation-chains-and-routes]

Routes define which messenger channels and escalation chains to use for notifications. See more details in
the [Routes][routes] section.

### Learn about the Alert Workflow

* All Alerts in OnCall are grouped into Alert Groups ([read more about Grouping ID][jinja2-templating]).
An Alert Group can have the following, mutually exclusive states:
* **Firing:** Once Alert Group is registered, Escalation Policy associated with it is getting started.
Escalation policy will work while Alert Group is in this status.
* **Acknowledged:** Ongoing Escalation Chain will be interrupted. Unacknowledge will move Alert Group to
the "Firing" state and will re-launch Escalation Chain.
* **Silenced:** Similar to "Acknowledged" but designed to be temporary with a timeout. Once time is out, will
re-launch Escalation Chain and move Alert Group
  to the "Firing" state.
* **Resolved:** Similar to "Acknowledged".
*

* Possible transitions:
* Firing -> Acknowledged
* Firing -> Silenced
* Firing -> Resolved
* Silenced -> Firing
* Silenced -> Acknowledged
* Silenced -> Resolved
* Acknowledged -> Silenced
* Acknowledged -> Firing
* Acknowledged -> Resolved
* Resolved -> Firing

Transition changes trigger Escalation Chains to launch, with a few-second delay (to avoid unexpected notifications).

## Get notified of an alert

In order for Grafana OnCall to notify you of an alert, you must configure how you want to be notified. Personal notification
policies, chatops integrations, and on-call schedules allow you to automate how users are notified of alerts.

### Configure personal notification policies

Personal notification policies determine how a user is notified for a certain type of alert. Get notified by SMS,
phone call, Slack mentions, or mobile push notification. Administrators can configure how users receive notifications
for certain types of alerts.
For more information on personal notification policies, refer to
[Manage users and teams for Grafana OnCall][user-and-team-management]

To configure users personal notification policies:

1. Navigate to the **Users** tab in Grafana OnCall
2. Select a user from the user list and click **Edit**
3. Configure **Default Notifications** and **Important Notification**

### Configure Slack for Grafana OnCall

Grafana OnCall integrates closely with your Slack workspace to deliver alert notifications to individuals, user groups,
and channels. Slack notifications can be triggered by steps in an escalation chain or as a step in users personal
notification policies.

To configure Slack for Grafana OnCall:

1. In OnCall, click on the ChatOps tab and select Slack in the side menu.
2. Click Install Slack integration.
3. Read the notice and confirm to proceed to the Slack website.
4. Sign in to your organization's Slack workspace.
5. Click Allow to allow Grafana OnCall to access Slack.
6. Ensure users verify their Slack accounts in their user profile in Grafana OnCall.

For further instruction on connecting to your Slack workspace, refer to
[Slack integration for Grafana OnCall][slack]

Grafana OnCall also supports other ChatOps integration like [Microsoft Teams and Telegram][notify].

### Add your on-call schedule

Grafana OnCall allows you to manage your on-call schedule in your preferred calendar app such as Google Calendar or
Microsoft Outlook.

To integrate your on-call calendar with Grafana OnCall:

1. In the **Schedules** tab of Grafana OnCall, click **+ Add team schedule for on-call rotation**.
2. Provide a schedule name.
3. Configure the rest of the schedule settings and click Create Schedule

[More information on on-call schedules.][on-call-schedules]

{{% docs/reference %}}
[escalation-chains-and-routes]: "/docs/oncall/ -> /docs/oncall/<ONCALL VERSION>/escalation-chains-and-routes"
[escalation-chains-and-routes]: "/docs/grafana-cloud/ -> /docs/grafana-cloud/alerting-and-irm/oncall/escalation-chains-and-routes"

[escalation-chains]: "/docs/oncall/ -> /docs/oncall/<ONCALL VERSION>/escalation-chains-and-routes#escalation-chains"
[escalation-chains]: "/docs/grafana-cloud/ -> /docs/grafana-cloud/alerting-and-irm/oncall/escalation-chains-and-routes#escalation-chains"

[integrations]: "/docs/oncall/ -> /docs/oncall/<ONCALL VERSION>/integrations"
[integrations]: "/docs/grafana-cloud/ -> /docs/grafana-cloud/alerting-and-irm/oncall/integrations"

[jinja2-templating]: "/docs/oncall/ -> /docs/oncall/<ONCALL VERSION>/jinja2-templating"
[jinja2-templating]: "/docs/grafana-cloud/ -> /docs/grafana-cloud/alerting-and-irm/oncall/jinja2-templating"

[notify]: "/docs/oncall/ -> /docs/oncall/<ONCALL VERSION>/notify"
[notify]: "/docs/grafana-cloud/ -> /docs/grafana-cloud/alerting-and-irm/oncall/notify"

[on-call-schedules]: "/docs/oncall/ -> /docs/oncall/<ONCALL VERSION>/on-call-schedules"
[on-call-schedules]: "/docs/grafana-cloud/ -> /docs/grafana-cloud/alerting-and-irm/oncall/on-call-schedules"

[open-source]: "/docs/oncall/ -> /docs/oncall/<ONCALL VERSION>/open-source"
[open-source]: "/docs/grafana-cloud/ -> /docs/grafana-cloud/alerting-and-irm/oncall/open-source"

[routes]: "/docs/oncall/ -> /docs/oncall/<ONCALL VERSION>/escalation-chains-and-routes#routes"
[routes]: "/docs/grafana-cloud/ -> /docs/grafana-cloud/alerting-and-irm/oncall/escalation-chains-and-routes#routes"

[slack]: "/docs/oncall/ -> /docs/oncall/<ONCALL VERSION>/notify/slack"
[slack]: "/docs/grafana-cloud/ -> /docs/grafana-cloud/alerting-and-irm/oncall/notify/slack"

[user-and-team-management]: "/docs/oncall/ -> /docs/oncall/<ONCALL VERSION>/user-and-team-management"
[user-and-team-management]: "/docs/grafana-cloud/ -> /docs/grafana-cloud/alerting-and-irm/oncall/user-and-team-management"
{{% /docs/reference %}}<|MERGE_RESOLUTION|>--- conflicted
+++ resolved
@@ -12,11 +12,7 @@
 
 # Get started with Grafana OnCall
 
-<<<<<<< HEAD
 Grafana OnCall was built to help DevOps and SRE teams improve their on-call management process and resolve incidents faster. With OnCall, users can create and manage on-call schedules, automate escalations, and monitor incident response from a central view, right within the Grafana UI. Teams no longer have to manage separate alerts from Grafana, Prometheus, and Alertmanager, lowering the risk of missing an important update and limiting the time spent receiving and responding to notifications.
-=======
-Grafana OnCall is an incident response tool built to help DevOps and SRE teams improve their collaboration, and resolve incidents faster.
->>>>>>> 6fb589fb
 
 With a centralized view of all your alerts and alert groups, automated escalations and grouping, and on-call scheduling, Grafana
 OnCall helps ensure that alert notifications reach the right people, at the right time using the right notification method.
