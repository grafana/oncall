import datetime
import re
from typing import Any, Dict, List

from pdpyras import APISession

from lib.common.report import TAB
from lib.common.resources.services import filter_services
from lib.common.resources.users import match_user
from lib.grafana.service_migrate import migrate_all_services
from lib.grafana.service_model_client import ServiceModelClient
from lib.oncall.api_client import OnCallAPIClient
from lib.pagerduty.config import (
    EXPERIMENTAL_MIGRATE_EVENT_RULES,
    MIGRATE_USERS,
    MODE,
    MODE_PLAN,
    PAGERDUTY_API_TOKEN,
    PAGERDUTY_FILTER_ESCALATION_POLICY_REGEX,
    PAGERDUTY_FILTER_INTEGRATION_REGEX,
    PAGERDUTY_FILTER_SCHEDULE_REGEX,
    PAGERDUTY_FILTER_TEAM,
    PAGERDUTY_FILTER_USERS,
<<<<<<< HEAD
    VERBOSE_LOGGING,
=======
    PAGERDUTY_MIGRATE_SERVICES,
>>>>>>> 0e1dcd2e
)
from lib.pagerduty.report import (
    escalation_policy_report,
    format_escalation_policy,
    format_integration,
    format_ruleset,
    format_schedule,
    format_user,
    integration_report,
    ruleset_report,
    schedule_report,
    services_report,
    user_report,
)
from lib.pagerduty.resources.business_service import (
    BusinessService,
    get_all_business_services_with_metadata,
)
from lib.pagerduty.resources.escalation_policies import (
    match_escalation_policy,
    match_escalation_policy_for_integration,
    migrate_escalation_policy,
)
from lib.pagerduty.resources.integrations import (
    match_integration,
    match_integration_type,
    migrate_integration,
)
from lib.pagerduty.resources.notification_rules import migrate_notification_rules
from lib.pagerduty.resources.rulesets import match_ruleset, migrate_ruleset
from lib.pagerduty.resources.schedules import match_schedule, migrate_schedule
from lib.pagerduty.resources.services import (
    TechnicalService,
    get_all_technical_services_with_metadata,
)
from lib.pagerduty.resources.users import (
    match_users_and_schedules_for_escalation_policy,
    match_users_for_schedule,
)


def filter_users(users: List[Dict[str, Any]]) -> List[Dict[str, Any]]:
    """
    Filter users based on PAGERDUTY_FILTER_USERS.

    When PAGERDUTY_FILTER_USERS is set, only users with IDs in that list will be included.
    """
    if not PAGERDUTY_FILTER_USERS:
        return users  # No filtering, return all users

    filtered_users = []
    filtered_out = 0

    for user in users:
        if user["id"] in PAGERDUTY_FILTER_USERS:
            filtered_users.append(user)
        else:
            filtered_out += 1

    if filtered_out > 0:
        summary = f"Filtered out {filtered_out} users (keeping only users specified in PAGERDUTY_FILTER_USERS)"
        print(summary)

        # Only print detailed info in verbose mode
        if VERBOSE_LOGGING:
            print(
                f"{TAB}Keeping only users with IDs: {', '.join(PAGERDUTY_FILTER_USERS)}"
            )

    return filtered_users


def filter_schedules(schedules: List[Dict[str, Any]]) -> List[Dict[str, Any]]:
    """
    Filter schedules based on configured filters.

    If multiple filters are specified, a schedule only needs to match one of them
    to be included (OR operation between filters).
    """
    if not any(
        [PAGERDUTY_FILTER_TEAM, PAGERDUTY_FILTER_USERS, PAGERDUTY_FILTER_SCHEDULE_REGEX]
    ):
        return schedules  # No filters specified, return all

    filtered_schedules = []
    filtered_out = 0
    filtered_reasons = {}

    for schedule in schedules:
        matches_any_filter = False
        reasons = []

        # Filter by team
        if PAGERDUTY_FILTER_TEAM:
            teams = schedule.get("teams", [])
            if any(team["summary"] == PAGERDUTY_FILTER_TEAM for team in teams):
                matches_any_filter = True
            else:
                reasons.append(
                    f"No teams found for team filter: {PAGERDUTY_FILTER_TEAM}"
                )

        # Filter by users
        if PAGERDUTY_FILTER_USERS:
            schedule_users = set()
            for layer in schedule.get("schedule_layers", []):
                for user in layer.get("users", []):
                    schedule_users.add(user["user"]["id"])

            if any(user_id in schedule_users for user_id in PAGERDUTY_FILTER_USERS):
                matches_any_filter = True
            else:
                reasons.append(
                    f"No users found for user filter: {','.join(PAGERDUTY_FILTER_USERS)}"
                )

        # Filter by name regex
        if PAGERDUTY_FILTER_SCHEDULE_REGEX:
            if re.match(PAGERDUTY_FILTER_SCHEDULE_REGEX, schedule["name"]):
                matches_any_filter = True
            else:
                reasons.append(
                    f"Schedule regex filter: {PAGERDUTY_FILTER_SCHEDULE_REGEX}"
                )

        if matches_any_filter:
            filtered_schedules.append(schedule)
        else:
            filtered_out += 1
            filtered_reasons[schedule["id"]] = reasons

    if filtered_out > 0:
        summary = f"Filtered out {filtered_out} schedules"
        print(summary)

        # Only print detailed reasons in verbose mode
        if VERBOSE_LOGGING:
            for schedule_id, reasons in filtered_reasons.items():
                print(f"{TAB}Schedule {schedule_id}: {', '.join(reasons)}")

    return filtered_schedules


def filter_escalation_policies(policies: List[Dict[str, Any]]) -> List[Dict[str, Any]]:
    """
    Filter escalation policies based on configured filters.

    If multiple filters are specified, a policy only needs to match one of them
    to be included (OR operation between filters).
    """
    if not any(
        [
            PAGERDUTY_FILTER_TEAM,
            PAGERDUTY_FILTER_USERS,
            PAGERDUTY_FILTER_ESCALATION_POLICY_REGEX,
        ]
    ):
        return policies  # No filters specified, return all

    filtered_policies = []
    filtered_out = 0
    filtered_reasons = {}

    for policy in policies:
        matches_any_filter = False
        reasons = []

        # Filter by team
        if PAGERDUTY_FILTER_TEAM:
            teams = policy.get("teams", [])
            if any(team["summary"] == PAGERDUTY_FILTER_TEAM for team in teams):
                matches_any_filter = True
            else:
                reasons.append(
                    f"No teams found for team filter: {PAGERDUTY_FILTER_TEAM}"
                )

        # Filter by users
        if PAGERDUTY_FILTER_USERS:
            policy_users = set()
            for rule in policy.get("escalation_rules", []):
                for target in rule.get("targets", []):
                    if target["type"] == "user":
                        policy_users.add(target["id"])

            if any(user_id in policy_users for user_id in PAGERDUTY_FILTER_USERS):
                matches_any_filter = True
            else:
                reasons.append(
                    f"No users found for user filter: {','.join(PAGERDUTY_FILTER_USERS)}"
                )

        # Filter by name regex
        if PAGERDUTY_FILTER_ESCALATION_POLICY_REGEX:
            if re.match(PAGERDUTY_FILTER_ESCALATION_POLICY_REGEX, policy["name"]):
                matches_any_filter = True
            else:
                reasons.append(
                    f"Escalation policy regex filter: {PAGERDUTY_FILTER_ESCALATION_POLICY_REGEX}"
                )

        if matches_any_filter:
            filtered_policies.append(policy)
        else:
            filtered_out += 1
            filtered_reasons[policy["id"]] = reasons

    if filtered_out > 0:
        summary = f"Filtered out {filtered_out} escalation policies"
        print(summary)

        # Only print detailed reasons in verbose mode
        if VERBOSE_LOGGING:
            for policy_id, reasons in filtered_reasons.items():
                print(f"{TAB}Policy {policy_id}: {', '.join(reasons)}")

    return filtered_policies


def filter_integrations(integrations: List[Dict[str, Any]]) -> List[Dict[str, Any]]:
    """
    Filter integrations based on configured filters.

    If multiple filters are specified, an integration only needs to match one of them
    to be included (OR operation between filters).
    """
    if not any([PAGERDUTY_FILTER_TEAM, PAGERDUTY_FILTER_INTEGRATION_REGEX]):
        return integrations  # No filters specified, return all

    filtered_integrations = []
    filtered_out = 0
    filtered_reasons = {}

    for integration in integrations:
        matches_any_filter = False
        reasons = []

        # Filter by team
        if PAGERDUTY_FILTER_TEAM:
            teams = integration["service"].get("teams", [])
            if any(team["summary"] == PAGERDUTY_FILTER_TEAM for team in teams):
                matches_any_filter = True
            else:
                reasons.append(
                    f"No teams found for team filter: {PAGERDUTY_FILTER_TEAM}"
                )

        # Filter by name regex
        if PAGERDUTY_FILTER_INTEGRATION_REGEX:
            integration_name = (
                f"{integration['service']['name']} - {integration['name']}"
            )
            if re.match(PAGERDUTY_FILTER_INTEGRATION_REGEX, integration_name):
                matches_any_filter = True
            else:
                reasons.append(
                    f"Integration regex filter: {PAGERDUTY_FILTER_INTEGRATION_REGEX}"
                )

        if matches_any_filter:
            filtered_integrations.append(integration)
        else:
            filtered_out += 1
            filtered_reasons[integration["id"]] = reasons

    if filtered_out > 0:
        summary = f"Filtered out {filtered_out} integrations"
        print(summary)

        # Only print detailed reasons in verbose mode
        if VERBOSE_LOGGING:
            for integration_id, reasons in filtered_reasons.items():
                print(f"{TAB}Integration {integration_id}: {', '.join(reasons)}")

    return filtered_integrations


def migrate() -> None:
    # Set up API sessions and timeout
    session = APISession(PAGERDUTY_API_TOKEN)
    session.timeout = 20

    # Use a flag to track how many resources were eligible for migration in the final report
    filtered_resources_summary = {
        "schedules": 0,
        "escalation_policies": 0,
        "integrations": 0,
    }

    # Process users only if MIGRATE_USERS is true
    users = []
    oncall_users = []
    user_id_map = {}

    if MIGRATE_USERS:
        print("▶ Fetching users...")
        users = session.list_all("users", params={"include[]": "notification_rules"})
        oncall_users = OnCallAPIClient.list_users_with_notification_rules()

        # Apply filtering to users if specified
        if PAGERDUTY_FILTER_USERS:
            print("▶ Filtering users based on PAGERDUTY_FILTER_USERS...")
            users = filter_users(users)

        # Match users with Grafana OnCall users
        for user in users:
            match_user(user, oncall_users)

        # Create a mapping from PagerDuty user IDs to Grafana OnCall user IDs
        user_id_map = {
            u["id"]: u["oncall_user"]["id"] if u["oncall_user"] else None for u in users
        }
    else:
        print("▶ Skipping user fetching and migration as MIGRATE_USERS is false...")

    print("▶ Fetching schedules...")
    # Fetch schedules from PagerDuty
    schedules = session.list_all(
        "schedules",
        params={"include[]": ["schedule_layers", "teams"], "time_zone": "UTC"},
    )

    # Apply filters to schedules
    schedules = filter_schedules(schedules)
    filtered_resources_summary["schedules"] = len(schedules)
    print(f"Found {len(schedules)} schedules after filtering")

    # Fetch overrides from PagerDuty
    since = datetime.datetime.now(datetime.timezone.utc)
    until = since + datetime.timedelta(
        days=365
    )  # fetch overrides up to 1 year from now
    for schedule in schedules:
        response = session.jget(
            f"schedules/{schedule['id']}/overrides",
            params={"since": since.isoformat(), "until": until.isoformat()},
        )
        schedule["overrides"] = response["overrides"]

    # Fetch schedules from OnCall
    oncall_schedules = OnCallAPIClient.list_all("schedules")

    print("▶ Fetching escalation policies...")
    escalation_policies = session.list_all(
        "escalation_policies", params={"include[]": "teams"}
    )

    # Apply filters to escalation policies
    escalation_policies = filter_escalation_policies(escalation_policies)
    filtered_resources_summary["escalation_policies"] = len(escalation_policies)
    print(f"Found {len(escalation_policies)} escalation policies after filtering")

    oncall_escalation_chains = OnCallAPIClient.list_all("escalation_chains")

    print("▶ Fetching integrations...")
    services = session.list_all(
        "services", params={"include[]": ["integrations", "teams"]}
    )
    vendors = session.list_all("vendors")

    integrations = []
    for service in services:
        service_integrations = service.pop("integrations")
        for integration in service_integrations:
            integration["service"] = service
            integrations.append(integration)

    # Apply filters to integrations
    integrations = filter_integrations(integrations)
    filtered_resources_summary["integrations"] = len(integrations)
    print(f"Found {len(integrations)} integrations after filtering")

    oncall_integrations = OnCallAPIClient.list_all("integrations")

    rulesets = None
    if EXPERIMENTAL_MIGRATE_EVENT_RULES:
        print("▶ Fetching event rules (global rulesets)...")
        rulesets = session.list_all("rulesets")
        for ruleset in rulesets:
            rules = session.list_all(f"rulesets/{ruleset['id']}/rules")
            ruleset["rules"] = rules

    # Match resources if we have users
    for schedule in schedules:
        match_schedule(schedule, oncall_schedules, user_id_map)
        if MIGRATE_USERS:
            match_users_for_schedule(schedule, users)
        else:
            # When not migrating users, mark schedule as having no unmatched users
            schedule["unmatched_users"] = []
            schedule["migration_errors"] = []

    for policy in escalation_policies:
        match_escalation_policy(policy, oncall_escalation_chains)
        if MIGRATE_USERS:
            match_users_and_schedules_for_escalation_policy(policy, users, schedules)
        else:
            # When not migrating users, mark policy as having no unmatched users
            policy["unmatched_users"] = []
            policy["flawed_schedules"] = []

    for integration in integrations:
        match_integration(integration, oncall_integrations)
        match_integration_type(integration, vendors)
        match_escalation_policy_for_integration(integration, escalation_policies)

    if rulesets is not None:
        for ruleset in rulesets:
            match_ruleset(
                ruleset,
                oncall_integrations,
                escalation_policies,
                services,
                integrations,
            )
    if PAGERDUTY_MIGRATE_SERVICES:
        client = ServiceModelClient()
        # Get all services
        all_technical_services = get_all_technical_services_with_metadata(session)
        technical_service_map = {
            service.id: service for service in all_technical_services
        }
        all_business_services = get_all_business_services_with_metadata(
            session, technical_service_map
        )

        # Apply filters to services
        filtered_technical_data = filter_services(
            [service.raw_data for service in all_technical_services], TAB
        )
        filtered_business_data = filter_services(
            [service.raw_data for service in all_business_services], TAB
        )

        # Convert filtered data back to service objects
        technical_services = [
            TechnicalService(service) for service in filtered_technical_data
        ]
        business_services = [
            BusinessService(service) for service in filtered_business_data
        ]

    # Print filtering and matching summary
    print("\n▶ Migration summary after filtering and matching:")
    if MIGRATE_USERS:
        print(
            f"Users: {sum(1 for u in users if u.get('oncall_user'))} matched of {len(users)} total"
        )
    print(
        f"Schedules: {sum(1 for s in schedules if not s.get('unmatched_users') and not s.get('migration_errors'))} eligible of {filtered_resources_summary['schedules']} filtered"
    )
    print(
        f"Escalation policies: {sum(1 for p in escalation_policies if not p.get('unmatched_users') and not p.get('flawed_schedules'))} eligible of {filtered_resources_summary['escalation_policies']} filtered"
    )
    print(
        f"Integrations: {sum(1 for i in integrations if i.get('oncall_type') and not i.get('is_escalation_policy_flawed'))} eligible of {filtered_resources_summary['integrations']} filtered"
    )
    print("")

    if MODE == MODE_PLAN:
        if MIGRATE_USERS:
            print(user_report(users), end="\n\n")
        print(schedule_report(schedules), end="\n\n")
        print(escalation_policy_report(escalation_policies), end="\n\n")
        print(integration_report(integrations), end="\n\n")

        if rulesets is not None:
            print(ruleset_report(rulesets), end="\n\n")

        if PAGERDUTY_MIGRATE_SERVICES:
            print(
                services_report(
                    all_technical_services,
                    all_business_services,
                    technical_services,
                    business_services,
                ),
                end="\n\n",
            )

            return

        return

    if MIGRATE_USERS:
        print("▶ Migrating user notification rules...")
        for user in users:
            if user["oncall_user"]:
                migrate_notification_rules(user)
                print(TAB + format_user(user))
    else:
        print(
            "▶ Skipping migrating user notification rules as MIGRATE_USERS is false..."
        )

    print("▶ Migrating schedules...")
    for schedule in schedules:
        if not schedule["unmatched_users"] and not schedule["migration_errors"]:
            migrate_schedule(schedule, user_id_map)
            print(TAB + format_schedule(schedule))

    print("▶ Migrating escalation policies...")
    for policy in escalation_policies:
        if not policy["unmatched_users"] and not policy["flawed_schedules"]:
            migrate_escalation_policy(policy, users, schedules)
            print(TAB + format_escalation_policy(policy))

    print("▶ Migrating integrations...")
    for integration in integrations:
        if (
            integration["oncall_type"]
            and not integration["is_escalation_policy_flawed"]
        ):
            migrate_integration(integration, escalation_policies)
            print(TAB + format_integration(integration))

    if rulesets is not None:
        print("▶ Migrating event rules (global rulesets)...")
        for ruleset in rulesets:
            if not ruleset["flawed_escalation_policies"]:
                migrate_ruleset(ruleset, escalation_policies, services)
                print(TAB + format_ruleset(ruleset))

    if PAGERDUTY_MIGRATE_SERVICES:
        print("▶ Migrating services to Grafana's service model...")
        migrate_all_services(
            client, technical_services, business_services, dry_run=False
        )
    else:
        print("▶ Skipping service migration as PAGERDUTY_MIGRATE_SERVICES is false...")<|MERGE_RESOLUTION|>--- conflicted
+++ resolved
@@ -21,11 +21,8 @@
     PAGERDUTY_FILTER_SCHEDULE_REGEX,
     PAGERDUTY_FILTER_TEAM,
     PAGERDUTY_FILTER_USERS,
-<<<<<<< HEAD
     VERBOSE_LOGGING,
-=======
     PAGERDUTY_MIGRATE_SERVICES,
->>>>>>> 0e1dcd2e
 )
 from lib.pagerduty.report import (
     escalation_policy_report,
