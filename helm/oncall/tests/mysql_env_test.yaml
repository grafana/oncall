suite: test MySQL envs for deployments
templates:
  - engine/deployment.yaml
  - engine/job-migrate.yaml
<<<<<<< HEAD
  - celery/deployment-celery.yaml
  - telegram-polling/deployment.yaml
=======
  - celery/deployment.yaml
>>>>>>> 62dcdbed
release:
  name: oncall
tests:
  - it: mariadb.enabled=false -> external MySQL default settings
    set:
      telegramPolling.enabled: true
      mariadb.enabled: false
    asserts:
      - contains:
          path: spec.template.spec.containers[0].env
          content:
            name: DATABASE_TYPE
        not: true
      - contains:
          path: spec.template.spec.containers[0].env
          content:
            name: MYSQL_DB_NAME
            value: oncall
      - contains:
          path: spec.template.spec.containers[0].env
          content:
            name: MYSQL_PORT
            value: "3306"
      - contains:
          path: spec.template.spec.containers[0].env
          content:
            name: MYSQL_USER
            value: root
      - contains:
          path: spec.template.spec.containers[0].env
          content:
            name: MYSQL_HOST
            value: oncall-mariadb

  - it: externalMysql -> use external MySQL custom settings
    set:
      telegramPolling.enabled: true
      mariadb.enabled: false
      externalMysql:
        host: test-host
        port: 5555
        db_name: grafana_oncall
        user: test_user
    asserts:
      - contains:
          path: spec.template.spec.containers[0].env
          content:
            name: MYSQL_DB_NAME
            value: grafana_oncall
      - contains:
          path: spec.template.spec.containers[0].env
          content:
            name: MYSQL_PORT
            value: "5555"
      - contains:
          path: spec.template.spec.containers[0].env
          content:
            name: MYSQL_USER
            value: test_user
      - contains:
          path: spec.template.spec.containers[0].env
          content:
            name: MYSQL_HOST
            value: test-host

  - it: mariadb.enabled=true -> internal MySQL default settings
    set:
      telegramPolling.enabled: true
    asserts:
      - contains:
          path: spec.template.spec.containers[0].env
          content:
            name: MYSQL_DB_NAME
            value: oncall
      - contains:
          path: spec.template.spec.containers[0].env
          content:
            name: MYSQL_PORT
            value: "3306"
      - contains:
          path: spec.template.spec.containers[0].env
          content:
            name: MYSQL_USER
            value: root
      - contains:
          path: spec.template.spec.containers[0].env
          content:
            name: MYSQL_HOST
            value: oncall-mariadb

  - it: mariadb.auth -> internal MySQL custom settings
    set:
      telegramPolling.enabled: true
      mariadb:
        auth:
          database: grafana_oncall
          username: grafana_oncall
    asserts:
      - contains:
          path: spec.template.spec.containers[0].env
          content:
            name: MYSQL_DB_NAME
            value: grafana_oncall
      - contains:
          path: spec.template.spec.containers[0].env
          content:
            name: MYSQL_PORT
            value: "3306"
      - contains:
          path: spec.template.spec.containers[0].env
          content:
            name: MYSQL_USER
            value: grafana_oncall
      - contains:
          path: spec.template.spec.containers[0].env
          content:
            name: MYSQL_HOST
            value: oncall-mariadb<|MERGE_RESOLUTION|>--- conflicted
+++ resolved
@@ -2,12 +2,8 @@
 templates:
   - engine/deployment.yaml
   - engine/job-migrate.yaml
-<<<<<<< HEAD
-  - celery/deployment-celery.yaml
+  - celery/deployment.yaml
   - telegram-polling/deployment.yaml
-=======
-  - celery/deployment.yaml
->>>>>>> 62dcdbed
 release:
   name: oncall
 tests:
