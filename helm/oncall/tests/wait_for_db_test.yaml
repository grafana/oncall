suite: test init container wait-for-db in deployments
templates:
  - celery/deployment-celery.yaml
  - engine/deployment.yaml
  - telegram-polling/deployment.yaml
release:
  name: oncall
chart:
  appVersion: v1.2.36
tests:
  - it: database.type=mysql -> should create initContainer for MySQL database (default)
    set:
<<<<<<< HEAD
      telegramPolling.enabled: true
      database.type: mysql
=======
      init.resources:
        limits:
          cpu: 100m
          memory: 128Mi
        requests:
          cpu: 100m
          memory: 128Mi
>>>>>>> a464fb3f
    asserts:
      - contains:
          path: spec.template.spec.initContainers
          content:
            name: wait-for-db
          any: true
      - contains:
          path: spec.template.spec.initContainers[0].env
          content:
            name: MYSQL_DB_NAME
            value: oncall
      - matchSnapshot:
          path: spec.template.spec.initContainers

  - it: database.type=postgresql -> should create initContainer for PostgreSQL database
    set:
      telegramPolling.enabled: true
      database.type: postgresql
      externalPostgresql.host: some-postgresql-host
      init.resources:
        limits:
          cpu: 100m
          memory: 128Mi
        requests:
          cpu: 100m
          memory: 128Mi
    asserts:
      - contains:
          path: spec.template.spec.initContainers
          content:
            name: wait-for-db
          any: true
      - contains:
          path: spec.template.spec.initContainers[0].env
          content:
            name: DATABASE_TYPE
            value: postgresql
      - matchSnapshot:
          path: spec.template.spec.initContainers<|MERGE_RESOLUTION|>--- conflicted
+++ resolved
@@ -10,10 +10,6 @@
 tests:
   - it: database.type=mysql -> should create initContainer for MySQL database (default)
     set:
-<<<<<<< HEAD
-      telegramPolling.enabled: true
-      database.type: mysql
-=======
       init.resources:
         limits:
           cpu: 100m
@@ -21,7 +17,8 @@
         requests:
           cpu: 100m
           memory: 128Mi
->>>>>>> a464fb3f
+      telegramPolling.enabled: true
+      database.type: mysql
     asserts:
       - contains:
           path: spec.template.spec.initContainers
