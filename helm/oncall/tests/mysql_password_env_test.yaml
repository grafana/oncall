--- conflicted
+++ resolved
@@ -4,12 +4,8 @@
 templates:
   - engine/deployment.yaml
   - engine/job-migrate.yaml
-<<<<<<< HEAD
-  - celery/deployment-celery.yaml
+  - celery/deployment.yaml
   - telegram-polling/deployment.yaml
-=======
-  - celery/deployment.yaml
->>>>>>> 62dcdbed
   - secrets.yaml
 tests:
   - it: secrets -> should fail if externalMysql.password not set
@@ -24,12 +20,8 @@
     templates:
       - engine/deployment.yaml
       - engine/job-migrate.yaml
-<<<<<<< HEAD
-      - celery/deployment-celery.yaml
+      - celery/deployment.yaml
       - telegram-polling/deployment.yaml
-=======
-      - celery/deployment.yaml
->>>>>>> 62dcdbed
     set:
       telegramPolling.enabled: true
       mariadb.enabled: false
