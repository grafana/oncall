apiVersion: v2
name: oncall
description: Developer-friendly incident response with brilliant Slack integration
type: application
<<<<<<< HEAD
version: 1.2.17
appVersion: v1.2.17
=======
version: 1.2.19
appVersion: v1.2.19
>>>>>>> 719806e6
dependencies:
  - name: cert-manager
    version: v1.8.0
    repository: https://charts.jetstack.io
    condition: cert-manager.enabled
  - name: mariadb
    version: 11.0.10
    repository: https://charts.bitnami.com/bitnami
    condition: mariadb.enabled
  - name: postgresql
    version: 11.9.10
    repository: https://charts.bitnami.com/bitnami
    condition: postgresql.enabled
  - name: rabbitmq
    version: 10.3.9
    repository: https://charts.bitnami.com/bitnami
    condition: rabbitmq.enabled
  - name: redis
    version: 16.13.2
    repository: https://charts.bitnami.com/bitnami
    condition: redis.enabled
  - name: grafana
    version: 6.29.6
    repository: https://grafana.github.io/helm-charts
    condition: grafana.enabled
  - name: ingress-nginx
    version: 4.1.4
    repository: https://kubernetes.github.io/ingress-nginx
    condition: ingress-nginx.enabled<|MERGE_RESOLUTION|>--- conflicted
+++ resolved
@@ -2,13 +2,8 @@
 name: oncall
 description: Developer-friendly incident response with brilliant Slack integration
 type: application
-<<<<<<< HEAD
-version: 1.2.17
-appVersion: v1.2.17
-=======
 version: 1.2.19
 appVersion: v1.2.19
->>>>>>> 719806e6
 dependencies:
   - name: cert-manager
     version: v1.8.0
