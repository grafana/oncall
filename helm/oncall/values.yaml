--- conflicted
+++ resolved
@@ -115,18 +115,6 @@
   ## ref: https://kubernetes.io/docs/concepts/configuration/taint-and-toleration/
   tolerations: []
 
-<<<<<<< HEAD
-# Telegram polling pod configuration
-telegramPolling:
-  enabled: false
-  resources: {}
-    # limits:
-    #   cpu: 100m
-    #   memory: 128Mi
-    # requests:
-    #   cpu: 100m
-    #   memory: 128Mi
-=======
   ## Topology spread constraints for pod assignment
   ## ref: https://kubernetes.io/docs/concepts/scheduling-eviction/topology-spread-constraints/
   topologySpreadConstraints: []
@@ -144,7 +132,17 @@
   #     - --private-ip
   #     - --port=5432
   #     - example:europe-west3:grafana-oncall-db
->>>>>>> a464fb3f
+
+# Telegram polling pod configuration
+telegramPolling:
+  enabled: false
+  resources: {}
+    # limits:
+    #   cpu: 100m
+    #   memory: 128Mi
+    # requests:
+    #   cpu: 100m
+    #   memory: 128Mi
 
 oncall:
   # Override default MIRAGE_CIPHER_IV (must be 16 bytes long)
