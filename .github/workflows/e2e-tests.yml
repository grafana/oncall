--- conflicted
+++ resolved
@@ -235,10 +235,6 @@
         if: failure()
         uses: actions/upload-pages-artifact@v1
         with:
-<<<<<<< HEAD
-=======
-          name: playwright-report-${{ inputs.grafana-image-tag }}
->>>>>>> 6148bbbd
           path: ./grafana-plugin/playwright-report/
 
       - name: Deploy to GitHub Pages
