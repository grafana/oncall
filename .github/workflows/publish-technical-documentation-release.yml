--- conflicted
+++ resolved
@@ -25,9 +25,4 @@
           release_tag_regexp: "^v(0|[1-9][0-9]*)\\.(0|[1-9][0-9]*)\\.(0|[1-9][0-9]*)$"
           release_branch_regexp: "^release-(0|[1-9][0-9]*)\\.(0|[1-9][0-9]*)$"
           release_branch_with_patch_regexp: "^release-(0|[1-9][0-9]*)\\.(0|[1-9][0-9]*)\\.(0|[1-9][0-9]*)$"
-<<<<<<< HEAD
-          # This repository only releases from the tag reference and not from long-lived release branches.
-          tags_only: true
-=======
->>>>>>> 0419ce51
           website_directory: content/docs/oncall