--- conflicted
+++ resolved
@@ -49,7 +49,6 @@
   #       run: yarn install --frozen-lockfile --prefer-offline --network-timeout 500000
   #     - uses: pre-commit/action@v3.0.0
 
-<<<<<<< HEAD
   # lint-test-and-build-frontend:
   #   name: "Lint, test, and build frontend"
   #   runs-on: ubuntu-latest
@@ -70,34 +69,9 @@
   #       if: steps.cache-frontend-dependencies.outputs.cache-hit != 'true'
   #       working-directory: grafana-plugin
   #       run: yarn install --frozen-lockfile --prefer-offline --network-timeout 500000
-  #     - name: Build frontend (will run linter and tests)
+  #     - name: Build, lint and test frontend
   #       working-directory: grafana-plugin
-  #       run: yarn build
-=======
-  lint-test-and-build-frontend:
-    name: "Lint, test, and build frontend"
-    runs-on: ubuntu-latest
-    steps:
-      - uses: actions/checkout@v3
-      - uses: actions/setup-node@v3
-        with:
-          node-version: 18.16.0
-          cache: "yarn"
-          cache-dependency-path: grafana-plugin/yarn.lock
-      - name: Use cached frontend dependencies
-        id: cache-frontend-dependencies
-        uses: actions/cache@v3
-        with:
-          path: grafana-plugin/node_modules
-          key: ${{ runner.os }}-frontend-node-modules-${{ hashFiles('grafana-plugin/yarn.lock') }}
-      - name: Install frontend dependencies
-        if: steps.cache-frontend-dependencies.outputs.cache-hit != 'true'
-        working-directory: grafana-plugin
-        run: yarn install --frozen-lockfile --prefer-offline --network-timeout 500000
-      - name: Build, lint and test frontend
-        working-directory: grafana-plugin
-        run: yarn lint && yarn test && yarn build
->>>>>>> a1471655
+  #       run: yarn lint && yarn test && yarn build
 
   # test-technical-documentation:
   #   name: "Test technical documentation"
