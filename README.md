# Grafana OnCall

<img width="400px" src="docs/img/logo.png">

[![Latest Release](https://img.shields.io/github/v/release/grafana/oncall?display_name=tag&sort=semver)](https://github.com/grafana/oncall/releases)
[![License](https://img.shields.io/github/license/grafana/oncall)](https://github.com/grafana/oncall/blob/dev/LICENSE)
[![Docker Pulls](https://img.shields.io/docker/pulls/grafana/oncall)](https://hub.docker.com/r/grafana/oncall/tags)
[![Slack](https://img.shields.io/badge/join%20slack-%23grafana-%2Doncall-brightgreen.svg)](https://slack.grafana.com/)
[![Discussion](https://img.shields.io/badge/discuss-oncall%20forum-orange.svg)](https://github.com/grafana/oncall/discussions)
[![Build Status](https://drone.grafana.net/api/badges/grafana/oncall/status.svg?ref=refs/heads/dev)](https://drone.grafana.net/grafana/oncall)

Developer-friendly incident response with brilliant Slack integration.

<<<<<<< HEAD
<!-- markdownlint-disable -->
=======
<!-- markdownlint-disable MD013 MD033 -->

>>>>>>> b5333e59
<table>
  <tbody>
    <tr>
      <td width="60%"><img width="100%" src="screenshot.png"></td>
      <td><div align="center"><a href="https://grafana.com/docs/oncall/latest/mobile-app/">Android & iOS</a>:<br><img height="300px" src="screenshot_mobile.png"></div></td>
    </tr>
  </tbody>
</table>
<!-- markdownlint-enable -->

<!-- markdownlint-enable MD013 MD033 -->

- Collect and analyze alerts from multiple monitoring systems
- On-call rotations based on schedules
- Automatic escalations
- Phone calls, SMS, Slack, Telegram notifications

## Getting Started

We prepared multiple environments:

- [production](https://grafana.com/docs/grafana-cloud/oncall/open-source/#production-environment)
- [developer](./dev/README.md)
- hobby (described in the following steps)

1. Download [`docker-compose.yml`](docker-compose.yml):

   ```bash
   curl -fsSL https://raw.githubusercontent.com/grafana/oncall/dev/docker-compose.yml -o docker-compose.yml
   ```

2. Set variables:

   ```bash
   echo "DOMAIN=http://localhost:8080
   COMPOSE_PROFILES=with_grafana  # Remove this line if you want to use existing grafana
   SECRET_KEY=my_random_secret_must_be_more_than_32_characters_long" > .env
   ```

3. Launch services:

   ```bash
   docker-compose pull && docker-compose up -d
   ```

4. Go to [OnCall Plugin Configuration](http://localhost:3000/plugins/grafana-oncall-app), using log in credentials
   as defined above: `admin`/`admin` (or find OnCall plugin in configuration->plugins) and connect OnCall _plugin_
   with OnCall _backend_:

   ```text
   OnCall backend URL: http://engine:8080
   ```

5. Enjoy! Check our [OSS docs](https://grafana.com/docs/grafana-cloud/oncall/open-source/) if you want to set up
   Slack, Telegram, Twilio or SMS/calls through Grafana Cloud.

## Update version

To update your Grafana OnCall hobby environment:

```shell
# Update Docker image
docker-compose pull engine

# Re-deploy
docker-compose up -d
```

After updating the engine, you'll also need to click the "Update" button on the [plugin version page](http://localhost:3000/plugins/grafana-oncall-app?page=version-history).
See [Grafana docs](https://grafana.com/docs/grafana/latest/administration/plugin-management/#update-a-plugin) for more
info on updating Grafana plugins.

## Join community

[<img width="200px" src="docs/img/community_call.png">](https://github.com/grafana/oncall/discussions/categories/community-calls)
[<img width="200px" src="docs/img/GH_discussions.png">](https://github.com/grafana/oncall/discussions)
[<img width="200px" src="docs/img/slack.png">](https://slack.grafana.com/)

## Stargazers over time

[![Stargazers over time](https://starchart.cc/grafana/oncall.svg)](https://starchart.cc/grafana/oncall)

## Further Reading

- _Migration from PagerDuty_ - [Migrator](https://github.com/grafana/oncall/tree/dev/tools/pagerduty-migrator)
- _Documentation_ - [Grafana OnCall](https://grafana.com/docs/grafana-cloud/oncall/)
- _Overview Webinar_ - [YouTube](https://www.youtube.com/watch?v=7uSe1pulgs8)
- _How To Add Integration_ - [How to Add Integration](https://github.com/grafana/oncall/tree/dev/engine/config_integrations/README.md)
- _Blog Post_ - [Announcing Grafana OnCall, the easiest way to do on-call management](https://grafana.com/blog/2021/11/09/announcing-grafana-oncall/)
- _Presentation_ - [Deep dive into the Grafana, Prometheus, and Alertmanager stack for alerting and on-call management](https://grafana.com/go/observabilitycon/2021/alerting/?pg=blog)<|MERGE_RESOLUTION|>--- conflicted
+++ resolved
@@ -11,12 +11,7 @@
 
 Developer-friendly incident response with brilliant Slack integration.
 
-<<<<<<< HEAD
-<!-- markdownlint-disable -->
-=======
 <!-- markdownlint-disable MD013 MD033 -->
-
->>>>>>> b5333e59
 <table>
   <tbody>
     <tr>
@@ -25,8 +20,6 @@
     </tr>
   </tbody>
 </table>
-<!-- markdownlint-enable -->
-
 <!-- markdownlint-enable MD013 MD033 -->
 
 - Collect and analyze alerts from multiple monitoring systems
